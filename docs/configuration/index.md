---
id: index
title: "Configuration reference"
---

<!--
  ~ Licensed to the Apache Software Foundation (ASF) under one
  ~ or more contributor license agreements.  See the NOTICE file
  ~ distributed with this work for additional information
  ~ regarding copyright ownership.  The ASF licenses this file
  ~ to you under the Apache License, Version 2.0 (the
  ~ "License"); you may not use this file except in compliance
  ~ with the License.  You may obtain a copy of the License at
  ~
  ~   http://www.apache.org/licenses/LICENSE-2.0
  ~
  ~ Unless required by applicable law or agreed to in writing,
  ~ software distributed under the License is distributed on an
  ~ "AS IS" BASIS, WITHOUT WARRANTIES OR CONDITIONS OF ANY
  ~ KIND, either express or implied.  See the License for the
  ~ specific language governing permissions and limitations
  ~ under the License.
  -->


This page documents all of the configuration properties for each Druid service type.

## Recommended configuration file organization

A recommended way of organizing Druid configuration files can be seen in the `conf` directory in the Druid package root, shown below:

```
$ ls -R conf
druid

conf/druid:
_common       broker        coordinator   historical    middleManager overlord

conf/druid/_common:
common.runtime.properties log4j2.xml

conf/druid/broker:
jvm.config         runtime.properties

conf/druid/coordinator:
jvm.config         runtime.properties

conf/druid/historical:
jvm.config         runtime.properties

conf/druid/middleManager:
jvm.config         runtime.properties

conf/druid/overlord:
jvm.config         runtime.properties
```

Each directory has a `runtime.properties` file containing configuration properties for the specific Druid service corresponding to the directory, such as `historical`.

The `jvm.config` files contain JVM flags such as heap sizing properties for each service.

Common properties shared by all services are placed in `_common/common.runtime.properties`.

## Configuration interpolation

Configuration values can be interpolated from System Properties, Environment Variables, or local files. Below is an example of how this can be used:

```
druid.metadata.storage.type=${env:METADATA_STORAGE_TYPE}
druid.processing.tmpDir=${sys:java.io.tmpdir}
druid.segmentCache.locations=${file:UTF-8:/config/segment-cache-def.json}
```

Interpolation is also recursive so you can do:

```
druid.segmentCache.locations=${file:UTF-8:${env:SEGMENT_DEF_LOCATION}}
```

If the property is not set, an exception will be thrown on startup, but a default can be provided if desired. Setting a default value will not work with file interpolation as an exception will be thrown if the file does not exist.

```
druid.metadata.storage.type=${env:METADATA_STORAGE_TYPE:-mysql}
druid.processing.tmpDir=${sys:java.io.tmpdir:-/tmp}
```

If you need to set a variable that is wrapped by `${...}` but do not want it to be interpolated, you can escape it by adding another `$`. For example:

```
config.name=$${value}
```

## Common configurations

The properties under this section are common configurations that should be shared across all Druid services in a cluster.

### JVM configuration best practices

There are four JVM parameters that we set on all of our services:

-  `-Duser.timezone=UTC`: This sets the default timezone of the JVM to UTC. We always set this and do not test with other default timezones, so local timezones might work, but they also might uncover weird and interesting bugs. To issue queries in a non-UTC timezone, see [query granularities](../querying/granularities.md#period-granularities)
-  `-Dfile.encoding=UTF-8` This is similar to timezone, we test assuming UTF-8. Local encodings might work, but they also might result in weird and interesting bugs.
-  `-Djava.io.tmpdir=<a path>` Various parts of Druid use temporary files to interact with the file system. These files can become quite large. This means that systems that have small `/tmp` directories can cause problems for Druid. Therefore, set the JVM tmp directory to a location with ample space.

     Also consider the following when configuring the JVM tmp directory:
     - The temp directory should not be volatile tmpfs.
     - This directory should also have good read and write speed.
     - Avoid NFS mount.
     - The `org.apache.druid.java.util.metrics.OshiSysMonitor` and `org.apache.druid.java.util.metrics.SysMonitor` both require execute privileges on files in `java.io.tmpdir`. If you are using the system monitor, do not set `java.io.tmpdir` to `noexec`. Note that SysMonitor is deprecated. We recommend using OshiSysMonitor.
-  `-Djava.util.logging.manager=org.apache.logging.log4j.jul.LogManager` This allows log4j2 to handle logs for non-log4j2 components (like jetty) which use standard java logging.

### Extensions

Many of Druid's external dependencies can be plugged in as modules. Extensions can be provided using the following configs:

|Property|Description|Default|
|--------|-----------|-------|
|`druid.extensions.directory`|The root extension directory where user can put extensions related files. Druid will load extensions stored under this directory.|`extensions` (This is a relative path to Druid's working directory)|
|`druid.extensions.hadoopDependenciesDir`|The root Hadoop dependencies directory where user can put Hadoop related dependencies files. Druid will load the dependencies based on the Hadoop coordinate specified in the Hadoop index task.|`hadoop-dependencies` (This is a relative path to Druid's working directory|
|`druid.extensions.loadList`|A JSON array of extensions to load from extension directories by Druid. If it is not specified, its value will be `null` and Druid will load all the extensions under `druid.extensions.directory`. If its value is empty list `[]`, then no extensions will be loaded at all. It is also allowed to specify absolute path of other custom extensions not stored in the common extensions directory.|null|
|`druid.extensions.searchCurrentClassloader`|This is a boolean flag that determines if Druid will search the main classloader for extensions. It defaults to true but can be turned off if you have reason to not automatically add all modules on the classpath.|true|
|`druid.extensions.useExtensionClassloaderFirst`|This is a boolean flag that determines if Druid extensions should prefer loading classes from their own jars rather than jars bundled with Druid. If false, extensions must be compatible with classes provided by any jars bundled with Druid. If true, extensions may depend on conflicting versions.|false|
|`druid.extensions.hadoopContainerDruidClasspath`|Hadoop Indexing launches Hadoop jobs and this configuration provides way to explicitly set the user classpath for the Hadoop job. By default, this is computed automatically by Druid based on the Druid service classpath and set of extensions. However, sometimes you might want to be explicit to resolve dependency conflicts between Druid and Hadoop.|null|
|`druid.extensions.addExtensionsToHadoopContainer`|Only applicable if `druid.extensions.hadoopContainerDruidClasspath` is provided. If set to true, then extensions specified in the loadList are added to Hadoop container classpath. Note that when `druid.extensions.hadoopContainerDruidClasspath` is not provided then extensions are always added to Hadoop container classpath.|false|

### Modules

|Property|Description|Default|
|--------|-----------|-------|
|`druid.modules.excludeList`|A JSON array of canonical class names (e.g., `"org.apache.druid.somepackage.SomeModule"`) of module classes which shouldn't be loaded, even if they are found in extensions specified by `druid.extensions.loadList`, or in the list of core modules specified to be loaded on a particular Druid service type. Useful when some useful extension contains some module, which shouldn't be loaded on some Druid service type because some dependencies of that module couldn't be satisfied.|[]|

### ZooKeeper

We recommend just setting the base ZK path and the ZK service host, but all ZK paths that Druid uses can be overwritten to absolute paths.

|Property|Description|Default|
|--------|-----------|-------|
|`druid.zk.paths.base`|Base ZooKeeper path.|`/druid`|
|`druid.zk.service.host`|The ZooKeeper hosts to connect to. This is a REQUIRED property and therefore a host address must be supplied.|none|
|`druid.zk.service.user`|The username to authenticate with ZooKeeper. This is an optional property.|none|
|`druid.zk.service.pwd`|The [Password Provider](../operations/password-provider.md) or the string password to authenticate with ZooKeeper. This is an optional property.|none|
|`druid.zk.service.authScheme`|digest is the only authentication scheme supported. |digest|

#### ZooKeeper behavior

|Property|Description|Default|
|--------|-----------|-------|
|`druid.zk.service.sessionTimeoutMs`|ZooKeeper session timeout, in milliseconds.|`30000`|
|`druid.zk.service.connectionTimeoutMs`|ZooKeeper connection timeout, in milliseconds.|`15000`|
|`druid.zk.service.compress`|Boolean flag for whether or not created Znodes should be compressed.|`true`|
|`druid.zk.service.acl`|Boolean flag for whether or not to enable ACL security for ZooKeeper. If ACL is enabled, zNode creators will have all permissions.|`false`|

#### Path configuration

Druid interacts with ZooKeeper through a set of standard path configurations. We recommend just setting the base ZooKeeper path, but all ZooKeeper paths that Druid uses can be overwritten to absolute paths.

|Property|Description|Default|
|--------|-----------|-------|
|`druid.zk.paths.base`|Base ZooKeeper path.|`/druid`|
|`druid.zk.paths.propertiesPath`|ZooKeeper properties path.|`${druid.zk.paths.base}/properties`|
|`druid.zk.paths.announcementsPath`|Druid service announcement path.|`${druid.zk.paths.base}/announcements`|
|`druid.zk.paths.liveSegmentsPath`|Current path for where Druid services announce their segments.|`${druid.zk.paths.base}/segments`|
|`druid.zk.paths.loadQueuePath`|Entries here cause Historical services to load and drop segments.|`${druid.zk.paths.base}/loadQueue`|
|`druid.zk.paths.coordinatorPath`|Used by the Coordinator for leader election.|`${druid.zk.paths.base}/coordinator`|
|`druid.zk.paths.servedSegmentsPath`|Deprecated. Legacy path for where Druid services announce their segments.|`${druid.zk.paths.base}/servedSegments`|

The indexing service also uses its own set of paths. These configs can be included in the common configuration.

|Property|Description|Default|
|--------|-----------|-------|
|`druid.zk.paths.indexer.base`|Base ZooKeeper path for |`${druid.zk.paths.base}/indexer`|
|`druid.zk.paths.indexer.announcementsPath`|MiddleManagers announce themselves here.|`${druid.zk.paths.indexer.base}/announcements`|
|`druid.zk.paths.indexer.tasksPath`|Used to assign tasks to MiddleManagers.|`${druid.zk.paths.indexer.base}/tasks`|
|`druid.zk.paths.indexer.statusPath`|Parent path for announcement of task statuses.|`${druid.zk.paths.indexer.base}/status`|

If `druid.zk.paths.base` and `druid.zk.paths.indexer.base` are both set, and none of the other `druid.zk.paths.*` or `druid.zk.paths.indexer.*` values are set, then the other properties will be evaluated relative to their respective `base`.
For example, if `druid.zk.paths.base` is set to `/druid1` and `druid.zk.paths.indexer.base` is set to `/druid2` then `druid.zk.paths.announcementsPath` will default to `/druid1/announcements` while `druid.zk.paths.indexer.announcementsPath` will default to `/druid2/announcements`.

The following path is used for service discovery. It is **not** affected by `druid.zk.paths.base` and **must** be specified separately.

|Property|Description|Default|
|--------|-----------|-------|
|`druid.discovery.curator.path`|Services announce themselves under this ZooKeeper path.|`/druid/discovery`|

### TLS

#### General configuration

|Property|Description|Default|
|--------|-----------|-------|
|`druid.enablePlaintextPort`|Enable/Disable HTTP connector.|`true`|
|`druid.enableTlsPort`|Enable/Disable HTTPS connector.|`false`|

Although not recommended but both HTTP and HTTPS connectors can be enabled at a time and respective ports are configurable using `druid.plaintextPort`
and `druid.tlsPort` properties on each service. Please see `Configuration` section of individual services to check the valid and default values for these ports.

#### Jetty server TLS configuration

Druid uses Jetty as an embedded web server. To learn more about TLS/SSL, certificates, and related concepts in Jetty, including explanations of the configuration settings below, see "Configuring SSL/TLS KeyStores" in the [Jetty Operations Guide](https://www.eclipse.org/jetty/documentation.php).

For information about TLS/SSL support in Java in general, see the [Java Secure Socket Extension (JSSE) Reference Guide](http://docs.oracle.com/javase/8/docs/technotes/guides/security/jsse/JSSERefGuide.html).
The [Java Cryptography Architecture
Standard Algorithm Name Documentation for JDK 8](http://docs.oracle.com/javase/8/docs/technotes/guides/security/StandardNames.html) lists all possible
values for the following properties, among others provided by the Java implementation.

|Property|Description|Default|Required|
|--------|-----------|-------|--------|
|`druid.server.https.keyStorePath`|The file path or URL of the TLS/SSL KeyStore.|none|yes|
|`druid.server.https.keyStoreType`|The type of the KeyStore.|none|yes|
|`druid.server.https.certAlias`|Alias of TLS/SSL certificate for the connector.|none|yes|
|`druid.server.https.keyStorePassword`|The [Password Provider](../operations/password-provider.md) or String password for the KeyStore.|none|yes|

Following table contains non-mandatory advanced configuration options, use caution.

|Property|Description|Default|Required|
|--------|-----------|-------|--------|
|`druid.server.https.keyManagerFactoryAlgorithm`|Algorithm to use for creating KeyManager, more details [here](https://docs.oracle.com/javase/7/docs/technotes/guides/security/jsse/JSSERefGuide.html#KeyManager).|`javax.net.ssl.KeyManagerFactory.getDefaultAlgorithm()`|no|
|`druid.server.https.keyManagerPassword`|The [Password Provider](../operations/password-provider.md) or String password for the Key Manager.|none|no|
|`druid.server.https.includeCipherSuites`|List of cipher suite names to include. You can either use the exact cipher suite name or a regular expression.|Jetty's default include cipher list|no|
|`druid.server.https.excludeCipherSuites`|List of cipher suite names to exclude. You can either use the exact cipher suite name or a regular expression.|Jetty's default exclude cipher list|no|
|`druid.server.https.includeProtocols`|List of exact protocols names to include.|Jetty's default include protocol list|no|
|`druid.server.https.excludeProtocols`|List of exact protocols names to exclude.|Jetty's default exclude protocol list|no|

#### Internal client TLS configuration (requires `simple-client-sslcontext` extension)

These properties apply to the SSLContext that will be provided to the internal HTTP client that Druid services use to communicate with each other. These properties require the `simple-client-sslcontext` extension to be loaded. Without it, Druid services will be unable to communicate with each other when TLS is enabled.

|Property|Description|Default|Required|
|--------|-----------|-------|--------|
|`druid.client.https.protocol`|SSL protocol to use.|`TLSv1.2`|no|
|`druid.client.https.trustStoreType`|The type of the key store where trusted root certificates are stored.|`java.security.KeyStore.getDefaultType()`|no|
|`druid.client.https.trustStorePath`|The file path or URL of the TLS/SSL Key store where trusted root certificates are stored.|none|yes|
|`druid.client.https.trustStoreAlgorithm`|Algorithm to be used by TrustManager to validate certificate chains|`javax.net.ssl.TrustManagerFactory.getDefaultAlgorithm()`|no|
|`druid.client.https.trustStorePassword`|The [Password Provider](../operations/password-provider.md) or String password for the Trust Store.|none|yes|

This [document](http://docs.oracle.com/javase/8/docs/technotes/guides/security/StandardNames.html) lists all the possible
values for the above mentioned configs among others provided by Java implementation.

### Authentication and authorization

|Property|Type|Description|Default|Required|
|--------|-----------|--------|--------|--------|
|`druid.auth.authenticatorChain`|JSON List of Strings|List of Authenticator type names|["allowAll"]|no|
|`druid.escalator.type`|String|Type of the Escalator that should be used for internal Druid communications. This Escalator must use an authentication scheme that is supported by an Authenticator in `druid.auth.authenticatorChain`.|`noop`|no|
|`druid.auth.authorizers`|JSON List of Strings|List of Authorizer type names |["allowAll"]|no|
|`druid.auth.unsecuredPaths`| List of Strings|List of paths for which security checks will not be performed. All requests to these paths will be allowed.|[]|no|
|`druid.auth.allowUnauthenticatedHttpOptions`|Boolean|If true, skip authentication checks for HTTP OPTIONS requests. This is needed for certain use cases, such as supporting CORS pre-flight requests. Note that disabling authentication checks for OPTIONS requests will allow unauthenticated users to determine what Druid endpoints are valid (by checking if the OPTIONS request returns a 200 instead of 404), so enabling this option may reveal information about server configuration, including information about what extensions are loaded (if those extensions add endpoints).|false|no|

For more information, please see [Authentication and Authorization](../operations/auth.md).

For configuration options for specific auth extensions, please refer to the extension documentation.

### Startup logging

All services can log debugging information on startup.

|Property|Description|Default|
|--------|-----------|-------|
|`druid.startup.logging.logProperties`|Log all properties on startup (from common.runtime.properties, runtime.properties, and the JVM command line).|false|
|`druid.startup.logging.maskProperties`|Masks sensitive properties (passwords, for example) containing theses words.|["password"]|

Note that some sensitive information may be logged if these settings are enabled.

### Request logging

All services that can serve queries can also log the query requests they see. Broker services can additionally log the SQL requests (both from HTTP and JDBC) they see.
For an example of setting up request logging, see [Request logging](../operations/request-logging.md).

|Property|Description|Default|
|--------|-----------|-------|
|`druid.request.logging.type`|How to log every query request. Choices: `noop`, [`file`](#file-request-logging), [`emitter`](#emitter-request-logging), [`slf4j`](#slf4j-request-logging), [`filtered`](#filtered-request-logging), [`composing`](#composing-request-logging), [`switching`](#switching-request-logging)|`noop` (request logging disabled by default)|

To enable sending all the HTTP requests to a log, set `org.apache.druid.jetty.RequestLog` to the `DEBUG` level. See [Logging](../configuration/logging.md) for more information.

#### File request logging

The `file` request logger stores daily request logs on disk.

|Property|Description|Default|
|--------|-----------|-------|
|`druid.request.logging.dir`|Historical, Realtime, and Broker services maintain request logs of all of the requests they get (interaction is via POST, so normal request logs don’t generally capture information about the actual query), this specifies the directory to store the request logs in|none|
|`druid.request.logging.filePattern`|[Joda datetime format](http://www.joda.org/joda-time/apidocs/org/joda/time/format/DateTimeFormat.html) for each file|"yyyy-MM-dd'.log'"|
| `druid.request.logging.durationToRetain`| Period to retain the request logs on disk. The period should be at least longer than `P1D`.| none

The format of request logs is TSV, one line per requests, with five fields: timestamp, remote\_addr, native\_query, query\_context, sql\_query.

For native JSON request, the `sql_query` field is empty. For example:

```
2019-01-14T10:00:00.000Z        127.0.0.1   {"queryType":"topN","dataSource":{"type":"table","name":"wikiticker"},"virtualColumns":[],"dimension":{"type":"LegacyDimensionSpec","dimension":"page","outputName":"page","outputType":"STRING"},"metric":{"type":"LegacyTopNMetricSpec","metric":"count"},"threshold":10,"intervals":{"type":"LegacySegmentSpec","intervals":["2015-09-12T00:00:00.000Z/2015-09-13T00:00:00.000Z"]},"filter":null,"granularity":{"type":"all"},"aggregations":[{"type":"count","name":"count"}],"postAggregations":[],"context":{"queryId":"74c2d540-d700-4ebd-b4a9-3d02397976aa"},"descending":false}    {"query/time":100,"query/bytes":800,"success":true,"identity":"user1"}
```

For SQL query request, the `native_query` field is empty. For example:

```
2019-01-14T10:00:00.000Z        127.0.0.1       {"sqlQuery/time":100, "sqlQuery/planningTimeMs":10, "sqlQuery/bytes":600, "success":true, "identity":"user1"}  {"query":"SELECT page, COUNT(*) AS Edits FROM wikiticker WHERE TIME_IN_INTERVAL(\"__time\", '2015-09-12/2015-09-13') GROUP BY page ORDER BY Edits DESC LIMIT 10","context":{"sqlQueryId":"c9d035a0-5ffd-4a79-a865-3ffdadbb5fdd","nativeQueryIds":"[490978e4-f5c7-4cf6-b174-346e63cf8863]"}}
```

#### Emitter request logging

The `emitter` request logger emits every request to the external location specified in the [emitter](#enabling-metrics) configuration.

|Property|Description|Default|
|--------|-----------|-------|
|`druid.request.logging.feed`|Feed name for requests.|none|

#### SLF4J request logging

The `slf4j` request logger logs every request using SLF4J. It serializes native queries into JSON in the log message regardless of the SLF4J format specification. Requests are logged under the class `org.apache.druid.server.log.LoggingRequestLogger`.

|Property|Description|Default|
|--------|-----------|-------|
|`druid.request.logging.setMDC`|If you want to set MDC entries within the log entry, set this value to `true`. Your logging system must be configured to support MDC in order to format this data.|false|
|`druid.request.logging.setContextMDC`|Set to "true" to add  the Druid query `context` to the MDC entries. Only applies when `setMDC` is `true`.|false|

For a native query, the following MDC fields are populated when `setMDC` is `true`:

|MDC field|Description|
|---------|-----------|
|`queryId`   |The query ID|
|`sqlQueryId`|The SQL query ID if this query is part of a SQL request|
|`dataSource`|The datasource the query was against|
|`queryType` |The type of the query|
|`hasFilters`|If the query has any filters|
|`remoteAddr`|The remote address of the requesting client|
|`duration`  |The duration of the query interval|
|`resultOrdering`|The ordering of results|
|`descending`|If the query is a descending query|

#### Filtered request logging

The `filtered` request logger filters requests based on the query type or how long a query takes to complete.
For native queries, the logger only logs requests when the `query/time` metric exceeds the threshold provided in `queryTimeThresholdMs`.
For SQL queries, it only logs requests when the `sqlQuery/time` metric exceeds threshold provided in `sqlQueryTimeThresholdMs`.
See [Metrics](../operations/metrics.md) for more details on query metrics.

Requests that meet the threshold are logged using the request logger type set in `druid.request.logging.delegate.type`.

|Property|Description|Default|
|--------|-----------|-------|
|`druid.request.logging.queryTimeThresholdMs`|Threshold value for the `query/time` metric in milliseconds.|0, i.e., no filtering|
|`druid.request.logging.sqlQueryTimeThresholdMs`|Threshold value for the `sqlQuery/time` metric in milliseconds.|0, i.e., no filtering|
|`druid.request.logging.mutedQueryTypes` | Query requests of these types are not logged. Query types are defined as string objects corresponding to the "queryType" value for the specified query in the Druid's [native JSON query API](../querying/querying.md). Misspelled query types will be ignored. Example to ignore scan and timeBoundary queries: `["scan", "timeBoundary"]`| []|
|`druid.request.logging.delegate.type`|Type of delegate request logger to log requests.|none|

#### Composing request logging

The `composing` request logger emits request logs to multiple request loggers.

|Property|Description|Default|
|--------|-----------|-------|
|`druid.request.logging.loggerProviders`|List of request loggers for emitting request logs.|none|

#### Switching request logging

The `switching` request logger routes native query request logs to one request logger and SQL query request logs to another request logger.

|Property|Description|Default|
|--------|-----------|-------|
|`druid.request.logging.nativeQueryLogger`|Request logger for emitting native query request logs.|none|
|`druid.request.logging.sqlQueryLogger`|Request logger for emitting SQL query request logs.|none|

### Audit logging

Coordinator and Overlord log changes to lookups, segment load/drop rules, and dynamic configuration changes for auditing.

|Property|Description|Default|
|--------|-----------|-------|
|`druid.audit.manager.auditHistoryMillis`|Default duration for querying audit history.|1 week|
|`druid.audit.manager.includePayloadAsDimensionInMetric`|Boolean flag on whether to add `payload` column in service metric.|false|
|`druid.audit.manager.maxPayloadSizeBytes`|The maximum size of audit payload to store in Druid's metadata store audit table. If the size of audit payload exceeds this value, the audit log would be stored with a message indicating that the payload was omitted instead. Setting `maxPayloadSizeBytes` to -1 (default value) disables this check, meaning Druid will always store audit payload regardless of it's size. Setting to any negative number other than `-1` is invalid. Human-readable format is supported, see [here](human-readable-byte.md).  |-1|
|`druid.audit.manager.skipNullField`|If true, the audit payload stored in metadata store will exclude any field with null value. |false|

### Enabling metrics

You can configure Druid services to emit [metrics](../operations/metrics.md) regularly from a number of [monitors](#metrics-monitors) via [emitters](#metrics-emitters).

|Property|Description|Default|
|--------|-----------|-------|
|`druid.monitoring.emissionPeriod`| Frequency that Druid emits metrics.|`PT1M`|
|[`druid.monitoring.monitors`](#metrics-monitors)|Sets list of Druid monitors used by a service.|none (no monitors)|
|[`druid.emitter`](#metrics-emitters)|Setting this value initializes one of the emitter modules.|`noop` (metric emission disabled by default)|

#### Metrics monitors

Metric monitoring is an essential part of Druid operations. The following monitors are available:

|Name|Description|
|----|-----------|
<<<<<<< HEAD
|`org.apache.druid.client.cache.CacheMonitor`|Emits metrics (to logs) about the segment results cache for Historical and Broker processes. Reports typical cache statistics include hits, misses, rates, and size (bytes and number of entries), as well as timeouts and and errors.|
|`org.apache.druid.java.util.metrics.SysMonitor`| Deprecated. Use OshiSysMonitor instead. Reports on various system activities and statuses using the [SIGAR library](https://github.com/hyperic/sigar). Requires execute privileges on files in `java.io.tmpdir`. Do not set `java.io.tmpdir` to `noexec` when using SysMonitor.|
|`org.apache.druid.java.util.metrics.OshiSysMonitor`|Reports on various system activities and statuses using the [OSHI JNA-based library](https://github.com/oshi/oshi). Requires execute privileges on files in `java.io.tmpdir`. Do not set `java.io.tmpdir` to `noexec` when using `OshiSysMonitor`.|
=======
|`org.apache.druid.client.cache.CacheMonitor`|Emits metrics (to logs) about the segment results cache for Historical and Broker services. Reports typical cache statistics include hits, misses, rates, and size (bytes and number of entries), as well as timeouts and and errors.|
|`org.apache.druid.java.util.metrics.SysMonitor`|Reports on various system activities and statuses using the [SIGAR library](https://github.com/hyperic/sigar). Requires execute privileges on files in `java.io.tmpdir`. Do not set `java.io.tmpdir` to `noexec` when using `SysMonitor`.|
>>>>>>> 130bfbfc
|`org.apache.druid.java.util.metrics.JvmMonitor`|Reports various JVM-related statistics.|
|`org.apache.druid.java.util.metrics.JvmCpuMonitor`|Reports statistics of CPU consumption by the JVM.|
|`org.apache.druid.java.util.metrics.CpuAcctDeltaMonitor`|Reports consumed CPU as per the cpuacct cgroup.|
|`org.apache.druid.java.util.metrics.JvmThreadsMonitor`|Reports Thread statistics in the JVM, like numbers of total, daemon, started, died threads.|
|`org.apache.druid.java.util.metrics.CgroupCpuMonitor`|Reports CPU shares and quotas as per the `cpu` cgroup.|
|`org.apache.druid.java.util.metrics.CgroupCpuSetMonitor`|Reports CPU core/HT and memory node allocations as per the `cpuset` cgroup.|
|`org.apache.druid.java.util.metrics.CgroupMemoryMonitor`|Reports memory statistic as per the memory cgroup.|
|`org.apache.druid.server.metrics.EventReceiverFirehoseMonitor`|Reports how many events have been queued in the EventReceiverFirehose.|
|`org.apache.druid.server.metrics.HistoricalMetricsMonitor`|Reports statistics on Historical services. Available only on Historical services.|
|`org.apache.druid.server.metrics.SegmentStatsMonitor` | **EXPERIMENTAL** Reports statistics about segments on Historical services. Available only on Historical services. Not to be used when lazy loading is configured.|
|`org.apache.druid.server.metrics.QueryCountStatsMonitor`|Reports how many queries have been successful/failed/interrupted.|
|`org.apache.druid.server.metrics.SubqueryCountStatsMonitor`|Reports how many subqueries have been materialized as rows or bytes and various other statistics related to the subquery execution|
|`org.apache.druid.server.emitter.HttpEmittingMonitor`|Reports internal metrics of `http` or `parametrized` emitter (see below). Must not be used with another emitter type. See the description of the metrics here: https://github.com/apache/druid/pull/4973.|
|`org.apache.druid.server.metrics.TaskCountStatsMonitor`|Reports how many ingestion tasks are currently running/pending/waiting and also the number of successful/failed tasks per emission period.|
|`org.apache.druid.server.metrics.TaskSlotCountStatsMonitor`|Reports metrics about task slot usage per emission period.|
|`org.apache.druid.server.metrics.WorkerTaskCountStatsMonitor`|Reports how many ingestion tasks are currently running/pending/waiting, the number of successful/failed tasks, and metrics about task slot usage for the reporting worker, per emission period. Only supported by MiddleManager node types.|
|`org.apache.druid.server.metrics.ServiceStatusMonitor`|Reports a heartbeat for the service.|

For example, you might configure monitors on all services for system and JVM information within `common.runtime.properties` as follows:

```
druid.monitoring.monitors=["org.apache.druid.java.util.metrics.OshiSysMonitor","org.apache.druid.java.util.metrics.JvmMonitor"]
```

You can override cluster-wide configuration by amending the `runtime.properties` of individual services.

#### Metrics emitters

There are several emitters available:

- `noop` (default) disables metric emission.
- [`logging`](#logging-emitter-module) emits logs using Log4j2.
- [`http`](#http-emitter-module) sends `POST` requests of JSON events.
- [`parametrized`](#parametrized-http-emitter-module) operates like the `http` emitter but fine-tunes the recipient URL based on the event feed.
- [`composing`](#composing-emitter-module) initializes multiple emitter modules.
- [`graphite`](#graphite-emitter) emits metrics to a [Graphite](https://graphiteapp.org/) Carbon service.
- [`switching`](#switching-emitter) initializes and emits to multiple emitter modules based on the event feed.

##### Logging emitter module

The use this emitter module, set `druid.emitter=logging`. The `logging` emitter uses a Log4j2 logger named
`druid.emitter.logging.loggerClass` to emit events. Each event is logged as a single `json` object with a
[Marker](https://logging.apache.org/log4j/2.x/manual/markers.html) as the feed of the event. Users may wish to edit the
log4j config to route these logs to different sources based on the feed of the event.

|Property|Description| Default|
|--------|-----------|--------|
|`druid.emitter.logging.loggerClass`|The class used for logging.|`org.apache.druid.java.util.emitter.core.LoggingEmitter`|
|`druid.emitter.logging.logLevel`|Choices: debug, info, warn, error. The log level at which message are logged.|info|

##### HTTP emitter module

|Property|Description|Default|
|--------|-----------|-------|
|`druid.emitter.http.flushMillis`|How often the internal message buffer is flushed (data is sent).|60000|
|`druid.emitter.http.flushCount`|How many messages the internal message buffer can hold before flushing (sending).|500|
|`druid.emitter.http.basicAuthentication`|[Password Provider](../operations/password-provider.md) for providing login and password for authentication in `"login:password"` form. For example, `druid.emitter.http.basicAuthentication=admin:adminpassword` uses Default Password Provider which allows plain text passwords.|not specified = no authentication|
|`druid.emitter.http.flushTimeOut`|The timeout after which an event should be sent to the endpoint, even if internal buffers are not filled, in milliseconds.|not specified = no timeout|
|`druid.emitter.http.batchingStrategy`|The strategy of how the batch is formatted. "ARRAY" means `[event1,event2]`, "NEWLINES" means `event1\nevent2`, ONLY_EVENTS means `event1event2`.|ARRAY|
|`druid.emitter.http.maxBatchSize`|The maximum batch size, in bytes.|the minimum of (10% of JVM heap size divided by 2) or (5242880 (i. e. 5 MiB))|
|`druid.emitter.http.batchQueueSizeLimit`|The maximum number of batches in emitter queue, if there are problems with emitting.|the maximum of (2) or (10% of the JVM heap size divided by 5MiB)|
|`druid.emitter.http.minHttpTimeoutMillis`|If the speed of filling batches imposes timeout smaller than that, not even trying to send batch to endpoint, because it will likely fail, not being able to send the data that fast. Configure this depending based on emitter/successfulSending/minTimeMs metric. Reasonable values are 10ms..100ms.|0|
|`druid.emitter.http.recipientBaseUrl`|The base URL to emit messages to. Druid will POST JSON to be consumed at the HTTP endpoint specified by this property.|none, required config|

##### HTTP emitter module TLS overrides

By default, when sending events to a TLS-enabled receiver, the HTTP Emitter uses an SSLContext obtained from the service described at [Druid's internal communication over TLS](../operations/tls-support.md), that is the same SSLContext that would be used for internal communications between Druid services.

In some use cases it may be desirable to have the HTTP Emitter use its own separate truststore configuration. For example, there may be organizational policies that prevent the TLS-enabled metrics receiver's certificate from being added to the same truststore used by Druid's internal HTTP client.

The following properties allow the HTTP Emitter to use its own truststore configuration when building its SSLContext.

|Property|Description|Default|
|--------|-----------|-------|
|`druid.emitter.http.ssl.useDefaultJavaContext`|If set to true, the HttpEmitter will use `SSLContext.getDefault()`, the default Java SSLContext, and all other properties below are ignored.|false|
|`druid.emitter.http.ssl.trustStorePath`|The file path or URL of the TLS/SSL Key store where trusted root certificates are stored. If this is unspecified, the HTTP Emitter will use the same SSLContext as Druid's internal HTTP client, as described in the beginning of this section, and all other properties below are ignored.|null|
|`druid.emitter.http.ssl.trustStoreType`|The type of the key store where trusted root certificates are stored.|`java.security.KeyStore.getDefaultType()`|
|`druid.emitter.http.ssl.trustStoreAlgorithm`|Algorithm to be used by TrustManager to validate certificate chains|`javax.net.ssl.TrustManagerFactory.getDefaultAlgorithm()`|
|`druid.emitter.http.ssl.trustStorePassword`|The [Password Provider](../operations/password-provider.md) or String password for the Trust Store.|none|
|`druid.emitter.http.ssl.protocol`|TLS protocol to use.|"TLSv1.2"|

##### Parametrized HTTP emitter module

The parametrized emitter takes the same configs as the [`http` emitter](#http-emitter-module) using the prefix `druid.emitter.parametrized.httpEmitting.`.
For example:
* `druid.emitter.parametrized.httpEmitting.flushMillis`
* `druid.emitter.parametrized.httpEmitting.flushCount`
* `druid.emitter.parametrized.httpEmitting.ssl.trustStorePath`

Do not specify `recipientBaseUrl` with the parametrized emitter.
Instead use `recipientBaseUrlPattern` described in the table below.

|Property|Description|Default|
|--------|-----------|-------|
|`druid.emitter.parametrized.recipientBaseUrlPattern`|The URL pattern to send an event to, based on the event's feed. For example, `http://foo.bar/{feed}`, that will send event to `http://foo.bar/metrics` if the event's feed is "metrics".|none, required config|

##### Composing emitter module

|Property|Description|Default|
|--------|-----------|-------|
|`druid.emitter.composing.emitters`|List of emitter modules to load, such as ["logging","http"].|[]|

##### Graphite emitter

To use graphite as emitter set `druid.emitter=graphite`. For configuration details, see [Graphite emitter](../development/extensions-contrib/graphite.md) for the Graphite emitter Druid extension.

##### Switching emitter

To use switching as emitter set `druid.emitter=switching`.

|Property|Description|Default|
|--------|-----------|-------|
|`druid.emitter.switching.emitters`|JSON map of feed to list of emitter modules that will be used for the mapped feed, such as `{"metrics":["http"], "alerts":["logging"]}`|{}|
|`druid.emitter.switching.defaultEmitters`|JSON list of emitter modules to load that will be used if there is no emitter specifically designated for that event's feed, such as `["logging","http"]`.|[]|

### Metadata storage

These properties specify the JDBC connection and other configuration around the metadata storage. The only services that connect to the metadata storage with these properties are the [Coordinator](../design/coordinator.md) and [Overlord](../design/overlord.md).

|Property|Description|Default|
|--------|-----------|-------|
|`druid.metadata.storage.type`|The type of metadata storage to use. Choose from `mysql`, `postgresql`, or `derby`.|`derby`|
|`druid.metadata.storage.connector.connectURI`|The JDBC URI for the database to connect to|none|
|`druid.metadata.storage.connector.user`|The username to connect with.|none|
|`druid.metadata.storage.connector.password`|The [Password Provider](../operations/password-provider.md) or String password used to connect with.|none|
|`druid.metadata.storage.connector.createTables`|If Druid requires a table and it doesn't exist, create it?|true|
|`druid.metadata.storage.tables.base`|The base name for tables.|`druid`|
|`druid.metadata.storage.tables.dataSource`|The table to use to look for datasources created by [Kafka Indexing Service](../development/extensions-core/kafka-ingestion.md).|`druid_dataSource`|
|`druid.metadata.storage.tables.pendingSegments`|The table to use to look for pending segments.|`druid_pendingSegments`|
|`druid.metadata.storage.tables.segments`|The table to use to look for segments.|`druid_segments`|
|`druid.metadata.storage.tables.rules`|The table to use to look for segment load/drop rules.|`druid_rules`|
|`druid.metadata.storage.tables.config`|The table to use to look for configs.|`druid_config`|
|`druid.metadata.storage.tables.tasks`|Used by the indexing service to store tasks.|`druid_tasks`|
|`druid.metadata.storage.tables.taskLog`|Used by the indexing service to store task logs.|`druid_tasklogs`|
|`druid.metadata.storage.tables.taskLock`|Used by the indexing service to store task locks.|`druid_tasklocks`|
|`druid.metadata.storage.tables.supervisors`|Used by the indexing service to store supervisor configurations.|`druid_supervisors`|
|`druid.metadata.storage.tables.audit`|The table to use for audit history of configuration changes, such as Coordinator rules.|`druid_audit`|

### Deep storage

The configurations concern how to push and pull [Segments](../design/segments.md) from deep storage.

|Property|Description|Default|
|--------|-----------|-------|
|`druid.storage.type`|The type of deep storage to use. Choose from `local`, `noop`, `s3`, `hdfs`, `c*`.|local|

#### Local deep storage

Local deep storage uses the local filesystem.

|Property|Description|Default|
|--------|-----------|-------|
|`druid.storage.storageDirectory`|Directory on disk to use as deep storage.|`/tmp/druid/localStorage`|

#### Noop deep storage

This deep storage doesn't do anything. There are no configs.

#### S3 deep storage

This deep storage is used to interface with Amazon's S3. Note that the `druid-s3-extensions` extension must be loaded.
The below table shows some important configurations for S3. See [S3 Deep Storage](../development/extensions-core/s3.md) for full configurations.

|Property|Description|Default|
|--------|-----------|-------|
|`druid.storage.bucket`|S3 bucket name.|none|
|`druid.storage.baseKey`|S3 object key prefix for storage.|none|
|`druid.storage.disableAcl`|Boolean flag for ACL. If this is set to `false`, the full control would be granted to the bucket owner. This may require to set additional permissions. See [S3 permissions settings](../development/extensions-core/s3.md#s3-permissions-settings).|false|
|`druid.storage.archiveBucket`|S3 bucket name for archiving when running the *archive task*.|none|
|`druid.storage.archiveBaseKey`|S3 object key prefix for archiving.|none|
|`druid.storage.sse.type`|Server-side encryption type. Should be one of `s3`, `kms`, and `custom`. See the below [Server-side encryption section](../development/extensions-core/s3.md#server-side-encryption) for more details.|None|
|`druid.storage.sse.kms.keyId`|AWS KMS key ID. This is used only when `druid.storage.sse.type` is `kms` and can be empty to use the default key ID.|None|
|`druid.storage.sse.custom.base64EncodedKey`|Base64-encoded key. Should be specified if `druid.storage.sse.type` is `custom`.|None|
|`druid.storage.useS3aSchema`|If true, use the "s3a" filesystem when using Hadoop-based ingestion. If false, the "s3n" filesystem will be used. Only affects Hadoop-based ingestion.|false|

#### HDFS deep storage

This deep storage is used to interface with HDFS. You must load the `druid-hdfs-storage` extension.

|Property|Description|Default|
|--------|-----------|-------|
|`druid.storage.storageDirectory`|HDFS directory to use as deep storage.|none|

#### Cassandra deep storage

This deep storage is used to interface with Cassandra. You must load the `druid-cassandra-storage` extension.

|Property|Description|Default|
|--------|-----------|-------|
|`druid.storage.host`|Cassandra host.|none|
|`druid.storage.keyspace`|Cassandra key space.|none|


### Ingestion security configuration

#### HDFS input source

You can set the following property to specify permissible protocols for
the [HDFS input source](../ingestion/input-sources.md#hdfs-input-source).

|Property|Possible values|Description|Default|
|--------|---------------|-----------|-------|
|`druid.ingestion.hdfs.allowedProtocols`|List of protocols|Allowed protocols for the HDFS input source and HDFS firehose.|`["hdfs"]`|


#### HTTP input source

You can set the following property to specify permissible protocols for
the [HTTP input source](../ingestion/input-sources.md#http-input-source).

|Property|Possible values|Description|Default|
|--------|---------------|-----------|-------|
|`druid.ingestion.http.allowedProtocols`|List of protocols|Allowed protocols for the HTTP input source and HTTP firehose.|`["http", "https"]`|


### External data access security configuration

#### JDBC connections to external databases

You can use the following properties to specify permissible JDBC options for:
- [SQL input source](../ingestion/input-sources.md#sql-input-source)
- [globally cached JDBC lookups](../development/extensions-core/lookups-cached-global.md#jdbc-lookup)
- [JDBC Data Fetcher for per-lookup caching](../development/extensions-core/druid-lookups.md#data-fetcher-layer).

These properties do not apply to metadata storage connections.

|Property|Possible values|Description|Default|
|--------|---------------|-----------|-------|
|`druid.access.jdbc.enforceAllowedProperties`|Boolean|When true, Druid applies `druid.access.jdbc.allowedProperties` to JDBC connections starting with `jdbc:postgresql:`, `jdbc:mysql:`, or `jdbc:mariadb:`. When false, Druid allows any kind of JDBC connections without JDBC property validation. This config is for backward compatibility especially during upgrades since enforcing allow list can break existing ingestion jobs or lookups based on JDBC. This config is deprecated and will be removed in a future release.|true|
|`druid.access.jdbc.allowedProperties`|List of JDBC properties|Defines a list of allowed JDBC properties. Druid always enforces the list for all JDBC connections starting with `jdbc:postgresql:`, `jdbc:mysql:`, and `jdbc:mariadb:` if `druid.access.jdbc.enforceAllowedProperties` is set to true.<br/><br/>This option is tested against MySQL connector 5.1.49, MariaDB connector 2.7.4, and PostgreSQL connector 42.2.14. Other connector versions might not work.|`["useSSL", "requireSSL", "ssl", "sslmode"]`|
|`druid.access.jdbc.allowUnknownJdbcUrlFormat`|Boolean|When false, Druid only accepts JDBC connections starting with `jdbc:postgresql:` or `jdbc:mysql:`. When true, Druid allows JDBC connections to any kind of database, but only enforces `druid.access.jdbc.allowedProperties` for PostgreSQL and MySQL/MariaDB.|true|

### Task logging

You can use the `druid.indexer` configuration to set a [long-term storage](#log-long-term-storage) location for task log files, and to set a [retention policy](#log-retention-policy).

For more information about ingestion tasks and the services of generating logs, see the [task reference](../ingestion/tasks.md).

#### Log long-term storage

|Property|Description|Default|
|--------|-----------|-------|
|`druid.indexer.logs.type`|Where to store task logs.  `noop`, [`s3`](#s3-task-logs), [`azure`](#azure-blob-store-task-logs), [`google`](#google-cloud-storage-task-logs), [`hdfs`](#hdfs-task-logs), [`file`](#file-task-logs) |`file`|

##### File task logs

Store task logs in the local filesystem.

|Property|Description|Default|
|--------|-----------|-------|
|`druid.indexer.logs.directory`|Local filesystem path.|log|

##### S3 task logs

Store task logs in S3. Note that the `druid-s3-extensions` extension must be loaded.

|Property|Description|Default|
|--------|-----------|-------|
|`druid.indexer.logs.s3Bucket`|S3 bucket name.|none|
|`druid.indexer.logs.s3Prefix`|S3 key prefix.|none|
|`druid.indexer.logs.disableAcl`|Boolean flag for ACL. If this is set to `false`, the full control would be granted to the bucket owner. If the task logs bucket is the same as the deep storage (S3) bucket, then the value of this property will need to be set to true if druid.storage.disableAcl has been set to true.|false|

##### Azure Blob Store task logs

Store task logs in Azure Blob Store.

Note: The `druid-azure-extensions` extension must be loaded, and this uses the same storage account as the deep storage module for azure.

|Property|Description|Default|
|--------|-----------|-------|
|`druid.indexer.logs.container`|The Azure Blob Store container to write logs to|none|
|`druid.indexer.logs.prefix`|The path to prepend to logs|none|

##### Google Cloud Storage task logs

Store task logs in Google Cloud Storage.

Note: The `druid-google-extensions` extension must be loaded, and this uses the same storage settings as the deep storage module for google.

|Property|Description|Default|
|--------|-----------|-------|
|`druid.indexer.logs.bucket`|The Google Cloud Storage bucket to write logs to|none|
|`druid.indexer.logs.prefix`|The path to prepend to logs|none|

##### HDFS task logs

Store task logs in HDFS. Note that the `druid-hdfs-storage` extension must be loaded.

|Property|Description|Default|
|--------|-----------|-------|
|`druid.indexer.logs.directory`|The directory to store logs.|none|

#### Log retention policy

|Property|Description|Default|
|--------|-----------|-------|
|`druid.indexer.logs.kill.enabled`|Boolean value for whether to enable deletion of old task logs. If set to true, Overlord will submit kill tasks periodically based on `druid.indexer.logs.kill.delay` specified, which will delete task logs from the log directory as well as tasks and tasklogs table entries in metadata storage except for tasks created in the last `druid.indexer.logs.kill.durationToRetain` period. |false|
|`druid.indexer.logs.kill.durationToRetain`| Required if kill is enabled. In milliseconds, task logs and entries in task-related metadata storage tables to be retained created in last x milliseconds. |None|
|`druid.indexer.logs.kill.initialDelay`| Optional. Number of milliseconds after Overlord start when first auto kill is run. |random value less than 300000 (5 mins)|
|`druid.indexer.logs.kill.delay`|Optional. Number of milliseconds of delay between successive executions of auto kill run. |21600000 (6 hours)|

### API error response

You can configure Druid API error responses to hide internal information like the Druid class name, stack trace, thread name, servlet name, code, line/column number, host, or IP address.

|Property|Description|Default|
|--------|-----------|-------|
|`druid.server.http.showDetailedJettyErrors`|When set to true, any error from the Jetty layer / Jetty filter includes the following fields  in the JSON response: `servlet`, `message`, `url`, `status`, and `cause`, if it exists. When set to false, the JSON response only includes `message`, `url`, and `status`. The field values remain unchanged.|true|
|`druid.server.http.errorResponseTransform.strategy`|Error response transform strategy. The strategy controls how Druid transforms error responses from Druid services. When unset or set to `none`, Druid leaves error responses unchanged.|`none`|

##### Error response transform strategy

You can use an error response transform strategy to transform error responses from within Druid services to hide internal information.
When you specify an error response transform strategy other than `none`, Druid transforms the error responses from Druid services as follows:
 - For any query API that fails in the Router service, Druid sets the fields `errorClass` and `host` to null. Druid applies the transformation strategy to the `errorMessage` field.
 - For any SQL query API that fails, for example `POST /druid/v2/sql/...`, Druid sets the fields `errorClass` and `host` to null. Druid applies the transformation strategy to the `errorMessage` field.
 - For any JDBC related exceptions, Druid will turn all checked exceptions into `QueryInterruptedException` otherwise druid will attempt to keep the exception as the same type. For example if the original exception isn't owned by Druid it will become `QueryInterruptedException`. Druid applies the transformation strategy to the `errorMessage` field.

###### No error response transform strategy

In this mode, Druid leaves error responses from underlying services unchanged and returns the unchanged errors to the API client.
This is the default Druid error response mode. To explicitly enable this strategy, set `druid.server.http.errorResponseTransform.strategy` to `none`.

###### Allowed regular expression error response transform strategy

In this mode, Druid validates the error responses from underlying services against a list of regular expressions. Only error messages that match a configured regular expression are returned. To enable this strategy, set `druid.server.http.errorResponseTransform.strategy` to `allowedRegex`.

|Property|Description|Default|
|--------|-----------|-------|
|`druid.server.http.errorResponseTransform.allowedRegex`|The list of regular expressions Druid uses to validate error messages. If the error message matches any of the regular expressions, then Druid includes it in the response unchanged. If the error message does not match any of the regular expressions, Druid replaces the error message with null or with a default message depending on the type of underlying Exception. |`[]`|

For example, consider the following error response:

```
{"error":"Plan validation failed","errorMessage":"org.apache.calcite.runtime.CalciteContextException: From line 1, column 15 to line 1, column 38: Object 'nonexistent-datasource' not found","errorClass":"org.apache.calcite.tools.ValidationException","host":null}
```

If `druid.server.http.errorResponseTransform.allowedRegex` is set to `[]`, Druid transforms the query error response to the following:

```
{"error":"Plan validation failed","errorMessage":null,"errorClass":null,"host":null}
```

On the other hand, if `druid.server.http.errorResponseTransform.allowedRegex` is set to `[".*CalciteContextException.*"]` then Druid transforms the query error response to the following:

```
{"error":"Plan validation failed","errorMessage":"org.apache.calcite.runtime.CalciteContextException: From line 1, column 15 to line 1, column 38: Object 'nonexistent-datasource' not found","errorClass":null,"host":null}
```

### Overlord discovery

This config is used to find the [Overlord](../design/overlord.md) using Curator service discovery. Only required if you are actually running an Overlord.

|Property|Description|Default|
|--------|-----------|-------|
|`druid.selectors.indexing.serviceName`|The druid.service name of the Overlord service. To start the Overlord with a different name, set it with this property. |druid/overlord|

### Coordinator discovery

This config is used to find the [Coordinator](../design/coordinator.md) using Curator service discovery. This config is used by the realtime indexing services to get information about the segments loaded in the cluster.

|Property|Description|Default|
|--------|-----------|-------|
|`druid.selectors.coordinator.serviceName`|The druid.service name of the Coordinator service. To start the Coordinator with a different name, set it with this property. |druid/coordinator|

### Announcing segments

You can configure how to announce and unannounce Znodes in ZooKeeper (using Curator). For normal operations you do not need to override any of these configs.

##### Batch data segment announcer

In current Druid, multiple data segments may be announced under the same Znode.

|Property|Description|Default|
|--------|-----------|-------|
|`druid.announcer.segmentsPerNode`|Each Znode contains info for up to this many segments.|50|
|`druid.announcer.maxBytesPerNode`|Max byte size for Znode. Allowed range is [1024, 1048576].|524288|
|`druid.announcer.skipDimensionsAndMetrics`|Skip Dimensions and Metrics list from segment announcements. NOTE: Enabling this will also remove the dimensions and metrics list from Coordinator and Broker endpoints.|false|
|`druid.announcer.skipLoadSpec`|Skip segment LoadSpec from segment announcements. NOTE: Enabling this will also remove the loadspec from Coordinator and Broker endpoints.|false|

If you want to turn off the batch data segment announcer, you can add a property to skip announcing segments. **You do not want to enable this config if you have any services using `batch` for `druid.serverview.type`**

|Property|Description|Default|
|--------|-----------|-------|
|`druid.announcer.skipSegmentAnnouncementOnZk`|Skip announcing segments to ZooKeeper. Note that the batch server view will not work if this is set to true.|false|

### JavaScript

Druid supports dynamic runtime extension through JavaScript functions. This functionality can be configured through
the following properties.

|Property|Description|Default|
|--------|-----------|-------|
|`druid.javascript.enabled`|Set to "true" to enable JavaScript functionality. This affects the JavaScript parser, filter, extractionFn, aggregator, post-aggregator, router strategy, and worker selection strategy.|false|

:::info
 JavaScript-based functionality is disabled by default. Please refer to the Druid [JavaScript programming guide](../development/javascript.md) for guidelines about using Druid's JavaScript functionality, including instructions on how to enable it.
:::

### Double column storage

Prior to version 0.13.0, Druid's storage layer used a 32-bit float representation to store columns created by the
doubleSum, doubleMin, and doubleMax aggregators at indexing time.
Starting from version 0.13.0 the default will be 64-bit floats for Double columns.
Using 64-bit representation for double column will lead to avoid precision loss at the cost of doubling the storage size of such columns.
To keep the old format set the system-wide property `druid.indexing.doubleStorage=float`.
You can also use `floatSum`, `floatMin`, and `floatMax` to use 32-bit float representation.
Support for 64-bit floating point columns was released in Druid 0.11.0, so if you use this feature then older versions of Druid will not be able to read your data segments.

|Property|Description|Default|
|--------|-----------|-------|
|`druid.indexing.doubleStorage`|Set to "float" to use 32-bit double representation for double columns.|double|

### SQL compatible null handling

Prior to version 0.13.0, Druid string columns treated `''` and `null` values as interchangeable, and numeric columns were unable to represent `null` values, coercing `null` to `0`. Druid 0.13.0 introduced a mode which enabled SQL compatible null handling, allowing string columns to distinguish empty strings from nulls, and numeric columns to contain null rows.

|Property|Description|Default|
|--------|-----------|-------|
|`druid.generic.useDefaultValueForNull`|Set to `false` to store and query data in SQL compatible mode. When set to `true` (legacy mode), `null` values will be stored as `''` for string columns and `0` for numeric columns.|`false`|
|`druid.generic.useThreeValueLogicForNativeFilters`|Set to `true` to use SQL compatible three-value logic when processing native Druid filters when `druid.generic.useDefaultValueForNull=false` and `druid.expressions.useStrictBooleans=true`. When set to `false` Druid uses 2 value logic for filter processing, even when `druid.generic.useDefaultValueForNull=false` and `druid.expressions.useStrictBooleans=true`. See [boolean handling](../querying/sql-data-types.md#boolean-logic) for more details|`true`|
|`druid.generic.ignoreNullsForStringCardinality`|When set to `true`, `null` values will be ignored for the built-in cardinality aggregator over string columns. Set to `false` to include `null` values while estimating cardinality of only string columns using the built-in cardinality aggregator. This setting takes effect only when `druid.generic.useDefaultValueForNull` is set to `true` and is ignored in SQL compatibility mode. Additionally, empty strings (equivalent to null) are not counted when this is set to `true`. |`false`|
This mode does have a storage size and query performance cost, see [segment documentation](../design/segments.md#handling-null-values) for more details.

### HTTP client

All Druid components can communicate with each other over HTTP.

|Property|Description|Default|
|--------|-----------|-------|
|`druid.global.http.numConnections`|Size of connection pool per destination URL. If there are more HTTP requests than this number that all need to speak to the same URL, then they will queue up.|`20`|
|`druid.global.http.eagerInitialization`|Indicates that http connections should be eagerly initialized. If set to true, `numConnections` connections are created upon initialization|`true`|
|`druid.global.http.compressionCodec`|Compression codec to communicate with others. May be "gzip" or "identity".|`gzip`|
|`druid.global.http.readTimeout`|The timeout for data reads.|`PT15M`|
|`druid.global.http.unusedConnectionTimeout`|The timeout for idle connections in connection pool. The connection in the pool will be closed after this timeout and a new one will be established. This timeout should be less than `druid.global.http.readTimeout`. Set this timeout = ~90% of `druid.global.http.readTimeout`|`PT4M`|
|`druid.global.http.numMaxThreads`|Maximum number of I/O worker threads|`max(10, ((number of cores * 17) / 16 + 2) + 30)`|

### Common endpoints configuration

This section contains the configuration options for endpoints that are supported by all services.

|Property|Description|Default|
|--------|-----------|-------|
|`druid.server.hiddenProperties`| If property names or substring of property names (case insensitive) is in this list, responses of the `/status/properties` endpoint do not show these properties | `["druid.s3.accessKey","druid.s3.secretKey","druid.metadata.storage.connector.password", "password", "key", "token", "pwd"]` |

## Master server

This section contains the configuration options for the services that reside on Master servers (Coordinators and Overlords) in the suggested [three-server configuration](../design/processes.md#server-types).

### Coordinator

For general Coordinator services information, see [Coordinator service](../design/coordinator.md).

#### Static Configuration

These Coordinator static configurations can be defined in the `coordinator/runtime.properties` file.

##### Coordinator service config

|Property|Description|Default|
|--------|-----------|-------|
|`druid.host`|The host for the current service. This is used to advertise the current service location as reachable from another service and should generally be specified such that `http://${druid.host}/` could actually talk to this service.|`InetAddress.getLocalHost().getCanonicalHostName()`|
|`druid.bindOnHost`|Indicating whether the service's internal jetty server bind on `druid.host`. Default is false, which means binding to all interfaces.|false|
|`druid.plaintextPort`|This is the port to actually listen on; unless port mapping is used, this will be the same port as is on `druid.host`|8081|
|`druid.tlsPort`|TLS port for HTTPS connector, if [druid.enableTlsPort](../operations/tls-support.md) is set then this config will be used. If `druid.host` contains port then that port will be ignored. This should be a non-negative integer.|8281|
|`druid.service`|The name of the service. This is used as a dimension when emitting metrics and alerts to differentiate between the various services.|`druid/coordinator`|

##### Coordinator operation

|Property|Description|Default|
|--------|-----------|-------|
|`druid.coordinator.period`|The run period for the Coordinator. The Coordinator operates by maintaining the current state of the world in memory and periodically looking at the set of "used" segments and segments being served to make decisions about whether any changes need to be made to the data topology. This property sets the delay between each of these runs.|`PT60S`|
|`druid.coordinator.period.indexingPeriod`|How often to send compact/merge/conversion tasks to the indexing service. It's recommended to be longer than `druid.manager.segments.pollDuration`|`PT1800S` (30 mins)|
|`druid.coordinator.startDelay`|The operation of the Coordinator works on the assumption that it has an up-to-date view of the state of the world when it runs, the current ZooKeeper interaction code, however, is written in a way that doesn’t allow the Coordinator to know for a fact that it’s done loading the current state of the world. This delay is a hack to give it enough time to believe that it has all the data.|`PT300S`|
|`druid.coordinator.load.timeout`|The timeout duration for when the Coordinator assigns a segment to a Historical service.|`PT15M`|
|`druid.coordinator.kill.pendingSegments.on`|Boolean flag for whether or not the Coordinator clean up old entries in the `pendingSegments` table of metadata store. If set to true, Coordinator will check the created time of most recently complete task. If it doesn't exist, it finds the created time of the earliest running/pending/waiting tasks. Once the created time is found, then for all datasources not in the `killPendingSegmentsSkipList` (see [Dynamic configuration](#dynamic-configuration)), Coordinator will ask the Overlord to clean up the entries 1 day or more older than the found created time in the `pendingSegments` table. This will be done periodically based on `druid.coordinator.period.indexingPeriod` specified.|true|
|`druid.coordinator.kill.on`|Boolean flag for whether or not the Coordinator should submit kill task for unused segments, that is, permanently delete them from metadata store and deep storage. If set to true, then for all whitelisted datasources (or optionally all), Coordinator will submit tasks periodically based on `period` specified. A whitelist can be set via dynamic configuration `killDataSourceWhitelist` described later.<br /><br />When `druid.coordinator.kill.on` is true, segments are eligible for permanent deletion once their data intervals are older than `druid.coordinator.kill.durationToRetain` relative to the current time. If a segment's data interval is older than this threshold at the time it is marked unused, it is eligible for permanent deletion immediately after being marked unused.|false|
|`druid.coordinator.kill.period`| The frequency of sending kill tasks to the indexing service. The value must be greater than or equal to `druid.coordinator.period.indexingPeriod`. Only applies if kill is turned on.|P1D (1 day)|
|`druid.coordinator.kill.durationToRetain`|Only applies if you set `druid.coordinator.kill.on` to `true`. This value is ignored if `druid.coordinator.kill.ignoreDurationToRetain` is `true`. Valid configurations must be a ISO8601 period. Druid will not kill unused segments whose interval end date is beyond `now - durationToRetain`. `durationToRetain` can be a negative ISO8601 period, which would result in `now - durationToRetain` to be in the future.<br /><br />Note that the `durationToRetain` parameter applies to the segment interval, not the time that the segment was last marked unused. For example, if `durationToRetain` is set to `P90D`, then a segment for a time chunk 90 days in the past is eligible for permanent deletion immediately after being marked unused.|`P90D`|
|`druid.coordinator.kill.ignoreDurationToRetain`|A way to override `druid.coordinator.kill.durationToRetain` and tell the coordinator that you do not care about the end date of unused segment intervals when it comes to killing them. If true, the coordinator considers all unused segments as eligible to be killed.|false|
|`druid.coordinator.kill.bufferPeriod`|The amount of time that a segment must be unused before it is able to be permanently removed from metadata and deep storage. This can serve as a buffer period to prevent data loss if data ends up being needed after being marked unused.|`P30D`|
|`druid.coordinator.kill.maxSegments`|The number of unused segments to kill per kill task. This number must be greater than 0. This only applies when `druid.coordinator.kill.on=true`.|100|
|`druid.coordinator.balancer.strategy`|Specify the type of balancing strategy for the Coordinator to use to distribute segments among the Historical services. `cachingCost` is logically equivalent to `cost` but is more CPU-efficient on large clusters. `diskNormalized` weights the costs according to the servers' disk usage ratios - there are known issues with this strategy distributing segments unevenly across the cluster. `random` distributes segments among services randomly.|`cost`|
|`druid.coordinator.balancer.cachingCost.awaitInitialization`|Whether to wait for segment view initialization before creating the `cachingCost` balancing strategy. This property is enabled only when `druid.coordinator.balancer.strategy` is `cachingCost`. If set to true, the Coordinator will not start to assign segments, until the segment view is initialized. If set to false, the Coordinator will fallback to use the `cost` balancing strategy only if the segment view is not initialized yet. It may take much time to wait for the initialization since the `cachingCost` balancing strategy involves much computing to build itself.|false|
|`druid.coordinator.loadqueuepeon.repeatDelay`|The start and repeat delay for the `loadqueuepeon`, which manages the load and drop of segments.|`PT0.050S` (50 ms)|
|`druid.coordinator.asOverlord.enabled`|Boolean value for whether this Coordinator service should act like an Overlord as well. This configuration allows users to simplify a Druid cluster by not having to deploy any standalone Overlord services. If set to true, then Overlord console is available at `http://coordinator-host:port/console.html` and be sure to set `druid.coordinator.asOverlord.overlordService` also.|false|
|`druid.coordinator.asOverlord.overlordService`| Required, if `druid.coordinator.asOverlord.enabled` is `true`. This must be same value as `druid.service` on standalone Overlord services and `druid.selectors.indexing.serviceName` on Middle Managers.|NULL|
|`druid.coordinator.centralizedTableSchema.enabled`|Boolean flag for enabling table schema building on the Coordinator.|false|

##### Metadata management

|Property|Description|Required|Default|
|--------|-----------|---------|-------|
|`druid.coordinator.period.metadataStoreManagementPeriod`|How often to run metadata management tasks in [ISO 8601](https://en.wikipedia.org/wiki/ISO_8601) duration format. |No | `PT1H`|
|`druid.coordinator.kill.supervisor.on`| Boolean value for whether to enable automatic deletion of terminated supervisors. If set to true, Coordinator will periodically remove terminated supervisors from the supervisor table in metadata storage.| No |true|
|`druid.coordinator.kill.supervisor.period`| How often to do automatic deletion of terminated supervisor in [ISO 8601](https://en.wikipedia.org/wiki/ISO_8601) duration format. Value must be equal to or greater than  `druid.coordinator.period.metadataStoreManagementPeriod`. Only applies if `druid.coordinator.kill.supervisor.on` is set to true.| No| `P1D`|
|`druid.coordinator.kill.supervisor.durationToRetain`| Duration of terminated supervisor to be retained from created time in [ISO 8601](https://en.wikipedia.org/wiki/ISO_8601) duration format. Only applies if `druid.coordinator.kill.supervisor.on` is set to true.| Yes if `druid.coordinator.kill.supervisor.on` is set to true.| `P90D`|
|`druid.coordinator.kill.audit.on`| Boolean value for whether to enable automatic deletion of audit logs. If set to true, Coordinator will periodically remove audit logs from the audit table entries in metadata storage.| No | True|
|`druid.coordinator.kill.audit.period`| How often to do automatic deletion of audit logs in [ISO 8601](https://en.wikipedia.org/wiki/ISO_8601) duration format. Value must be equal to or greater than  `druid.coordinator.period.metadataStoreManagementPeriod`. Only applies if `druid.coordinator.kill.audit.on` is set to true.| No| `P1D`|
|`druid.coordinator.kill.audit.durationToRetain`| Duration of audit logs to be retained from created time in [ISO 8601](https://en.wikipedia.org/wiki/ISO_8601) duration format. Only applies if `druid.coordinator.kill.audit.on` is set to true.| Yes if `druid.coordinator.kill.audit.on` is set to true.| `P90D`|
|`druid.coordinator.kill.compaction.on`| Boolean value for whether to enable automatic deletion of compaction configurations. If set to true, Coordinator will periodically remove compaction configuration of inactive datasource (datasource with no used and unused segments) from the config table in metadata storage.  | No | False|
|`druid.coordinator.kill.compaction.period`| How often to do automatic deletion of compaction configurations in [ISO 8601](https://en.wikipedia.org/wiki/ISO_8601) duration format. Value must be equal to or greater than  `druid.coordinator.period.metadataStoreManagementPeriod`. Only applies if `druid.coordinator.kill.compaction.on` is set to true.| No| `P1D`|
|`druid.coordinator.kill.rule.on`| Boolean value for whether to enable automatic deletion of rules. If set to true, Coordinator will periodically remove rules of inactive datasource (datasource with no used and unused segments) from the rule table in metadata storage.| No | True|
|`druid.coordinator.kill.rule.period`| How often to do automatic deletion of rules in [ISO 8601](https://en.wikipedia.org/wiki/ISO_8601) duration format. Value must be equal to or greater than  `druid.coordinator.period.metadataStoreManagementPeriod`. Only applies if `druid.coordinator.kill.rule.on` is set to true.| No| `P1D`|
|`druid.coordinator.kill.rule.durationToRetain`| Duration of rules to be retained from created time in [ISO 8601](https://en.wikipedia.org/wiki/ISO_8601) duration format. Only applies if `druid.coordinator.kill.rule.on` is set to true.| Yes if `druid.coordinator.kill.rule.on` is set to true.| `P90D`|
|`druid.coordinator.kill.datasource.on`| Boolean value for whether to enable automatic deletion of datasource metadata (Note: datasource metadata only exists for datasource created from supervisor). If set to true, Coordinator will periodically remove datasource metadata of terminated supervisor from the datasource table in metadata storage.  | No | True|
|`druid.coordinator.kill.datasource.period`| How often to do automatic deletion of datasource metadata in [ISO 8601](https://en.wikipedia.org/wiki/ISO_8601) duration format. Value must be equal to or greater than  `druid.coordinator.period.metadataStoreManagementPeriod`. Only applies if `druid.coordinator.kill.datasource.on` is set to true.| No| `P1D`|
|`druid.coordinator.kill.datasource.durationToRetain`| Duration of datasource metadata to be retained from created time in [ISO 8601](https://en.wikipedia.org/wiki/ISO_8601) duration format. Only applies if `druid.coordinator.kill.datasource.on` is set to true.| Yes if `druid.coordinator.kill.datasource.on` is set to true.| `P90D`|

##### Segment management

|Property|Possible values|Description|Default|
|--------|---------------|-----------|-------|
|`druid.serverview.type`|batch or http|Segment discovery method to use. "http" enables discovering segments using HTTP instead of ZooKeeper.|http|
|`druid.coordinator.loadqueuepeon.type`|curator or http|Implementation to use to assign segment loads and drops to historicals. Curator-based implementation is now deprecated, so you should transition to using HTTP-based segment assignments.|http|
|`druid.coordinator.segment.awaitInitializationOnStart`|true or false|Whether the Coordinator will wait for its view of segments to fully initialize before starting up. If set to 'true', the Coordinator's HTTP server will not start up, and the Coordinator will not announce itself as available, until the server view is initialized.|true|

###### Additional config when "http" loadqueuepeon is used

|Property|Description|Default|
|--------|-----------|-------|
|`druid.coordinator.loadqueuepeon.http.batchSize`|Number of segment load/drop requests to batch in one HTTP request. Note that it must be smaller than `druid.segmentCache.numLoadingThreads` config on Historical service.|1|

##### Metadata retrieval

|Property|Description|Default|
|--------|-----------|-------|
|`druid.manager.config.pollDuration`|How often the manager polls the config table for updates.|`PT1M`|
|`druid.manager.segments.pollDuration`|The duration between polls the Coordinator does for updates to the set of active segments. Generally defines the amount of lag time it can take for the Coordinator to notice new segments.|`PT1M`|
|`druid.manager.rules.pollDuration`|The duration between polls the Coordinator does for updates to the set of active rules. Generally defines the amount of lag time it can take for the Coordinator to notice rules.|`PT1M`|
|`druid.manager.rules.defaultRule`|The default rule for the cluster|`_default`|
|`druid.manager.rules.alertThreshold`|The duration after a failed poll upon which an alert should be emitted.|`PT10M`|

#### Dynamic configuration

The Coordinator has dynamic configurations to tune certain behavior on the fly, without requiring a service restart.
You can configure these parameters using the [web console](../operations/web-console.md)(recommended) or through the [Coordinator dynamic configuration API](../api-reference/dynamic-configuration-api.md#coordinator-dynamic-configuration).

The following table shows the dynamic configuration properties for the Coordinator.

|Property|Description|Default|
|--------|-----------|-------|
|`millisToWaitBeforeDeleting`|How long does the Coordinator need to be a leader before it can start marking overshadowed segments as unused in metadata storage.| 900000 (15 mins)|
|`mergeBytesLimit`|The maximum total uncompressed size in bytes of segments to merge.|524288000L|
|`mergeSegmentsLimit`|The maximum number of segments that can be in a single [append task](../ingestion/tasks.md).|100|
|`smartSegmentLoading`|Enables ["smart" segment loading mode](#smart-segment-loading) which dynamically computes the optimal values of several properties that maximize Coordinator performance.|true|
|`maxSegmentsToMove`|The maximum number of segments that can be moved in a Historical tier at any given time.|100|
|`replicantLifetime`|The maximum number of Coordinator runs for which a segment can wait in the load queue of a Historical before Druid raises an alert.|15|
|`replicationThrottleLimit`|The maximum number of segment replicas that can be assigned to a historical tier in a single Coordinator run. This property prevents Historical services from becoming overwhelmed when loading extra replicas of segments that are already available in the cluster.|500|
|`balancerComputeThreads`|Thread pool size for computing moving cost of segments during segment balancing. Consider increasing this if you have a lot of segments and moving segments begins to stall.|`num_cores` / 2|
|`killDataSourceWhitelist`|List of specific data sources for which kill tasks are sent if property `druid.coordinator.kill.on` is true. This can be a list of comma-separated data source names or a JSON array.|none|
|`killTaskSlotRatio`|Ratio of total available task slots, including autoscaling if applicable that will be allowed for kill tasks. This limit only applies for kill tasks that are spawned automatically by the coordinator's auto kill duty, which is enabled when `druid.coordinator.kill.on` is true.| 1 - all task slots can be used|
|`maxKillTaskSlots`|Maximum number of tasks that will be allowed for kill tasks. This limit only applies for kill tasks that are spawned automatically by the coordinator's auto kill duty, which is enabled when `druid.coordinator.kill.on` is true.|`Integer.MAX_VALUE` - no limit|
|`killPendingSegmentsSkipList`|List of data sources for which pendingSegments are _NOT_ cleaned up if property `druid.coordinator.kill.pendingSegments.on` is true. This can be a list of comma-separated data sources or a JSON array.|none|
|`maxSegmentsInNodeLoadingQueue`|The maximum number of segments allowed in the load queue of any given server. Use this parameter to load segments faster if, for example, the cluster contains slow-loading nodes or if there are too many segments to be replicated to a particular node (when faster loading is preferred to better segments distribution). The optimal value depends on the loading speed of segments, acceptable replication time and number of nodes.|500|
|`useRoundRobinSegmentAssignment`|Boolean flag for whether segments should be assigned to Historical services in a round robin fashion. When disabled, segment assignment is done using the chosen balancer strategy. When enabled, this can speed up segment assignments leaving balancing to move the segments to their optimal locations (based on the balancer strategy) lazily.|true|
|`decommissioningNodes`|List of Historical servers to decommission. Coordinator will not assign new segments to decommissioning servers, and segments will be moved away from them to be placed on non-decommissioning servers at the maximum rate specified by `maxSegmentsToMove`.|none|
|`pauseCoordination`|Boolean flag for whether or not the Coordinator should execute its various duties of coordinating the cluster. Setting this to true essentially pauses all coordination work while allowing the API to remain up. Duties that are paused include all classes that implement the `CoordinatorDuty` interface. Such duties include: segment balancing, segment compaction, submitting kill tasks for unused segments (if enabled), logging of used segments in the cluster, marking of newly unused or overshadowed segments, matching and execution of load/drop rules for used segments, unloading segments that are no longer marked as used from Historical servers. An example of when an admin may want to pause coordination would be if they are doing deep storage maintenance on HDFS name nodes with downtime and don't want the Coordinator to be directing Historical nodes to hit the name node with API requests until maintenance is done and the deep store is declared healthy for use again.|false|
|`replicateAfterLoadTimeout`|Boolean flag for whether or not additional replication is needed for segments that have failed to load due to the expiry of `druid.coordinator.load.timeout`. If this is set to true, the Coordinator will attempt to replicate the failed segment on a different historical server. This helps improve the segment availability if there are a few slow Historicals in the cluster. However, the slow Historical may still load the segment later and the Coordinator may issue drop requests if the segment is over-replicated.|false|

##### Smart segment loading

The `smartSegmentLoading` mode simplifies Coordinator configuration for segment loading and balancing.
If you enable this mode, do not provide values for the properties in the table below as the Coordinator computes them automatically.
Druid computes the values to optimize Coordinator performance, based on the current state of the cluster.

If you enable `smartSegmentLoading` mode, Druid ignores any value you provide for the following properties.

|Property|Computed value|Description|
|--------|--------------|-----------|
|`useRoundRobinSegmentAssignment`|true|Speeds up segment assignment.|
|`maxSegmentsInNodeLoadingQueue`|0|Removes the limit on load queue size.|
|`replicationThrottleLimit`|5% of used segments, minimum value 100|Prevents aggressive replication when a Historical disappears only intermittently.|
|`replicantLifetime`|60|Allows segments to wait about an hour (assuming a Coordinator period of 1 minute) in the load queue before an alert is raised. In `smartSegmentLoading` mode, load queues are not limited by size. Segments might therefore assigned to a load queue even if the corresponding server is slow to load them.|
|`maxSegmentsToMove`|2% of used segments, minimum value 100, maximum value 1000|Ensures that some segments are always moving in the cluster to keep it well balanced. The maximum value keeps the Coordinator run times bounded.|
|`balancerComputeThreads`|`num_cores` / 2|Ensures that there are enough threads to perform balancing computations without hogging all Coordinator resources.|

When `smartSegmentLoading` is disabled, Druid uses the configured values of these properties.
Disable `smartSegmentLoading` only if you want to explicitly set the values of any of the above properties.

##### Lookups dynamic configuration

These configuration options control Coordinator lookup management. For configurations that affect lookup propagation, see [Dynamic configuration for lookups](../querying/lookups.md#dynamic-configuration).

|Property|Description|Default|
|--------|-----------|-------|
|`druid.manager.lookups.hostDeleteTimeout`|How long to wait for a `DELETE` request to a particular service before considering the `DELETE` a failure.|`PT1S`|
|`druid.manager.lookups.hostUpdateTimeout`|How long to wait for a `POST` request to a particular service before considering the `POST` a failure.|`PT10S`|
|`druid.manager.lookups.deleteAllTimeout`|How long to wait for all `DELETE` requests to finish before considering the delete attempt a failure.|`PT10S`|
|`druid.manager.lookups.updateAllTimeout`|How long to wait for all `POST` requests to finish before considering the attempt a failure.|`PT60S`|
|`druid.manager.lookups.threadPoolSize`|How many services can be managed concurrently (concurrent `POST` and `DELETE` requests). Requests this limit will wait in a queue until a slot becomes available.|10|
|`druid.manager.lookups.period`|Number of milliseconds between checks for configuration changes.|120000 (2 minutes)|

##### Automatic compaction dynamic configuration

You can set or update [automatic compaction](../data-management/automatic-compaction.md) properties dynamically using the
[Automatic compaction API](../api-reference/automatic-compaction-api.md) without restarting Coordinators.

For details about segment compaction, see [Segment size optimization](../operations/segment-optimization.md).

You can configure automatic compaction through the following properties:

|Property|Description|Required|
|--------|-----------|--------|
|`dataSource`|The datasource name to be compacted.|yes|
|`taskPriority`|[Priority](../ingestion/tasks.md#priority) of compaction task.|no (default = 25)|
|`inputSegmentSizeBytes`|Maximum number of total segment bytes processed per compaction task. Since a time chunk must be processed in its entirety, if the segments for a particular time chunk have a total size in bytes greater than this parameter, compaction will not run for that time chunk.|no (default = 100,000,000,000,000 i.e. 100TB)|
|`skipOffsetFromLatest`|The offset for searching segments to be compacted in [ISO 8601](https://en.wikipedia.org/wiki/ISO_8601) duration format. Strongly recommended to set for realtime datasources. See [Data handling with compaction](../data-management/compaction.md#data-handling-with-compaction).|no (default = "P1D")|
|`tuningConfig`|Tuning config for compaction tasks. See below [Automatic compaction tuningConfig](#automatic-compaction-tuningconfig).|no|
|`taskContext`|[Task context](../ingestion/tasks.md#context) for compaction tasks.|no|
|`granularitySpec`|Custom `granularitySpec`. See [Automatic compaction granularitySpec](#automatic-compaction-granularityspec).|no|
|`dimensionsSpec`|Custom `dimensionsSpec`. See [Automatic compaction dimensionsSpec](#automatic-compaction-dimensionsspec).|no|
|`transformSpec`|Custom `transformSpec`. See [Automatic compaction transformSpec](#automatic-compaction-transformspec).|no|
|`metricsSpec`|Custom [`metricsSpec`](../ingestion/ingestion-spec.md#metricsspec). The compaction task preserves any existing metrics regardless of whether `metricsSpec` is specified. If `metricsSpec` is specified, Druid does not reapply any aggregators matching the metric names specified in `metricsSpec` to rows that already have the associated metrics. For rows that do not already have the metric specified in `metricsSpec`, Druid applies the metric aggregator on the source column, then proceeds to combine the metrics across segments as usual. If `metricsSpec` is not specified, Druid automatically discovers the metrics in the existing segments and combines existing metrics with the same metric name across segments. Aggregators for metrics with the same name are assumed to be compatible for combining across segments, otherwise the compaction task may fail.|no|
|`ioConfig`|IO config for compaction tasks. See [Automatic compaction ioConfig](#automatic-compaction-ioconfig).|no|

Automatic compaction config example:

```json
{
  "dataSource": "wikiticker",
  "granularitySpec" : {
    "segmentGranularity" : "none"
  }
}
```

Compaction tasks fail when higher priority tasks cause Druid to revoke their locks. By default, realtime tasks like ingestion have a higher priority than compaction tasks. Frequent conflicts between compaction tasks and realtime tasks can cause the Coordinator's automatic compaction to hang.
You may see this issue with streaming ingestion from Kafka and Kinesis, which ingest late-arriving data.

To mitigate this problem, set `skipOffsetFromLatest` to a value large enough so that arriving data tends to fall outside the offset value from the current time. This way you can avoid conflicts between compaction tasks and realtime ingestion tasks.
For example, if you want to skip over segments from thirty days prior to the end time of the most recent segment, assign `"skipOffsetFromLatest": "P30D"`.
For more information, see [Avoid conflicts with ingestion](../data-management/automatic-compaction.md#avoid-conflicts-with-ingestion).

###### Automatic compaction tuningConfig

Auto-compaction supports a subset of the [tuningConfig for Parallel task](../ingestion/native-batch.md#tuningconfig).

The following table shows the supported configurations for auto-compaction.

|Property|Description|Required|
|--------|-----------|--------|
|type|The task type, this should always be `index_parallel`.|yes|
|`maxRowsInMemory`|Used in determining when intermediate persists to disk should occur. Normally user does not need to set this, but depending on the nature of data, if rows are short in terms of bytes, user may not want to store a million rows in memory and this value should be set.|no (default = 1000000)|
|`maxBytesInMemory`|Used in determining when intermediate persists to disk should occur. Normally this is computed internally and user does not need to set it. This value represents number of bytes to aggregate in heap memory before persisting. This is based on a rough estimate of memory usage and not actual usage. The maximum heap memory usage for indexing is `maxBytesInMemory` * (2 + `maxPendingPersists`)|no (default = 1/6 of max JVM memory)|
|`splitHintSpec`|Used to give a hint to control the amount of data that each first phase task reads. This hint could be ignored depending on the implementation of the input source. See [Split hint spec](../ingestion/native-batch.md#split-hint-spec) for more details.|no (default = size-based split hint spec)|
|`partitionsSpec`|Defines how to partition data in each time chunk, see [`PartitionsSpec`](../ingestion/native-batch.md#partitionsspec)|no (default = `dynamic`)|
|`indexSpec`|Defines segment storage format options to be used at indexing time, see [IndexSpec](../ingestion/ingestion-spec.md#indexspec)|no|
|`indexSpecForIntermediatePersists`|Defines segment storage format options to be used at indexing time for intermediate persisted temporary segments. this can be used to disable dimension/metric compression on intermediate segments to reduce memory required for final merging. however, disabling compression on intermediate segments might increase page cache use while they are used before getting merged into final segment published, see [IndexSpec](../ingestion/ingestion-spec.md#indexspec) for possible values.|no|
|`maxPendingPersists`|Maximum number of persists that can be pending but not started. If this limit would be exceeded by a new intermediate persist, ingestion will block until the currently-running persist finishes. Maximum heap memory usage for indexing scales with `maxRowsInMemory` * (2 + `maxPendingPersists`).|no (default = 0, meaning one persist can be running concurrently with ingestion, and none can be queued up)|
|`pushTimeout`|Milliseconds to wait for pushing segments. It must be >= 0, where 0 means to wait forever.|no (default = 0)|
|`segmentWriteOutMediumFactory`|Segment write-out medium to use when creating segments. See [SegmentWriteOutMediumFactory](../ingestion/native-batch.md#segmentwriteoutmediumfactory).|no (default is the value from `druid.peon.defaultSegmentWriteOutMediumFactory.type` is used)|
|`maxNumConcurrentSubTasks`|Maximum number of worker tasks which can be run in parallel at the same time. The supervisor task would spawn worker tasks up to `maxNumConcurrentSubTasks` regardless of the current available task slots. If this value is set to 1, the Supervisor task processes data ingestion on its own instead of spawning worker tasks. If this value is set to too large, too many worker tasks can be created which might block other ingestion. Check [Capacity Planning](../ingestion/native-batch.md#capacity-planning) for more details.|no (default = 1)|
|`maxRetry`|Maximum number of retries on task failures.|no (default = 3)|
|`maxNumSegmentsToMerge`|Max limit for the number of segments that a single task can merge at the same time in the second phase. Used only with `hashed` or `single_dim` partitionsSpec.|no (default = 100)|
|`totalNumMergeTasks`|Total number of tasks to merge segments in the merge phase when `partitionsSpec` is set to `hashed` or `single_dim`.|no (default = 10)|
|`taskStatusCheckPeriodMs`|Polling period in milliseconds to check running task statuses.|no (default = 1000)|
|`chatHandlerTimeout`|Timeout for reporting the pushed segments in worker tasks.|no (default = PT10S)|
|`chatHandlerNumRetries`|Retries for reporting the pushed segments in worker tasks.|no (default = 5)|

###### Automatic compaction granularitySpec

|Field|Description|Required|
|-----|-----------|--------|
|`segmentGranularity`|Time chunking period for the segment granularity. Defaults to 'null', which preserves the original segment granularity. Accepts all [Query granularity](../querying/granularities.md) values.|No|
|`queryGranularity`|The resolution of timestamp storage within each segment. Defaults to 'null', which preserves the original query granularity. Accepts all [Query granularity](../querying/granularities.md) values.|No|
|`rollup`|Whether to enable ingestion-time rollup or not. Defaults to null, which preserves the original setting. Note that once data is rollup, individual records can no longer be recovered. |No|

###### Automatic compaction dimensionsSpec

|Field|Description|Required|
|-----|-----------|--------|
|`dimensions`| A list of dimension names or objects. Defaults to null, which preserves the original dimensions. Note that setting this will cause segments manually compacted with `dimensionExclusions` to be compacted again.|No|

###### Automatic compaction transformSpec

|Field|Description|Required|
|-----|-----------|--------|
|`filter`| Conditionally filters input rows during compaction. Only rows that pass the filter will be included in the compacted segments. Any of Druid's standard [query filters](../querying/filters.md) can be used. Defaults to null, which will not filter any row. |No|

###### Automatic compaction ioConfig

Auto-compaction supports a subset of the [ioConfig for Parallel task](../ingestion/native-batch.md).
The below is a list of the supported configurations for auto-compaction.

|Property|Description|Default|Required|
|--------|-----------|-------|--------|
|`dropExisting`|If `true` the compaction task replaces all existing segments fully contained by the umbrella interval of the compacted segments when the task publishes new segments and tombstones. If compaction fails, Druid does not publish any segments or tombstones. WARNING: this functionality is still in beta. Note that changing this config does not cause intervals to be compacted again.|false|no|

### Overlord

For general Overlord service information, see [Overlord](../design/overlord.md).

#### Overlord static configuration

These Overlord static configurations can be defined in the `overlord/runtime.properties` file.

##### Overlord service configs

|Property|Description|Default|
|--------|-----------|-------|
|`druid.host`|The host for the current service. This is used to advertise the current service location as reachable from another service and should generally be specified such that `http://${druid.host}/` could actually talk to this service.|`InetAddress.getLocalHost().getCanonicalHostName()`|
|`druid.bindOnHost`|Indicating whether the service's internal jetty server bind on `druid.host`. Default is false, which means binding to all interfaces.|false|
|`druid.plaintextPort`|This is the port to actually listen on; unless port mapping is used, this will be the same port as is on `druid.host`.|8090|
|`druid.tlsPort`|TLS port for HTTPS connector, if [druid.enableTlsPort](../operations/tls-support.md) is set then this config will be used. If `druid.host` contains port then that port will be ignored. This should be a non-negative Integer.|8290|
|`druid.service`|The name of the service. This is used as a dimension when emitting metrics and alerts to differentiate between the various services.|`druid/overlord`|

##### Overlord operations

|Property|Description|Default|
|--------|-----------|-------|
|`druid.indexer.runner.type`|Indicates whether tasks should be run locally using `local` or in a distributed environment using `remote`. The recommended option is `httpRemote`, which is similar to `remote` but uses HTTP to interact with Middle Managers instead of ZooKeeper.|`httpRemote`|
|`druid.indexer.storage.type`|Indicates whether incoming tasks should be stored locally (in heap) or in metadata storage. Choose from `local` or `metadata`. `local` is mainly for internal testing while `metadata` is recommended in production because storing incoming tasks in metadata storage allows for tasks to be resumed if the Overlord should fail.|`local`|
|`druid.indexer.storage.recentlyFinishedThreshold`|Duration of time to store task results. Default is 24 hours. If you have hundreds of tasks running in a day, consider increasing this threshold.|`PT24H`|
|`druid.indexer.tasklock.forceTimeChunkLock`|_**Setting this to false is still experimental**_<br/> If set, all tasks are enforced to use time chunk lock. If not set, each task automatically chooses a lock type to use. This configuration can be overwritten by setting `forceTimeChunkLock` in the [task context](../ingestion/tasks.md#context). See [Task Locking & Priority](../ingestion/tasks.md#context) for more details about locking in tasks.|true|
|`druid.indexer.tasklock.batchSegmentAllocation`| If set to true, Druid performs segment allocate actions in batches to improve throughput and reduce the average `task/action/run/time`. See [batching `segmentAllocate` actions](../ingestion/tasks.md#batching-segmentallocate-actions) for details.|true|
|`druid.indexer.tasklock.batchAllocationWaitTime`|Number of milliseconds after Druid adds the first segment allocate action to a batch, until it executes the batch. Allows the batch to add more requests and improve the average segment allocation run time. This configuration takes effect only if `batchSegmentAllocation` is enabled.|500|
|`druid.indexer.task.default.context`|Default task context that is applied to all tasks submitted to the Overlord. Any default in this config does not override neither the context values the user provides nor `druid.indexer.tasklock.forceTimeChunkLock`.|empty context|
|`druid.indexer.queue.maxSize`|Maximum number of active tasks at one time.|`Integer.MAX_VALUE`|
|`druid.indexer.queue.startDelay`|Sleep this long before starting Overlord queue management. This can be useful to give a cluster time to re-orient itself (for example, after a widespread network issue).|`PT1M`|
|`druid.indexer.queue.restartDelay`|Sleep this long when Overlord queue management throws an exception before trying again.|`PT30S`|
|`druid.indexer.queue.storageSyncRate`|Sync Overlord state this often with an underlying task persistence mechanism.|`PT1M`|

The following configs only apply if the Overlord is running in remote mode. For a description of local vs. remote mode, see [Overlord service](../design/overlord.md).

|Property|Description|Default|
|--------|-----------|-------|
|`druid.indexer.runner.taskAssignmentTimeout`|How long to wait after a task has been assigned to a MiddleManager before throwing an error.|`PT5M`|
|`druid.indexer.runner.minWorkerVersion`|The minimum MiddleManager version to send tasks to. The version number is a string. This affects the expected behavior during certain operations like comparison against `druid.worker.version`. Specifically, the version comparison follows dictionary order. Use ISO8601 date format for the version to accommodate date comparisons. |"0"|
| `druid.indexer.runner.parallelIndexTaskSlotRatio`| The ratio of task slots available for parallel indexing supervisor tasks per worker. The specified value must be in the range `[0, 1]`. |1|
|`druid.indexer.runner.compressZnodes`|Indicates whether or not the Overlord should expect MiddleManagers to compress Znodes.|true|
|`druid.indexer.runner.maxZnodeBytes`|The maximum size Znode in bytes that can be created in ZooKeeper, should be in the range of `[10KiB, 2GiB)`. [Human-readable format](human-readable-byte.md) is supported.| 512 KiB |
|`druid.indexer.runner.taskCleanupTimeout`|How long to wait before failing a task after a MiddleManager is disconnected from ZooKeeper.|`PT15M`|
|`druid.indexer.runner.taskShutdownLinkTimeout`|How long to wait on a shutdown request to a MiddleManager before timing out|`PT1M`|
|`druid.indexer.runner.pendingTasksRunnerNumThreads`|Number of threads to allocate pending-tasks to workers, must be at least 1.|1|
|`druid.indexer.runner.maxRetriesBeforeBlacklist`|Number of consecutive times the MiddleManager can fail tasks,  before the worker is blacklisted, must be at least 1|5|
|`druid.indexer.runner.workerBlackListBackoffTime`|How long to wait before a task is whitelisted again. This value should be greater that the value set for taskBlackListCleanupPeriod.|`PT15M`|
|`druid.indexer.runner.workerBlackListCleanupPeriod`|A duration after which the cleanup thread will startup to clean blacklisted workers.|`PT5M`|
|`druid.indexer.runner.maxPercentageBlacklistWorkers`|The maximum percentage of workers to blacklist, this must be between 0 and 100.|20|

If autoscaling is enabled, you can set these additional configs:

|Property|Description|Default|
|--------|-----------|-------|
|`druid.indexer.autoscale.strategy`|Sets the strategy to run when autoscaling is required. Choose from `noop`, `ec2` or `gce`.|`noop`|
|`druid.indexer.autoscale.doAutoscale`|If set to true, autoscaling will be enabled.|false|
|`druid.indexer.autoscale.provisionPeriod`|How often to check whether or not new MiddleManagers should be added.|`PT1M`|
|`druid.indexer.autoscale.terminatePeriod`|How often to check when MiddleManagers should be removed.|`PT5M`|
|`druid.indexer.autoscale.originTime`|The starting reference timestamp that the terminate period increments upon.|`2012-01-01T00:55:00.000Z`|
|`druid.indexer.autoscale.workerIdleTimeout`|How long can a worker be idle (not a run task) before it can be considered for termination.|`PT90M`|
|`druid.indexer.autoscale.maxScalingDuration`|How long the Overlord will wait around for a MiddleManager to show up before giving up.|`PT15M`|
|`druid.indexer.autoscale.numEventsToTrack`|The number of autoscaling related events (node creation and termination) to track.|10|
|`druid.indexer.autoscale.pendingTaskTimeout`|How long a task can be in "pending" state before the Overlord tries to scale up.|`PT30S`|
|`druid.indexer.autoscale.workerVersion`|If set, will only create nodes of set version during autoscaling. Overrides dynamic configuration. |null|
|`druid.indexer.autoscale.workerPort`|The port that MiddleManagers will run on.|8080|
|`druid.indexer.autoscale.workerCapacityHint`| An estimation of the number of task slots available for each worker launched by the auto scaler when there are no workers running. The auto scaler uses the worker capacity hint to launch workers with an adequate capacity to handle pending tasks. When unset or set to a value less than or equal to 0, the auto scaler scales workers equal to the value for `minNumWorkers` in autoScaler config instead. The auto scaler assumes that each worker, either a MiddleManager or indexer, has the same amount of task slots. Therefore, when all your workers have the same capacity (homogeneous capacity), set the value for `autoscale.workerCapacityHint` equal to `druid.worker.capacity`. If your workers have different capacities (heterogeneous capacity), set the value to the average of `druid.worker.capacity` across the workers. For example, if two workers have `druid.worker.capacity=10`, and one has `druid.worker.capacity=4`, set `autoscale.workerCapacityHint=8`. Only applies to `pendingTaskBased` provisioning strategy.|-1|

##### Supervisors

|Property|Description|Default|
|--------|-----------|-------|
|`druid.supervisor.healthinessThreshold`|The number of successful runs before an unhealthy supervisor is again considered healthy.|3|
|`druid.supervisor.unhealthinessThreshold`|The number of failed runs before the supervisor is considered unhealthy.|3|
|`druid.supervisor.taskHealthinessThreshold`|The number of consecutive task successes before an unhealthy supervisor is again considered healthy.|3|
|`druid.supervisor.taskUnhealthinessThreshold`|The number of consecutive task failures before the supervisor is considered unhealthy.|3|
|`druid.supervisor.storeStackTrace`|Whether full stack traces of supervisor exceptions should be stored and returned by the supervisor `/status` endpoint.|false|
|`druid.supervisor.maxStoredExceptionEvents`|The maximum number of exception events that can be returned through the supervisor `/status` endpoint.|`max(healthinessThreshold, unhealthinessThreshold)`|
|`druid.supervisor.idleConfig.enabled`|If `true`, supervisor can become idle if there is no data on input stream/topic for some time.|false|
|`druid.supervisor.idleConfig.inactiveAfterMillis`|Supervisor is marked as idle if all existing data has been read from input topic and no new data has been published for `inactiveAfterMillis` milliseconds.|`600_000`|

The `druid.supervisor.idleConfig.*` specified in the Overlord runtime properties defines the default behavior for the entire cluster. See [Idle Configuration in Kafka Supervisor IOConfig](../development/extensions-core/kafka-supervisor-reference.md#supervisor-io-configuration) to override it for an individual supervisor.

#### Overlord dynamic configuration

The Overlord has dynamic configurations to tune how Druid assigns tasks to workers.
You can configure these parameters using the [web console](../operations/web-console.md) or through the [Overlord dynamic configuration API](../api-reference/dynamic-configuration-api.md#overlord-dynamic-configuration).

The following table shows the dynamic configuration properties for the Overlord.

|Property|Description|Default|
|--------|-----------|-------|
|`selectStrategy`| Describes how to assign tasks to MiddleManagers. The type can be `equalDistribution`, `equalDistributionWithCategorySpec`, `fillCapacity`, `fillCapacityWithCategorySpec`, and `javascript`. | `{"type":"equalDistribution"}` |
|`autoScaler`| Only used if [autoscaling](#autoscaler) is enabled.| null |

The following is an example of an Overlord dynamic config:

<details><summary>Click to view the example</summary>

```json
{
  "selectStrategy": {
    "type": "fillCapacity",
    "affinityConfig": {
      "affinity": {
        "datasource1": ["host1:port", "host2:port"],
        "datasource2": ["host3:port"]
      }
    }
  },
  "autoScaler": {
    "type": "ec2",
    "minNumWorkers": 2,
    "maxNumWorkers": 12,
    "envConfig": {
      "availabilityZone": "us-east-1a",
      "nodeData": {
        "amiId": "${AMI}",
        "instanceType": "c3.8xlarge",
        "minInstances": 1,
        "maxInstances": 1,
        "securityGroupIds": ["${IDs}"],
        "keyName": "${KEY_NAME}"
      },
      "userData": {
        "impl": "string",
        "data": "${SCRIPT_COMMAND}",
        "versionReplacementString": ":VERSION:",
        "version": null
      }
    }
  }
}
```

</details>

##### Worker select strategy

The select strategy controls how Druid assigns tasks to workers (MiddleManagers).
At a high level, the select strategy determines the list of eligible workers for a given task using
either an `affinityConfig` or a `categorySpec`. Then, Druid assigns the task by either trying to distribute load equally
(`equalDistribution`) or to fill as many workers as possible to capacity (`fillCapacity`).
There are 4 options for select strategies:

- [`equalDistribution`](#equaldistribution)
- [`equalDistributionWithCategorySpec`](#equaldistributionwithcategoryspec)
- [`fillCapacity`](#fillcapacity)
- [`fillCapacityWithCategorySpec`](#fillcapacitywithcategoryspec)

A `javascript` option is also available but should only be used for prototyping new strategies.

If an `affinityConfig` is provided (as part of `fillCapacity` and `equalDistribution` strategies) for a given task, the list of workers eligible to be assigned is determined as follows:

- a non-affinity worker if no affinity is specified for that datasource. Any worker not listed in the `affinityConfig` is considered a non-affinity worker.
- a non-affinity worker if preferred workers are not available and the affinity is _weak_ i.e. `strong: false`.
- a preferred worker listed in the `affinityConfig` for this datasource if it has available capacity
- no worker if preferred workers are not available and affinity is _strong_ i.e. `strong: true`. In this case, the task remains in "pending" state. The chosen provisioning strategy (e.g. `pendingTaskBased`) may then use the total number of pending tasks to determine if a new node should be provisioned.

Note that every worker listed in the `affinityConfig` will only be used for the assigned datasources and no other.

If a `categorySpec` is provided (as part of `fillCapacityWithCategorySpec` and `equalDistributionWithCategorySpec` strategies), then a task of a given datasource may be assigned to:

- any worker if no category config is given for task type
- any worker if category config is given for task type but no category is given for datasource and there's no default category
- a preferred worker (based on category config and category for datasource) if available
- any worker if category config and category are given but no preferred worker is available and category config is `weak`
- not assigned at all if preferred workers are not available and category config is `strong`

In both the cases, Druid determines the list of eligible workers and selects one depending on their load with the goal of either distributing the load equally or filling as few workers as possible.

If you are using auto-scaling, use the `fillCapacity` select strategy since auto-scaled nodes can
not be assigned a category, and you want the work to be concentrated on the fewest number of workers to allow the empty ones to scale down.

###### `equalDistribution`

Tasks are assigned to the MiddleManager with the most free slots at the time the task begins running.
This evenly distributes work across your MiddleManagers.

|Property|Description|Default|
|--------|-----------|-------|
|`type`|`equalDistribution`|required; must be `equalDistribution`|
|`affinityConfig`|[`AffinityConfig`](#affinityconfig) object|null (no affinity)|

###### `equalDistributionWithCategorySpec`

This strategy is a variant of `equalDistribution`, which supports `workerCategorySpec` field rather than `affinityConfig`.
By specifying `workerCategorySpec`, you can assign tasks to run on different categories of MiddleManagers based on the **type** and **dataSource** of the task.
This strategy doesn't work with `AutoScaler` since the behavior is undefined.

|Property|Description|Default|
|--------|-----------|-------|
|`type`|`equalDistributionWithCategorySpec`|required; must be `equalDistributionWithCategorySpec`|
|`workerCategorySpec`|[`WorkerCategorySpec`](#workercategoryspec) object|null (no worker category spec)|

The following example shows tasks of type `index_kafka` that default to running on MiddleManagers of category `c1`, except for tasks that write to datasource `ds1`, which run on MiddleManagers of category `c2`.

```json
{
  "selectStrategy": {
    "type": "equalDistributionWithCategorySpec",
    "workerCategorySpec": {
      "strong": false,
      "categoryMap": {
        "index_kafka": {
          "defaultCategory": "c1", 
          "categoryAffinity": {
            "ds1": "c2"
          }
        }
      }
    }
  }
}
```

###### `fillCapacity`

Tasks are assigned to the worker with the most currently-running tasks. This is
useful when you are auto-scaling MiddleManagers since it tends to pack some full and
leave others empty. The empty ones can be safely terminated.

Note that if `druid.indexer.runner.pendingTasksRunnerNumThreads` is set to _N_ > 1, then this strategy will fill _N_
MiddleManagers up to capacity simultaneously, rather than a single MiddleManager.

|Property|Description|Default|
|--------|-----------|-------|
|`type`| `fillCapacity`|required; must be `fillCapacity`|
|`affinityConfig`| [`AffinityConfig`](#affinityconfig) object |null (no affinity)|

###### `fillCapacityWithCategorySpec`

This strategy is a variant of `fillCapacity`, which supports `workerCategorySpec` instead of an `affinityConfig`.
The usage is the same as `equalDistributionWithCategorySpec` strategy.
This strategy doesn't work with `AutoScaler` since the behavior is undefined.

|Property|Description|Default|
|--------|-----------|-------|
|`type`|`fillCapacityWithCategorySpec`.|required; must be `fillCapacityWithCategorySpec`|
|`workerCategorySpec`|[`WorkerCategorySpec`](#workercategoryspec) object|null (no worker category spec)|

<a name="javascript-worker-select-strategy"></a>

###### `javascript`

Allows defining arbitrary logic for selecting workers to run task using a JavaScript function.
The function is passed remoteTaskRunnerConfig, map of workerId to available workers and task to be executed and returns the workerId on which the task should be run or null if the task cannot be run.
It can be used for rapid development of missing features where the worker selection logic is to be changed or tuned often.
If the selection logic is quite complex and cannot be easily tested in JavaScript environment,
its better to write a druid extension module with extending current worker selection strategies written in java.

|Property|Description|Default|
|--------|-----------|-------|
|`type`|`javascript`|required; must be `javascript`|
|`function`|String representing JavaScript function| |

The following example shows a function that sends `batch_index_task` to workers `10.0.0.1` and `10.0.0.2` and all other tasks to other available workers.

```json
{
  "type":"javascript",
  "function":"function (config, zkWorkers, task) {\nvar batch_workers = new java.util.ArrayList();\nbatch_workers.add(\"middleManager1_hostname:8091\");\nbatch_workers.add(\"middleManager2_hostname:8091\");\nworkers = zkWorkers.keySet().toArray();\nvar sortedWorkers = new Array()\n;for(var i = 0; i < workers.length; i++){\n sortedWorkers[i] = workers[i];\n}\nArray.prototype.sort.call(sortedWorkers,function(a, b){return zkWorkers.get(b).getCurrCapacityUsed() - zkWorkers.get(a).getCurrCapacityUsed();});\nvar minWorkerVer = config.getMinWorkerVersion();\nfor (var i = 0; i < sortedWorkers.length; i++) {\n var worker = sortedWorkers[i];\n  var zkWorker = zkWorkers.get(worker);\n  if(zkWorker.canRunTask(task) && zkWorker.isValidVersion(minWorkerVer)){\n    if(task.getType() == 'index_hadoop' && batch_workers.contains(worker)){\n      return worker;\n    } else {\n      if(task.getType() != 'index_hadoop' && !batch_workers.contains(worker)){\n        return worker;\n      }\n    }\n  }\n}\nreturn null;\n}"
}
```

:::info
 JavaScript-based functionality is disabled by default. Refer to the Druid [JavaScript programming guide](../development/javascript.md) for guidelines about using Druid's JavaScript functionality, including instructions on how to enable it.
:::

###### affinityConfig

Use the `affinityConfig` field to pass affinity configuration to the `equalDistribution` and `fillCapacity` strategies.
If not provided, the default is to have no affinity.

|Property|Description|Default|
|--------|-----------|-------|
|`affinity`|JSON object mapping a datasource String name to a list of indexing service MiddleManager `host:port` values. Druid doesn't perform DNS resolution, so the 'host' value must match what is configured on the MiddleManager and what the MiddleManager announces itself as (examine the Overlord logs to see what your MiddleManager announces itself as).|`{}`|
|`strong`|When `true` tasks for a datasource must be assigned to affinity-mapped MiddleManagers. Tasks remain queued until a slot becomes available. When `false`, Druid may assign tasks for a datasource to other MiddleManagers when affinity-mapped MiddleManagers are unavailable to run queued tasks.|false|

###### workerCategorySpec

You can provide `workerCategorySpec` to the `equalDistributionWithCategorySpec` and `fillCapacityWithCategorySpec` strategies using the `workerCategorySpec`
field. If not provided, the default is to not use it at all.

|Property|Description|Default|
|--------|-----------|-------|
|`categoryMap`|A JSON map object mapping a task type String name to a [CategoryConfig](#categoryconfig) object, by which you can specify category config for different task type.|`{}`|
|`strong`|With weak workerCategorySpec (the default), tasks for a dataSource may be assigned to other MiddleManagers if the MiddleManagers specified in `categoryMap` are not able to run all pending tasks in the queue for that dataSource. With strong workerCategorySpec, tasks for a dataSource will only ever be assigned to their specified MiddleManagers, and will wait in the pending queue if necessary.|false|

###### CategoryConfig

|Property|Description|Default|
|--------|-----------|-------|
|`defaultCategory`|Specify default category for a task type.|null|
|`categoryAffinity`|A JSON map object mapping a datasource String name to a category String name of the MiddleManager. If category isn't specified for a datasource, then using the `defaultCategory`. If no specified category and the `defaultCategory` is also null, then tasks can run on any available MiddleManagers.|null|

##### Autoscaler

Amazon's EC2 together with Google's GCE are currently the only supported autoscalers.

EC2's autoscaler properties are:

|Property| Description|Default|
|--------|------------|-------|
|`type`|`ec2`|0|
|`minNumWorkers`| The minimum number of workers that can be in the cluster at any given time.|0|
|`maxNumWorkers`| The maximum number of workers that can be in the cluster at any given time.|0|
|`envConfig.availabilityZone` | What Amazon availability zone to run in.|none|
|`envConfig.nodeData`| A JSON object that describes how to launch new nodes.|none; required|
| `envConfig.userData`| A JSON object that describes how to configure new nodes. If you have set `druid.indexer.autoscale.workerVersion`, this must have a `versionReplacementString`. Otherwise, a `versionReplacementString` is not necessary.|none; optional|

For GCE's properties, please refer to the [gce-extensions](../development/extensions-contrib/gce-extensions.md).

## Data server

This section contains the configuration options for the services that reside on Data servers (MiddleManagers/Peons and Historicals) in the suggested [three-server configuration](../design/processes.md#server-types).

Configuration options for the [Indexer process](../design/indexer.md) are also provided here.

### MiddleManager and Peons

These MiddleManager and Peon configurations can be defined in the `middleManager/runtime.properties` file.

#### MiddleManager service config

|Property|Description|Default|
|--------|-----------|-------|
|`druid.host`|The host for the current service. This is used to advertise the current service location as reachable from another service and should generally be specified such that `http://${druid.host}/` could actually talk to this service|`InetAddress.getLocalHost().getCanonicalHostName()`|
|`druid.bindOnHost`|Indicating whether the service's internal jetty server bind on `druid.host`. Default is false, which means binding to all interfaces.|false|
|`druid.plaintextPort`|This is the port to actually listen on; unless port mapping is used, this will be the same port as is on `druid.host`|8091|
|`druid.tlsPort`|TLS port for HTTPS connector, if [druid.enableTlsPort](../operations/tls-support.md) is set then this config will be used. If `druid.host` contains port then that port will be ignored. This should be a non-negative Integer.|8291|
|`druid.service`|The name of the service. This is used as a dimension when emitting metrics and alerts to differentiate between the various services|`druid/middlemanager`|

#### MiddleManager configuration

MiddleManagers pass their configurations down to their child peons. The MiddleManager requires the following configs:

|Property|Description|Default|
|--------|-----------|-------|
|`druid.indexer.runner.allowedPrefixes`|Whitelist of prefixes for configs that can be passed down to child peons.|`com.metamx`, `druid`, `org.apache.druid`, `user.timezone`, `file.encoding`, `java.io.tmpdir`, `hadoop`|
|`druid.indexer.runner.compressZnodes`|Indicates whether or not the MiddleManagers should compress Znodes.|true|
|`druid.indexer.runner.classpath`|Java classpath for the peon.|`System.getProperty("java.class.path")`|
|`druid.indexer.runner.javaCommand`|Command required to execute java.|java|
|`druid.indexer.runner.javaOpts`|*DEPRECATED* A string of -X Java options to pass to the peon's JVM. Quotable parameters or parameters with spaces are encouraged to use javaOptsArray|`''`|
|`druid.indexer.runner.javaOptsArray`|A JSON array of strings to be passed in as options to the peon's JVM. This is additive to `druid.indexer.runner.javaOpts` and is recommended for properly handling arguments which contain quotes or spaces like `["-XX:OnOutOfMemoryError=kill -9 %p"]`|`[]`|
|`druid.indexer.runner.maxZnodeBytes`|The maximum size Znode in bytes that can be created in ZooKeeper, should be in the range of [10KiB, 2GiB). [Human-readable format](human-readable-byte.md) is supported.|512KiB|
|`druid.indexer.runner.startPort`|Starting port used for Peon services, should be greater than 1023 and less than 65536.|8100|
|`druid.indexer.runner.endPort`|Ending port used for Peon services, should be greater than or equal to `druid.indexer.runner.startPort` and less than 65536.|65535|
|`druid.indexer.runner.ports`|A JSON array of integers to specify ports that used for Peon services. If provided and non-empty, ports for Peon services will be chosen from these ports. And `druid.indexer.runner.startPort/druid.indexer.runner.endPort` will be completely ignored.|`[]`|
|`druid.worker.ip`|The IP of the worker.|`localhost`|
|`druid.worker.version`|Version identifier for the MiddleManager. The version number is a string. This affects the expected behavior during certain operations like comparison against `druid.indexer.runner.minWorkerVersion`. Specifically, the version comparison follows dictionary order. Use ISO8601 date format for the version to accommodate date comparisons.|0|
|`druid.worker.capacity`|Maximum number of tasks the MiddleManager can accept.|Number of CPUs on the machine - 1|
|`druid.worker.baseTaskDirs`|List of base temporary working directories, one of which is assigned per task in a round-robin fashion. This property can be used to allow usage of multiple disks for indexing. This property is recommended in place of and takes precedence over `${druid.indexer.task.baseTaskDir}`.  If this configuration is not set, `${druid.indexer.task.baseTaskDir}` is used. For example, `druid.worker.baseTaskDirs=[\"PATH1\",\"PATH2\",...]`.|null|
|`druid.worker.baseTaskDirSize`|The total amount of bytes that can be used by tasks on any single task dir. This value is treated symmetrically across all directories, that is, if this is 500 GB and there are 3 `baseTaskDirs`, then each of those task directories is assumed to allow for 500 GB to be used and a total of 1.5 TB will potentially be available across all tasks. The actual amount of memory assigned to each task is discussed in [Configuring task storage sizes](../ingestion/tasks.md#configuring-task-storage-sizes)|`Long.MAX_VALUE`|
|`druid.worker.category`|A string to name the category that the MiddleManager node belongs to.|`_default_worker_category`|

#### Peon processing

Processing properties set on the MiddleManager are passed through to Peons.

|Property|Description|Default|
|--------|-----------|-------|
|`druid.processing.buffer.sizeBytes`|This specifies a buffer size (less than 2GiB) for the storage of intermediate results. The computation engine in both the Historical and Realtime processes will use a scratch buffer of this size to do all of their intermediate computations off-heap. Larger values allow for more aggregations in a single pass over the data while smaller values can require more passes depending on the query that is being executed. [Human-readable format](human-readable-byte.md) is supported.|auto (max 1 GiB)|
|`druid.processing.buffer.poolCacheMaxCount`|Processing buffer pool caches the buffers for later use. This is the maximum count that the cache will grow to. Note that pool can create more buffers than it can cache if necessary.|`Integer.MAX_VALUE`|
|`druid.processing.formatString`|Realtime and Historical processes use this format string to name their processing threads.|processing-%s|
|`druid.processing.numMergeBuffers`|The number of direct memory buffers available for merging query results. The buffers are sized by `druid.processing.buffer.sizeBytes`. This property is effectively a concurrency limit for queries that require merging buffers. If you are using any queries that require merge buffers (currently, just groupBy) then you should have at least two of these.|`max(2, druid.processing.numThreads / 4)`|
|`druid.processing.numThreads`|The number of processing threads to have available for parallel processing of segments. Our rule of thumb is `num_cores - 1`, which means that even under heavy load there will still be one core available to do background tasks like talking with ZooKeeper and pulling down segments. If only one core is available, this property defaults to the value `1`.|Number of cores - 1 (or 1)|
|`druid.processing.fifo`|Enables the processing queue to treat tasks of equal priority in a FIFO manner.|`true`|
|`druid.processing.tmpDir`|Path where temporary files created while processing a query should be stored. If specified, this configuration takes priority over the default `java.io.tmpdir` path.|path represented by `java.io.tmpdir`|
|`druid.processing.intermediaryData.storage.type`|Storage type for intermediary segments of data shuffle between native parallel index tasks. <br />Set to `local` to store segment files in the local storage of the MiddleManager or Indexer. <br />Set to `deepstore` to use configured deep storage for better fault tolerance during rolling updates. When the storage type is `deepstore`, Druid stores the data in the `shuffle-data` directory under the configured deep storage path. Druid does not support automated cleanup for the `shuffle-data` directory. You can set up cloud storage lifecycle rules for automated cleanup of data at the `shuffle-data` prefix location.|`local`|

The amount of direct memory needed by Druid is at least
`druid.processing.buffer.sizeBytes * (druid.processing.numMergeBuffers + druid.processing.numThreads + 1)`. You can
ensure at least this amount of direct memory is available by providing `-XX:MaxDirectMemorySize=<VALUE>` in
`druid.indexer.runner.javaOptsArray` as documented above.

#### Peon query configuration

See [general query configuration](#general-query-configuration).

#### Peon caching

You can optionally configure caching to be enabled on the peons by setting caching configs here.

|Property|Possible Values|Description|Default|
|--------|---------------|-----------|-------|
|`druid.realtime.cache.useCache`|true, false|Enable the cache on the realtime.|false|
|`druid.realtime.cache.populateCache`|true, false|Populate the cache on the realtime.|false|
|`druid.realtime.cache.unCacheable`|All druid query types|All query types to not cache.|`[]`|
|`druid.realtime.cache.maxEntrySize`|positive integer|Maximum cache entry size in bytes.|1_000_000|

See [cache configuration](#cache-configuration) for how to configure cache settings.


#### Additional Peon configuration
Although Peons inherit the configurations of their parent MiddleManagers, explicit child Peon configs in MiddleManager can be set by prefixing them with:

```
druid.indexer.fork.property
```

Additional Peon configs include:

|Property|Description|Default|
|--------|-----------|-------|
|`druid.peon.mode`|Choose from `local` and `remote`. Setting this property to `local` means you intend to run the Peon as a standalone process which is not recommended.|`remote`|
|`druid.indexer.task.baseDir`|Base temporary working directory.|`System.getProperty("java.io.tmpdir")`|
|`druid.indexer.task.baseTaskDir`|Base temporary working directory for tasks.|`${druid.indexer.task.baseDir}/persistent/task`|
|`druid.indexer.task.batchProcessingMode`| Batch ingestion tasks have three operating modes to control construction and tracking for intermediary segments: `OPEN_SEGMENTS`, `CLOSED_SEGMENTS`, and `CLOSED_SEGMENT_SINKS`. `OPEN_SEGMENTS` uses the streaming ingestion code path and performs a `mmap` on intermediary segments to build a timeline to make these segments available to realtime queries. Batch ingestion doesn't require intermediary segments, so the default mode, `CLOSED_SEGMENTS`, eliminates `mmap` of intermediary segments. `CLOSED_SEGMENTS` mode still tracks the entire set of segments in heap. The `CLOSED_SEGMENTS_SINKS` mode is the most aggressive configuration and should have the smallest memory footprint. It eliminates in-memory tracking and `mmap` of intermediary segments produced during segment creation. `CLOSED_SEGMENTS_SINKS` mode isn't as well tested as other modes so is currently considered experimental. You can use `OPEN_SEGMENTS` mode if problems occur with the 2 newer modes. |`CLOSED_SEGMENTS`|
|`druid.indexer.task.defaultHadoopCoordinates`|Hadoop version to use with HadoopIndexTasks that do not request a particular version.|`org.apache.hadoop:hadoop-client-api:3.3.6`, `org.apache.hadoop:hadoop-client-runtime:3.3.6`|
|`druid.indexer.task.defaultRowFlushBoundary`|Highest row count before persisting to disk. Used for indexing generating tasks.|75000|
|`druid.indexer.task.directoryLockTimeout`|Wait this long for zombie Peons to exit before giving up on their replacements.|PT10M|
|`druid.indexer.task.gracefulShutdownTimeout`|Wait this long on MiddleManager restart for restorable tasks to gracefully exit.|PT5M|
|`druid.indexer.task.hadoopWorkingPath`|Temporary working directory for Hadoop tasks.|`/tmp/druid-indexing`|
|`druid.indexer.task.restoreTasksOnRestart`|If true, MiddleManagers will attempt to stop tasks gracefully on shutdown and restore them on restart.|false|
|`druid.indexer.task.ignoreTimestampSpecForDruidInputSource`|If true, tasks using the [Druid input source](../ingestion/input-sources.md) will ignore the provided timestampSpec, and will use the `__time` column of the input datasource. This option is provided for compatibility with ingestion specs written before Druid 0.22.0.|false|
|`druid.indexer.task.storeEmptyColumns`|Boolean value for whether or not to store empty columns during ingestion. When set to true, Druid stores every column specified in the [`dimensionsSpec`](../ingestion/ingestion-spec.md#dimensionsspec). If you use the string-based schemaless ingestion and don't specify any dimensions to ingest, you must also set [`includeAllDimensions`](../ingestion/ingestion-spec.md#dimensionsspec) for Druid to store empty columns.<br/><br/>If you set `storeEmptyColumns` to false, Druid SQL queries referencing empty columns will fail. If you intend to leave `storeEmptyColumns` disabled, you should either ingest placeholder data for empty columns or else not query on empty columns.<br/><br/>You can overwrite this configuration  by setting `storeEmptyColumns` in the [task context](../ingestion/tasks.md#context-parameters).|true|
|`druid.indexer.task.tmpStorageBytesPerTask`|Maximum number of bytes per task to be used to store temporary files on disk. This config is generally intended for internal usage. Attempts to set it are very likely to be overwritten by the TaskRunner that executes the task, so be sure of what you expect to happen before directly adjusting this configuration parameter. The config is documented here primarily to provide an understanding of what it means if/when someone sees that it has been set. A value of -1 disables this limit.  |-1|
|`druid.indexer.server.maxChatRequests`|Maximum number of concurrent requests served by a task's chat handler. Set to 0 to disable limiting.|0|

If the Peon is running in remote mode, there must be an Overlord up and running. Peons in remote mode can set the following configurations:

|Property|Description|Default|
|--------|-----------|-------|
|`druid.peon.taskActionClient.retry.minWait`|The minimum retry time to communicate with Overlord.|`PT5S`|
|`druid.peon.taskActionClient.retry.maxWait`|The maximum retry time to communicate with Overlord.|`PT1M`|
|`druid.peon.taskActionClient.retry.maxRetryCount`|The maximum number of retries to communicate with Overlord.|60|

##### SegmentWriteOutMediumFactory

When new segments are created, Druid temporarily stores some preprocessed data in some buffers. 
The following types of medium exist for the buffers:

* **Temporary files** (`tmpFile`) are stored under the task working directory (see `druid.worker.baseTaskDirs` configuration above) and thus share it's mounting properties. For example, they could be backed by HDD, SSD or memory (tmpfs).
This type of medium may do unnecessary disk I/O and requires some disk space to be available.

* **Off-heap memory** (`offHeapMemory`) creates buffers in off-heap memory of a JVM process that is running a task.
This type of medium is preferred, but it may require to allow the JVM to have more off-heap memory, by changing `-XX:MaxDirectMemorySize` configuration. It is not yet understood how does the required off-heap memory size relates to the size of the segments being created. But definitely it doesn't make sense to add more extra off-heap memory, than the configured maximum *heap* size (`-Xmx`) for the same JVM.

* **On-heap memory** (`onHeapMemory`) creates buffers using the allocated heap memory of the JVM process running a task. Using on-heap memory introduces garbage collection overhead and so is not recommended in most cases. This type of medium is most helpful for tasks run on external clusters where it may be difficult to allocate and work with direct memory effectively.

For most types of tasks, `SegmentWriteOutMediumFactory` can be configured per-task (see [Tasks](../ingestion/tasks.md) for more information), but if it's not specified for a task, or it's not supported for a particular task type, then Druid uses the value from the following configuration:

|Property|Description|Default|
|--------|-----------|-------|
|`druid.peon.defaultSegmentWriteOutMediumFactory.type`|`tmpFile`, `offHeapMemory`, or `onHeapMemory`|`tmpFile`|

### Indexer

#### Indexer process configuration

|Property|Description|Default|
|--------|-----------|-------|
|`druid.host`|The host for the current process. This is used to advertise the current processes location as reachable from another process and should generally be specified such that `http://${druid.host}/` could actually talk to this process|`InetAddress.getLocalHost().getCanonicalHostName()`|
|`druid.bindOnHost`|Indicating whether the process's internal jetty server bind on `druid.host`. Default is false, which means binding to all interfaces.|false|
|`druid.plaintextPort`|This is the port to actually listen on; unless port mapping is used, this will be the same port as is on `druid.host`|8091|
|`druid.tlsPort`|TLS port for HTTPS connector, if [druid.enableTlsPort](../operations/tls-support.md) is set then this config will be used. If `druid.host` contains port then that port will be ignored. This should be a non-negative Integer.|8283|
|`druid.service`|The name of the service. This is used as a dimension when emitting metrics and alerts to differentiate between the various services|`druid/indexer`|

#### Indexer general configuration

|Property|Description|Default|
|--------|-----------|-------|
|`druid.worker.version`|Version identifier for the Indexer.|0|
|`druid.worker.capacity`|Maximum number of tasks the Indexer can accept.|Number of available processors - 1|
|`druid.worker.baseTaskDirs`|List of base temporary working directories, one of which is assigned per task in a round-robin fashion. This property can be used to allow usage of multiple disks for indexing. This property is recommended in place of and takes precedence over `${druid.indexer.task.baseTaskDir}`.  If this configuration is not set, `${druid.indexer.task.baseTaskDir}` is used. Example: `druid.worker.baseTaskDirs=[\"PATH1\",\"PATH2\",...]`.|null|
|`druid.worker.baseTaskDirSize`|The total amount of bytes that can be used by tasks on any single task dir. This value is treated symmetrically across all directories, that is, if this is 500 GB and there are 3 `baseTaskDirs`, then each of those task directories is assumed to allow for 500 GB to be used and a total of 1.5 TB will potentially be available across all tasks. The actual amount of memory assigned to each task is discussed in [Configuring task storage sizes](../ingestion/tasks.md#configuring-task-storage-sizes)|`Long.MAX_VALUE`|
|`druid.worker.globalIngestionHeapLimitBytes`|Total amount of heap available for ingestion processing. This is applied by automatically setting the `maxBytesInMemory` property on tasks.|60% of configured JVM heap|
|`druid.worker.numConcurrentMerges`|Maximum number of segment persist or merge operations that can run concurrently across all tasks.|`druid.worker.capacity` / 2, rounded down|
|`druid.indexer.task.baseDir`|Base temporary working directory.|`System.getProperty("java.io.tmpdir")`|
|`druid.indexer.task.baseTaskDir`|Base temporary working directory for tasks.|`${druid.indexer.task.baseDir}/persistent/tasks`|
|`druid.indexer.task.defaultHadoopCoordinates`|Hadoop version to use with HadoopIndexTasks that do not request a particular version.|`org.apache.hadoop:hadoop-client-api:3.3.6`, `org.apache.hadoop:hadoop-client-runtime:3.3.6`|
|`druid.indexer.task.gracefulShutdownTimeout`|Wait this long on Indexer restart for restorable tasks to gracefully exit.|`PT5M`|
|`druid.indexer.task.hadoopWorkingPath`|Temporary working directory for Hadoop tasks.|`/tmp/druid-indexing`|
|`druid.indexer.task.restoreTasksOnRestart`|If true, the Indexer will attempt to stop tasks gracefully on shutdown and restore them on restart.|false|
|`druid.indexer.task.ignoreTimestampSpecForDruidInputSource`|If true, tasks using the [Druid input source](../ingestion/input-sources.md) will ignore the provided timestampSpec, and will use the `__time` column of the input datasource. This option is provided for compatibility with ingestion specs written before Druid 0.22.0.|false|
|`druid.indexer.task.storeEmptyColumns`|Boolean value for whether or not to store empty columns during ingestion. When set to true, Druid stores every column specified in the [`dimensionsSpec`](../ingestion/ingestion-spec.md#dimensionsspec). <br/><br/>If you set `storeEmptyColumns` to false, Druid SQL queries referencing empty columns will fail. If you intend to leave `storeEmptyColumns` disabled, you should either ingest placeholder data for empty columns or else not query on empty columns.<br/><br/>You can overwrite this configuration by setting `storeEmptyColumns` in the [task context](../ingestion/tasks.md#context-parameters).|true||`druid.peon.taskActionClient.retry.minWait`|The minimum retry time to communicate with Overlord.|`PT5S`|
|`druid.peon.taskActionClient.retry.maxWait`|The maximum retry time to communicate with Overlord.|`PT1M`|
|`druid.peon.taskActionClient.retry.maxRetryCount`|The maximum number of retries to communicate with Overlord.|60|

#### Indexer concurrent requests

Druid uses Jetty to serve HTTP requests.

|Property|Description|Default|
|--------|-----------|-------|
|`druid.server.http.numThreads`|Number of threads for HTTP requests. Please see the [Indexer Server HTTP threads](../design/indexer.md#server-http-threads) documentation for more details on how the Indexer uses this configuration.|max(10, (Number of cores * 17) / 16 + 2) + 30|
|`druid.server.http.queueSize`|Size of the worker queue used by Jetty server to temporarily store incoming client connections. If this value is set and a request is rejected by jetty because queue is full then client would observe request failure with TCP connection being closed immediately with a completely empty response from server.|Unbounded|
|`druid.server.http.maxIdleTime`|The Jetty max idle time for a connection.|`PT5M`|
|`druid.server.http.enableRequestLimit`|If enabled, no requests would be queued in jetty queue and "HTTP 429 Too Many Requests" error response would be sent. |false|
|`druid.server.http.defaultQueryTimeout`|Query timeout in millis, beyond which unfinished queries will be cancelled|300000|
|`druid.server.http.gracefulShutdownTimeout`|The maximum amount of time Jetty waits after receiving shutdown signal. After this timeout the threads will be forcefully shutdown. This allows any queries that are executing to complete(Only values greater than zero are valid).|`PT30S`|
|`druid.server.http.unannouncePropagationDelay`|How long to wait for ZooKeeper unannouncements to propagate before shutting down Jetty. This is a minimum and `druid.server.http.gracefulShutdownTimeout` does not start counting down until after this period elapses.|`PT0S` (do not wait)|
|`druid.server.http.maxQueryTimeout`|Maximum allowed value (in milliseconds) for `timeout` parameter. See [query-context](../querying/query-context.md) to know more about `timeout`. Query is rejected if the query context `timeout` is greater than this value. |`Long.MAX_VALUE`|
|`druid.server.http.maxRequestHeaderSize`|Maximum size of a request header in bytes. Larger headers consume more memory and can make a server more vulnerable to denial of service attacks.|8 * 1024|
|`druid.server.http.enableForwardedRequestCustomizer`|If enabled, adds Jetty ForwardedRequestCustomizer which reads X-Forwarded-* request headers to manipulate servlet request object when Druid is used behind a proxy.|false|
|`druid.server.http.allowedHttpMethods`|List of HTTP methods that should be allowed in addition to the ones required by Druid APIs. Druid APIs require GET, PUT, POST, and DELETE, which are always allowed. This option is not useful unless you have installed an extension that needs these additional HTTP methods or that adds functionality related to CORS. None of Druid's bundled extensions require these methods.|`[]`|
|`druid.server.http.contentSecurityPolicy`|Content-Security-Policy header value to set on each non-POST response. Setting this property to an empty string, or omitting it, both result in the default `frame-ancestors: none` being set.|`frame-ancestors 'none'`|

#### Indexer processing resources

|Property|Description|Default|
|--------|-----------|-------|
|`druid.processing.buffer.sizeBytes`|This specifies a buffer size (less than 2GiB) for the storage of intermediate results. The computation engine in the Indexer processes will use a scratch buffer of this size to do all of their intermediate computations off-heap. Larger values allow for more aggregations in a single pass over the data while smaller values can require more passes depending on the query that is being executed. [Human-readable format](human-readable-byte.md) is supported.|auto (max 1GiB)|
|`druid.processing.buffer.poolCacheMaxCount`|processing buffer pool caches the buffers for later use, this is the maximum count cache will grow to. note that pool can create more buffers than it can cache if necessary.|`Integer.MAX_VALUE`|
|`druid.processing.formatString`|Indexer processes use this format string to name their processing threads.|processing-%s|
|`druid.processing.numMergeBuffers`|The number of direct memory buffers available for merging query results. The buffers are sized by `druid.processing.buffer.sizeBytes`. This property is effectively a concurrency limit for queries that require merging buffers. If you are using any queries that require merge buffers (currently, just groupBy) then you should have at least two of these.|`max(2, druid.processing.numThreads / 4)`|
|`druid.processing.numThreads`|The number of processing threads to have available for parallel processing of segments. Our rule of thumb is `num_cores - 1`, which means that even under heavy load there will still be one core available to do background tasks like talking with ZooKeeper and pulling down segments. If only one core is available, this property defaults to the value `1`.|Number of cores - 1 (or 1)|
|`druid.processing.fifo`|If the processing queue should treat tasks of equal priority in a FIFO manner|`true`|
|`druid.processing.tmpDir`|Path where temporary files created while processing a query should be stored. If specified, this configuration takes priority over the default `java.io.tmpdir` path.|path represented by `java.io.tmpdir`|

The amount of direct memory needed by Druid is at least
`druid.processing.buffer.sizeBytes * (druid.processing.numMergeBuffers + druid.processing.numThreads + 1)`. You can
ensure at least this amount of direct memory is available by providing `-XX:MaxDirectMemorySize=<VALUE>` at the command
line.

#### Query configurations

See [general query configuration](#general-query-configuration).

#### Indexer caching

You can optionally configure caching to be enabled on the Indexer by setting caching configs here.

|Property|Possible Values|Description|Default|
|--------|---------------|-----------|-------|
|`druid.realtime.cache.useCache`|true, false|Enable the cache on the realtime.|false|
|`druid.realtime.cache.populateCache`|true, false|Populate the cache on the realtime.|false|
|`druid.realtime.cache.unCacheable`|All druid query types|All query types to not cache.|`[]`|
|`druid.realtime.cache.maxEntrySize`|positive integer|Maximum cache entry size in bytes.|1_000_000|

See [cache configuration](#cache-configuration) for how to configure cache settings.

Note that only local caches such as the `local`-type cache and `caffeine` cache are supported. If a remote cache such as `memcached` is used, it will be ignored.

### Historical

For general Historical service information, see [Historical](../design/historical.md).

These Historical configurations can be defined in the `historical/runtime.properties` file.

#### Historical service configuration

|Property|Description|Default|
|--------|-----------|-------|
|`druid.host`|The host for the current service. This is used to advertise the current service location as reachable from another service and should generally be specified such that `http://${druid.host}/` could actually talk to this service|`InetAddress.getLocalHost().getCanonicalHostName()`|
|`druid.bindOnHost`|Indicating whether the service's internal jetty server bind on `druid.host`. Default is false, which means binding to all interfaces.|false|
|`druid.plaintextPort`|This is the port to actually listen on; unless port mapping is used, this will be the same port as is on `druid.host`|8083|
|`druid.tlsPort`|TLS port for HTTPS connector, if [druid.enableTlsPort](../operations/tls-support.md) is set then this config will be used. If `druid.host` contains port then that port will be ignored. This should be a non-negative Integer.|8283|
|`druid.service`|The name of the service. This is used as a dimension when emitting metrics and alerts to differentiate between the various services|`druid/historical`|

#### Historical general configuration

|Property|Description|Default|
|--------|-----------|-------|
|`druid.server.maxSize`|The maximum number of bytes-worth of segments that the service wants assigned to it. The Coordinator service will attempt to assign segments to a Historical service only if this property is greater than the total size of segments served by it. Since this property defines the upper limit on the total segment size that can be assigned to a Historical, it is defaulted to the sum of all `maxSize` values specified within `druid.segmentCache.locations` property. Human-readable format is supported, see [here](human-readable-byte.md). |Sum of `maxSize` values defined within `druid.segmentCache.locations`|
|`druid.server.tier`| A string to name the distribution tier that the storage service belongs to. Many of the [rules Coordinator services use](../operations/rule-configuration.md) to manage segments can be keyed on tiers. |  `_default_tier` |
|`druid.server.priority`|In a tiered architecture, the priority of the tier, thus allowing control over which services are queried. Higher numbers mean higher priority. The default (no priority) works for architecture with no cross replication (tiers that have no data-storage overlap). Data centers typically have equal priority. | 0 |

#### Storing segments

|Property|Description|Default|
|--------|-----------|-------|
|`druid.segmentCache.locations`|Segments assigned to a Historical services are first stored on the local file system (in a disk cache) and then served by the Historical services. These locations define where that local cache resides. This value cannot be NULL or EMPTY. Here is an example `druid.segmentCache.locations=[{"path": "/mnt/druidSegments", "maxSize": "10k", "freeSpacePercent": 1.0}]`. "freeSpacePercent" is optional, if provided then enforces that much of free disk partition space while storing segments. But, it depends on `File.getTotalSpace()` and `File.getFreeSpace()` methods, so enable if only if they work for your File System.| none |
|`druid.segmentCache.locationSelector.strategy`|The strategy used to select a location from the configured `druid.segmentCache.locations` for segment distribution. Possible values are `leastBytesUsed`, `roundRobin`, `random`, or `mostAvailableSize`. |leastBytesUsed|
|`druid.segmentCache.deleteOnRemove`|Delete segment files from cache once a service is no longer serving a segment.|true|
|`druid.segmentCache.dropSegmentDelayMillis`|How long a service delays before completely dropping segment.|30000 (30 seconds)|
|`druid.segmentCache.infoDir`|Historical services keep track of the segments they are serving so that when the service is restarted they can reload the same segments without waiting for the Coordinator to reassign. This path defines where this metadata is kept. Directory will be created if needed.|`${first_location}/info_dir`|
|`druid.segmentCache.announceIntervalMillis`|How frequently to announce segments while segments are loading from cache. Set this value to zero to wait for all segments to be loaded before announcing.|5000 (5 seconds)|
|`druid.segmentCache.numLoadingThreads`|How many segments to drop or load concurrently from deep storage. Note that the work of loading segments involves downloading segments from deep storage, decompressing them and loading them to a memory mapped location. So the work is not all I/O Bound. Depending on CPU and network load, one could possibly increase this config to a higher value.|max(1,Number of cores / 6)|
|`druid.segmentCache.numBootstrapThreads`|How many segments to load concurrently during historical startup.|`druid.segmentCache.numLoadingThreads`|
|`druid.segmentCache.lazyLoadOnStart`|Whether or not to load segment columns metadata lazily during historical startup. When set to true, Historical startup time will be dramatically improved by deferring segment loading until the first time that segment takes part in a query, which will incur this cost instead.|false|
|`druid.coordinator.loadqueuepeon.curator.numCallbackThreads`|Number of threads for executing callback actions associated with loading or dropping of segments. One might want to increase this number when noticing clusters are lagging behind w.r.t. balancing segments across historical nodes.|2|
|`druid.segmentCache.numThreadsToLoadSegmentsIntoPageCacheOnDownload`|Number of threads to asynchronously read segment index files into null output stream on each new segment download after the Historical service finishes bootstrapping. Recommended to set to 1 or 2 or leave unspecified to disable. See also `druid.segmentCache.numThreadsToLoadSegmentsIntoPageCacheOnBootstrap`|0|
|`druid.segmentCache.numThreadsToLoadSegmentsIntoPageCacheOnBootstrap`|Number of threads to asynchronously read segment index files into null output stream during Historical service bootstrap. This thread pool is terminated after Historical service finishes bootstrapping. Recommended to set to half of available cores. If left unspecified, `druid.segmentCache.numThreadsToLoadSegmentsIntoPageCacheOnDownload` will be used. If both configs are unspecified, this feature is disabled. Preemptively loading segments into page cache helps in the sense that later when a segment is queried, it's already in page cache and only a minor page fault needs to be triggered instead of a more costly major page fault to make the query latency more consistent. Note that loading segment into page cache just does a blind loading of segment index files and will evict any existing segments from page cache at the discretion of operating system when the total segment size on local disk is larger than the page cache usable in the RAM, which roughly equals to total available RAM in the host - druid process memory including both heap and direct memory allocated - memory used by other non druid processes on the host, so it is the user's responsibility to ensure the host has enough RAM to host all the segments to avoid random evictions to fully leverage this feature.|`druid.segmentCache.numThreadsToLoadSegmentsIntoPageCacheOnDownload`|

In `druid.segmentCache.locations`, `freeSpacePercent` was added because the `maxSize` setting is only a theoretical limit and assumes that much space will always be available for storing segments. In case of any druid bug leading to unaccounted segment files left alone on disk or some other service writing stuff to disk, This check can start failing segment loading early before filling up the disk completely and leaving the host usable otherwise.

In `druid.segmentCache.locationSelector.strategy`, one of `leastBytesUsed`, `roundRobin`, `random`, or `mostAvailableSize` could be specified to represent the strategy to distribute segments across multiple segment cache locations.

|Strategy|Description|
|--------|-----------|
|`leastBytesUsed`|Selects a location which has least bytes used in absolute terms.|
|`roundRobin`|Selects a location in a round robin fashion oblivious to the bytes used or the capacity.|
|`random`|Selects a segment cache location randomly each time among the available storage locations.|
|`mostAvailableSize`|Selects a segment cache location that has most free space among the available storage locations.|

Note that if `druid.segmentCache.numLoadingThreads` > 1, multiple threads can download different segments at the same time. In this case, with the `leastBytesUsed` strategy or `mostAvailableSize` strategy, Historicals may select a sub-optimal storage location because each decision is based on a snapshot of the storage location status of when a segment is requested to download.

#### Historical query configs

##### Concurrent requests

Druid uses Jetty to serve HTTP requests.

|Property|Description|Default|
|--------|-----------|-------|
|`druid.server.http.numThreads`|Number of threads for HTTP requests.|max(10, (Number of cores * 17) / 16 + 2) + 30|
|`druid.server.http.queueSize`|Size of the worker queue used by Jetty server to temporarily store incoming client connections. If this value is set and a request is rejected by jetty because queue is full then client would observe request failure with TCP connection being closed immediately with a completely empty response from server.|Unbounded|
|`druid.server.http.maxIdleTime`|The Jetty max idle time for a connection.|`PT5M`|
|`druid.server.http.enableRequestLimit`|If enabled, no requests would be queued in jetty queue and "HTTP 429 Too Many Requests" error response would be sent. |false|
|`druid.server.http.defaultQueryTimeout`|Query timeout in millis, beyond which unfinished queries will be cancelled|300000|
|`druid.server.http.gracefulShutdownTimeout`|The maximum amount of time Jetty waits after receiving shutdown signal. After this timeout the threads will be forcefully shutdown. This allows any queries that are executing to complete(Only values greater than zero are valid).|`PT30S`|
|`druid.server.http.unannouncePropagationDelay`|How long to wait for ZooKeeper unannouncements to propagate before shutting down Jetty. This is a minimum and `druid.server.http.gracefulShutdownTimeout` does not start counting down until after this period elapses.|`PT0S` (do not wait)|
|`druid.server.http.maxQueryTimeout`|Maximum allowed value (in milliseconds) for `timeout` parameter. See [query-context](../querying/query-context.md) to know more about `timeout`. Query is rejected if the query context `timeout` is greater than this value. |`Long.MAX_VALUE`|
|`druid.server.http.maxRequestHeaderSize`|Maximum size of a request header in bytes. Larger headers consume more memory and can make a server more vulnerable to denial of service attacks.|8 * 1024|
|`druid.server.http.contentSecurityPolicy`|Content-Security-Policy header value to set on each non-POST response. Setting this property to an empty string, or omitting it, both result in the default `frame-ancestors: none` being set.|`frame-ancestors 'none'`|

##### Processing

|Property|Description|Default|
|--------|-----------|-------|
|`druid.processing.buffer.sizeBytes`|This specifies a buffer size (less than 2GiB), for the storage of intermediate results. The computation engine in both the Historical and Realtime processes will use a scratch buffer of this size to do all of their intermediate computations off-heap. Larger values allow for more aggregations in a single pass over the data while smaller values can require more passes depending on the query that is being executed.  [Human-readable format](human-readable-byte.md) is supported.|auto (max 1GiB)|
|`druid.processing.buffer.poolCacheMaxCount`|processing buffer pool caches the buffers for later use, this is the maximum count cache will grow to. note that pool can create more buffers than it can cache if necessary.|`Integer.MAX_VALUE`|
|`druid.processing.formatString`|Realtime and Historical processes use this format string to name their processing threads.|processing-%s|
|`druid.processing.numMergeBuffers`|The number of direct memory buffers available for merging query results. The buffers are sized by `druid.processing.buffer.sizeBytes`. This property is effectively a concurrency limit for queries that require merging buffers. If you are using any queries that require merge buffers (currently, just groupBy) then you should have at least two of these.|`max(2, druid.processing.numThreads / 4)`|
|`druid.processing.numThreads`|The number of processing threads to have available for parallel processing of segments. Our rule of thumb is `num_cores - 1`, which means that even under heavy load there will still be one core available to do background tasks like talking with ZooKeeper and pulling down segments. If only one core is available, this property defaults to the value `1`.|Number of cores - 1 (or 1)|
|`druid.processing.fifo`|If the processing queue should treat tasks of equal priority in a FIFO manner|`true`|
|`druid.processing.tmpDir`|Path where temporary files created while processing a query should be stored. If specified, this configuration takes priority over the default `java.io.tmpdir` path.|path represented by `java.io.tmpdir`|

The amount of direct memory needed by Druid is at least
`druid.processing.buffer.sizeBytes * (druid.processing.numMergeBuffers + druid.processing.numThreads + 1)`. You can
ensure at least this amount of direct memory is available by providing `-XX:MaxDirectMemorySize=<VALUE>` at the command
line.

##### Historical query configuration

See [general query configuration](#general-query-configuration).

#### Historical caching

You can optionally only configure caching to be enabled on the Historical by setting caching configs here.

|Property|Possible Values|Description|Default|
|--------|---------------|-----------|-------|
|`druid.historical.cache.useCache`|true, false|Enable the cache on the Historical.|false|
|`druid.historical.cache.populateCache`|true, false|Populate the cache on the Historical.|false|
|`druid.historical.cache.unCacheable`|All druid query types|All query types to not cache.|`[]`|
|`druid.historical.cache.maxEntrySize`|positive integer|Maximum cache entry size in bytes.|1_000_000|

See [cache configuration](#cache-configuration) for how to configure cache settings.

## Query server

This section contains the configuration options for the processes that reside on Query servers (Brokers) in the suggested [three-server configuration](../design/processes.md#server-types).

Configuration options for the experimental [Router process](../design/router.md) are also provided here.

### Broker

For general Broker process information, see [here](../design/broker.md).

These Broker configurations can be defined in the `broker/runtime.properties` file.

#### Broker process configs

|Property|Description|Default|
|--------|-----------|-------|
|`druid.host`|The host for the current process. This is used to advertise the current processes location as reachable from another process and should generally be specified such that `http://${druid.host}/` could actually talk to this process|`InetAddress.getLocalHost().getCanonicalHostName()`|
|`druid.bindOnHost`|Indicating whether the process's internal jetty server bind on `druid.host`. Default is false, which means binding to all interfaces.|false|
|`druid.plaintextPort`|This is the port to actually listen on; unless port mapping is used, this will be the same port as is on `druid.host`|8082|
|`druid.tlsPort`|TLS port for HTTPS connector, if [druid.enableTlsPort](../operations/tls-support.md) is set then this config will be used. If `druid.host` contains port then that port will be ignored. This should be a non-negative Integer.|8282|
|`druid.service`|The name of the service. This is used as a dimension when emitting metrics and alerts to differentiate between the various services|`druid/broker`|

#### Query configuration

##### Query routing

|Property|Possible Values|Description|Default|
|--------|---------------|-----------|-------|
|`druid.broker.balancer.type`|`random`, `connectionCount`|Determines how the broker balances connections to Historical processes. `random` choose randomly, `connectionCount` picks the process with the fewest number of active connections to|`random`|
|`druid.broker.select.tier`|`highestPriority`, `lowestPriority`, `custom`|If segments are cross-replicated across tiers in a cluster, you can tell the broker to prefer to select segments in a tier with a certain priority.|`highestPriority`|
|`druid.broker.select.tier.custom.priorities`|An array of integer priorities, such as `[-1, 0, 1, 2]`|Select servers in tiers with a custom priority list.|The config only has effect if `druid.broker.select.tier` is set to `custom`. If `druid.broker.select.tier` is set to `custom` but this config is not specified, the effect is the same as `druid.broker.select.tier` set to `highestPriority`. Any of the integers in this config can be ignored if there's no corresponding tiers with such priorities. Tiers with priorities explicitly specified in this config always have higher priority than those not and those not specified fall back to use `highestPriority` strategy among themselves.|

##### Query prioritization and laning

Laning strategies allow you to control capacity utilization for heterogeneous query workloads. With laning, the broker examines and classifies a query for the purpose of assigning it to a lane. Lanes have capacity limits, enforced by the broker, that can be used to ensure sufficient resources are available for other lanes or for interactive queries (with no lane), or to limit overall throughput for queries within the lane. Requests in excess of the capacity are discarded with an HTTP 429 status code.

|Property|Description|Default|
|--------|-----------|-------|
|`druid.query.scheduler.numThreads`|Maximum number of concurrently-running queries. When this parameter is set lower than `druid.server.http.numThreads`, query requests beyond the limit are denied with HTTP 429 instead of waiting in the Jetty request queue. This has the effect of reserving the leftover Jetty threads for non-query requests.<br /><br />When this parameter is set equal to or higher than `druid.server.http.numThreads`, it has no effect.|Unbounded|
|`druid.query.scheduler.laning.strategy`|Query laning strategy to use to assign queries to a lane in order to control capacities for certain classes of queries.|`none`|
|`druid.query.scheduler.prioritization.strategy`|Query prioritization strategy to automatically assign priorities.|`manual`|

##### Prioritization strategies

###### Manual prioritization strategy

With this configuration, queries are never assigned a priority automatically, but will preserve a priority manually set on the [query context](../querying/query-context.md) with the `priority` key. This mode can be explicitly set by setting `druid.query.scheduler.prioritization.strategy` to `manual`.

###### Threshold prioritization strategy

This prioritization strategy lowers the priority of queries that cross any of a configurable set of thresholds, such as how far in the past the data is, how large of an interval a query covers, or the number of segments taking part in a query.

This strategy can be enabled by setting `druid.query.scheduler.prioritization.strategy` to `threshold`.

|Property|Description|Default|
|--------|-----------|-------|
|`druid.query.scheduler.prioritization.periodThreshold`|ISO duration threshold for how old data can be queried before automatically adjusting query priority.|none|
|`druid.query.scheduler.prioritization.durationThreshold`|ISO duration threshold for maximum duration a queries interval can span before the priority is automatically adjusted.|none|
|`druid.query.scheduler.prioritization.segmentCountThreshold`|Number threshold for maximum number of segments that can take part in a query before its priority is automatically adjusted.|none|
|`druid.query.scheduler.prioritization.adjustment`|Amount to reduce the priority of queries which cross any threshold.|none|

##### Laning strategies

###### No laning strategy

In this mode, queries are never assigned a lane, and the concurrent query count will only be limited by `druid.server.http.numThreads` or `druid.query.scheduler.numThreads`, if set. This is the default Druid query scheduler operating mode. Enable this strategy explicitly by setting `druid.query.scheduler.laning.strategy` to `none`.

###### 'High/Low' laning strategy

This laning strategy splits queries with a `priority` below zero into a `low` query lane, automatically. Queries with priority of zero (the default) or above are considered 'interactive'. The limit on `low` queries can be set to some desired percentage of the total capacity (or HTTP thread pool size), reserving capacity for interactive queries. Queries in the `low` lane are _not_ guaranteed their capacity, which may be consumed by interactive queries, but may use up to this limit if total capacity is available.

If the `low` lane is specified in the [query context](../querying/query-context.md) `lane` parameter, this will override the computed lane.

This strategy can be enabled by setting `druid.query.scheduler.laning.strategy=hilo`.

|Property|Description|Default|
|--------|-----------|-------|
|`druid.query.scheduler.laning.maxLowPercent`|Maximum percent of the smaller number of `druid.server.http.numThreads` or `druid.query.scheduler.numThreads`, defining the number of HTTP threads that can be used by queries with a priority lower than 0. Value must be an integer in the range 1 to 100, and will be rounded up|No default, must be set if using this mode|

##### Guardrails for materialization of subqueries

Druid stores the subquery rows in temporary tables that live in the Java heap. It is a good practice to avoid large subqueries in Druid.
Therefore, there are guardrails that are built in Druid to prevent the queries from generating subquery results which can exhaust the heap
space. They can be set on a cluster level or modified per query level as desired.
Note the following guardrails that can be set by the cluster admin to limit the subquery results:

1. `druid.server.http.maxSubqueryRows` in broker's config to set a default for the entire cluster or `maxSubqueryRows` in the query context to set an upper limit on the number of rows a subquery can generate
2. `druid.server.http.maxSubqueryBytes` in broker's config to set a default for the entire cluster or `maxSubqueryBytes` in the query context to set an upper limit on the number of bytes a subquery can generate

Limiting the subquery by bytes is an experimental feature as it materializes the results differently.

You can configure `maxSubqueryBytes` to the following values:

* `disabled`: It is the default setting out of the box. It disables the subquery's from the byte based limit, and effectively disables this feature.
* `auto`: Druid automatically decides the optimal byte based limit based upon the heap space available and the max number of concurrent queries.
* A positive long value: User can manually specify the number of bytes that the results of the subqueries of a single query can occupy on the heap.

Due to the conversion between the Java objects and the Frame's format, setting `maxSubqueryBytes` can become slow if the subquery starts generating
rows in the order of magnitude of around 10 million and above. In those scenarios, disable the `maxSubqueryBytes` settings for such queries, assess the number of rows that the subqueries generate and override the `maxSubqueryRows` to appropriate value.

If you choose to modify or set any of the above limits, you must also think about the heap size of all Brokers, Historicals, and task Peons that process data for the subqueries to accommodate the subquery results.
There is no formula to calculate the correct value. Trial and error is the best approach.

###### Manual laning strategy

This laning strategy is best suited for cases where one or more external applications which query Druid are capable of manually deciding what lane a given query should belong to. Configured with a map of lane names to percent or exact max capacities, queries with a matching `lane` parameter in the [query context](../querying/query-context.md) will be subjected to those limits.

|Property|Description|Default|
|--------|-----------|-------|
|`druid.query.scheduler.laning.lanes.{name}`|Maximum percent or exact limit of queries that can concurrently run in the defined lanes. Any number of lanes may be defined like this. The lane names 'total' and 'default' are reserved for internal use.|No default, must define at least one lane with a limit above 0. If `druid.query.scheduler.laning.isLimitPercent` is set to `true`, values must be integers in the range of 1 to 100.|
|`druid.query.scheduler.laning.isLimitPercent`|If set to `true`, the values set for `druid.query.scheduler.laning.lanes` will be treated as a percent of the smaller number of `druid.server.http.numThreads` or `druid.query.scheduler.numThreads`. Note that in this mode, these lane values across lanes are _not_ required to add up to, and can exceed, 100%.|`false`|

##### Server configuration

Druid uses Jetty to serve HTTP requests. Each query being processed consumes a single thread from `druid.server.http.numThreads`, so consider defining `druid.query.scheduler.numThreads` to a lower value in order to reserve HTTP threads for responding to health checks, lookup loading, and other non-query, (in most cases) comparatively very short-lived, HTTP requests.

|Property|Description|Default|
|--------|-----------|-------|
|`druid.server.http.numThreads`|Number of threads for HTTP requests.|max(10, (Number of cores * 17) / 16 + 2) + 30|
|`druid.server.http.queueSize`|Size of the worker queue used by Jetty server to temporarily store incoming client connections. If this value is set and a request is rejected by jetty because queue is full then client would observe request failure with TCP connection being closed immediately with a completely empty response from server.|Unbounded|
|`druid.server.http.maxIdleTime`|The Jetty max idle time for a connection.|`PT5M`|
|`druid.server.http.enableRequestLimit`|If enabled, no requests would be queued in jetty queue and "HTTP 429 Too Many Requests" error response would be sent. |false|
|`druid.server.http.defaultQueryTimeout`|Query timeout in millis, beyond which unfinished queries will be cancelled|300000|
|`druid.server.http.maxScatterGatherBytes`|Maximum number of bytes gathered from data processes such as Historicals and realtime processes to execute a query. Queries that exceed this limit will fail. This is an advance configuration that allows to protect in case Broker is under heavy load and not utilizing the data gathered in memory fast enough and leading to OOMs. This limit can be further reduced at query time using `maxScatterGatherBytes` in the context. Note that having large limit is not necessarily bad if broker is never under heavy concurrent load in which case data gathered is processed quickly and freeing up the memory used. Human-readable format is supported, see [here](human-readable-byte.md). |`Long.MAX_VALUE`|
|`druid.server.http.maxSubqueryRows`|Maximum number of rows from all subqueries per query. Druid stores the subquery rows in temporary tables that live in the Java heap. `druid.server.http.maxSubqueryRows` is a guardrail to prevent the system from exhausting available heap. When a subquery exceeds the row limit, Druid throws a resource limit exceeded exception: "Subquery generated results beyond maximum."<br /><br />It is a good practice to avoid large subqueries in Druid. However, if you choose to raise the subquery row limit, you must also increase the heap size of all Brokers, Historicals, and task Peons that process data for the subqueries to accommodate the subquery results.<br /><br />There is no formula to calculate the correct value. Trial and error is the best approach.|100000|
|`druid.server.http.maxSubqueryBytes`|Maximum number of bytes from all subqueries per query. Since the results are stored on the Java heap, `druid.server.http.maxSubqueryBytes` is a guardrail like `druid.server.http.maxSubqueryRows` to prevent the heap space from exhausting. When a subquery exceeds the byte limit, Druid throws a resource limit exceeded exception. A negative value for the guardrail indicates that Druid won't guardrail by memory. This can be set to 'disabled' which disables the results from being limited via the byte limit, 'auto' which sets this value automatically taking free heap space into account, or a positive long value depicting the number of bytes per query's subqueries' results can occupy. This is an experimental feature for now as this materializes the results in a different format.|'disabled'|
|`druid.server.http.gracefulShutdownTimeout`|The maximum amount of time Jetty waits after receiving shutdown signal. After this timeout the threads will be forcefully shutdown. This allows any queries that are executing to complete(Only values greater than zero are valid).|`PT30S`|
|`druid.server.http.unannouncePropagationDelay`|How long to wait for ZooKeeper unannouncements to propagate before shutting down Jetty. This is a minimum and `druid.server.http.gracefulShutdownTimeout` does not start counting down until after this period elapses.|`PT0S` (do not wait)|
|`druid.server.http.maxQueryTimeout`|Maximum allowed value (in milliseconds) for `timeout` parameter. See [query-context](../querying/query-context.md) to know more about `timeout`. Query is rejected if the query context `timeout` is greater than this value. |`Long.MAX_VALUE`|
|`druid.server.http.maxRequestHeaderSize`|Maximum size of a request header in bytes. Larger headers consume more memory and can make a server more vulnerable to denial of service attacks. |8 * 1024|
|`druid.server.http.contentSecurityPolicy`|Content-Security-Policy header value to set on each non-POST response. Setting this property to an empty string, or omitting it, both result in the default `frame-ancestors: none` being set.|`frame-ancestors 'none'`|
|`druid.server.http.enableHSTS`|If set to true, druid services will add strict transport security header `Strict-Transport-Security: max-age=63072000; includeSubDomains` to all HTTP responses|`false`|

##### Client configuration

Druid Brokers use an HTTP client to communicate with data servers (Historical servers and real-time tasks). This
client has the following configuration options.

|Property|Description|Default|
|--------|-----------|-------|
|`druid.broker.http.numConnections`|Size of connection pool for the Broker to connect to Historical and real-time processes. If there are more queries than this number that all need to speak to the same process, then they will queue up.|20|
|`druid.broker.http.eagerInitialization`|Indicates that http connections from Broker to Historical and Real-time processes should be eagerly initialized. If set to true, `numConnections` connections are created upon initialization|`true`|
|`druid.broker.http.compressionCodec`|Compression codec the Broker uses to communicate with Historical and real-time processes. May be "gzip" or "identity".|`gzip`|
|`druid.broker.http.readTimeout`|The timeout for data reads from Historical servers and real-time tasks.|`PT15M`|
|`druid.broker.http.unusedConnectionTimeout`|The timeout for idle connections in connection pool. The connection in the pool will be closed after this timeout and a new one will be established. This timeout should be less than `druid.broker.http.readTimeout`. Set this timeout = ~90% of `druid.broker.http.readTimeout`|`PT4M`|
|`druid.broker.http.maxQueuedBytes`|Maximum number of bytes queued per query before exerting [backpressure](../operations/basic-cluster-tuning.md#broker-backpressure) on channels to the data servers.<br /><br />Similar to `druid.server.http.maxScatterGatherBytes`, except that `maxQueuedBytes` triggers [backpressure](../operations/basic-cluster-tuning.md#broker-backpressure) instead of query failure. Set to zero to disable. You can override this setting by using the [`maxQueuedBytes` query context parameter](../querying/query-context.md). Druid supports [human-readable](human-readable-byte.md) format. |25 MB or 2% of maximum Broker heap size, whichever is greater.|
|`druid.broker.http.numMaxThreads`|`Maximum number of I/O worker threads|max(10, ((number of cores * 17) / 16 + 2) + 30)`|

##### Retry policy

Druid broker can optionally retry queries internally for transient errors.

|Property|Description|Default|
|--------|-----------|-------|
|`druid.broker.retryPolicy.numTries`|Number of tries.|1|

##### Processing

The broker uses processing configs for nested groupBy queries.

|Property|Description|Default|
|--------|-----------|-------|
|`druid.processing.buffer.sizeBytes`|This specifies a buffer size (less than 2GiB) for the storage of intermediate results. The computation engine in both the Historical and Realtime processes will use a scratch buffer of this size to do all of their intermediate computations off-heap. Larger values allow for more aggregations in a single pass over the data while smaller values can require more passes depending on the query that is being executed. [Human-readable format](human-readable-byte.md) is supported.|auto (max 1GiB)|
|`druid.processing.buffer.poolCacheInitialCount`|initializes the number of buffers allocated on the intermediate results pool. Note that pool can create more buffers if necessary.|`0`|
|`druid.processing.buffer.poolCacheMaxCount`|processing buffer pool caches the buffers for later use, this is the maximum count cache will grow to. note that pool can create more buffers than it can cache if necessary.|`Integer.MAX_VALUE`|
|`druid.processing.numMergeBuffers`|The number of direct memory buffers available for merging query results. The buffers are sized by `druid.processing.buffer.sizeBytes`. This property is effectively a concurrency limit for queries that require merging buffers. If you are using any queries that require merge buffers (currently, just groupBy) then you should have at least two of these.|`max(2, druid.processing.numThreads / 4)`|
|`druid.processing.fifo`|If the processing queue should treat tasks of equal priority in a FIFO manner|`true`|
|`druid.processing.tmpDir`|Path where temporary files created while processing a query should be stored. If specified, this configuration takes priority over the default `java.io.tmpdir` path.|path represented by `java.io.tmpdir`|
|`druid.processing.merge.useParallelMergePool`|Enable automatic parallel merging for Brokers on a dedicated async ForkJoinPool. If `false`, instead merges will be done serially on the `HTTP` thread pool.|`true`|
|`druid.processing.merge.pool.parallelism`|Size of ForkJoinPool. Note that the default configuration assumes that the value returned by `Runtime.getRuntime().availableProcessors()` represents 2 hyper-threads per physical core, and multiplies this value by `0.75` in attempt to size `1.5` times the number of _physical_ cores.|`Runtime.getRuntime().availableProcessors() * 0.75` (rounded up)|
|`druid.processing.merge.pool.defaultMaxQueryParallelism`|Default maximum number of parallel merge tasks per query. Note that the default configuration assumes that the value returned by `Runtime.getRuntime().availableProcessors()` represents 2 hyper-threads per physical core, and multiplies this value by `0.5` in attempt to size to the number of _physical_ cores.|`Runtime.getRuntime().availableProcessors() * 0.5` (rounded up)|
|`druid.processing.merge.pool.awaitShutdownMillis`|Time to wait for merge ForkJoinPool tasks to complete before ungracefully stopping on process shutdown in milliseconds.|`60_000`|
|`druid.processing.merge.task.targetRunTimeMillis`|Ideal run-time of each ForkJoinPool merge task, before forking off a new task to continue merging sequences.|100|
|`druid.processing.merge.task.initialYieldNumRows`|Number of rows to yield per ForkJoinPool merge task, before forking off a new task to continue merging sequences.|16384|
|`druid.processing.merge.task.smallBatchNumRows`|Size of result batches to operate on in ForkJoinPool merge tasks.|4096|

The amount of direct memory needed by Druid is at least
`druid.processing.buffer.sizeBytes * (druid.processing.numMergeBuffers + 1)`. You can
ensure at least this amount of direct memory is available by providing `-XX:MaxDirectMemorySize=<VALUE>` at the command
line.

##### Broker query configuration

See [general query configuration](#general-query-configuration).

###### Broker generated query configuration supplementation

The Broker generates queries internally. This configuration section describes how an operator can augment the configuration
of these queries.

As of now the only supported augmentation is overriding the default query context. This allows an operator the flexibility
to adjust it as they see fit. A common use of this configuration is to override the query priority of the cluster generated
queries in order to avoid running as a default priority of 0.

|Property|Description|Default|
|--------|-----------|-------|
|`druid.broker.internal.query.config.context`|A string formatted `key:value` map of a query context to add to internally generated broker queries.|null|

#### SQL

The Druid SQL server is configured through the following properties on the Broker.

|Property|Description|Default|
|--------|-----------|-------|
|`druid.sql.enable`|Whether to enable SQL at all, including background metadata fetching. If false, this overrides all other SQL-related properties and disables SQL metadata, serving, and planning completely.|true|
|`druid.sql.avatica.enable`|Whether to enable JDBC querying at `/druid/v2/sql/avatica/`.|true|
|`druid.sql.avatica.maxConnections`|Maximum number of open connections for the Avatica server. These are not HTTP connections, but are logical client connections that may span multiple HTTP connections.|25|
|`druid.sql.avatica.maxRowsPerFrame`|Maximum acceptable value for the JDBC client `Statement.setFetchSize` method. This setting determines the maximum number of rows that Druid will populate in a single 'fetch' for a JDBC `ResultSet`. Set this property to -1 to enforce no row limit on the server-side and potentially return the entire set of rows on the initial statement execution. If the JDBC client calls `Statement.setFetchSize` with a value other than -1, Druid uses the lesser value of the client-provided limit and `maxRowsPerFrame`. If `maxRowsPerFrame` is smaller than `minRowsPerFrame`, then the `ResultSet` size will be fixed. To handle queries that produce results with a large number of rows, you can increase value of `druid.sql.avatica.maxRowsPerFrame` to reduce the number of fetches required to completely transfer the result set.|5,000|
|`druid.sql.avatica.minRowsPerFrame`|Minimum acceptable value for the JDBC client `Statement.setFetchSize` method. The value for this property must greater than 0. If the JDBC client calls `Statement.setFetchSize` with a lesser value, Druid uses `minRowsPerFrame` instead. If `maxRowsPerFrame` is less than `minRowsPerFrame`, Druid uses the minimum value of the two. For handling queries which produce results with a large number of rows, you can increase this value to reduce the number of fetches required to completely transfer the result set.|100|
|`druid.sql.avatica.maxStatementsPerConnection`|Maximum number of simultaneous open statements per Avatica client connection.|4|
|`druid.sql.avatica.connectionIdleTimeout`|Avatica client connection idle timeout.|`PT5M`|
|`druid.sql.avatica.fetchTimeoutMs`|Avatica fetch timeout, in milliseconds. When a request for the next batch of data takes longer than this time, Druid returns an empty result set, causing the client to poll again. This avoids HTTP timeouts for long-running queries. The default of 5 sec. is good for most cases. |5000|
|`druid.sql.http.enable`|Whether to enable JSON over HTTP querying at `/druid/v2/sql/`.|true|
|`druid.sql.planner.maxTopNLimit`|Maximum threshold for a [TopN query](../querying/topnquery.md). Higher limits will be planned as [GroupBy queries](../querying/groupbyquery.md) instead.|100000|
|`druid.sql.planner.metadataRefreshPeriod`|Throttle for metadata refreshes.|`PT1M`|
|`druid.sql.planner.metadataColumnTypeMergePolicy`|Defines how column types will be chosen when faced with differences between segments when computing the SQL schema. Options are specified as a JSON object, with valid choices of `leastRestrictive` or `latestInterval`. For `leastRestrictive`, Druid will automatically widen the type computed for the schema to a type which data across all segments can be converted into, however planned schema migrations can only take effect once all segments have been re-ingested to the new schema. With `latestInterval`, the column type in most recent time chunks defines the type for the schema. |`leastRestrictive`|
|`druid.sql.planner.useApproximateCountDistinct`|Whether to use an approximate cardinality algorithm for `COUNT(DISTINCT foo)`.|true|
|`druid.sql.planner.useGroupingSetForExactDistinct`|Only relevant when `useApproximateCountDistinct` is disabled. If set to true, exact distinct queries are re-written using grouping sets. Otherwise, exact distinct queries are re-written using joins. This should be set to true for group by query with multiple exact distinct aggregations. This flag can be overridden per query.|false|
|`druid.sql.planner.useApproximateTopN`|Whether to use approximate [TopN queries](../querying/topnquery.md) when a SQL query could be expressed as such. If false, exact [GroupBy queries](../querying/groupbyquery.md) will be used instead.|true|
|`druid.sql.planner.requireTimeCondition`|Whether to require SQL to have filter conditions on __time column so that all generated native queries will have user specified intervals. If true, all queries without filter condition on __time column will fail|false|
|`druid.sql.planner.sqlTimeZone`|Sets the default time zone for the server, which will affect how time functions and timestamp literals behave. Should be a time zone name like "America/Los_Angeles" or offset like "-08:00".|UTC|
|`druid.sql.planner.metadataSegmentCacheEnable`|Whether to keep a cache of published segments in broker. If true, broker polls coordinator in background to get segments from metadata store and maintains a local cache. If false, coordinator's REST API will be invoked when broker needs published segments info.|false|
|`druid.sql.planner.metadataSegmentPollPeriod`|How often to poll coordinator for published segments list if `druid.sql.planner.metadataSegmentCacheEnable` is set to true. Poll period is in milliseconds. |60000|
|`druid.sql.planner.authorizeSystemTablesDirectly`|If true, Druid authorizes queries against any of the system schema tables (`sys` in SQL) as `SYSTEM_TABLE` resources which require `READ` access, in addition to permissions based content filtering.|false|
|`druid.sql.planner.useNativeQueryExplain`|If true, `EXPLAIN PLAN FOR` will return the explain plan as a JSON representation of equivalent native query(s), else it will return the original version of explain plan generated by Calcite. It can be overridden per query with `useNativeQueryExplain` context key.|true|
|`druid.sql.planner.maxNumericInFilters`|Max limit for the amount of numeric values that can be compared for a string type dimension when the entire SQL WHERE clause of a query translates to an [OR](../querying/filters.md#or) of [Bound filter](../querying/filters.md#bound-filter). By default, Druid does not restrict the amount of numeric Bound Filters on String columns, although this situation may block other queries from running. Set this property to a smaller value to prevent Druid from running queries that have prohibitively long segment processing times. The optimal limit requires some trial and error; we recommend starting with 100.  Users who submit a query that exceeds the limit of `maxNumericInFilters` should instead rewrite their queries to use strings in the `WHERE` clause instead of numbers. For example, `WHERE someString IN (‘123’, ‘456’)`. If this value is disabled, `maxNumericInFilters` set through query context is ignored.|`-1` (disabled)|
|`druid.sql.approxCountDistinct.function`|Implementation to use for the [`APPROX_COUNT_DISTINCT` function](../querying/sql-aggregations.md). Without extensions loaded, the only valid value is `APPROX_COUNT_DISTINCT_BUILTIN` (a HyperLogLog, or HLL, based implementation). If the [DataSketches extension](../development/extensions-core/datasketches-extension.md) is loaded, this can also be `APPROX_COUNT_DISTINCT_DS_HLL` (alternative HLL implementation) or `APPROX_COUNT_DISTINCT_DS_THETA`.<br /><br />Theta sketches use significantly more memory than HLL sketches, so you should prefer one of the two HLL implementations.|`APPROX_COUNT_DISTINCT_BUILTIN`|

:::info
 Previous versions of Druid had properties named `druid.sql.planner.maxQueryCount` and `druid.sql.planner.maxSemiJoinRowsInMemory`.
 These properties are no longer available. Since Druid 0.18.0, you can use `druid.server.http.maxSubqueryRows` to control the maximum
 number of rows permitted across all subqueries.
:::

#### Broker caching

You can optionally only configure caching to be enabled on the Broker by setting caching configs here.

|Property|Possible Values|Description|Default|
|--------|---------------|-----------|-------|
|`druid.broker.cache.useCache`|true, false|Enable the cache on the Broker.|false|
|`druid.broker.cache.populateCache`|true, false|Populate the cache on the Broker.|false|
|`druid.broker.cache.useResultLevelCache`|true, false|Enable result level caching on the Broker.|false|
|`druid.broker.cache.populateResultLevelCache`|true, false|Populate the result level cache on the Broker.|false|
|`druid.broker.cache.resultLevelCacheLimit`|positive integer|Maximum size of query response that can be cached.|`Integer.MAX_VALUE`|
|`druid.broker.cache.unCacheable`|All druid query types|All query types to not cache.|`[]`|
|`druid.broker.cache.cacheBulkMergeLimit`|positive integer or 0|Queries with more segments than this number will not attempt to fetch from cache at the broker level, leaving potential caching fetches (and cache result merging) to the Historicals|`Integer.MAX_VALUE`|
|`druid.broker.cache.maxEntrySize`|positive integer|Maximum cache entry size in bytes.|1_000_000|

See [cache configuration](#cache-configuration) for how to configure cache settings.

:::info
 Note: Even if cache is enabled, for [groupBy](../querying/groupbyquery.md) queries, segment level cache does not work on Brokers.
 See [Query caching](../querying/caching.md) for more information.
:::

#### Segment discovery

|Property|Possible Values|Description|Default|
|--------|---------------|-----------|-------|
|`druid.serverview.type`|batch or http|Segment discovery method to use. "http" enables discovering segments using HTTP instead of ZooKeeper.|http|
|`druid.broker.segment.watchedTiers`|List of strings|The Broker watches segment announcements from processes that serve segments to build a cache to relate each process to the segments it serves. This configuration allows the Broker to only consider segments being served from a list of tiers. By default, Broker considers all tiers. This can be used to partition your dataSources in specific Historical tiers and configure brokers in partitions so that they are only queryable for specific dataSources. This config is mutually exclusive from `druid.broker.segment.ignoredTiers` and at most one of these can be configured on a Broker.|none|
|`druid.broker.segment.ignoredTiers`|List of strings|The Broker watches segment announcements from processes that serve segments to build a cache to relate each process to the segments it serves. This configuration allows the Broker to ignore the segments being served from a list of tiers. By default, Broker considers all tiers. This config is mutually exclusive from `druid.broker.segment.watchedTiers` and at most one of these can be configured on a Broker.|none|
|`druid.broker.segment.watchedDataSources`|List of strings|Broker watches the segment announcements from processes serving segments to build cache of which process is serving which segments, this configuration allows to only consider segments being served from a whitelist of dataSources. By default, Broker would consider all datasources. This can be used to configure brokers in partitions so that they are only queryable for specific dataSources.|none|
|`druid.broker.segment.watchRealtimeTasks`|Boolean|The Broker watches segment announcements from processes that serve segments to build a cache to relate each process to the segments it serves. When `watchRealtimeTasks` is true, the Broker watches for segment announcements from both Historicals and realtime processes. To configure a broker to exclude segments served by realtime processes, set `watchRealtimeTasks` to false. |true|
|`druid.broker.segment.awaitInitializationOnStart`|Boolean|Whether the Broker will wait for its view of segments to fully initialize before starting up. If set to 'true', the Broker's HTTP server will not start up, and the Broker will not announce itself as available, until the server view is initialized. See also `druid.sql.planner.awaitInitializationOnStart`, a related setting.|true|

## Cache configuration

This section describes caching configuration that is common to Broker, Historical, and MiddleManager/Peon processes.

Caching could optionally be enabled on the Broker, Historical, and MiddleManager/Peon processes. See
[Broker](#broker-caching), [Historical](#historical-caching), and [Peon](#peon-caching) configuration options for how to
enable it for different processes.

Druid uses a local in-memory cache by default, unless a different type of cache is specified.
Use the `druid.cache.type` configuration to set a different kind of cache.

Cache settings are set globally, so the same configuration can be re-used
for both Broker and Historical processes, when defined in the common properties file.


### Cache type

|Property|Possible Values|Description|Default|
|--------|---------------|-----------|-------|
|`druid.cache.type`|`local`, `memcached`, `hybrid`, `caffeine`|The type of cache to use for queries. See below of the configuration options for each cache type|`caffeine`|

#### Local cache

:::info
 DEPRECATED: Use caffeine (default as of v0.12.0) instead
:::

The local cache is deprecated in favor of the Caffeine cache, and may be removed in a future version of Druid. The Caffeine cache affords significantly better performance and control over eviction behavior compared to `local` cache, and is recommended in any situation where you are using JRE 8u60 or higher.

A simple in-memory LRU cache. Local cache resides in JVM heap memory, so if you enable it, make sure you increase heap size accordingly.

|Property|Description|Default|
|--------|-----------|-------|
|`druid.cache.sizeInBytes`|Maximum cache size in bytes. Zero disables caching.|0|
|`druid.cache.initialSize`|Initial size of the hashtable backing the cache.|500000|
|`druid.cache.logEvictionCount`|If non-zero, log cache eviction every `logEvictionCount` items.|0|

#### Caffeine cache

A highly performant local cache implementation for Druid based on [Caffeine](https://github.com/ben-manes/caffeine). Requires a JRE8u60 or higher if using `COMMON_FJP`.

##### Configuration

The following table shows the configuration options known to this module:

|`runtime.properties`|Description|Default|
|--------------------|-----------|-------|
|`druid.cache.type`| Set this to `caffeine` or leave out parameter|`caffeine`|
|`druid.cache.sizeInBytes`|The maximum size of the cache in bytes on heap. It can be configured as described in [here](human-readable-byte.md). |min(1GiB, Runtime.maxMemory / 10)|
|`druid.cache.expireAfter`|The time (in ms) after an access for which a cache entry may be expired|None (no time limit)|
|`druid.cache.cacheExecutorFactory`|The executor factory to use for Caffeine maintenance. One of `COMMON_FJP`, `SINGLE_THREAD`, or `SAME_THREAD`|ForkJoinPool common pool (`COMMON_FJP`)|
|`druid.cache.evictOnClose`|If a close of a namespace (ex: removing a segment from a process) should cause an eager eviction of associated cache values|`false`|

##### `druid.cache.cacheExecutorFactory`

The following are the possible values for `druid.cache.cacheExecutorFactory`, which controls how maintenance tasks are run:

* `COMMON_FJP` (default) use the common ForkJoinPool. Should use with [JRE 8u60 or higher](https://github.com/apache/druid/pull/4810#issuecomment-329922810). Older versions of the JRE may have worse performance than newer JRE versions.
* `SINGLE_THREAD` Use a single-threaded executor.
* `SAME_THREAD` Cache maintenance is done eagerly.

##### Metrics

In addition to the normal cache metrics, the caffeine cache implementation also reports the following in both `total` and `delta`:

|Metric|Description|Normal value|
|------|-----------|------------|
|`query/cache/caffeine/*/requests`|Count of hits or misses.|hit + miss|
|`query/cache/caffeine/*/loadTime`|Length of time caffeine spends loading new values (unused feature).|0|
|`query/cache/caffeine/*/evictionBytes`|Size in bytes that have been evicted from the cache|Varies, should tune cache `sizeInBytes` so that `sizeInBytes`/`evictionBytes` is approximately the rate of cache churn you desire.|

##### Memcached

Uses memcached as cache backend. This allows all processes to share the same cache.

|Property|Description|Default|
|--------|-----------|-------|
|`druid.cache.expiration`|Memcached [expiration time](https://code.google.com/p/memcached/wiki/NewCommands#Standard_Protocol).|2592000 (30 days)|
|`druid.cache.timeout`|Maximum time in milliseconds to wait for a response from Memcached.|500|
|`druid.cache.hosts`|Comma separated list of Memcached hosts `<host:port>`. Need to specify all nodes when `druid.cache.clientMode` is set to static. Dynamic mode [automatically identifies nodes in your cluster](https://docs.aws.amazon.com/AmazonElastiCache/latest/mem-ug/AutoDiscovery.html) so just specifying the configuration endpoint and port is fine.|none|
|`druid.cache.maxObjectSize`|Maximum object size in bytes for a Memcached object.|52428800 (50 MiB)|
|`druid.cache.memcachedPrefix`|Key prefix for all keys in Memcached.|druid|
|`druid.cache.numConnections`| Number of memcached connections to use.|1|
|`druid.cache.protocol`| Memcached communication protocol. Can be binary or text.|binary|
|`druid.cache.locator`| Memcached locator. Can be consistent or `array_mod`.|consistent|
|`druid.cache.enableTls`|Enable TLS based connection for Memcached client. Boolean.|false|
|`druid.cache.clientMode`|Client Mode. Static mode requires the user to specify individual cluster nodes. Dynamic mode uses [AutoDiscovery](https://docs.aws.amazon.com/AmazonElastiCache/latest/mem-ug/AutoDiscovery.HowAutoDiscoveryWorks.html) feature of AWS Memcached. String. ["static"](https://docs.aws.amazon.com/AmazonElastiCache/latest/mem-ug/AutoDiscovery.Manual.html) or ["dynamic"](https://docs.aws.amazon.com/AmazonElastiCache/latest/mem-ug/AutoDiscovery.Using.ModifyApp.Java.html)|static|
|`druid.cache.skipTlsHostnameVerification`|Skip TLS Hostname Verification. Boolean.|true| 

#### Hybrid

Uses a combination of any two caches as a two-level L1 / L2 cache.
This may be used to combine a local in-memory cache with a remote memcached cache.

Cache requests will first check L1 cache before checking L2.
If there is an L1 miss and L2 hit, it will also populate L1.

|Property|Description|Default|
|--------|-----------|-------|
|`druid.cache.l1.type`|The type of cache to use for L1 cache. See `druid.cache.type` configuration for valid types.|`caffeine`|
|`druid.cache.l2.type`|The type of cache to use for L2 cache. See `druid.cache.type` configuration for valid types.|`caffeine`|
|`druid.cache.l1.*`|Any property valid for the given type of L1 cache can be set using this prefix. For instance, if you are using a `caffeine` L1 cache, specify `druid.cache.l1.sizeInBytes` to set its size.|defaults are the same as for the given cache type|
|`druid.cache.l2.*`|Prefix for L2 cache settings, see description for L1.|defaults are the same as for the given cache type|
|`druid.cache.useL2`|A boolean indicating whether to query L2 cache, if it's a miss in L1. It makes sense to configure this to `false` on Historical processes, if L2 is a remote cache like `memcached`, and this cache also used on brokers, because in this case if a query reached Historical it means that a broker didn't find corresponding results in the same remote cache, so a query to the remote cache from Historical is guaranteed to be a miss.|`true`|
|`druid.cache.populateL2`|A boolean indicating whether to put results into L2 cache.|`true`|

## General query configuration

This section describes configurations that control behavior of Druid's query types, applicable to Broker, Historical, and MiddleManager processes.

### Overriding default query context values

You can override any [query context general parameter](../querying/query-context.md#general-parameters) default value by setting the runtime property in the format of `druid.query.default.context.{query_context_key}`.
The `druid.query.default.context.{query_context_key}` runtime property prefix applies to all current and future query context keys, the same as how query context parameter passed with the query works. You can override the runtime property value if the value for the same key is specified in the query contexts.

The precedence chain for query context values is as follows:

hard-coded default value in Druid code <- runtime property not prefixed with `druid.query.default.context`
<- runtime property prefixed with `druid.query.default.context` <- context parameter in the query

Note that not all query context key has a runtime property not prefixed with `druid.query.default.context` that can
override the hard-coded default value. For example, `maxQueuedBytes` has `druid.broker.http.maxQueuedBytes`
but `joinFilterRewriteMaxSize` does not. Hence, the only way of overriding `joinFilterRewriteMaxSize` hard-coded default
value is with runtime property `druid.query.default.context.joinFilterRewriteMaxSize`.

To further elaborate on the previous example:

If neither `druid.broker.http.maxQueuedBytes` or `druid.query.default.context.maxQueuedBytes` is set and
the query does not have `maxQueuedBytes` in the context, then the hard-coded value in Druid code is use.
If runtime property only contains `druid.broker.http.maxQueuedBytes=x` and query does not have `maxQueuedBytes` in the
context, then the value of the property, `x`, is use. However, if query does have `maxQueuedBytes` in the context,
then that value is use instead.
If runtime property only contains `druid.query.default.context.maxQueuedBytes=y` OR runtime property contains both
`druid.broker.http.maxQueuedBytes=x` and `druid.query.default.context.maxQueuedBytes=y`, then the value of
`druid.query.default.context.maxQueuedBytes`, `y`, is use (given that query does not have `maxQueuedBytes` in the
context). If query does have `maxQueuedBytes` in the context, then that value is use instead.

### TopN query config

|Property|Description|Default|
|--------|-----------|-------|
|`druid.query.topN.minTopNThreshold`|See [TopN Aliasing](../querying/topnquery.md#aliasing) for details.|1000|

### Search query config

|Property|Description|Default|
|--------|-----------|-------|
|`druid.query.search.maxSearchLimit`|Maximum number of search results to return.|1000|
|`druid.query.search.searchStrategy`|Default search query strategy.|`useIndexes`|

### SegmentMetadata query config

|Property|Description|Default|
|--------|-----------|-------|
|`druid.query.segmentMetadata.defaultHistory`|When no interval is specified in the query, use a default interval of defaultHistory before the end time of the most recent segment, specified in ISO8601 format. This property also controls the duration of the default interval used by `GET` `/druid/v2/datasources/{dataSourceName}` interactions for retrieving datasource dimensions and metrics.|`P1W`|
|`druid.query.segmentMetadata.defaultAnalysisTypes`|This can be used to set the Default Analysis Types for all segment metadata queries, this can be overridden when making the query|`["cardinality", "interval", "minmax"]`|

### GroupBy query config

This section describes the configurations for groupBy queries. You can set the runtime properties in the `runtime.properties` file on Broker, Historical, and MiddleManager processes. You can set the query context parameters through the [query context](../querying/query-context.md).

Supported runtime properties:

|Property|Description|Default|
|--------|-----------|-------|
|`druid.query.groupBy.maxSelectorDictionarySize`|Maximum amount of heap space (approximately) to use for per-segment string dictionaries. See [groupBy memory tuning and resource limits](../querying/groupbyquery.md#memory-tuning-and-resource-limits) for details.|100000000|
|`druid.query.groupBy.maxMergingDictionarySize`|Maximum amount of heap space (approximately) to use for per-query string dictionaries. When the dictionary exceeds this size, a spill to disk will be triggered. See [groupBy memory tuning and resource limits](../querying/groupbyquery.md#memory-tuning-and-resource-limits) for details.|100000000|
|`druid.query.groupBy.maxOnDiskStorage`|Maximum amount of disk space to use, per-query, for spilling result sets to disk when either the merging buffer or the dictionary fills up. Queries that exceed this limit will fail. Set to zero to disable disk spilling.|0 (disabled)|
|`druid.query.groupBy.defaultOnDiskStorage`|Default amount of disk space to use, per-query, for spilling the result sets to disk when either the merging buffer or the dictionary fills up. Set to zero to disable disk spilling for queries which don't override `maxOnDiskStorage` in their context.|`druid.query.groupBy.maxOnDiskStorage`|

Supported query contexts:

|Key|Description|
|---|-----------|
|`maxSelectorDictionarySize`|Can be used to lower the value of `druid.query.groupBy.maxMergingDictionarySize` for this query.|
|`maxMergingDictionarySize`|Can be used to lower the value of `druid.query.groupBy.maxMergingDictionarySize` for this query.|
|`maxOnDiskStorage`|Can be used to set `maxOnDiskStorage` to a value between 0 and `druid.query.groupBy.maxOnDiskStorage` for this query. If this query context override exceeds `druid.query.groupBy.maxOnDiskStorage`, the query will use `druid.query.groupBy.maxOnDiskStorage`. Omitting this from the query context will cause the query to use `druid.query.groupBy.defaultOnDiskStorage` for `maxOnDiskStorage`|


### Advanced configurations

Supported runtime properties:

|Property|Description|Default|
|--------|-----------|-------|
|`druid.query.groupBy.singleThreaded`|Merge results using a single thread.|false|
|`druid.query.groupBy.bufferGrouperInitialBuckets`|Initial number of buckets in the off-heap hash table used for grouping results. Set to 0 to use a reasonable default (1024).|0|
|`druid.query.groupBy.bufferGrouperMaxLoadFactor`|Maximum load factor of the off-heap hash table used for grouping results. When the load factor exceeds this size, the table will be grown or spilled to disk. Set to 0 to use a reasonable default (0.7).|0|
|`druid.query.groupBy.forceHashAggregation`|Force to use hash-based aggregation.|false|
|`druid.query.groupBy.intermediateCombineDegree`|Number of intermediate processes combined together in the combining tree. Higher degrees will need less threads which might be helpful to improve the query performance by reducing the overhead of too many threads if the server has sufficiently powerful CPU cores.|8|
|`druid.query.groupBy.numParallelCombineThreads`|Hint for the number of parallel combining threads. This should be larger than 1 to turn on the parallel combining feature. The actual number of threads used for parallel combining is min(`druid.query.groupBy.numParallelCombineThreads`, `druid.processing.numThreads`).|1 (disabled)|

Supported query contexts:

|Key|Description|Default|
|---|-----------|-------|
|`groupByIsSingleThreaded`|Overrides the value of `druid.query.groupBy.singleThreaded` for this query.| |
|`bufferGrouperInitialBuckets`|Overrides the value of `druid.query.groupBy.bufferGrouperInitialBuckets` for this query.|none|
|`bufferGrouperMaxLoadFactor`|Overrides the value of `druid.query.groupBy.bufferGrouperMaxLoadFactor` for this query.|none|
|`forceHashAggregation`|Overrides the value of `druid.query.groupBy.forceHashAggregation`|none|
|`intermediateCombineDegree`|Overrides the value of `druid.query.groupBy.intermediateCombineDegree`|none|
|`numParallelCombineThreads`|Overrides the value of `druid.query.groupBy.numParallelCombineThreads`|none|
|`sortByDimsFirst`|Sort the results first by dimension values and then by timestamp.|false|
|`forceLimitPushDown`|When all fields in the orderby are part of the grouping key, the broker will push limit application down to the Historical processes. When the sorting order uses fields that are not in the grouping key, applying this optimization can result in approximate results with unknown accuracy, so this optimization is disabled by default in that case. Enabling this context flag turns on limit push down for limit/orderbys that contain non-grouping key columns.|false|

#### Expression processing configurations

|Key|Description|Default|
|---|-----------|-------|
|`druid.expressions.useStrictBooleans`|Controls the behavior of Druid boolean operators and functions, if set to `true` all boolean values are either `1` or `0`. See [expression documentation](../querying/math-expr.md#logical-operator-modes) for more information.|true|
|`druid.expressions.allowNestedArrays`|If enabled, Druid array expressions can create nested arrays.|true|
### Router

#### Router process configs

|Property|Description|Default|
|--------|-----------|-------|
|`druid.host`|The host for the current process. This is used to advertise the current processes location as reachable from another process and should generally be specified such that `http://${druid.host}/` could actually talk to this process|`InetAddress.getLocalHost().getCanonicalHostName()`|
|`druid.bindOnHost`|Indicating whether the process's internal jetty server bind on `druid.host`. Default is false, which means binding to all interfaces.|false|
|`druid.plaintextPort`|This is the port to actually listen on; unless port mapping is used, this will be the same port as is on `druid.host`|8888|
|`druid.tlsPort`|TLS port for HTTPS connector, if [druid.enableTlsPort](../operations/tls-support.md) is set then this config will be used. If `druid.host` contains port then that port will be ignored. This should be a non-negative Integer.|9088|
|`druid.service`|The name of the service. This is used as a dimension when emitting metrics and alerts to differentiate between the various services|`druid/router`|

#### Runtime configuration

|Property|Description|Default|
|--------|-----------|-------|
|`druid.router.defaultBrokerServiceName`|The default Broker to connect to in case service discovery fails.|`druid/broker`|
|`druid.router.tierToBrokerMap`|Queries for a certain tier of data are routed to their appropriate Broker. This value should be an ordered JSON map of tiers to Broker names. The priority of Brokers is based on the ordering.|`{"_default_tier": "<defaultBrokerServiceName>"}`|
|`druid.router.defaultRule`|The default rule for all datasources.|`_default`|
|`druid.router.pollPeriod`|How often to poll for new rules.|`PT1M`|
|`druid.router.sql.enable`|Enable routing of SQL queries using strategies. When`true`, the Router uses the  strategies defined in `druid.router.strategies` to determine the broker service for a given SQL query. When `false`, the Router uses the `defaultBrokerServiceName`.|`false`|
|`druid.router.strategies`|Please see [Router Strategies](../design/router.md#router-strategies) for details.|`[{"type":"timeBoundary"},{"type":"priority"}]`|
|`druid.router.avatica.balancer.type`|Class to use for balancing Avatica queries across Brokers. Please see [Avatica Query Balancing](../design/router.md#avatica-query-balancing).|`rendezvousHash`|
|`druid.router.managementProxy.enabled`|Enables the Router's [management proxy](../design/router.md#router-as-management-proxy) functionality.|false|
|`druid.router.http.numConnections`|Size of connection pool for the Router to connect to Broker processes. If there are more queries than this number that all need to speak to the same process, then they will queue up.|`20`|
|`druid.router.http.eagerInitialization`|Indicates that http connections from Router to Broker should be eagerly initialized. If set to true, `numConnections` connections are created upon initialization|`true`|
|`druid.router.http.readTimeout`|The timeout for data reads from Broker processes.|`PT15M`|
|`druid.router.http.numMaxThreads`|Maximum number of worker threads to handle HTTP requests and responses|`max(10, ((number of cores * 17) / 16 + 2) + 30)`|
|`druid.router.http.numRequestsQueued`|Maximum number of requests that may be queued to a destination|`1024`|
|`druid.router.http.requestBuffersize`|Size of the content buffer for receiving requests. These buffers are only used for active connections that have requests with bodies that will not fit within the header buffer|`8 * 1024`|<|MERGE_RESOLUTION|>--- conflicted
+++ resolved
@@ -387,14 +387,9 @@
 
 |Name|Description|
 |----|-----------|
-<<<<<<< HEAD
 |`org.apache.druid.client.cache.CacheMonitor`|Emits metrics (to logs) about the segment results cache for Historical and Broker processes. Reports typical cache statistics include hits, misses, rates, and size (bytes and number of entries), as well as timeouts and and errors.|
 |`org.apache.druid.java.util.metrics.SysMonitor`| Deprecated. Use OshiSysMonitor instead. Reports on various system activities and statuses using the [SIGAR library](https://github.com/hyperic/sigar). Requires execute privileges on files in `java.io.tmpdir`. Do not set `java.io.tmpdir` to `noexec` when using SysMonitor.|
 |`org.apache.druid.java.util.metrics.OshiSysMonitor`|Reports on various system activities and statuses using the [OSHI JNA-based library](https://github.com/oshi/oshi). Requires execute privileges on files in `java.io.tmpdir`. Do not set `java.io.tmpdir` to `noexec` when using `OshiSysMonitor`.|
-=======
-|`org.apache.druid.client.cache.CacheMonitor`|Emits metrics (to logs) about the segment results cache for Historical and Broker services. Reports typical cache statistics include hits, misses, rates, and size (bytes and number of entries), as well as timeouts and and errors.|
-|`org.apache.druid.java.util.metrics.SysMonitor`|Reports on various system activities and statuses using the [SIGAR library](https://github.com/hyperic/sigar). Requires execute privileges on files in `java.io.tmpdir`. Do not set `java.io.tmpdir` to `noexec` when using `SysMonitor`.|
->>>>>>> 130bfbfc
 |`org.apache.druid.java.util.metrics.JvmMonitor`|Reports various JVM-related statistics.|
 |`org.apache.druid.java.util.metrics.JvmCpuMonitor`|Reports statistics of CPU consumption by the JVM.|
 |`org.apache.druid.java.util.metrics.CpuAcctDeltaMonitor`|Reports consumed CPU as per the cpuacct cgroup.|
