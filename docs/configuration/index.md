--- conflicted
+++ resolved
@@ -372,147 +372,6 @@
 |`druid.audit.manager.maxPayloadSizeBytes`|The maximum size of audit payload to store in Druid's metadata store audit table. If the size of audit payload exceeds this value, the audit log would be stored with a message indicating that the payload was omitted instead. Setting `maxPayloadSizeBytes` to -1 (default value) disables this check, meaning Druid will always store audit payload regardless of it's size. Setting to any negative number other than `-1` is invalid. Human-readable format is supported, see [here](human-readable-byte.md).  |-1|
 |`druid.audit.manager.skipNullField`|If true, the audit payload stored in metadata store will exclude any field with null value. |false|
 
-<<<<<<< HEAD
-### Enabling metrics
-
-You can configure Druid services to emit [metrics](../operations/metrics.md) regularly from a number of [monitors](#metrics-monitors) via [emitters](#metrics-emitters).
-
-|Property|Description|Default|
-|--------|-----------|-------|
-|`druid.monitoring.emissionPeriod`| Frequency that Druid emits metrics.|`PT1M`|
-|[`druid.monitoring.monitors`](#metrics-monitors)|Sets list of Druid monitors used by a service.<br /><br />Because individual monitors sometimes only work on specific process types, it is best to set this property for each process type individually in e.g. `historical/runtime.properties` rather than `_common/common.runtime.properties`.|none (no monitors)|
-|[`druid.emitter`](#metrics-emitters)|Setting this value initializes one of the emitter modules.|`noop` (metric emission disabled by default)|
-
-#### Metrics monitors
-
-Metric monitoring is an essential part of Druid operations. The following monitors are available:
-
-|Name|Description|
-|----|-----------|
-|`org.apache.druid.client.cache.CacheMonitor`|Emits metrics (to logs) about the segment results cache for Historical and Broker services. Reports typical cache statistics include hits, misses, rates, and size (bytes and number of entries), as well as timeouts and and errors.|
-|`org.apache.druid.java.util.metrics.SysMonitor`|Reports on various system activities and statuses using the [SIGAR library](https://github.com/hyperic/sigar). Requires execute privileges on files in `java.io.tmpdir`. Do not set `java.io.tmpdir` to `noexec` when using `SysMonitor`.|
-|`org.apache.druid.java.util.metrics.JvmMonitor`|Reports various JVM-related statistics.|
-|`org.apache.druid.java.util.metrics.JvmCpuMonitor`|Reports statistics of CPU consumption by the JVM.|
-|`org.apache.druid.java.util.metrics.CpuAcctDeltaMonitor`|Reports consumed CPU as per the cpuacct cgroup.|
-|`org.apache.druid.java.util.metrics.JvmThreadsMonitor`|Reports Thread statistics in the JVM, like numbers of total, daemon, started, died threads.|
-|`org.apache.druid.java.util.metrics.CgroupCpuMonitor`|Reports CPU shares and quotas as per the `cpu` cgroup.|
-|`org.apache.druid.java.util.metrics.CgroupCpuSetMonitor`|Reports CPU core/HT and memory node allocations as per the `cpuset` cgroup.|
-|`org.apache.druid.java.util.metrics.CgroupDiskMonitor`|Reports disk statistic as per the blkio cgroup.|
-|`org.apache.druid.java.util.metrics.CgroupMemoryMonitor`|Reports memory statistic as per the memory cgroup.|
-|`org.apache.druid.java.util.metrics.CgroupV2CpuMonitor`| **EXPERIMENTAL** Reports CPU usage from `cpu.stat` file. Only applicable to `cgroupv2`.|
-|`org.apache.druid.java.util.metrics.CgroupV2DiskMonitor`| **EXPERIMENTAL** Reports disk usage from `io.stat` file. Only applicable to `cgroupv2`.|
-|`org.apache.druid.java.util.metrics.CgroupV2MemoryMonitor`| **EXPERIMENTAL** Reports memory usage from `memory.current` and `memory.max` files. Only applicable to `cgroupv2`.|
-|`org.apache.druid.server.metrics.HistoricalMetricsMonitor`|Reports statistics on Historical services. Available only on Historical services.|
-|`org.apache.druid.server.metrics.SegmentStatsMonitor` | **EXPERIMENTAL** Reports statistics about segments on Historical services. Available only on Historical services. Not to be used when lazy loading is configured.|
-|`org.apache.druid.server.metrics.QueryCountStatsMonitor`|Reports how many queries have been successful/failed/interrupted.|
-|`org.apache.druid.server.metrics.SubqueryCountStatsMonitor`|Reports how many subqueries have been materialized as rows or bytes and various other statistics related to the subquery execution|
-|`org.apache.druid.server.emitter.HttpEmittingMonitor`|Reports internal metrics of `http` or `parametrized` emitter (see below). Must not be used with another emitter type. See the description of the metrics here: https://github.com/apache/druid/pull/4973.|
-|`org.apache.druid.server.metrics.TaskCountStatsMonitor`|Reports how many ingestion tasks are currently running/pending/waiting and also the number of successful/failed tasks per emission period.|
-|`org.apache.druid.server.metrics.TaskSlotCountStatsMonitor`|Reports metrics about task slot usage per emission period.|
-|`org.apache.druid.server.metrics.WorkerTaskCountStatsMonitor`|Reports how many ingestion tasks are currently running/pending/waiting, the number of successful/failed tasks, and metrics about task slot usage for the reporting worker, per emission period. Only supported by Middle Manager node types.|
-|`org.apache.druid.server.metrics.ServiceStatusMonitor`|Reports a heartbeat for the service.|
-|`org.apache.druid.server.metrics.GroupByStatsMonitor`|Report metrics for groupBy queries like disk and merge buffer utilization. |
-
-For example, you might configure monitors on all services for system and JVM information within `common.runtime.properties` as follows:
-
-```properties
-druid.monitoring.monitors=["org.apache.druid.java.util.metrics.SysMonitor","org.apache.druid.java.util.metrics.JvmMonitor"]
-```
-
-You can override cluster-wide configuration by amending the `runtime.properties` of individual services.
-
-#### Metrics emitters
-
-There are several emitters available:
-
-* `noop` (default) disables metric emission.
-* [`logging`](#logging-emitter-module) emits logs using Log4j2.
-* [`http`](#http-emitter-module) sends `POST` requests of JSON events.
-* [`parametrized`](#parametrized-http-emitter-module) operates like the `http` emitter but fine-tunes the recipient URL based on the event feed.
-* [`composing`](#composing-emitter-module) initializes multiple emitter modules.
-* [`graphite`](#graphite-emitter) emits metrics to a [Graphite](https://graphiteapp.org/) Carbon service.
-* [`switching`](#switching-emitter) initializes and emits to multiple emitter modules based on the event feed.
-
-##### Logging emitter module
-
-To use this emitter module, set `druid.emitter=logging`. The `logging` emitter uses a Log4j2 logger named
-`druid.emitter.logging.loggerClass` to emit events. Each event is logged as a single `json` object with a
-[Marker](https://logging.apache.org/log4j/2.x/manual/markers.html) as the feed of the event. Users may wish to edit the
-log4j config to route these logs to different sources based on the feed of the event.
-
-|Property|Description| Default|
-|--------|-----------|--------|
-|`druid.emitter.logging.loggerClass`|The class used for logging.|`org.apache.druid.java.util.emitter.core.LoggingEmitter`|
-|`druid.emitter.logging.logLevel`|Choices: debug, info, warn, error. The log level at which message are logged.|info|
-
-##### HTTP emitter module
-
-|Property|Description|Default|
-|--------|-----------|-------|
-|`druid.emitter.http.flushMillis`|How often the internal message buffer is flushed (data is sent).|60000|
-|`druid.emitter.http.flushCount`|How many messages the internal message buffer can hold before flushing (sending).|500|
-|`druid.emitter.http.basicAuthentication`|[Password Provider](../operations/password-provider.md) for providing login and password for authentication in `"login:password"` form. For example, `druid.emitter.http.basicAuthentication=admin:adminpassword` uses Default Password Provider which allows plain text passwords.|not specified = no authentication|
-|`druid.emitter.http.flushTimeOut`|The timeout after which an event should be sent to the endpoint, even if internal buffers are not filled, in milliseconds.|not specified = no timeout|
-|`druid.emitter.http.batchingStrategy`|The strategy of how the batch is formatted. "ARRAY" means `[event1,event2]`, "NEWLINES" means `event1\nevent2`, ONLY_EVENTS means `event1event2`.|ARRAY|
-|`druid.emitter.http.maxBatchSize`|The maximum batch size, in bytes.|the minimum of (10% of JVM heap size divided by 2) or (5242880 (i. e. 5 MiB))|
-|`druid.emitter.http.batchQueueSizeLimit`|The maximum number of batches in emitter queue, if there are problems with emitting.|the maximum of (2) or (10% of the JVM heap size divided by 5MiB)|
-|`druid.emitter.http.minHttpTimeoutMillis`|If the speed of filling batches imposes timeout smaller than that, not even trying to send batch to endpoint, because it will likely fail, not being able to send the data that fast. Configure this depending based on emitter/successfulSending/minTimeMs metric. Reasonable values are 10ms..100ms.|0|
-|`druid.emitter.http.recipientBaseUrl`|The base URL to emit messages to. Druid will POST JSON to be consumed at the HTTP endpoint specified by this property.|none, required config|
-
-##### HTTP emitter module TLS overrides
-
-By default, when sending events to a TLS-enabled receiver, the HTTP Emitter uses an SSLContext obtained from the service described at [Druid's internal communication over TLS](../operations/tls-support.md), that is the same SSLContext that would be used for internal communications between Druid services.
-
-In some use cases it may be desirable to have the HTTP Emitter use its own separate truststore configuration. For example, there may be organizational policies that prevent the TLS-enabled metrics receiver's certificate from being added to the same truststore used by Druid's internal HTTP client.
-
-The following properties allow the HTTP Emitter to use its own truststore configuration when building its SSLContext.
-
-|Property|Description|Default|
-|--------|-----------|-------|
-|`druid.emitter.http.ssl.useDefaultJavaContext`|If set to true, the HttpEmitter will use `SSLContext.getDefault()`, the default Java SSLContext, and all other properties below are ignored.|false|
-|`druid.emitter.http.ssl.trustStorePath`|The file path or URL of the TLS/SSL Key store where trusted root certificates are stored. If this is unspecified, the HTTP Emitter will use the same SSLContext as Druid's internal HTTP client, as described in the beginning of this section, and all other properties below are ignored.|null|
-|`druid.emitter.http.ssl.trustStoreType`|The type of the key store where trusted root certificates are stored.|`java.security.KeyStore.getDefaultType()`|
-|`druid.emitter.http.ssl.trustStoreAlgorithm`|Algorithm to be used by TrustManager to validate certificate chains|`javax.net.ssl.TrustManagerFactory.getDefaultAlgorithm()`|
-|`druid.emitter.http.ssl.trustStorePassword`|The [Password Provider](../operations/password-provider.md) or String password for the Trust Store.|none|
-|`druid.emitter.http.ssl.protocol`|TLS protocol to use.|"TLSv1.2"|
-
-##### Parametrized HTTP emitter module
-
-The parametrized emitter takes the same configs as the [`http` emitter](#http-emitter-module) using the prefix `druid.emitter.parametrized.httpEmitting.`.
-For example:
-
-* `druid.emitter.parametrized.httpEmitting.flushMillis`
-* `druid.emitter.parametrized.httpEmitting.flushCount`
-* `druid.emitter.parametrized.httpEmitting.ssl.trustStorePath`
-
-Do not specify `recipientBaseUrl` with the parametrized emitter.
-Instead use `recipientBaseUrlPattern` described in the table below.
-
-|Property|Description|Default|
-|--------|-----------|-------|
-|`druid.emitter.parametrized.recipientBaseUrlPattern`|The URL pattern to send an event to, based on the event's feed. For example, `http://foo.bar/{feed}`, that will send event to `http://foo.bar/metrics` if the event's feed is "metrics".|none, required config|
-
-##### Composing emitter module
-
-|Property|Description|Default|
-|--------|-----------|-------|
-|`druid.emitter.composing.emitters`|List of emitter modules to load, such as ["logging","http"].|[]|
-
-##### Graphite emitter
-
-To use graphite as emitter set `druid.emitter=graphite`. For configuration details, see [Graphite emitter](../development/extensions-contrib/graphite.md) for the Graphite emitter Druid extension.
-
-##### Switching emitter
-
-To use switching as emitter set `druid.emitter=switching`.
-
-|Property|Description|Default|
-|--------|-----------|-------|
-|`druid.emitter.switching.emitters`|JSON map of feed to list of emitter modules that will be used for the mapped feed, such as `{"metrics":["http"], "alerts":["logging"]}`|{}|
-|`druid.emitter.switching.defaultEmitters`|JSON list of emitter modules to load that will be used if there is no emitter specifically designated for that event's feed, such as `["logging","http"]`.|[]|
-
-=======
->>>>>>> 93b6cf15
 ### Metadata storage
 
 These properties specify the JDBC connection and other configuration around the metadata storage. The only services that connect to the metadata storage with these properties are the [Coordinator](../design/coordinator.md) and [Overlord](../design/overlord.md).
