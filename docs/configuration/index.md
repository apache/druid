---
id: index
title: "Configuration reference"
---

<!--
  ~ Licensed to the Apache Software Foundation (ASF) under one
  ~ or more contributor license agreements.  See the NOTICE file
  ~ distributed with this work for additional information
  ~ regarding copyright ownership.  The ASF licenses this file
  ~ to you under the Apache License, Version 2.0 (the
  ~ "License"); you may not use this file except in compliance
  ~ with the License.  You may obtain a copy of the License at
  ~
  ~   http://www.apache.org/licenses/LICENSE-2.0
  ~
  ~ Unless required by applicable law or agreed to in writing,
  ~ software distributed under the License is distributed on an
  ~ "AS IS" BASIS, WITHOUT WARRANTIES OR CONDITIONS OF ANY
  ~ KIND, either express or implied.  See the License for the
  ~ specific language governing permissions and limitations
  ~ under the License.
  -->


This page documents all of the configuration properties for each Druid service type.

## Recommended Configuration File Organization

A recommended way of organizing Druid configuration files can be seen in the `conf` directory in the Druid package root, shown below:

```
$ ls -R conf
druid

conf/druid:
_common       broker        coordinator   historical    middleManager overlord

conf/druid/_common:
common.runtime.properties log4j2.xml

conf/druid/broker:
jvm.config         runtime.properties

conf/druid/coordinator:
jvm.config         runtime.properties

conf/druid/historical:
jvm.config         runtime.properties

conf/druid/middleManager:
jvm.config         runtime.properties

conf/druid/overlord:
jvm.config         runtime.properties
```

Each directory has a `runtime.properties` file containing configuration properties for the specific Druid process corresponding to the directory (e.g., `historical`).

The `jvm.config` files contain JVM flags such as heap sizing properties for each service.

Common properties shared by all services are placed in `_common/common.runtime.properties`.

## Common Configurations

The properties under this section are common configurations that should be shared across all Druid services in a cluster.

### JVM Configuration Best Practices

There are four JVM parameters that we set on all of our processes:

-  `-Duser.timezone=UTC`: This sets the default timezone of the JVM to UTC. We always set this and do not test with other default timezones, so local timezones might work, but they also might uncover weird and interesting bugs. To issue queries in a non-UTC timezone, see [query granularities](../querying/granularities.md#period-granularities)
-  `-Dfile.encoding=UTF-8` This is similar to timezone, we test assuming UTF-8. Local encodings might work, but they also might result in weird and interesting bugs.
-  `-Djava.io.tmpdir=<a path>` Various parts of Druid use temporary files to interact with the file system. These files can become quite large. This means that systems that have small `/tmp` directories can cause problems for Druid. Therefore, set the JVM tmp directory to a location with ample space.

     Also consider the following when configuring the JVM tmp directory:
     - The temp directory should not be volatile tmpfs.
     - This directory should also have good read and write speed.
     - Avoid NFS mount.
     - The `org.apache.druid.java.util.metrics.SysMonitor` requires execute privileges on files in `java.io.tmpdir`. If you are using the system monitor, do not set `java.io.tmpdir` to `noexec`.
-  `-Djava.util.logging.manager=org.apache.logging.log4j.jul.LogManager` This allows log4j2 to handle logs for non-log4j2 components (like jetty) which use standard java logging.

### Extensions

Many of Druid's external dependencies can be plugged in as modules. Extensions can be provided using the following configs:

|Property|Description|Default|
|--------|-----------|-------|
|`druid.extensions.directory`|The root extension directory where user can put extensions related files. Druid will load extensions stored under this directory.|`extensions` (This is a relative path to Druid's working directory)|
|`druid.extensions.hadoopDependenciesDir`|The root hadoop dependencies directory where user can put hadoop related dependencies files. Druid will load the dependencies based on the hadoop coordinate specified in the hadoop index task.|`hadoop-dependencies` (This is a relative path to Druid's working directory|
|`druid.extensions.loadList`|A JSON array of extensions to load from extension directories by Druid. If it is not specified, its value will be `null` and Druid will load all the extensions under `druid.extensions.directory`. If its value is empty list `[]`, then no extensions will be loaded at all. It is also allowed to specify absolute path of other custom extensions not stored in the common extensions directory.|null|
|`druid.extensions.searchCurrentClassloader`|This is a boolean flag that determines if Druid will search the main classloader for extensions.  It defaults to true but can be turned off if you have reason to not automatically add all modules on the classpath.|true|
|`druid.extensions.useExtensionClassloaderFirst`|This is a boolean flag that determines if Druid extensions should prefer loading classes from their own jars rather than jars bundled with Druid. If false, extensions must be compatible with classes provided by any jars bundled with Druid. If true, extensions may depend on conflicting versions.|false|
|`druid.extensions.hadoopContainerDruidClasspath`|Hadoop Indexing launches hadoop jobs and this configuration provides way to explicitly set the user classpath for the hadoop job. By default this is computed automatically by druid based on the druid process classpath and set of extensions. However, sometimes you might want to be explicit to resolve dependency conflicts between druid and hadoop.|null|
|`druid.extensions.addExtensionsToHadoopContainer`|Only applicable if `druid.extensions.hadoopContainerDruidClasspath` is provided. If set to true, then extensions specified in the loadList are added to hadoop container classpath. Note that when `druid.extensions.hadoopContainerDruidClasspath` is not provided then extensions are always added to hadoop container classpath.|false|

### Modules

|Property|Description|Default|
|--------|-----------|-------|
|`druid.modules.excludeList`|A JSON array of canonical class names (e.g., `"org.apache.druid.somepackage.SomeModule"`) of module classes which shouldn't be loaded, even if they are found in extensions specified by `druid.extensions.loadList`, or in the list of core modules specified to be loaded on a particular Druid process type. Useful when some useful extension contains some module, which shouldn't be loaded on some Druid process type because some dependencies of that module couldn't be satisfied.|[]|

### Zookeeper
We recommend just setting the base ZK path and the ZK service host, but all ZK paths that Druid uses can be overwritten to absolute paths.

|Property|Description|Default|
|--------|-----------|-------|
|`druid.zk.paths.base`|Base Zookeeper path.|`/druid`|
|`druid.zk.service.host`|The ZooKeeper hosts to connect to. This is a REQUIRED property and therefore a host address must be supplied.|none|
|`druid.zk.service.user`|The username to authenticate with ZooKeeper. This is an optional property.|none|
|`druid.zk.service.pwd`|The [Password Provider](../operations/password-provider.md) or the string password to authenticate with ZooKeeper. This is an optional property.|none|
|`druid.zk.service.authScheme`|digest is the only authentication scheme supported. |digest|

#### Zookeeper Behavior

|Property|Description|Default|
|--------|-----------|-------|
|`druid.zk.service.sessionTimeoutMs`|ZooKeeper session timeout, in milliseconds.|`30000`|
|`druid.zk.service.connectionTimeoutMs`|ZooKeeper connection timeout, in milliseconds.|`15000`|
|`druid.zk.service.compress`|Boolean flag for whether or not created Znodes should be compressed.|`true`|
|`druid.zk.service.acl`|Boolean flag for whether or not to enable ACL security for ZooKeeper. If ACL is enabled, zNode creators will have all permissions.|`false`|

#### Path Configuration
Druid interacts with ZK through a set of standard path configurations. We recommend just setting the base ZK path, but all ZK paths that Druid uses can be overwritten to absolute paths.

|Property|Description|Default|
|--------|-----------|-------|
|`druid.zk.paths.base`|Base Zookeeper path.|`/druid`|
|`druid.zk.paths.propertiesPath`|Zookeeper properties path.|`${druid.zk.paths.base}/properties`|
|`druid.zk.paths.announcementsPath`|Druid process announcement path.|`${druid.zk.paths.base}/announcements`|
|`druid.zk.paths.liveSegmentsPath`|Current path for where Druid processes announce their segments.|`${druid.zk.paths.base}/segments`|
|`druid.zk.paths.loadQueuePath`|Entries here cause Historical processes to load and drop segments.|`${druid.zk.paths.base}/loadQueue`|
|`druid.zk.paths.coordinatorPath`|Used by the Coordinator for leader election.|`${druid.zk.paths.base}/coordinator`|
|`druid.zk.paths.servedSegmentsPath`|@Deprecated. Legacy path for where Druid processes announce their segments.|`${druid.zk.paths.base}/servedSegments`|

The indexing service also uses its own set of paths. These configs can be included in the common configuration.

|Property|Description|Default|
|--------|-----------|-------|
|`druid.zk.paths.indexer.base`|Base zookeeper path for |`${druid.zk.paths.base}/indexer`|
|`druid.zk.paths.indexer.announcementsPath`|Middle managers announce themselves here.|`${druid.zk.paths.indexer.base}/announcements`|
|`druid.zk.paths.indexer.tasksPath`|Used to assign tasks to MiddleManagers.|`${druid.zk.paths.indexer.base}/tasks`|
|`druid.zk.paths.indexer.statusPath`|Parent path for announcement of task statuses.|`${druid.zk.paths.indexer.base}/status`|

If `druid.zk.paths.base` and `druid.zk.paths.indexer.base` are both set, and none of the other `druid.zk.paths.*` or `druid.zk.paths.indexer.*` values are set, then the other properties will be evaluated relative to their respective `base`.
For example, if `druid.zk.paths.base` is set to `/druid1` and `druid.zk.paths.indexer.base` is set to `/druid2` then `druid.zk.paths.announcementsPath` will default to `/druid1/announcements` while `druid.zk.paths.indexer.announcementsPath` will default to `/druid2/announcements`.

The following path is used for service discovery. It is **not** affected by `druid.zk.paths.base` and **must** be specified separately.

|Property|Description|Default|
|--------|-----------|-------|
|`druid.discovery.curator.path`|Services announce themselves under this ZooKeeper path.|`/druid/discovery`|

### Exhibitor

[Exhibitor](https://github.com/Netflix/exhibitor/wiki) is a supervisor system for ZooKeeper.
Exhibitor can dynamically scale-up/down the cluster of ZooKeeper servers.
Druid can update self-owned list of ZooKeeper servers through Exhibitor without restarting.
That is, it allows Druid to keep the connections of Exhibitor-supervised ZooKeeper servers.

|Property|Description|Default|
|--------|-----------|-------|
|`druid.exhibitor.service.hosts`|A JSON array which contains the hostnames of Exhibitor instances. Please specify this property if you want to use Exhibitor-supervised cluster.|none|
|`druid.exhibitor.service.port`|The REST port used to connect to Exhibitor.|`8080`|
|`druid.exhibitor.service.restUriPath`|The path of the REST call used to get the server set.|`/exhibitor/v1/cluster/list`|
|`druid.exhibitor.service.useSsl`|Boolean flag for whether or not to use https protocol.|`false`|
|`druid.exhibitor.service.pollingMs`|How often to poll the exhibitors for the list|`10000`|

Note that `druid.zk.service.host` is used as a backup in case an Exhibitor instance can't be contacted and therefore should still be set.

### TLS

#### General Configuration

|Property|Description|Default|
|--------|-----------|-------|
|`druid.enablePlaintextPort`|Enable/Disable HTTP connector.|`true`|
|`druid.enableTlsPort`|Enable/Disable HTTPS connector.|`false`|

Although not recommended but both HTTP and HTTPS connectors can be enabled at a time and respective ports are configurable using `druid.plaintextPort`
and `druid.tlsPort` properties on each process. Please see `Configuration` section of individual processes to check the valid and default values for these ports.

#### Jetty Server TLS Configuration

Druid uses Jetty as an embedded web server. To learn more about TLS/SSL, certificates, and related concepts in Jetty, including explanations of the configuration settings below, see "Configuring SSL/TLS KeyStores" in the [Jetty Operations Guide](https://www.eclipse.org/jetty/documentation.php). 

For information about TLS/SSL support in Java in general, see the [Java Secure Socket Extension (JSSE) Reference Guide](http://docs.oracle.com/javase/8/docs/technotes/guides/security/jsse/JSSERefGuide.html).
The [Java Cryptography Architecture
Standard Algorithm Name Documentation for JDK 8](http://docs.oracle.com/javase/8/docs/technotes/guides/security/StandardNames.html) lists all possible
values for the following properties, among others provided by the Java implementation.

|Property|Description|Default|Required|
|--------|-----------|-------|--------|
|`druid.server.https.keyStorePath`|The file path or URL of the TLS/SSL Key store.|none|yes|
|`druid.server.https.keyStoreType`|The type of the key store.|none|yes|
|`druid.server.https.certAlias`|Alias of TLS/SSL certificate for the connector.|none|yes|
|`druid.server.https.keyStorePassword`|The [Password Provider](../operations/password-provider.md) or String password for the Key Store.|none|yes|

Following table contains non-mandatory advanced configuration options, use caution.

|Property|Description|Default|Required|
|--------|-----------|-------|--------|
|`druid.server.https.keyManagerFactoryAlgorithm`|Algorithm to use for creating KeyManager, more details [here](https://docs.oracle.com/javase/7/docs/technotes/guides/security/jsse/JSSERefGuide.html#KeyManager).|`javax.net.ssl.KeyManagerFactory.getDefaultAlgorithm()`|no|
|`druid.server.https.keyManagerPassword`|The [Password Provider](../operations/password-provider.md) or String password for the Key Manager.|none|no|
|`druid.server.https.includeCipherSuites`|List of cipher suite names to include. You can either use the exact cipher suite name or a regular expression.|Jetty's default include cipher list|no|
|`druid.server.https.excludeCipherSuites`|List of cipher suite names to exclude. You can either use the exact cipher suite name or a regular expression.|Jetty's default exclude cipher list|no|
|`druid.server.https.includeProtocols`|List of exact protocols names to include.|Jetty's default include protocol list|no|
|`druid.server.https.excludeProtocols`|List of exact protocols names to exclude.|Jetty's default exclude protocol list|no|


#### Internal Client TLS Configuration (requires `simple-client-sslcontext` extension)

These properties apply to the SSLContext that will be provided to the internal HTTP client that Druid services use to communicate with each other. These properties require the `simple-client-sslcontext` extension to be loaded. Without it, Druid services will be unable to communicate with each other when TLS is enabled.

|Property|Description|Default|Required|
|--------|-----------|-------|--------|
|`druid.client.https.protocol`|SSL protocol to use.|`TLSv1.2`|no|
|`druid.client.https.trustStoreType`|The type of the key store where trusted root certificates are stored.|`java.security.KeyStore.getDefaultType()`|no|
|`druid.client.https.trustStorePath`|The file path or URL of the TLS/SSL Key store where trusted root certificates are stored.|none|yes|
|`druid.client.https.trustStoreAlgorithm`|Algorithm to be used by TrustManager to validate certificate chains|`javax.net.ssl.TrustManagerFactory.getDefaultAlgorithm()`|no|
|`druid.client.https.trustStorePassword`|The [Password Provider](../operations/password-provider.md) or String password for the Trust Store.|none|yes|

This [document](http://docs.oracle.com/javase/8/docs/technotes/guides/security/StandardNames.html) lists all the possible
values for the above mentioned configs among others provided by Java implementation.

### Authentication and Authorization

|Property|Type|Description|Default|Required|
|--------|-----------|--------|--------|--------|
|`druid.auth.authenticatorChain`|JSON List of Strings|List of Authenticator type names|["allowAll"]|no|
|`druid.escalator.type`|String|Type of the Escalator that should be used for internal Druid communications. This Escalator must use an authentication scheme that is supported by an Authenticator in `druid.auth.authenticatorChain`.|"noop"|no|
|`druid.auth.authorizers`|JSON List of Strings|List of Authorizer type names |["allowAll"]|no|
|`druid.auth.unsecuredPaths`| List of Strings|List of paths for which security checks will not be performed. All requests to these paths will be allowed.|[]|no|
|`druid.auth.allowUnauthenticatedHttpOptions`|Boolean|If true, skip authentication checks for HTTP OPTIONS requests. This is needed for certain use cases, such as supporting CORS pre-flight requests. Note that disabling authentication checks for OPTIONS requests will allow unauthenticated users to determine what Druid endpoints are valid (by checking if the OPTIONS request returns a 200 instead of 404), so enabling this option may reveal information about server configuration, including information about what extensions are loaded (if those extensions add endpoints).|false|no|

For more information, please see [Authentication and Authorization](../design/auth.md).

For configuration options for specific auth extensions, please refer to the extension documentation.

### Startup Logging

All processes can log debugging information on startup.

|Property|Description|Default|
|--------|-----------|-------|
|`druid.startup.logging.logProperties`|Log all properties on startup (from common.runtime.properties, runtime.properties, and the JVM command line).|false|
|`druid.startup.logging.maskProperties`|Masks sensitive properties (passwords, for example) containing theses words.|["password"]|

Note that some sensitive information may be logged if these settings are enabled.

### Request Logging

All processes that can serve queries can also log the query requests they see. Broker processes can additionally log the SQL requests (both from HTTP and JDBC) they see.

|Property|Description|Default|
|--------|-----------|-------|
|`druid.request.logging.type`|Choices: noop, file, emitter, slf4j, filtered, composing, switching. How to log every query request.|[required to configure request logging]|

Note that, you can enable sending all the HTTP requests to log by setting  "org.apache.druid.jetty.RequestLog" to DEBUG level. See [Logging](../configuration/logging.md)

#### File Request Logging

Daily request logs are stored on disk.

|Property|Description|Default|
|--------|-----------|-------|
|`druid.request.logging.dir`|Historical, Realtime and Broker processes maintain request logs of all of the requests they get (interaction is via POST, so normal request logs don’t generally capture information about the actual query), this specifies the directory to store the request logs in|none|
|`druid.request.logging.filePattern`|[Joda datetime format](http://www.joda.org/joda-time/apidocs/org/joda/time/format/DateTimeFormat.html) for each file|"yyyy-MM-dd'.log'"|

The format of request logs is TSV, one line per requests, with five fields: timestamp, remote\_addr, native\_query, query\_context, sql\_query.

For native JSON request, the `sql_query` field is empty. Example
```
2019-01-14T10:00:00.000Z        127.0.0.1   {"queryType":"topN","dataSource":{"type":"table","name":"wikiticker"},"virtualColumns":[],"dimension":{"type":"LegacyDimensionSpec","dimension":"page","outputName":"page","outputType":"STRING"},"metric":{"type":"LegacyTopNMetricSpec","metric":"count"},"threshold":10,"intervals":{"type":"LegacySegmentSpec","intervals":["2015-09-12T00:00:00.000Z/2015-09-13T00:00:00.000Z"]},"filter":null,"granularity":{"type":"all"},"aggregations":[{"type":"count","name":"count"}],"postAggregations":[],"context":{"queryId":"74c2d540-d700-4ebd-b4a9-3d02397976aa"},"descending":false}    {"query/time":100,"query/bytes":800,"success":true,"identity":"user1"}
```

For SQL query request, the `native_query` field is empty. Example
```
2019-01-14T10:00:00.000Z        127.0.0.1       {"sqlQuery/time":100,"sqlQuery/bytes":600,"success":true,"identity":"user1"}  {"query":"SELECT page, COUNT(*) AS Edits FROM wikiticker WHERE __time BETWEEN TIMESTAMP '2015-09-12 00:00:00' AND TIMESTAMP '2015-09-13 00:00:00' GROUP BY page ORDER BY Edits DESC LIMIT 10","context":{"sqlQueryId":"c9d035a0-5ffd-4a79-a865-3ffdadbb5fdd","nativeQueryIds":"[490978e4-f5c7-4cf6-b174-346e63cf8863]"}}
```

#### Emitter Request Logging

Every request is emitted to some external location.

|Property|Description|Default|
|--------|-----------|-------|
|`druid.request.logging.feed`|Feed name for requests.|none|

#### SLF4J Request Logging

Every request is logged via SLF4J. Native queries are serialized into JSON in the log message regardless of the SLF4J format specification. They will be logged under the class `org.apache.druid.server.log.LoggingRequestLogger`.

|Property|Description|Default|
|--------|-----------|-------|
|`druid.request.logging.setMDC`|If MDC entries should be set in the log entry. Your logging setup still has to be configured to handle MDC to format this data|false|
|`druid.request.logging.setContextMDC`|If the druid query `context` should be added to the MDC entries. Has no effect unless `setMDC` is `true`|false|

For native query, the following MDC fields are populated with `setMDC`:

|MDC field|Description|
|---------|-----------|
|`queryId`   |The query ID|
|`sqlQueryId`|The SQL query ID if this query is part of a SQL request|
|`dataSource`|The datasource the query was against|
|`queryType` |The type of the query|
|`hasFilters`|If the query has any filters|
|`remoteAddr`|The remote address of the requesting client|
|`duration`  |The duration of the query interval|
|`resultOrdering`|The ordering of results|
|`descending`|If the query is a descending query|

#### Filtered Request Logging
Filtered Request Logger filters requests based on a configurable query/time threshold (for native query) and sqlQuery/time threshold (for SQL query).
For native query, only request logs where query/time is above the threshold are emitted. For SQL query, only request logs where sqlQuery/time is above the threshold are emitted.

|Property|Description|Default|
|--------|-----------|-------|
|`druid.request.logging.queryTimeThresholdMs`|Threshold value for query/time in milliseconds.|0, i.e., no filtering|
|`druid.request.logging.sqlQueryTimeThresholdMs`|Threshold value for sqlQuery/time in milliseconds.|0, i.e., no filtering|
|`druid.request.logging.mutedQueryTypes` | Query requests of these types are not logged. Query types are defined as string objects corresponding to the "queryType" value for the specified query in the Druid's [native JSON query API](http://druid.apache.org/docs/latest/querying/querying). Misspelled query types will be ignored. Example to ignore scan and timeBoundary queries: ["scan", "timeBoundary"]| []|
|`druid.request.logging.delegate.type`|Type of delegate request logger to log requests.|none|

#### Composite Request Logging
Composite Request Logger emits request logs to multiple request loggers.

|Property|Description|Default|
|--------|-----------|-------|
|`druid.request.logging.loggerProviders`|List of request loggers for emitting request logs.|none|

#### Switching Request Logging
Switching Request Logger routes native query's request logs to one request logger and SQL query's request logs to another request logger.

|Property|Description|Default|
|--------|-----------|-------|
|`druid.request.logging.nativeQueryLogger`|request logger for emitting native query's request logs.|none|
|`druid.request.logging.sqlQueryLogger`|request logger for emitting SQL query's request logs.|none|

### Audit Logging

Coordinator and Overlord log changes to lookups, segment load/drop rules, dynamic configuration changes for auditing

|Property|Description|Default|
|--------|-----------|-------|
|`druid.audit.manager.auditHistoryMillis`|Default duration for querying audit history.|1 week|
|`druid.audit.manager.includePayloadAsDimensionInMetric`|Boolean flag on whether to add `payload` column in service metric.|false|
|`druid.audit.manager.maxPayloadSizeBytes`|The maximum size of audit payload to store in Druid's metadata store audit table. If the size of audit payload exceeds this value, the audit log would be stored with a message indicating that the payload was omitted instead. Setting `maxPayloadSizeBytes` to -1 (default value) disables this check, meaning Druid will always store audit payload regardless of it's size. Setting to any negative number other than `-1` is invalid. Human-readable format is supported, see [here](human-readable-byte.md).  |-1|
|`druid.audit.manager.skipNullField`|If true, the audit payload stored in metadata store will exclude any field with null value. |false|

### Enabling Metrics

Druid processes periodically emit metrics and different metrics monitors can be included. Each process can overwrite the default list of monitors.

|Property|Description|Default|
|--------|-----------|-------|
|`druid.monitoring.emissionPeriod`|How often metrics are emitted.|PT1M|
|`druid.monitoring.monitors`|Sets list of Druid monitors used by a process. See below for names and more information. For example, you can specify monitors for a Broker with `druid.monitoring.monitors=["org.apache.druid.java.util.metrics.SysMonitor","org.apache.druid.java.util.metrics.JvmMonitor"]`.|none (no monitors)|

The following monitors are available:

|Name|Description|
|----|-----------|
|`org.apache.druid.client.cache.CacheMonitor`|Emits metrics (to logs) about the segment results cache for Historical and Broker processes. Reports typical cache statistics include hits, misses, rates, and size (bytes and number of entries), as well as timeouts and and errors.|
|`org.apache.druid.java.util.metrics.SysMonitor`|Reports on various system activities and statuses using the [SIGAR library](https://github.com/hyperic/sigar). Requires execute privileges on files in `java.io.tmpdir`. Do not set `java.io.tmpdir` to `noexec` when using `SysMonitor`.|
|`org.apache.druid.java.util.metrics.JvmMonitor`|Reports various JVM-related statistics.|
|`org.apache.druid.java.util.metrics.JvmCpuMonitor`|Reports statistics of CPU consumption by the JVM.|
|`org.apache.druid.java.util.metrics.CpuAcctDeltaMonitor`|Reports consumed CPU as per the cpuacct cgroup.|
|`org.apache.druid.java.util.metrics.JvmThreadsMonitor`|Reports Thread statistics in the JVM, like numbers of total, daemon, started, died threads.|
|`org.apache.druid.java.util.metrics.CgroupCpuMonitor`|Reports CPU shares and quotas as per the `cpu` cgroup.|
|`org.apache.druid.java.util.metrics.CgroupCpuSetMonitor`|Reports CPU core/HT and memory node allocations as per the `cpuset` cgroup.|
|`org.apache.druid.java.util.metrics.CgroupMemoryMonitor`|Reports memory statistic as per the memory cgroup.|
|`org.apache.druid.server.metrics.EventReceiverFirehoseMonitor`|Reports how many events have been queued in the EventReceiverFirehose.|
|`org.apache.druid.server.metrics.HistoricalMetricsMonitor`|Reports statistics on Historical processes. Available only on Historical processes.|
|`org.apache.druid.server.metrics.QueryCountStatsMonitor`|Reports how many queries have been successful/failed/interrupted.|
|`org.apache.druid.server.emitter.HttpEmittingMonitor`|Reports internal metrics of `http` or `parametrized` emitter (see below). Must not be used with another emitter type. See the description of the metrics here: https://github.com/apache/druid/pull/4973.|
|`org.apache.druid.server.metrics.TaskCountStatsMonitor`|Reports how many ingestion tasks are currently running/pending/waiting and also the number of successful/failed tasks per emission period.|


### Emitting Metrics

The Druid servers [emit various metrics](../operations/metrics.md) and alerts via something we call an Emitter. There are three emitter implementations included with the code, a "noop" emitter (the default if none is specified), one that just logs to log4j ("logging"), and one that does POSTs of JSON events to a server ("http"). The properties for using the logging emitter are described below.

|Property|Description|Default|
|--------|-----------|-------|
|`druid.emitter`|Setting this value to "noop", "logging", "http" or "parametrized" will initialize one of the emitter modules. The value "composing" can be used to initialize multiple emitter modules. |noop|

#### Logging Emitter Module

|Property|Description|Default|
|--------|-----------|-------|
|`druid.emitter.logging.loggerClass`|Choices: HttpPostEmitter, LoggingEmitter, NoopServiceEmitter, ServiceEmitter. The class used for logging.|LoggingEmitter|
|`druid.emitter.logging.logLevel`|Choices: debug, info, warn, error. The log level at which message are logged.|info|

#### Http Emitter Module

|Property|Description|Default|
|--------|-----------|-------|
|`druid.emitter.http.flushMillis`|How often the internal message buffer is flushed (data is sent).|60000|
|`druid.emitter.http.flushCount`|How many messages the internal message buffer can hold before flushing (sending).|500|
|`druid.emitter.http.basicAuthentication`|[Password Provider](../operations/password-provider.md) for providing Login and password for authentication in "login:password" form, e.g., `druid.emitter.http.basicAuthentication=admin:adminpassword` uses Default Password Provider which allows plain text passwords.|not specified = no authentication|
|`druid.emitter.http.flushTimeOut`|The timeout after which an event should be sent to the endpoint, even if internal buffers are not filled, in milliseconds.|not specified = no timeout|
|`druid.emitter.http.batchingStrategy`|The strategy of how the batch is formatted. "ARRAY" means `[event1,event2]`, "NEWLINES" means `event1\nevent2`, ONLY_EVENTS means `event1event2`.|ARRAY|
|`druid.emitter.http.maxBatchSize`|The maximum batch size, in bytes.|the minimum of (10% of JVM heap size divided by 2) or (5242880 (i. e. 5 MiB))|
|`druid.emitter.http.batchQueueSizeLimit`|The maximum number of batches in emitter queue, if there are problems with emitting.|the maximum of (2) or (10% of the JVM heap size divided by 5MiB)|
|`druid.emitter.http.minHttpTimeoutMillis`|If the speed of filling batches imposes timeout smaller than that, not even trying to send batch to endpoint, because it will likely fail, not being able to send the data that fast. Configure this depending based on emitter/successfulSending/minTimeMs metric. Reasonable values are 10ms..100ms.|0|
|`druid.emitter.http.recipientBaseUrl`|The base URL to emit messages to. Druid will POST JSON to be consumed at the HTTP endpoint specified by this property.|none, required config|

#### Http Emitter Module TLS Overrides

When emitting events to a TLS-enabled receiver, the Http Emitter will by default use an SSLContext obtained via the
process described at [Druid's internal communication over TLS](../operations/tls-support.md), i.e., the same
SSLContext that would be used for internal communications between Druid processes.

In some use cases it may be desirable to have the Http Emitter use its own separate truststore configuration. For example, there may be organizational policies that prevent the TLS-enabled metrics receiver's certificate from being added to the same truststore used by Druid's internal HTTP client.

The following properties allow the Http Emitter to use its own truststore configuration when building its SSLContext.

|Property|Description|Default|
|--------|-----------|-------|
|`druid.emitter.http.ssl.useDefaultJavaContext`|If set to true, the HttpEmitter will use `SSLContext.getDefault()`, the default Java SSLContext, and all other properties below are ignored.|false|
|`druid.emitter.http.ssl.trustStorePath`|The file path or URL of the TLS/SSL Key store where trusted root certificates are stored. If this is unspecified, the Http Emitter will use the same SSLContext as Druid's internal HTTP client, as described in the beginning of this section, and all other properties below are ignored.|null|
|`druid.emitter.http.ssl.trustStoreType`|The type of the key store where trusted root certificates are stored.|`java.security.KeyStore.getDefaultType()`|
|`druid.emitter.http.ssl.trustStoreAlgorithm`|Algorithm to be used by TrustManager to validate certificate chains|`javax.net.ssl.TrustManagerFactory.getDefaultAlgorithm()`|
|`druid.emitter.http.ssl.trustStorePassword`|The [Password Provider](../operations/password-provider.md) or String password for the Trust Store.|none|
|`druid.emitter.http.ssl.protocol`|TLS protocol to use.|"TLSv1.2"|

#### Parametrized Http Emitter Module

`druid.emitter.parametrized.httpEmitting.*` configs correspond to the configs of Http Emitter Modules, see above.
Except `recipientBaseUrl`. E.g., `druid.emitter.parametrized.httpEmitting.flushMillis`,
`druid.emitter.parametrized.httpEmitting.flushCount`, `druid.emitter.parametrized.httpEmitting.ssl.trustStorePath`, etc.

The additional configs are:

|Property|Description|Default|
|--------|-----------|-------|
|`druid.emitter.parametrized.recipientBaseUrlPattern`|The URL pattern to send an event to, based on the event's feed. E.g., `http://foo.bar/{feed}`, that will send event to `http://foo.bar/metrics` if the event's feed is "metrics".|none, required config|

#### Composing Emitter Module

|Property|Description|Default|
|--------|-----------|-------|
|`druid.emitter.composing.emitters`|List of emitter modules to load, e.g., ["logging","http"].|[]|

#### Graphite Emitter

To use graphite as emitter set `druid.emitter=graphite`. For configuration details please follow this [link](../development/extensions-contrib/graphite.md).


### Metadata storage

These properties specify the JDBC connection and other configuration around the metadata storage. The only processes that connect to the metadata storage with these properties are the [Coordinator](../design/coordinator.md) and [Overlord](../design/overlord.md).

|Property|Description|Default|
|--------|-----------|-------|
|`druid.metadata.storage.type`|The type of metadata storage to use. Choose from "mysql", "postgresql", or "derby".|derby|
|`druid.metadata.storage.connector.connectURI`|The JDBC URI for the database to connect to|none|
|`druid.metadata.storage.connector.user`|The username to connect with.|none|
|`druid.metadata.storage.connector.password`|The [Password Provider](../operations/password-provider.md) or String password used to connect with.|none|
|`druid.metadata.storage.connector.createTables`|If Druid requires a table and it doesn't exist, create it?|true|
|`druid.metadata.storage.tables.base`|The base name for tables.|druid|
|`druid.metadata.storage.tables.dataSource`|The table to use to look for dataSources which created by [Kafka Indexing Service](../development/extensions-core/kafka-ingestion.md).|druid_dataSource|
|`druid.metadata.storage.tables.pendingSegments`|The table to use to look for pending segments.|druid_pendingSegments|
|`druid.metadata.storage.tables.segments`|The table to use to look for segments.|druid_segments|
|`druid.metadata.storage.tables.rules`|The table to use to look for segment load/drop rules.|druid_rules|
|`druid.metadata.storage.tables.config`|The table to use to look for configs.|druid_config|
|`druid.metadata.storage.tables.tasks`|Used by the indexing service to store tasks.|druid_tasks|
|`druid.metadata.storage.tables.taskLog`|Used by the indexing service to store task logs.|druid_taskLog|
|`druid.metadata.storage.tables.taskLock`|Used by the indexing service to store task locks.|druid_taskLock|
|`druid.metadata.storage.tables.supervisors`|Used by the indexing service to store supervisor configurations.|druid_supervisors|
|`druid.metadata.storage.tables.audit`|The table to use for audit history of configuration changes, e.g., Coordinator rules.|druid_audit|

### Deep storage

The configurations concern how to push and pull [Segments](../design/segments.md) from deep storage.

|Property|Description|Default|
|--------|-----------|-------|
|`druid.storage.type`|Choices:local, noop, s3, hdfs, c*. The type of deep storage to use.|local|

#### Local Deep Storage

Local deep storage uses the local filesystem.

|Property|Description|Default|
|--------|-----------|-------|
|`druid.storage.storageDirectory`|Directory on disk to use as deep storage.|/tmp/druid/localStorage|

#### Noop Deep Storage

This deep storage doesn't do anything. There are no configs.

#### S3 Deep Storage

This deep storage is used to interface with Amazon's S3. Note that the `druid-s3-extensions` extension must be loaded.
The below table shows some important configurations for S3. See [S3 Deep Storage](../development/extensions-core/s3.md) for full configurations.

|Property|Description|Default|
|--------|-----------|-------|
|`druid.storage.bucket`|S3 bucket name.|none|
|`druid.storage.baseKey`|S3 object key prefix for storage.|none|
|`druid.storage.disableAcl`|Boolean flag for ACL. If this is set to `false`, the full control would be granted to the bucket owner. This may require to set additional permissions. See [S3 permissions settings](../development/extensions-core/s3.md#s3-permissions-settings).|false|
|`druid.storage.archiveBucket`|S3 bucket name for archiving when running the *archive task*.|none|
|`druid.storage.archiveBaseKey`|S3 object key prefix for archiving.|none|
|`druid.storage.sse.type`|Server-side encryption type. Should be one of `s3`, `kms`, and `custom`. See the below [Server-side encryption section](../development/extensions-core/s3.md#server-side-encryption) for more details.|None|
|`druid.storage.sse.kms.keyId`|AWS KMS key ID. This is used only when `druid.storage.sse.type` is `kms` and can be empty to use the default key ID.|None|
|`druid.storage.sse.custom.base64EncodedKey`|Base64-encoded key. Should be specified if `druid.storage.sse.type` is `custom`.|None|
|`druid.storage.useS3aSchema`|If true, use the "s3a" filesystem when using Hadoop-based ingestion. If false, the "s3n" filesystem will be used. Only affects Hadoop-based ingestion.|false|

#### HDFS Deep Storage

This deep storage is used to interface with HDFS.  Note that the `druid-hdfs-storage` extension must be loaded.

|Property|Description|Default|
|--------|-----------|-------|
|`druid.storage.storageDirectory`|HDFS directory to use as deep storage.|none|

#### Cassandra Deep Storage

This deep storage is used to interface with Cassandra.  Note that the `druid-cassandra-storage` extension must be loaded.

|Property|Description|Default|
|--------|-----------|-------|
|`druid.storage.host`|Cassandra host.|none|
|`druid.storage.keyspace`|Cassandra key space.|none|


### Ingestion Security Configuration

#### HDFS input source

You can set the following property to specify permissible protocols for
the [HDFS input source](../ingestion/native-batch.md#hdfs-input-source) and the [HDFS firehose](../ingestion/native-batch.md#hdfsfirehose).

|Property|Possible Values|Description|Default|
|--------|---------------|-----------|-------|
|`druid.ingestion.hdfs.allowedProtocols`|List of protocols|Allowed protocols for the HDFS input source and HDFS firehose.|["hdfs"]|


#### HTTP input source

You can set the following property to specify permissible protocols for
the [HTTP input source](../ingestion/native-batch.md#http-input-source) and the [HTTP firehose](../ingestion/native-batch.md#httpfirehose).

|Property|Possible Values|Description|Default|
|--------|---------------|-----------|-------|
|`druid.ingestion.http.allowedProtocols`|List of protocols|Allowed protocols for the HTTP input source and HTTP firehose.|["http", "https"]|


### External Data Access Security Configuration

#### JDBC Connections to External Databases

You can use the following properties to specify permissible JDBC options for:
- [SQL input source](../ingestion/native-batch.md#sql-input-source)
- [SQL firehose](../ingestion/native-batch.md#sqlfirehose),
- [globally cached JDBC lookups](../development/extensions-core/lookups-cached-global.md#jdbc-lookup)
- [JDBC Data Fetcher for per-lookup caching](../development/extensions-core/druid-lookups.md#data-fetcher-layer).

These properties do not apply to metadata storage connections.

|Property|Possible Values|Description|Default|
|--------|---------------|-----------|-------|
|`druid.access.jdbc.enforceAllowedProperties`|Boolean|When true, Druid applies `druid.access.jdbc.allowedProperties` to JDBC connections starting with `jdbc:postgresql:`, `jdbc:mysql:`, or `jdbc:mariadb:`. When false, Druid allows any kind of JDBC connections without JDBC property validation. This config is for backward compatibility especially during upgrades since enforcing allow list can break existing ingestion jobs or lookups based on JDBC. This config is deprecated and will be removed in a future release.|true|
|`druid.access.jdbc.allowedProperties`|List of JDBC properties|Defines a list of allowed JDBC properties. Druid always enforces the list for all JDBC connections starting with `jdbc:postgresql:`, `jdbc:mysql:`, and `jdbc:mariadb:` if `druid.access.jdbc.enforceAllowedProperties` is set to true.<br/><br/>This option is tested against MySQL connector 5.1.48, MariaDB connector 2.7.4, and PostgreSQL connector 42.2.14. Other connector versions might not work.|["useSSL", "requireSSL", "ssl", "sslmode"]|
|`druid.access.jdbc.allowUnknownJdbcUrlFormat`|Boolean|When false, Druid only accepts JDBC connections starting with `jdbc:postgresql:` or `jdbc:mysql:`. When true, Druid allows JDBC connections to any kind of database, but only enforces `druid.access.jdbc.allowedProperties` for PostgreSQL and MySQL/MariaDB.|true|


### Task Logging

You can use the `druid.indexer` configuration to set a [long-term storage](#log-long-term-storage) location for task log files, and to set a [retention policy](#log-retention-policy).

For more information about ingestion tasks and the process of generating logs, see the [task reference](../ingestion/tasks.md).

#### Log Long-term Storage

|Property|Description|Default|
|--------|-----------|-------|
|`druid.indexer.logs.type`|Where to store task logs.  `noop`, [`s3`](#s3-task-logs), [`azure`](#azure-blob-store-task-logs), [`google`](#google-cloud-storage-task-logs), [`hdfs`](#hdfs-task-logs), [`file`](#file-task-logs) |`file`|

##### File Task Logs

Store task logs in the local filesystem.

|Property|Description|Default|
|--------|-----------|-------|
|`druid.indexer.logs.directory`|Local filesystem path.|log|

##### S3 Task Logs

Store task logs in S3. Note that the `druid-s3-extensions` extension must be loaded.

|Property|Description|Default|
|--------|-----------|-------|
|`druid.indexer.logs.s3Bucket`|S3 bucket name.|none|
|`druid.indexer.logs.s3Prefix`|S3 key prefix.|none|
|`druid.indexer.logs.disableAcl`|Boolean flag for ACL. If this is set to `false`, the full control would be granted to the bucket owner. If the task logs bucket is the same as the deep storage (S3) bucket, then the value of this property will need to be set to true if druid.storage.disableAcl has been set to true.|false|

##### Azure Blob Store Task Logs
Store task logs in Azure Blob Store.

Note: The `druid-azure-extensions` extension must be loaded, and this uses the same storage account as the deep storage module for azure.

|Property|Description|Default|
|--------|-----------|-------|
|`druid.indexer.logs.container`|The Azure Blob Store container to write logs to|none|
|`druid.indexer.logs.prefix`|The path to prepend to logs|none|

##### Google Cloud Storage Task Logs
Store task logs in Google Cloud Storage.

Note: The `druid-google-extensions` extension must be loaded, and this uses the same storage settings as the deep storage module for google.

|Property|Description|Default|
|--------|-----------|-------|
|`druid.indexer.logs.bucket`|The Google Cloud Storage bucket to write logs to|none|
|`druid.indexer.logs.prefix`|The path to prepend to logs|none|

##### HDFS Task Logs

Store task logs in HDFS. Note that the `druid-hdfs-storage` extension must be loaded.

|Property|Description|Default|
|--------|-----------|-------|
|`druid.indexer.logs.directory`|The directory to store logs.|none|

#### Log Retention Policy

|Property|Description|Default|
|--------|-----------|-------|
|`druid.indexer.logs.kill.enabled`|Boolean value for whether to enable deletion of old task logs. If set to true, Overlord will submit kill tasks periodically based on `druid.indexer.logs.kill.delay` specified, which will delete task logs from the log directory as well as tasks and tasklogs table entries in metadata storage except for tasks created in the last `druid.indexer.logs.kill.durationToRetain` period. |false|
|`druid.indexer.logs.kill.durationToRetain`| Required if kill is enabled. In milliseconds, task logs and entries in task-related metadata storage tables to be retained created in last x milliseconds. |None|
|`druid.indexer.logs.kill.initialDelay`| Optional. Number of milliseconds after Overlord start when first auto kill is run. |random value less than 300000 (5 mins)|
|`druid.indexer.logs.kill.delay`|Optional. Number of milliseconds of delay between successive executions of auto kill run. |21600000 (6 hours)|

### API error response

You can configure Druid API error responses to hide internal information like the Druid class name, stack trace, thread name, servlet name, code, line/column number, host, or IP address.

|Property|Description|Default|
|--------|-----------|-------|
|`druid.server.http.showDetailedJettyErrors`|When set to true, any error from the Jetty layer / Jetty filter includes the following fields  in the JSON response: `servlet`, `message`, `url`, `status`, and `cause`, if it exists. When set to false, the JSON response only includes `message`, `url`, and `status`. The field values remain unchanged.|true|
|`druid.server.http.errorResponseTransform.strategy`|Error response transform strategy. The strategy controls how Druid transforms error responses from Druid services. When unset or set to `none`, Druid leaves error responses unchanged.|`none`|

##### Error response transform strategy

You can use an error response transform strategy to transform error responses from within Druid services to hide internal information.
When you specify an error response transform strategy other than `none`, Druid transforms the error responses from Druid services as follows:
 - For any query API that fails in the Router service, Druid sets the fields `errorClass` and `host` to null. Druid applies the transformation strategy to the `errorMessage` field.
 - For any SQL query API that fails, for example `POST /druid/v2/sql/...`, Druid sets the fields `errorClass` and `host` to null. Druid applies the transformation strategy to the `errorMessage` field.

###### No error response transform strategy

In this mode, Druid leaves error responses from underlying services unchanged and returns the unchanged errors to the API client.
This is the default Druid error response mode. To explicitly enable this strategy, set `druid.server.http.errorResponseTransform.strategy` to "none".

###### Allowed regular expression error response transform strategy

In this mode, Druid validates the error responses from underlying services against a list of regular expressions. Only error messages that match a configured regular expression are returned. To enable this strategy, set `druid.server.http.errorResponseTransform.strategy` to `allowedRegex`.

|Property|Description|Default|
|--------|-----------|-------|
|`druid.server.http.errorResponseTransform.allowedRegex`|The list of regular expressions Druid uses to validate error messages. If the error message matches any of the regular expressions, then Druid includes it in the response unchanged. If the error message does not match any of the regular expressions, Druid replaces the error message with null or with a default message depending on the type of underlying Exception. |`[]`|

For example, consider the following error response:
```
{"error":"Plan validation failed","errorMessage":"org.apache.calcite.runtime.CalciteContextException: From line 1, column 15 to line 1, column 38: Object 'nonexistent-datasource' not found","errorClass":"org.apache.calcite.tools.ValidationException","host":null}
```
If `druid.server.http.errorResponseTransform.allowedRegex` is set to `[]`, Druid transforms the query error response to the following:
```
{"error":"Plan validation failed","errorMessage":null,"errorClass":null,"host":null}
``` 
On the other hand, if `druid.server.http.errorResponseTransform.allowedRegex` is set to `[".*CalciteContextException.*"]` then Druid transforms the query error response to the following:
```
{"error":"Plan validation failed","errorMessage":"org.apache.calcite.runtime.CalciteContextException: From line 1, column 15 to line 1, column 38: Object 'nonexistent-datasource' not found","errorClass":null,"host":null}
``` 

### Overlord Discovery

This config is used to find the [Overlord](../design/overlord.md) using Curator service discovery. Only required if you are actually running an Overlord.

|Property|Description|Default|
|--------|-----------|-------|
|`druid.selectors.indexing.serviceName`|The druid.service name of the Overlord process. To start the Overlord with a different name, set it with this property. |druid/overlord|


### Coordinator Discovery

This config is used to find the [Coordinator](../design/coordinator.md) using Curator service discovery. This config is used by the realtime indexing processes to get information about the segments loaded in the cluster.

|Property|Description|Default|
|--------|-----------|-------|
|`druid.selectors.coordinator.serviceName`|The druid.service name of the Coordinator process. To start the Coordinator with a different name, set it with this property. |druid/coordinator|


### Announcing Segments

You can configure how to announce and unannounce Znodes in ZooKeeper (using Curator). For normal operations you do not need to override any of these configs.

##### Batch Data Segment Announcer

In current Druid, multiple data segments may be announced under the same Znode.

|Property|Description|Default|
|--------|-----------|-------|
|`druid.announcer.segmentsPerNode`|Each Znode contains info for up to this many segments.|50|
|`druid.announcer.maxBytesPerNode`|Max byte size for Znode.|524288|
|`druid.announcer.skipDimensionsAndMetrics`|Skip Dimensions and Metrics list from segment announcements. NOTE: Enabling this will also remove the dimensions and metrics list from Coordinator and Broker endpoints.|false|
|`druid.announcer.skipLoadSpec`|Skip segment LoadSpec from segment announcements. NOTE: Enabling this will also remove the loadspec from Coordinator and Broker endpoints.|false|

### JavaScript

Druid supports dynamic runtime extension through JavaScript functions. This functionality can be configured through
the following properties.

|Property|Description|Default|
|--------|-----------|-------|
|`druid.javascript.enabled`|Set to "true" to enable JavaScript functionality. This affects the JavaScript parser, filter, extractionFn, aggregator, post-aggregator, router strategy, and worker selection strategy.|false|

> JavaScript-based functionality is disabled by default. Please refer to the Druid [JavaScript programming guide](../development/javascript.md) for guidelines about using Druid's JavaScript functionality, including instructions on how to enable it.

### Double Column storage

Prior to version 0.13.0, Druid's storage layer used a 32-bit float representation to store columns created by the
doubleSum, doubleMin, and doubleMax aggregators at indexing time.
Starting from version 0.13.0 the default will be 64-bit floats for Double columns.
Using 64-bit representation for double column will lead to avoid precision loss at the cost of doubling the storage size of such columns.
To keep the old format set the system-wide property `druid.indexing.doubleStorage=float`.
You can also use floatSum, floatMin and floatMax to use 32-bit float representation.
Support for 64-bit floating point columns was released in Druid 0.11.0, so if you use this feature then older versions of Druid will not be able to read your data segments.

|Property|Description|Default|
|--------|-----------|-------|
|`druid.indexing.doubleStorage`|Set to "float" to use 32-bit double representation for double columns.|double|

### SQL compatible null handling
Prior to version 0.13.0, Druid string columns treated `''` and `null` values as interchangeable, and numeric columns were unable to represent `null` values, coercing `null` to `0`. Druid 0.13.0 introduced a mode which enabled SQL compatible null handling, allowing string columns to distinguish empty strings from nulls, and numeric columns to contain null rows.

|Property|Description|Default|
|---|---|---|
|`druid.generic.useDefaultValueForNull`|When set to `true`, `null` values will be stored as `''` for string columns and `0` for numeric columns. Set to `false` to store and query data in SQL compatible mode.|`true`|

This mode does have a storage size and query performance cost, see [segment documentation](../design/segments.md#sql-compatible-null-handling) for more details.

### HTTP Client

All Druid components can communicate with each other over HTTP.

|Property|Description|Default|
|--------|-----------|-------|
|`druid.global.http.numConnections`|Size of connection pool per destination URL. If there are more HTTP requests than this number that all need to speak to the same URL, then they will queue up.|`20`|
|`druid.global.http.compressionCodec`|Compression codec to communicate with others. May be "gzip" or "identity".|`gzip`|
|`druid.global.http.readTimeout`|The timeout for data reads.|`PT15M`|
|`druid.global.http.unusedConnectionTimeout`|The timeout for idle connections in connection pool. The connection in the pool will be closed after this timeout and a new one will be established. This timeout should be less than `druid.global.http.readTimeout`. Set this timeout = ~90% of `druid.global.http.readTimeout`|`PT4M`|
|`druid.global.http.numMaxThreads`|Maximum number of I/O worker threads|`max(10, ((number of cores * 17) / 16 + 2) + 30)`|

## Master Server

This section contains the configuration options for the processes that reside on Master servers (Coordinators and Overlords) in the suggested [three-server configuration](../design/processes.md#server-types).

### Coordinator

For general Coordinator Process information, see [here](../design/coordinator.md).

#### Static Configuration

These Coordinator static configurations can be defined in the `coordinator/runtime.properties` file.

##### Coordinator Process Config

|Property|Description|Default|
|--------|-----------|-------|
|`druid.host`|The host for the current process. This is used to advertise the current processes location as reachable from another process and should generally be specified such that `http://${druid.host}/` could actually talk to this process|InetAddress.getLocalHost().getCanonicalHostName()|
|`druid.bindOnHost`|Indicating whether the process's internal jetty server bind on `druid.host`. Default is false, which means binding to all interfaces.|false|
|`druid.plaintextPort`|This is the port to actually listen on; unless port mapping is used, this will be the same port as is on `druid.host`|8081|
|`druid.tlsPort`|TLS port for HTTPS connector, if [druid.enableTlsPort](../operations/tls-support.md) is set then this config will be used. If `druid.host` contains port then that port will be ignored. This should be a non-negative Integer.|8281|
|`druid.service`|The name of the service. This is used as a dimension when emitting metrics and alerts to differentiate between the various services|druid/coordinator|

##### Coordinator Operation

|Property|Description|Default|
|--------|-----------|-------|
|`druid.coordinator.period`|The run period for the Coordinator. The Coordinator operates by maintaining the current state of the world in memory and periodically looking at the set of "used" segments and segments being served to make decisions about whether any changes need to be made to the data topology. This property sets the delay between each of these runs.|PT60S|
|`druid.coordinator.period.indexingPeriod`|How often to send compact/merge/conversion tasks to the indexing service. It's recommended to be longer than `druid.manager.segments.pollDuration`|PT1800S (30 mins)|
|`druid.coordinator.startDelay`|The operation of the Coordinator works on the assumption that it has an up-to-date view of the state of the world when it runs, the current ZK interaction code, however, is written in a way that doesn’t allow the Coordinator to know for a fact that it’s done loading the current state of the world. This delay is a hack to give it enough time to believe that it has all the data.|PT300S|
|`druid.coordinator.load.timeout`|The timeout duration for when the Coordinator assigns a segment to a Historical process.|PT15M|
|`druid.coordinator.kill.pendingSegments.on`|Boolean flag for whether or not the Coordinator clean up old entries in the `pendingSegments` table of metadata store. If set to true, Coordinator will check the created time of most recently complete task. If it doesn't exist, it finds the created time of the earliest running/pending/waiting tasks. Once the created time is found, then for all dataSources not in the `killPendingSegmentsSkipList` (see [Dynamic configuration](#dynamic-configuration)), Coordinator will ask the Overlord to clean up the entries 1 day or more older than the found created time in the `pendingSegments` table. This will be done periodically based on `druid.coordinator.period.indexingPeriod` specified.|true|
|`druid.coordinator.kill.on`|Boolean flag for whether or not the Coordinator should submit kill task for unused segments, that is, hard delete them from metadata store and deep storage. If set to true, then for all whitelisted dataSources (or optionally all), Coordinator will submit tasks periodically based on `period` specified. These kill tasks will delete all unused segments except for the last `durationToRetain` period. Whitelist or All can be set via dynamic configuration `killAllDataSources` and `killDataSourceWhitelist` described later.|false|
|`druid.coordinator.kill.period`|How often to send kill tasks to the indexing service. Value must be greater than `druid.coordinator.period.indexingPeriod`. Only applies if kill is turned on.|P1D (1 Day)|
|`druid.coordinator.kill.durationToRetain`| Do not kill unused segments in last `durationToRetain`, must be greater or equal to 0. Only applies and MUST be specified if kill is turned on. Note that default value is invalid.|PT-1S (-1 seconds)|
|`druid.coordinator.kill.maxSegments`|Kill at most n unused segments per kill task submission, must be greater than 0. Only applies and MUST be specified if kill is turned on. Note that default value is invalid.|0|
|`druid.coordinator.balancer.strategy`|Specify the type of balancing strategy for the coordinator to use to distribute segments among the historicals. `cachingCost` is logically equivalent to `cost` but is more CPU-efficient on large clusters. `diskNormalized` weights the costs according to the servers' disk usage ratios - there are known issues with this strategy distributing segments unevenly across the cluster. `random` distributes segments among services randomly.|`cost`|
|`druid.coordinator.balancer.cachingCost.awaitInitialization`|Whether to wait for segment view initialization before creating the `cachingCost` balancing strategy. This property is enabled only when `druid.coordinator.balancer.strategy` is `cachingCost`. If set to 'true', the Coordinator will not start to assign segments, until the segment view is initialized. If set to 'false', the Coordinator will fallback to use the `cost` balancing strategy only if the segment view is not initialized yet. Notes, it may take much time to wait for the initialization since the `cachingCost` balancing strategy involves much computing to build itself.|false|
|`druid.coordinator.loadqueuepeon.repeatDelay`|The start and repeat delay for the loadqueuepeon, which manages the load and drop of segments.|PT0.050S (50 ms)|
|`druid.coordinator.asOverlord.enabled`|Boolean value for whether this Coordinator process should act like an Overlord as well. This configuration allows users to simplify a druid cluster by not having to deploy any standalone Overlord processes. If set to true, then Overlord console is available at `http://coordinator-host:port/console.html` and be sure to set `druid.coordinator.asOverlord.overlordService` also. See next.|false|
|`druid.coordinator.asOverlord.overlordService`| Required, if `druid.coordinator.asOverlord.enabled` is `true`. This must be same value as `druid.service` on standalone Overlord processes and `druid.selectors.indexing.serviceName` on Middle Managers.|NULL|

##### Metadata Management

|Property|Description|Required?|Default|
|--------|-----------|---------|-------|
|`druid.coordinator.period.metadataStoreManagementPeriod`|How often to run metadata management tasks in [ISO 8601](https://en.wikipedia.org/wiki/ISO_8601) duration format. |No | `PT1H`|
|`druid.coordinator.kill.supervisor.on`| Boolean value for whether to enable automatic deletion of terminated supervisors. If set to true, Coordinator will periodically remove terminated supervisors from the supervisor table in metadata storage.| No | False| 
|`druid.coordinator.kill.supervisor.period`| How often to do automatic deletion of terminated supervisor in [ISO 8601](https://en.wikipedia.org/wiki/ISO_8601) duration format. Value must be equal to or greater than  `druid.coordinator.period.metadataStoreManagementPeriod`. Only applies if `druid.coordinator.kill.supervisor.on` is set to "True".| No| `P1D`|
|`druid.coordinator.kill.supervisor.durationToRetain`| Duration of terminated supervisor to be retained from created time in [ISO 8601](https://en.wikipedia.org/wiki/ISO_8601) duration format. Only applies if `druid.coordinator.kill.supervisor.on` is set to "True".| Yes if `druid.coordinator.kill.supervisor.on` is set to "True".| None|
|`druid.coordinator.kill.audit.on`| Boolean value for whether to enable automatic deletion of audit logs. If set to true, Coordinator will periodically remove audit logs from the audit table entries in metadata storage.| No | False| 
|`druid.coordinator.kill.audit.period`| How often to do automatic deletion of audit logs in [ISO 8601](https://en.wikipedia.org/wiki/ISO_8601) duration format. Value must be equal to or greater than  `druid.coordinator.period.metadataStoreManagementPeriod`. Only applies if `druid.coordinator.kill.audit.on` is set to "True".| No| `P1D`|
|`druid.coordinator.kill.audit.durationToRetain`| Duration of audit logs to be retained from created time in [ISO 8601](https://en.wikipedia.org/wiki/ISO_8601) duration format. Only applies if `druid.coordinator.kill.audit.on` is set to "True".| Yes if `druid.coordinator.kill.audit.on` is set to "True".| None|
|`druid.coordinator.kill.compaction.on`| Boolean value for whether to enable automatic deletion of compaction configurations. If set to true, Coordinator will periodically remove compaction configuration of inactive datasource (datasource with no used and unused segments) from the config table in metadata storage.  | No | False| 
|`druid.coordinator.kill.compaction.period`| How often to do automatic deletion of compaction configurations in [ISO 8601](https://en.wikipedia.org/wiki/ISO_8601) duration format. Value must be equal to or greater than  `druid.coordinator.period.metadataStoreManagementPeriod`. Only applies if `druid.coordinator.kill.compaction.on` is set to "True".| No| `P1D`|
|`druid.coordinator.kill.rule.on`| Boolean value for whether to enable automatic deletion of rules. If set to true, Coordinator will periodically remove rules of inactive datasource (datasource with no used and unused segments) from the rule table in metadata storage.| No | False| 
|`druid.coordinator.kill.rule.period`| How often to do automatic deletion of rules in [ISO 8601](https://en.wikipedia.org/wiki/ISO_8601) duration format. Value must be equal to or greater than  `druid.coordinator.period.metadataStoreManagementPeriod`. Only applies if `druid.coordinator.kill.rule.on` is set to "True".| No| `P1D`|
|`druid.coordinator.kill.rule.durationToRetain`| Duration of rules to be retained from created time in [ISO 8601](https://en.wikipedia.org/wiki/ISO_8601) duration format. Only applies if `druid.coordinator.kill.rule.on` is set to "True".| Yes if `druid.coordinator.kill.rule.on` is set to "True".| None|
|`druid.coordinator.kill.datasource.on`| Boolean value for whether to enable automatic deletion of datasource metadata (Note: datasource metadata only exists for datasource created from supervisor). If set to true, Coordinator will periodically remove datasource metadata of terminated supervisor from the datasource table in metadata storage.  | No | False| 
|`druid.coordinator.kill.datasource.period`| How often to do automatic deletion of datasource metadata in [ISO 8601](https://en.wikipedia.org/wiki/ISO_8601) duration format. Value must be equal to or greater than  `druid.coordinator.period.metadataStoreManagementPeriod`. Only applies if `druid.coordinator.kill.datasource.on` is set to "True".| No| `P1D`|
|`druid.coordinator.kill.datasource.durationToRetain`| Duration of datasource metadata to be retained from created time in [ISO 8601](https://en.wikipedia.org/wiki/ISO_8601) duration format. Only applies if `druid.coordinator.kill.datasource.on` is set to "True".| Yes if `druid.coordinator.kill.datasource.on` is set to "True".| None|

##### Segment Management
|Property|Possible Values|Description|Default|
|--------|---------------|-----------|-------|
|`druid.serverview.type`|batch or http|Segment discovery method to use. "http" enables discovering segments using HTTP instead of zookeeper.|batch|
|`druid.coordinator.loadqueuepeon.type`|curator or http|Whether to use "http" or "curator" implementation to assign segment loads/drops to historical|curator|
|`druid.coordinator.segment.awaitInitializationOnStart`|true or false|Whether the Coordinator will wait for its view of segments to fully initialize before starting up. If set to 'true', the Coordinator's HTTP server will not start up, and the Coordinator will not announce itself as available, until the server view is initialized.|true|

###### Additional config when "http" loadqueuepeon is used
|Property|Description|Default|
|--------|-----------|-------|
|`druid.coordinator.loadqueuepeon.http.batchSize`|Number of segment load/drop requests to batch in one HTTP request. Note that it must be smaller than `druid.segmentCache.numLoadingThreads` config on Historical process.|1|

##### Metadata Retrieval

|Property|Description|Default|
|--------|-----------|-------|
|`druid.manager.config.pollDuration`|How often the manager polls the config table for updates.|PT1M|
|`druid.manager.segments.pollDuration`|The duration between polls the Coordinator does for updates to the set of active segments. Generally defines the amount of lag time it can take for the Coordinator to notice new segments.|PT1M|
|`druid.manager.rules.pollDuration`|The duration between polls the Coordinator does for updates to the set of active rules. Generally defines the amount of lag time it can take for the Coordinator to notice rules.|PT1M|
|`druid.manager.rules.defaultRule`|The default rule for the cluster|_default|
|`druid.manager.rules.alertThreshold`|The duration after a failed poll upon which an alert should be emitted.|PT10M|

#### Dynamic Configuration

The Coordinator has dynamic configuration to change certain behavior on the fly. The Coordinator uses a JSON spec object from the Druid [metadata storage](../dependencies/metadata-storage.md) config table. This object is detailed below:

It is recommended that you use the Coordinator Console to configure these parameters. However, if you need to do it via HTTP, the JSON object can be submitted to the Coordinator via a POST request at:

```
http://<COORDINATOR_IP>:<PORT>/druid/coordinator/v1/config
```

Optional Header Parameters for auditing the config change can also be specified.

|Header Param Name| Description | Default |
|----------|-------------|---------|
|`X-Druid-Author`| author making the config change|""|
|`X-Druid-Comment`| comment describing the change being done|""|

A sample Coordinator dynamic config JSON object is shown below:

```json
{
  "millisToWaitBeforeDeleting": 900000,
  "mergeBytesLimit": 100000000,
  "mergeSegmentsLimit" : 1000,
  "maxSegmentsToMove": 5,
  "useBatchedSegmentSampler": false,
  "percentOfSegmentsToConsiderPerMove": 100,
  "replicantLifetime": 15,
  "replicationThrottleLimit": 10,
  "emitBalancingStats": false,
  "killDataSourceWhitelist": ["wikipedia", "testDatasource"],
  "decommissioningNodes": ["localhost:8182", "localhost:8282"],
  "decommissioningMaxPercentOfMaxSegmentsToMove": 70,
  "pauseCoordination": false,
  "replicateAfterLoadTimeout": false,
  "maxNonPrimaryReplicantsToLoad": 2147483647
}
```

Issuing a GET request at the same URL will return the spec that is currently in place. A description of the config setup spec is shown below.

|Property|Description|Default|
|--------|-----------|-------|
|`millisToWaitBeforeDeleting`|How long does the Coordinator need to be a leader before it can start marking overshadowed segments as unused in metadata storage.|900000 (15 mins)|
|`mergeBytesLimit`|The maximum total uncompressed size in bytes of segments to merge.|524288000L|
|`mergeSegmentsLimit`|The maximum number of segments that can be in a single [append task](../ingestion/tasks.md).|100|
|`maxSegmentsToMove`|The maximum number of segments that can be moved at any given time.|5|
|`useBatchedSegmentSampler`|Boolean flag for whether or not we should use the Reservoir Sampling with a reservoir of size k instead of fixed size 1 to pick segments to move. This option can be enabled to speed up segment balancing process, especially if there are huge number of segments in the cluster or if there are too many segments to move.|false|
|`percentOfSegmentsToConsiderPerMove`|The percentage of the total number of segments in the cluster that are considered every time a segment needs to be selected for a move. Druid orders servers by available capacity ascending (the least available capacity first) and then iterates over the servers. For each server, Druid iterates over the segments on the server, considering them for moving. The default config of 100% means that every segment on every server is a candidate to be moved. This should make sense for most small to medium-sized clusters. However, an admin may find it preferable to drop this value lower if they don't think that it is worthwhile to consider every single segment in the cluster each time it is looking for a segment to move.|100|
|`replicantLifetime`|The maximum number of Coordinator runs for a segment to be replicated before we start alerting.|15|
|`replicationThrottleLimit`|The maximum number of segments that can be replicated at one time.|10|
|`balancerComputeThreads`|Thread pool size for computing moving cost of segments in segment balancing. Consider increasing this if you have a lot of segments and moving segments starts to get stuck.|1|
|`emitBalancingStats`|Boolean flag for whether or not we should emit balancing stats. This is an expensive operation.|false|
|`killDataSourceWhitelist`|List of specific data sources for which kill tasks are sent if property `druid.coordinator.kill.on` is true. This can be a list of comma-separated data source names or a JSON array.|none|
|`killAllDataSources`|Send kill tasks for ALL dataSources if property `druid.coordinator.kill.on` is true. If this is set to true then `killDataSourceWhitelist` must not be specified or be empty list.|false|
|`killPendingSegmentsSkipList`|List of data sources for which pendingSegments are _NOT_ cleaned up if property `druid.coordinator.kill.pendingSegments.on` is true. This can be a list of comma-separated data sources or a JSON array.|none|
|`maxSegmentsInNodeLoadingQueue`|The maximum number of segments that could be queued for loading to any given server. This parameter could be used to speed up segments loading process, especially if there are "slow" nodes in the cluster (with low loading speed) or if too much segments scheduled to be replicated to some particular node (faster loading could be preferred to better segments distribution). Desired value depends on segments loading speed, acceptable replication time and number of nodes. Value 1000 could be a start point for a rather big cluster. Default value is 100. |100|
|`decommissioningNodes`| List of historical servers to 'decommission'. Coordinator will not assign new segments to 'decommissioning' servers,  and segments will be moved away from them to be placed on non-decommissioning servers at the maximum rate specified by `decommissioningMaxPercentOfMaxSegmentsToMove`.|none|
|`decommissioningMaxPercentOfMaxSegmentsToMove`|  The maximum number of segments that may be moved away from 'decommissioning' servers to non-decommissioning (that is, active) servers during one Coordinator run. This value is relative to the total maximum segment movements allowed during one run which is determined by `maxSegmentsToMove`. If `decommissioningMaxPercentOfMaxSegmentsToMove` is 0, segments will neither be moved from _or to_ 'decommissioning' servers, effectively putting them in a sort of "maintenance" mode that will not participate in balancing or assignment by load rules. Decommissioning can also become stalled if there are no available active servers to place the segments. By leveraging the maximum percent of decommissioning segment movements, an operator can prevent active servers from overload by prioritizing balancing, or decrease decommissioning time instead. The value should be between 0 and 100.|70|
|`pauseCoordination`| Boolean flag for whether or not the coordinator should execute its various duties of coordinating the cluster. Setting this to true essentially pauses all coordination work while allowing the API to remain up. Duties that are paused include all classes that implement the `CoordinatorDuty` Interface. Such duties include: Segment balancing, Segment compaction, Emission of metrics controlled by the dynamic coordinator config `emitBalancingStats`, Submitting kill tasks for unused segments (if enabled), Logging of used segments in the cluster, Marking of newly unused or overshadowed segments, Matching and execution of load/drop rules for used segments, Unloading segments that are no longer marked as used from Historical servers. An example of when an admin may want to pause coordination would be if they are doing deep storage maintenance on HDFS Name Nodes with downtime and don't want the coordinator to be directing Historical Nodes to hit the Name Node with API requests until maintenance is done and the deep store is declared healthy for use again. |false|
|`replicateAfterLoadTimeout`| Boolean flag for whether or not additional replication is needed for segments that have failed to load due to the expiry of `druid.coordinator.load.timeout`. If this is set to true, the coordinator will attempt to replicate the failed segment on a different historical server. This helps improve the segment availability if there are a few slow historicals in the cluster. However, the slow historical may still load the segment later and the coordinator may issue drop requests if the segment is over-replicated.|false|
|`maxNonPrimaryReplicantsToLoad`|This is the maximum number of non-primary segment replicants to load per Coordination run. This number can be set to put a hard upper limit on the number of replicants loaded. It is a tool that can help prevent long delays in new data being available for query after events that require many non-primary replicants to be loaded by the cluster; such as a Historical node disconnecting from the cluster. The default value essentially means there is no limit on the number of replicants loaded per coordination cycle. If you want to use a non-default value for this config, you may want to start with it being `~20%` of the number of segments found on your Historical server with the most segments. You can use the Druid metric, `coordinator/time` with the filter `duty=org.apache.druid.server.coordinator.duty.RunRules` to see how different values of this config impact your Coordinator execution time.|`Integer.MAX_VALUE`|


To view the audit history of Coordinator dynamic config issue a GET request to the URL -

```
http://<COORDINATOR_IP>:<PORT>/druid/coordinator/v1/config/history?interval=<interval>
```

default value of interval can be specified by setting `druid.audit.manager.auditHistoryMillis` (1 week if not configured) in Coordinator runtime.properties

To view last <n> entries of the audit history of Coordinator dynamic config issue a GET request to the URL -

```
http://<COORDINATOR_IP>:<PORT>/druid/coordinator/v1/config/history?count=<n>
```

##### Lookups Dynamic Configuration
These configuration options control the behavior of the Lookup dynamic configuration described in the [lookups page](../querying/lookups.md)

|Property|Description|Default|
|--------|-----------|-------|
|`druid.manager.lookups.hostDeleteTimeout`|How long to wait for a `DELETE` request to a particular process before considering the `DELETE` a failure|PT1S|
|`druid.manager.lookups.hostUpdateTimeout`|How long to wait for a `POST` request to a particular process before considering the `POST` a failure|PT10S|
|`druid.manager.lookups.deleteAllTimeout`|How long to wait for all `DELETE` requests to finish before considering the delete attempt a failure|PT10S|
|`druid.manager.lookups.updateAllTimeout`|How long to wait for all `POST` requests to finish before considering the attempt a failure|PT60S|
|`druid.manager.lookups.threadPoolSize`|How many processes can be managed concurrently (concurrent POST and DELETE requests). Requests this limit will wait in a queue until a slot becomes available.|10|
|`druid.manager.lookups.period`|How many milliseconds between checks for configuration changes|30_000|

##### Compaction Dynamic Configuration

Compaction configurations can also be set or updated dynamically using
[Coordinator's API](../operations/api-reference.md#compaction-configuration) without restarting Coordinators.

For details about segment compaction, please check [Segment Size Optimization](../operations/segment-optimization.md).

A description of the compaction config is:

|Property|Description|Required|
|--------|-----------|--------|
|`dataSource`|dataSource name to be compacted.|yes|
|`taskPriority`|[Priority](../ingestion/tasks.md#priority) of compaction task.|no (default = 25)|
|`inputSegmentSizeBytes`|Maximum number of total segment bytes processed per compaction task. Since a time chunk must be processed in its entirety, if the segments for a particular time chunk have a total size in bytes greater than this parameter, compaction will not run for that time chunk. Because each compaction task runs with a single thread, setting this value too far above 1–2GB will result in compaction tasks taking an excessive amount of time.|no (default = 419430400)|
|`maxRowsPerSegment`|Max number of rows per segment after compaction.|no|
|`skipOffsetFromLatest`|The offset for searching segments to be compacted in [ISO 8601](https://en.wikipedia.org/wiki/ISO_8601) duration format. Strongly recommended to set for realtime dataSources. See [Data handling with compaction](../ingestion/compaction.md#data-handling-with-compaction)|no (default = "P1D")|
|`tuningConfig`|Tuning config for compaction tasks. See below [Compaction Task TuningConfig](#automatic-compaction-tuningconfig).|no|
|`taskContext`|[Task context](../ingestion/tasks.md#context) for compaction tasks.|no|
|`granularitySpec`|Custom `granularitySpec` to describe the `segmentGranularity` for the compacted segments. See [Automatic compaction granularitySpec](#automatic-compaction-granularityspec)|No|
|`ioConfig`|IO config for compaction tasks. See below [Compaction Task IOConfig](#automatic-compaction-ioconfig).|no|

An example of compaction config is:

```json
{
  "dataSource": "wikiticker",
  "granularitySpec" : {
    "segmentGranularity" : "none"
  }
}
```

Compaction tasks fail when higher priority tasks cause Druid to revoke their locks. By default, realtime tasks like ingestion have a higher priority than compaction tasks. Therefore frequent conflicts between compaction tasks and realtime tasks can cause the coordinator's automatic compaction to get stuck.
You may see this issue with streaming ingestion from Kafka and Kinesis, which ingest late-arriving data. To mitigate this problem, set `skipOffsetFromLatest` to a value large enough so that arriving data tends to fall outside the offset value from the current time. This way you can avoid conflicts between compaction tasks and realtime ingestion tasks.

###### Automatic compaction TuningConfig

Auto compaction supports a subset of the [tuningConfig for Parallel task](../ingestion/native-batch.md#tuningconfig).
The below is a list of the supported configurations for auto compaction.

|Property|Description|Required|
|--------|-----------|--------|
|type|The task type, this should always be `index_parallel`.|yes|
|`maxRowsInMemory`|Used in determining when intermediate persists to disk should occur. Normally user does not need to set this, but depending on the nature of data, if rows are short in terms of bytes, user may not want to store a million rows in memory and this value should be set.|no (default = 1000000)|
|`maxBytesInMemory`|Used in determining when intermediate persists to disk should occur. Normally this is computed internally and user does not need to set it. This value represents number of bytes to aggregate in heap memory before persisting. This is based on a rough estimate of memory usage and not actual usage. The maximum heap memory usage for indexing is `maxBytesInMemory` * (2 + `maxPendingPersists`)|no (default = 1/6 of max JVM memory)|
|`splitHintSpec`|Used to give a hint to control the amount of data that each first phase task reads. This hint could be ignored depending on the implementation of the input source. See [Split hint spec](../ingestion/native-batch.md#split-hint-spec) for more details.|no (default = size-based split hint spec)|
|`partitionsSpec`|Defines how to partition data in each time chunk, see [`PartitionsSpec`](../ingestion/native-batch.md#partitionsspec)|no (default = `dynamic`)|
|`indexSpec`|Defines segment storage format options to be used at indexing time, see [IndexSpec](../ingestion/ingestion-spec.md#indexspec)|no|
|`indexSpecForIntermediatePersists`|Defines segment storage format options to be used at indexing time for intermediate persisted temporary segments. this can be used to disable dimension/metric compression on intermediate segments to reduce memory required for final merging. however, disabling compression on intermediate segments might increase page cache use while they are used before getting merged into final segment published, see [IndexSpec](../ingestion/ingestion-spec.md#indexspec) for possible values.|no|
|`maxPendingPersists`|Maximum number of persists that can be pending but not started. If this limit would be exceeded by a new intermediate persist, ingestion will block until the currently-running persist finishes. Maximum heap memory usage for indexing scales with `maxRowsInMemory` * (2 + `maxPendingPersists`).|no (default = 0, meaning one persist can be running concurrently with ingestion, and none can be queued up)|
|`pushTimeout`|Milliseconds to wait for pushing segments. It must be >= 0, where 0 means to wait forever.|no (default = 0)|
|`segmentWriteOutMediumFactory`|Segment write-out medium to use when creating segments. See [SegmentWriteOutMediumFactory](../ingestion/native-batch.md#segmentwriteoutmediumfactory).|no (default is the value from `druid.peon.defaultSegmentWriteOutMediumFactory.type` is used)|
|`maxNumConcurrentSubTasks`|Maximum number of worker tasks which can be run in parallel at the same time. The supervisor task would spawn worker tasks up to `maxNumConcurrentSubTasks` regardless of the current available task slots. If this value is set to 1, the supervisor task processes data ingestion on its own instead of spawning worker tasks. If this value is set to too large, too many worker tasks can be created which might block other ingestion. Check [Capacity Planning](../ingestion/native-batch.md#capacity-planning) for more details.|no (default = 1)|
|`maxRetry`|Maximum number of retries on task failures.|no (default = 3)|
|`maxNumSegmentsToMerge`|Max limit for the number of segments that a single task can merge at the same time in the second phase. Used only with `hashed` or `single_dim` partitionsSpec.|no (default = 100)|
|`totalNumMergeTasks`|Total number of tasks to merge segments in the merge phase when `partitionsSpec` is set to `hashed` or `single_dim`.|no (default = 10)|
|`taskStatusCheckPeriodMs`|Polling period in milliseconds to check running task statuses.|no (default = 1000)|
|`chatHandlerTimeout`|Timeout for reporting the pushed segments in worker tasks.|no (default = PT10S)|
|`chatHandlerNumRetries`|Retries for reporting the pushed segments in worker tasks.|no (default = 5)|

###### Automatic compaction granularitySpec
You can optionally use the `granularitySpec` object to configure the segment granularity of the compacted segments.

`granularitySpec` takes the following keys:

|Field|Description|Required|
|-----|-----------|--------|
|`segmentGranularity`|Time chunking period for the segment granularity. Defaults to 'null', which preserves the original segment granularity. Accepts all [Query granularity](../querying/granularities.md) values.|No|

> Unlike manual compaction, automatic compaction does not support query granularity.

###### Automatic compaction IOConfig

Auto compaction supports a subset of the [IOConfig for Parallel task](../ingestion/native-batch.md).
The below is a list of the supported configurations for auto compaction.

|Property|Description|Default|Required|
|--------|-----------|-------|--------|
|`dropExisting`|If `true`, then the generated compaction task drops (mark unused) all existing segments fully contained by the umbrella interval of the compacted segments when the task publishes new segments. If compaction fails, Druid does not drop or mark unused any segments. WARNING: this functionality is still in beta and can result in temporary data unavailability for data within the compacted `interval`. Note that changing this config does not cause intervals to be compacted again.|false|no|

### Overlord

For general Overlord Process information, see [here](../design/overlord.md).

#### Overlord Static Configuration

These Overlord static configurations can be defined in the `overlord/runtime.properties` file.

##### Overlord Process Configs

|Property|Description|Default|
|--------|-----------|-------|
|`druid.host`|The host for the current process. This is used to advertise the current processes location as reachable from another process and should generally be specified such that `http://${druid.host}/` could actually talk to this process|InetAddress.getLocalHost().getCanonicalHostName()|
|`druid.bindOnHost`|Indicating whether the process's internal jetty server bind on `druid.host`. Default is false, which means binding to all interfaces.|false|
|`druid.plaintextPort`|This is the port to actually listen on; unless port mapping is used, this will be the same port as is on `druid.host`|8090|
|`druid.tlsPort`|TLS port for HTTPS connector, if [druid.enableTlsPort](../operations/tls-support.md) is set then this config will be used. If `druid.host` contains port then that port will be ignored. This should be a non-negative Integer.|8290|
|`druid.service`|The name of the service. This is used as a dimension when emitting metrics and alerts to differentiate between the various services|druid/overlord|

##### Overlord Operations

|Property|Description|Default|
|--------|-----------|-------|
|`druid.indexer.runner.type`|Choices "local" or "remote". Indicates whether tasks should be run locally or in a distributed environment. Experimental task runner "httpRemote" is also available which is same as "remote" but uses HTTP to interact with Middle Managers instead of Zookeeper.|local|
|`druid.indexer.storage.type`|Choices are "local" or "metadata". Indicates whether incoming tasks should be stored locally (in heap) or in metadata storage. "local" is mainly for internal testing while "metadata" is recommended in production because storing incoming tasks in metadata storage allows for tasks to be resumed if the Overlord should fail.|local|
|`druid.indexer.storage.recentlyFinishedThreshold`|A duration of time to store task results.|PT24H|
|`druid.indexer.tasklock.forceTimeChunkLock`|_**Setting this to false is still experimental**_<br/> If set, all tasks are enforced to use time chunk lock. If not set, each task automatically chooses a lock type to use. This configuration can be overwritten by setting `forceTimeChunkLock` in the [task context](../ingestion/tasks.md#context). See [Task Locking & Priority](../ingestion/tasks.md#context) for more details about locking in tasks.|true|
|`druid.indexer.task.default.context`|Default task context that is applied to all tasks submitted to the Overlord. Any default in this config does not override neither the context values the user provides nor `druid.indexer.tasklock.forceTimeChunkLock`.|empty context|
|`druid.indexer.queue.maxSize`|Maximum number of active tasks at one time.|Integer.MAX_VALUE|
|`druid.indexer.queue.startDelay`|Sleep this long before starting Overlord queue management. This can be useful to give a cluster time to re-orient itself after e.g. a widespread network issue.|PT1M|
|`druid.indexer.queue.restartDelay`|Sleep this long when Overlord queue management throws an exception before trying again.|PT30S|
|`druid.indexer.queue.storageSyncRate`|Sync Overlord state this often with an underlying task persistence mechanism.|PT1M|

The following configs only apply if the Overlord is running in remote mode. For a description of local vs. remote mode, see [Overlord Process](../design/overlord.md).

|Property|Description|Default|
|--------|-----------|-------|
|`druid.indexer.runner.taskAssignmentTimeout`|How long to wait after a task as been assigned to a MiddleManager before throwing an error.|PT5M|
|`druid.indexer.runner.minWorkerVersion`|The minimum MiddleManager version to send tasks to. |"0"|
|`druid.indexer.runner.compressZnodes`|Indicates whether or not the Overlord should expect MiddleManagers to compress Znodes.|true|
|`druid.indexer.runner.maxZnodeBytes`|The maximum size Znode in bytes that can be created in Zookeeper, should be in the range of [10KiB, 2GiB). [Human-readable format](human-readable-byte.md) is supported.| 512 KiB |
|`druid.indexer.runner.taskCleanupTimeout`|How long to wait before failing a task after a MiddleManager is disconnected from Zookeeper.|PT15M|
|`druid.indexer.runner.taskShutdownLinkTimeout`|How long to wait on a shutdown request to a MiddleManager before timing out|PT1M|
|`druid.indexer.runner.pendingTasksRunnerNumThreads`|Number of threads to allocate pending-tasks to workers, must be at least 1.|1|
|`druid.indexer.runner.maxRetriesBeforeBlacklist`|Number of consecutive times the MiddleManager can fail tasks,  before the worker is blacklisted, must be at least 1|5|
|`druid.indexer.runner.workerBlackListBackoffTime`|How long to wait before a task is whitelisted again. This value should be greater that the value set for taskBlackListCleanupPeriod.|PT15M|
|`druid.indexer.runner.workerBlackListCleanupPeriod`|A duration after which the cleanup thread will startup to clean blacklisted workers.|PT5M|
|`druid.indexer.runner.maxPercentageBlacklistWorkers`|The maximum percentage of workers to blacklist, this must be between 0 and 100.|20|

There are additional configs for autoscaling (if it is enabled):

|Property|Description|Default|
|--------|-----------|-------|
|`druid.indexer.autoscale.strategy`|Choices are "noop", "ec2" or "gce". Sets the strategy to run when autoscaling is required.|noop|
|`druid.indexer.autoscale.doAutoscale`|If set to "true" autoscaling will be enabled.|false|
|`druid.indexer.autoscale.provisionPeriod`|How often to check whether or not new MiddleManagers should be added.|PT1M|
|`druid.indexer.autoscale.terminatePeriod`|How often to check when MiddleManagers should be removed.|PT5M|
|`druid.indexer.autoscale.originTime`|The starting reference timestamp that the terminate period increments upon.|2012-01-01T00:55:00.000Z|
|`druid.indexer.autoscale.workerIdleTimeout`|How long can a worker be idle (not a run task) before it can be considered for termination.|PT90M|
|`druid.indexer.autoscale.maxScalingDuration`|How long the Overlord will wait around for a MiddleManager to show up before giving up.|PT15M|
|`druid.indexer.autoscale.numEventsToTrack`|The number of autoscaling related events (node creation and termination) to track.|10|
|`druid.indexer.autoscale.pendingTaskTimeout`|How long a task can be in "pending" state before the Overlord tries to scale up.|PT30S|
|`druid.indexer.autoscale.workerVersion`|If set, will only create nodes of set version during autoscaling. Overrides dynamic configuration. |null|
|`druid.indexer.autoscale.workerPort`|The port that MiddleManagers will run on.|8080|
|`druid.indexer.autoscale.workerCapacityHint`| An estimation of the number of task slots available for each worker launched by the auto scaler when there are no workers running. The auto scaler uses the worker capacity hint to launch workers with an adequate capacity to handle pending tasks. When unset or set to a value less than or equal to 0, the auto scaler scales workers equal to the value for `minNumWorkers` in autoScaler config instead. The auto scaler assumes that each worker, either a middleManager or indexer, has the same amount of task slots. Therefore, when all your workers have the same capacity (homogeneous capacity), set the value for `autoscale.workerCapacityHint` equal to `druid.worker.capacity`. If your workers have different capacities (heterogeneous capacity), set the value to the average of `druid.worker.capacity` across the workers. For example, if two workers have `druid.worker.capacity=10`, and one has `druid.worker.capacity=4`, set `autoscale.workerCapacityHint=8`. Only applies to `pendingTaskBased` provisioning strategy.|-1|

##### Supervisors

|Property|Description|Default|
|--------|-----------|-------|
|`druid.supervisor.healthinessThreshold`|The number of successful runs before an unhealthy supervisor is again considered healthy.|3|
|`druid.supervisor.unhealthinessThreshold`|The number of failed runs before the supervisor is considered unhealthy.|3|
|`druid.supervisor.taskHealthinessThreshold`|The number of consecutive task successes before an unhealthy supervisor is again considered healthy.|3|
|`druid.supervisor.taskUnhealthinessThreshold`|The number of consecutive task failures before the supervisor is considered unhealthy.|3|
|`druid.supervisor.storeStackTrace`|Whether full stack traces of supervisor exceptions should be stored and returned by the supervisor `/status` endpoint.|false|
|`druid.supervisor.maxStoredExceptionEvents`|The maximum number of exception events that can be returned through the supervisor `/status` endpoint.|`max(healthinessThreshold, unhealthinessThreshold)`|

#### Overlord Dynamic Configuration

The Overlord can dynamically change worker behavior.

The JSON object can be submitted to the Overlord via a POST request at:

```
http://<OVERLORD_IP>:<port>/druid/indexer/v1/worker
```

Optional Header Parameters for auditing the config change can also be specified.

|Header Param Name| Description | Default |
|----------|-------------|---------|
|`X-Druid-Author`| author making the config change|""|
|`X-Druid-Comment`| comment describing the change being done|""|

A sample worker config spec is shown below:

```json
{
  "selectStrategy": {
    "type": "fillCapacity",
    "affinityConfig": {
      "affinity": {
        "datasource1": ["host1:port", "host2:port"],
        "datasource2": ["host3:port"]
      }
    }
  },
  "autoScaler": {
    "type": "ec2",
    "minNumWorkers": 2,
    "maxNumWorkers": 12,
    "envConfig": {
      "availabilityZone": "us-east-1a",
      "nodeData": {
        "amiId": "${AMI}",
        "instanceType": "c3.8xlarge",
        "minInstances": 1,
        "maxInstances": 1,
        "securityGroupIds": ["${IDs}"],
        "keyName": "${KEY_NAME}"
      },
      "userData": {
        "impl": "string",
        "data": "${SCRIPT_COMMAND}",
        "versionReplacementString": ":VERSION:",
        "version": null
      }
    }
  }
}
```

Issuing a GET request at the same URL will return the current worker config spec that is currently in place. The worker config spec list above is just a sample for EC2 and it is possible to extend the code base for other deployment environments. A description of the worker config spec is shown below.

|Property|Description|Default|
|--------|-----------|-------|
|`selectStrategy`|How to assign tasks to MiddleManagers. Choices are `fillCapacity`, `equalDistribution`, and `javascript`.|equalDistribution|
|`autoScaler`|Only used if autoscaling is enabled. See below.|null|

To view the audit history of worker config issue a GET request to the URL -

```
http://<OVERLORD_IP>:<port>/druid/indexer/v1/worker/history?interval=<interval>
```

default value of interval can be specified by setting `druid.audit.manager.auditHistoryMillis` (1 week if not configured) in Overlord runtime.properties.

To view last <n> entries of the audit history of worker config issue a GET request to the URL -

```
http://<OVERLORD_IP>:<port>/druid/indexer/v1/worker/history?count=<n>
```

##### Worker Select Strategy

Worker select strategies control how Druid assigns tasks to MiddleManagers.

###### Equal Distribution

Tasks are assigned to the MiddleManager with the most free slots at the time the task begins running. This is useful if
you want work evenly distributed across your MiddleManagers.

|Property|Description|Default|
|--------|-----------|-------|
|`type`|`equalDistribution`.|required; must be `equalDistribution`|
|`affinityConfig`|[Affinity config](#affinity) object|null (no affinity)|

###### Equal Distribution With Category Spec

This strategy is a variant of `Equal Distribution`, which support `workerCategorySpec` field rather than `affinityConfig`. By specifying `workerCategorySpec`, you can assign tasks to run on different categories of MiddleManagers based on the tasks' **taskType** and **dataSource name**. This strategy can't work with `AutoScaler` since the behavior is undefined.

|Property|Description|Default|
|--------|-----------|-------|
|`type`|`equalDistributionWithCategorySpec`.|required; must be `equalDistributionWithCategorySpec`|
|`workerCategorySpec`|[Worker Category Spec](#workercategoryspec) object|null (no worker category spec)|

Example: specify tasks default to run on **c1** whose task
type is "index_kafka", while dataSource "ds1" run on **c2**.

```json
{
  "selectStrategy": {
    "type": "equalDistributionWithCategorySpec",
    "workerCategorySpec": {
      "strong": false,
      "categoryMap": {
        "index_kafka": {
           "defaultCategory": "c1",
           "categoryAffinity": {
              "ds1": "c2"
           }
        }
      }
    }
  }
}
```

###### Fill Capacity

Tasks are assigned to the worker with the most currently-running tasks at the time the task begins running. This is
useful in situations where you are elastically auto-scaling MiddleManagers, since it will tend to pack some full and
leave others empty. The empty ones can be safely terminated.

Note that if `druid.indexer.runner.pendingTasksRunnerNumThreads` is set to _N_ > 1, then this strategy will fill _N_
MiddleManagers up to capacity simultaneously, rather than a single MiddleManager.

|Property|Description|Default|
|--------|-----------|-------|
|`type`|`fillCapacity`.|required; must be `fillCapacity`|
|`affinityConfig`|[Affinity config](#affinity) object|null (no affinity)|

###### Fill Capacity With Category Spec

This strategy is a variant of `Fill Capacity`, which support `workerCategorySpec` field rather than `affinityConfig`. The usage is the same with _equalDistributionWithCategorySpec_ strategy. This strategy can't work with `AutoScaler` since the behavior is undefined.

|Property|Description|Default|
|--------|-----------|-------|
|`type`|`fillCapacityWithCategorySpec`.|required; must be `fillCapacityWithCategorySpec`|
|`workerCategorySpec`|[Worker Category Spec](#workercategoryspec) object|null (no worker category spec)|

> Before using the _equalDistributionWithCategorySpec_ and _fillCapacityWithCategorySpec_ strategies, you must upgrade overlord and all MiddleManagers to the version that support this feature.

<a name="javascript-worker-select-strategy"></a>

###### JavaScript

Allows defining arbitrary logic for selecting workers to run task using a JavaScript function.
The function is passed remoteTaskRunnerConfig, map of workerId to available workers and task to be executed and returns the workerId on which the task should be run or null if the task cannot be run.
It can be used for rapid development of missing features where the worker selection logic is to be changed or tuned often.
If the selection logic is quite complex and cannot be easily tested in JavaScript environment,
its better to write a druid extension module with extending current worker selection strategies written in java.

|Property|Description|Default|
|--------|-----------|-------|
|`type`|`javascript`.|required; must be `javascript`|
|`function`|String representing JavaScript function| |

Example: a function that sends batch_index_task to workers 10.0.0.1 and 10.0.0.2 and all other tasks to other available workers.

```
{
"type":"javascript",
"function":"function (config, zkWorkers, task) {\nvar batch_workers = new java.util.ArrayList();\nbatch_workers.add(\"middleManager1_hostname:8091\");\nbatch_workers.add(\"middleManager2_hostname:8091\");\nworkers = zkWorkers.keySet().toArray();\nvar sortedWorkers = new Array()\n;for(var i = 0; i < workers.length; i++){\n sortedWorkers[i] = workers[i];\n}\nArray.prototype.sort.call(sortedWorkers,function(a, b){return zkWorkers.get(b).getCurrCapacityUsed() - zkWorkers.get(a).getCurrCapacityUsed();});\nvar minWorkerVer = config.getMinWorkerVersion();\nfor (var i = 0; i < sortedWorkers.length; i++) {\n var worker = sortedWorkers[i];\n  var zkWorker = zkWorkers.get(worker);\n  if(zkWorker.canRunTask(task) && zkWorker.isValidVersion(minWorkerVer)){\n    if(task.getType() == 'index_hadoop' && batch_workers.contains(worker)){\n      return worker;\n    } else {\n      if(task.getType() != 'index_hadoop' && !batch_workers.contains(worker)){\n        return worker;\n      }\n    }\n  }\n}\nreturn null;\n}"
}
```

> JavaScript-based functionality is disabled by default. Please refer to the Druid [JavaScript programming guide](../development/javascript.md) for guidelines about using Druid's JavaScript functionality, including instructions on how to enable it.

###### Affinity

Use the `affinityConfig` field to pass affinity configuration to the _equalDistribution_ and _fillCapacity_ strategies. If not provided, the default is to not use affinity at all.

|Property|Description|Default|
|--------|-----------|-------|
|`affinity`|JSON object mapping a datasource String name to a list of indexing service MiddleManager host:port String values. Druid doesn't perform DNS resolution, so the 'host' value must match what is configured on the MiddleManager and what the MiddleManager announces itself as (examine the Overlord logs to see what your MiddleManager announces itself as).|{}|
|`strong`|When `true` tasks for a datasource must be assigned to affinity-mapped MiddleManagers. Tasks remain queued until a slot becomes available.  When `false`, Druid may assign tasks for a datasource to other MiddleManagers when affinity-mapped MiddleManagers are unavailable to run queued tasks.|false|

###### WorkerCategorySpec

WorkerCategorySpec can be provided to the _equalDistributionWithCategorySpec_ and _fillCapacityWithCategorySpec_ strategies using the "workerCategorySpec"
field. If not provided, the default is to not use it at all.

|Property|Description|Default|
|--------|-----------|-------|
|`categoryMap`|A JSON map object mapping a task type String name to a [CategoryConfig](#categoryconfig) object, by which you can specify category config for different task type.|{}|
|`strong`|With weak workerCategorySpec (the default), tasks for a dataSource may be assigned to other MiddleManagers if the MiddleManagers specified in `categoryMap` are not able to run all pending tasks in the queue for that dataSource. With strong workerCategorySpec, tasks for a dataSource will only ever be assigned to their specified MiddleManagers, and will wait in the pending queue if necessary.|false|

###### CategoryConfig

|Property|Description|Default|
|--------|-----------|-------|
|`defaultCategory`|Specify default category for a task type.|null|
|`categoryAffinity`|A JSON map object mapping a datasource String name to a category String name of the MiddleManager. If category isn't specified for a datasource, then using the `defaultCategory`. If no specified category and the `defaultCategory` is also null, then tasks can run on any available MiddleManagers.|null|

##### Autoscaler

Amazon's EC2 together with Google's GCE are currently the only supported autoscalers.

EC2's autoscaler properties are:

|Property|Description|Default|
|--------|-----------|-------|
|`minNumWorkers`|The minimum number of workers that can be in the cluster at any given time.|0|
|`maxNumWorkers`|The maximum number of workers that can be in the cluster at any given time.|0|
|`availabilityZone`|What availability zone to run in.|none|
|`nodeData`|A JSON object that describes how to launch new nodes.|none; required|
|`userData`|A JSON object that describes how to configure new nodes. If you have set druid.indexer.autoscale.workerVersion, this must have a versionReplacementString. Otherwise, a versionReplacementString is not necessary.|none; optional|

For GCE's properties, please refer to the [gce-extensions](../development/extensions-contrib/gce-extensions.md).

## Data Server

This section contains the configuration options for the processes that reside on Data servers (MiddleManagers/Peons and Historicals) in the suggested [three-server configuration](../design/processes.md#server-types).

Configuration options for the experimental [Indexer process](../design/indexer.md) are also provided here.

### MiddleManager and Peons

These MiddleManager and Peon configurations can be defined in the `middleManager/runtime.properties` file.

#### MiddleManager Process Config

|Property|Description|Default|
|--------|-----------|-------|
|`druid.host`|The host for the current process. This is used to advertise the current processes location as reachable from another process and should generally be specified such that `http://${druid.host}/` could actually talk to this process|InetAddress.getLocalHost().getCanonicalHostName()|
|`druid.bindOnHost`|Indicating whether the process's internal jetty server bind on `druid.host`. Default is false, which means binding to all interfaces.|false|
|`druid.plaintextPort`|This is the port to actually listen on; unless port mapping is used, this will be the same port as is on `druid.host`|8091|
|`druid.tlsPort`|TLS port for HTTPS connector, if [druid.enableTlsPort](../operations/tls-support.md) is set then this config will be used. If `druid.host` contains port then that port will be ignored. This should be a non-negative Integer.|8291|
|`druid.service`|The name of the service. This is used as a dimension when emitting metrics and alerts to differentiate between the various services|druid/middlemanager|

#### MiddleManager Configuration

Middle managers pass their configurations down to their child peons. The MiddleManager requires the following configs:

|Property|Description|Default|
|--------|-----------|-------|
|`druid.indexer.runner.allowedPrefixes`|Whitelist of prefixes for configs that can be passed down to child peons.|"com.metamx", "druid", "org.apache.druid", "user.timezone", "file.encoding", "java.io.tmpdir", "hadoop"|
|`druid.indexer.runner.compressZnodes`|Indicates whether or not the MiddleManagers should compress Znodes.|true|
|`druid.indexer.runner.classpath`|Java classpath for the peon.|System.getProperty("java.class.path")|
|`druid.indexer.runner.javaCommand`|Command required to execute java.|java|
|`druid.indexer.runner.javaOpts`|*DEPRECATED* A string of -X Java options to pass to the peon's JVM. Quotable parameters or parameters with spaces are encouraged to use javaOptsArray|""|
|`druid.indexer.runner.javaOptsArray`|A JSON array of strings to be passed in as options to the peon's JVM. This is additive to javaOpts and is recommended for properly handling arguments which contain quotes or spaces like `["-XX:OnOutOfMemoryError=kill -9 %p"]`|`[]`|
|`druid.indexer.runner.maxZnodeBytes`|The maximum size Znode in bytes that can be created in Zookeeper, should be in the range of [10KiB, 2GiB). [Human-readable format](human-readable-byte.md) is supported.|512KiB|
|`druid.indexer.runner.startPort`|Starting port used for peon processes, should be greater than 1023 and less than 65536.|8100|
|`druid.indexer.runner.endPort`|Ending port used for peon processes, should be greater than or equal to `druid.indexer.runner.startPort` and less than 65536.|65535|
|`druid.indexer.runner.ports`|A JSON array of integers to specify ports that used for peon processes. If provided and non-empty, ports for peon processes will be chosen from these ports. And `druid.indexer.runner.startPort/druid.indexer.runner.endPort` will be completely ignored.|`[]`|
|`druid.worker.ip`|The IP of the worker.|localhost|
|`druid.worker.version`|Version identifier for the MiddleManager.|0|
|`druid.worker.capacity`|Maximum number of tasks the MiddleManager can accept.|Number of CPUs on the machine - 1|
|`druid.worker.category`|A string to name the category that the MiddleManager node belongs to.|`_default_worker_category`|

#### Peon Processing

Processing properties set on the Middlemanager will be passed through to Peons.

|Property|Description|Default|
|--------|-----------|-------|
|`druid.processing.buffer.sizeBytes`|This specifies a buffer size (less than 2GiB) for the storage of intermediate results. The computation engine in both the Historical and Realtime processes will use a scratch buffer of this size to do all of their intermediate computations off-heap. Larger values allow for more aggregations in a single pass over the data while smaller values can require more passes depending on the query that is being executed. [Human-readable format](human-readable-byte.md) is supported.|auto (max 1 GiB)|
|`druid.processing.buffer.poolCacheMaxCount`|processing buffer pool caches the buffers for later use, this is the maximum count cache will grow to. note that pool can create more buffers than it can cache if necessary.|Integer.MAX_VALUE|
|`druid.processing.formatString`|Realtime and Historical processes use this format string to name their processing threads.|processing-%s|
|`druid.processing.numMergeBuffers`|The number of direct memory buffers available for merging query results. The buffers are sized by `druid.processing.buffer.sizeBytes`. This property is effectively a concurrency limit for queries that require merging buffers. If you are using any queries that require merge buffers (currently, just groupBy v2) then you should have at least two of these.|`max(2, druid.processing.numThreads / 4)`|
|`druid.processing.numThreads`|The number of processing threads to have available for parallel processing of segments. Our rule of thumb is `num_cores - 1`, which means that even under heavy load there will still be one core available to do background tasks like talking with ZooKeeper and pulling down segments. If only one core is available, this property defaults to the value `1`.|Number of cores - 1 (or 1)|
|`druid.processing.columnCache.sizeBytes`|Maximum size in bytes for the dimension value lookup cache. Any value greater than `0` enables the cache. It is currently disabled by default. Enabling the lookup cache can significantly improve the performance of aggregators operating on dimension values, such as the JavaScript aggregator, or cardinality aggregator, but can slow things down if the cache hit rate is low (i.e. dimensions with few repeating values). Enabling it may also require additional garbage collection tuning to avoid long GC pauses.|`0` (disabled)|
|`druid.processing.fifo`|If the processing queue should treat tasks of equal priority in a FIFO manner|`false`|
|`druid.processing.tmpDir`|Path where temporary files created while processing a query should be stored. If specified, this configuration takes priority over the default `java.io.tmpdir` path.|path represented by `java.io.tmpdir`|
|`druid.processing.intermediaryData.storage.type`|Storage type for storing intermediary segments of data shuffle between native parallel index tasks. Current choices are "local" which stores segment files in local storage of Middle Managers (or Indexer) or "deepstore" which uses configured deep storage. Note - With "deepstore" type data is stored in `shuffle-data` directory under the configured deep storage path, auto clean up for this directory is not supported yet. One can setup cloud storage lifecycle rules for auto clean up of data at `shuffle-data` prefix location.|local|

The amount of direct memory needed by Druid is at least
`druid.processing.buffer.sizeBytes * (druid.processing.numMergeBuffers + druid.processing.numThreads + 1)`. You can
ensure at least this amount of direct memory is available by providing `-XX:MaxDirectMemorySize=<VALUE>` in
`druid.indexer.runner.javaOptsArray` as documented above.

#### Peon query configuration

See [general query configuration](#general-query-configuration).

#### Peon Caching

You can optionally configure caching to be enabled on the peons by setting caching configs here.

|Property|Possible Values|Description|Default|
|--------|---------------|-----------|-------|
|`druid.realtime.cache.useCache`|true, false|Enable the cache on the realtime.|false|
|`druid.realtime.cache.populateCache`|true, false|Populate the cache on the realtime.|false|
|`druid.realtime.cache.unCacheable`|All druid query types|All query types to not cache.|`[]`|
|`druid.realtime.cache.maxEntrySize`|positive integer|Maximum cache entry size in bytes.|1_000_000|

See [cache configuration](#cache-configuration) for how to configure cache settings.


#### Additional Peon Configuration
Although peons inherit the configurations of their parent MiddleManagers, explicit child peon configs in MiddleManager can be set by prefixing them with:

```
druid.indexer.fork.property
```
Additional peon configs include:

|Property|Description|Default|
|--------|-----------|-------|
|`druid.peon.mode`|Choices are "local" and "remote". Setting this to local means you intend to run the peon as a standalone process (Not recommended).|remote|
|`druid.indexer.task.baseDir`|Base temporary working directory.|`System.getProperty("java.io.tmpdir")`|
|`druid.indexer.task.baseTaskDir`|Base temporary working directory for tasks.|`${druid.indexer.task.baseDir}/persistent/task`|
|`druid.indexer.task.batchProcessingMode`| Batch ingestion tasks have three operating modes to control construction and tracking for intermediary segments: `OPEN_SEGMENTS`, `CLOSED_SEGMENTS`, and `CLOSED_SEGMENT_SINKS`. `OPEN_SEGMENTS` uses the streaming ingestion code path and performs a `mmap` on intermediary segments to build a timeline to make these segments available to realtime queries. Batch ingestion doesn't require intermediary segments, so the default mode, `CLOSED_SEGMENTS`, eliminates `mmap` of intermediary segments. `CLOSED_SEGMENTS` mode still tracks the entire set of segments in heap. The `CLOSED_SEGMENTS_SINKS` mode is the most aggressive configuration and should have the smallest memory footprint. It eliminates in-memory tracking and `mmap` of intermediary segments produced during segment creation. `CLOSED_SEGMENTS_SINKS` mode isn't as well tested as other modes so is currently considered experimental. You can use `OPEN_SEGMENTS` mode if problems occur with the 2 newer modes. |`CLOSED_SEGMENTS`|
|`druid.indexer.task.defaultHadoopCoordinates`|Hadoop version to use with HadoopIndexTasks that do not request a particular version.|org.apache.hadoop:hadoop-client:2.8.5|
|`druid.indexer.task.defaultRowFlushBoundary`|Highest row count before persisting to disk. Used for indexing generating tasks.|75000|
|`druid.indexer.task.directoryLockTimeout`|Wait this long for zombie peons to exit before giving up on their replacements.|PT10M|
|`druid.indexer.task.gracefulShutdownTimeout`|Wait this long on middleManager restart for restorable tasks to gracefully exit.|PT5M|
|`druid.indexer.task.hadoopWorkingPath`|Temporary working directory for Hadoop tasks.|`/tmp/druid-indexing`|
|`druid.indexer.task.restoreTasksOnRestart`|If true, MiddleManagers will attempt to stop tasks gracefully on shutdown and restore them on restart.|false|
|`druid.indexer.task.ignoreTimestampSpecForDruidInputSource`|If true, tasks using the [Druid input source](../ingestion/native-batch.md#druid-input-source) will ignore the provided timestampSpec, and will use the `__time` column of the input datasource. This option is provided for compatibility with ingestion specs written before Druid 0.22.0.|false|
|`druid.indexer.server.maxChatRequests`|Maximum number of concurrent requests served by a task's chat handler. Set to 0 to disable limiting.|0|

If the peon is running in remote mode, there must be an Overlord up and running. Peons in remote mode can set the following configurations:

|Property|Description|Default|
|--------|-----------|-------|
|`druid.peon.taskActionClient.retry.minWait`|The minimum retry time to communicate with Overlord.|PT5S|
|`druid.peon.taskActionClient.retry.maxWait`|The maximum retry time to communicate with Overlord.|PT1M|
|`druid.peon.taskActionClient.retry.maxRetryCount`|The maximum number of retries to communicate with Overlord.|60|

##### SegmentWriteOutMediumFactory

When new segments are created, Druid temporarily stores some preprocessed data in some buffers. Currently three types of
*medium* exist for those buffers: *temporary files*, *off-heap memory*, and *on-heap memory*.

*Temporary files* (`tmpFile`) are stored under the task working directory (see `druid.indexer.task.baseTaskDir`
configuration above) and thus share it's mounting properties, e. g. they could be backed by HDD, SSD or memory (tmpfs).
This type of medium may do unnecessary disk I/O and requires some disk space to be available.

*Off-heap memory medium* (`offHeapMemory`) creates buffers in off-heap memory of a JVM process that is running a task.
This type of medium is preferred, but it may require to allow the JVM to have more off-heap memory, by changing
`-XX:MaxDirectMemorySize` configuration. It is not yet understood how does the required off-heap memory size relates
to the size of the segments being created. But definitely it doesn't make sense to add more extra off-heap memory,
than the configured maximum *heap* size (`-Xmx`) for the same JVM.

*On-heap memory medium* (`onHeapMemory`) creates buffers using the allocated heap memory of the JVM process running a task.
Using on-heap memory introduces garbage collection overhead and so is not recommended in most cases. This type of medium is
most helpful for tasks run on external clusters where it may be difficult to allocate and work with direct memory
effectively.

For most types of tasks SegmentWriteOutMediumFactory could be configured per-task (see [Tasks](../ingestion/tasks.md)
page, "TuningConfig" section), but if it's not specified for a task, or it's not supported for a particular task type,
then the value from the configuration below is used:

|Property|Description|Default|
|--------|-----------|-------|
|`druid.peon.defaultSegmentWriteOutMediumFactory.type`|`tmpFile`, `offHeapMemory`, or `onHeapMemory`, see explanation above|`tmpFile`|

### Indexer

#### Indexer Process Configuration

|Property|Description|Default|
|--------|-----------|-------|
|`druid.host`|The host for the current process. This is used to advertise the current processes location as reachable from another process and should generally be specified such that `http://${druid.host}/` could actually talk to this process|InetAddress.getLocalHost().getCanonicalHostName()|
|`druid.bindOnHost`|Indicating whether the process's internal jetty server bind on `druid.host`. Default is false, which means binding to all interfaces.|false|
|`druid.plaintextPort`|This is the port to actually listen on; unless port mapping is used, this will be the same port as is on `druid.host`|8091|
|`druid.tlsPort`|TLS port for HTTPS connector, if [druid.enableTlsPort](../operations/tls-support.md) is set then this config will be used. If `druid.host` contains port then that port will be ignored. This should be a non-negative Integer.|8283|
|`druid.service`|The name of the service. This is used as a dimension when emitting metrics and alerts to differentiate between the various services|druid/indexer|

#### Indexer General Configuration

|Property|Description|Default|
|--------|-----------|-------|
|`druid.worker.version`|Version identifier for the Indexer.|0|
|`druid.worker.capacity`|Maximum number of tasks the Indexer can accept.|Number of available processors - 1|
|`druid.worker.globalIngestionHeapLimitBytes`|Total amount of heap available for ingestion processing. This is applied by automatically setting the `maxBytesInMemory` property on tasks.|60% of configured JVM heap| 
|`druid.worker.numConcurrentMerges`|Maximum number of segment persist or merge operations that can run concurrently across all tasks.|`druid.worker.capacity` / 2, rounded down|
|`druid.indexer.task.baseDir`|Base temporary working directory.|`System.getProperty("java.io.tmpdir")`|
|`druid.indexer.task.baseTaskDir`|Base temporary working directory for tasks.|`${druid.indexer.task.baseDir}/persistent/tasks`|
|`druid.indexer.task.defaultHadoopCoordinates`|Hadoop version to use with HadoopIndexTasks that do not request a particular version.|org.apache.hadoop:hadoop-client:2.8.5|
|`druid.indexer.task.gracefulShutdownTimeout`|Wait this long on Indexer restart for restorable tasks to gracefully exit.|PT5M|
|`druid.indexer.task.hadoopWorkingPath`|Temporary working directory for Hadoop tasks.|`/tmp/druid-indexing`|
|`druid.indexer.task.restoreTasksOnRestart`|If true, the Indexer will attempt to stop tasks gracefully on shutdown and restore them on restart.|false|
|`druid.indexer.task.ignoreTimestampSpecForDruidInputSource`|If true, tasks using the [Druid input source](../ingestion/native-batch.md#druid-input-source) will ignore the provided timestampSpec, and will use the `__time` column of the input datasource. This option is provided for compatibility with ingestion specs written before Druid 0.22.0.|false|
|`druid.peon.taskActionClient.retry.minWait`|The minimum retry time to communicate with Overlord.|PT5S|
|`druid.peon.taskActionClient.retry.maxWait`|The maximum retry time to communicate with Overlord.|PT1M|
|`druid.peon.taskActionClient.retry.maxRetryCount`|The maximum number of retries to communicate with Overlord.|60|

#### Indexer Concurrent Requests

Druid uses Jetty to serve HTTP requests.

|Property|Description|Default|
|--------|-----------|-------|
|`druid.server.http.numThreads`|Number of threads for HTTP requests. Please see the [Indexer Server HTTP threads](../design/indexer.md#server-http-threads) documentation for more details on how the Indexer uses this configuration.|max(10, (Number of cores * 17) / 16 + 2) + 30|
|`druid.server.http.queueSize`|Size of the worker queue used by Jetty server to temporarily store incoming client connections. If this value is set and a request is rejected by jetty because queue is full then client would observe request failure with TCP connection being closed immediately with a completely empty response from server.|Unbounded|
|`druid.server.http.maxIdleTime`|The Jetty max idle time for a connection.|PT5M|
|`druid.server.http.enableRequestLimit`|If enabled, no requests would be queued in jetty queue and "HTTP 429 Too Many Requests" error response would be sent. |false|
|`druid.server.http.defaultQueryTimeout`|Query timeout in millis, beyond which unfinished queries will be cancelled|300000|
|`druid.server.http.gracefulShutdownTimeout`|The maximum amount of time Jetty waits after receiving shutdown signal. After this timeout the threads will be forcefully shutdown. This allows any queries that are executing to complete(Only values greater than zero are valid).|`PT30S`|
|`druid.server.http.unannouncePropagationDelay`|How long to wait for zookeeper unannouncements to propagate before shutting down Jetty. This is a minimum and `druid.server.http.gracefulShutdownTimeout` does not start counting down until after this period elapses.|`PT0S` (do not wait)|
|`druid.server.http.maxQueryTimeout`|Maximum allowed value (in milliseconds) for `timeout` parameter. See [query-context](../querying/query-context.md) to know more about `timeout`. Query is rejected if the query context `timeout` is greater than this value. |Long.MAX_VALUE|
|`druid.server.http.maxRequestHeaderSize`|Maximum size of a request header in bytes. Larger headers consume more memory and can make a server more vulnerable to denial of service attacks.|8 * 1024|
|`druid.server.http.enableForwardedRequestCustomizer`|If enabled, adds Jetty ForwardedRequestCustomizer which reads X-Forwarded-* request headers to manipulate servlet request object when Druid is used behind a proxy.|false|
|`druid.server.http.allowedHttpMethods`|List of HTTP methods that should be allowed in addition to the ones required by Druid APIs. Druid APIs require GET, PUT, POST, and DELETE, which are always allowed. This option is not useful unless you have installed an extension that needs these additional HTTP methods or that adds functionality related to CORS. None of Druid's bundled extensions require these methods.|[]|

#### Indexer Processing Resources

|Property|Description|Default|
|--------|-----------|-------|
|`druid.processing.buffer.sizeBytes`|This specifies a buffer size (less than 2GiB) for the storage of intermediate results. The computation engine in the Indexer processes will use a scratch buffer of this size to do all of their intermediate computations off-heap. Larger values allow for more aggregations in a single pass over the data while smaller values can require more passes depending on the query that is being executed. [Human-readable format](human-readable-byte.md) is supported.|auto (max 1GiB)|
|`druid.processing.buffer.poolCacheMaxCount`|processing buffer pool caches the buffers for later use, this is the maximum count cache will grow to. note that pool can create more buffers than it can cache if necessary.|Integer.MAX_VALUE|
|`druid.processing.formatString`|Indexer processes use this format string to name their processing threads.|processing-%s|
|`druid.processing.numMergeBuffers`|The number of direct memory buffers available for merging query results. The buffers are sized by `druid.processing.buffer.sizeBytes`. This property is effectively a concurrency limit for queries that require merging buffers. If you are using any queries that require merge buffers (currently, just groupBy v2) then you should have at least two of these.|`max(2, druid.processing.numThreads / 4)`|
|`druid.processing.numThreads`|The number of processing threads to have available for parallel processing of segments. Our rule of thumb is `num_cores - 1`, which means that even under heavy load there will still be one core available to do background tasks like talking with ZooKeeper and pulling down segments. If only one core is available, this property defaults to the value `1`.|Number of cores - 1 (or 1)|
|`druid.processing.columnCache.sizeBytes`|Maximum size in bytes for the dimension value lookup cache. Any value greater than `0` enables the cache. It is currently disabled by default. Enabling the lookup cache can significantly improve the performance of aggregators operating on dimension values, such as the JavaScript aggregator, or cardinality aggregator, but can slow things down if the cache hit rate is low (i.e. dimensions with few repeating values). Enabling it may also require additional garbage collection tuning to avoid long GC pauses.|`0` (disabled)|
|`druid.processing.fifo`|If the processing queue should treat tasks of equal priority in a FIFO manner|`false`|
|`druid.processing.tmpDir`|Path where temporary files created while processing a query should be stored. If specified, this configuration takes priority over the default `java.io.tmpdir` path.|path represented by `java.io.tmpdir`|

The amount of direct memory needed by Druid is at least
`druid.processing.buffer.sizeBytes * (druid.processing.numMergeBuffers + druid.processing.numThreads + 1)`. You can
ensure at least this amount of direct memory is available by providing `-XX:MaxDirectMemorySize=<VALUE>` at the command
line.


#### Query Configurations

See [general query configuration](#general-query-configuration).

#### Indexer Caching

You can optionally configure caching to be enabled on the Indexer by setting caching configs here.

|Property|Possible Values|Description|Default|
|--------|---------------|-----------|-------|
|`druid.realtime.cache.useCache`|true, false|Enable the cache on the realtime.|false|
|`druid.realtime.cache.populateCache`|true, false|Populate the cache on the realtime.|false|
|`druid.realtime.cache.unCacheable`|All druid query types|All query types to not cache.|`[]`|
|`druid.realtime.cache.maxEntrySize`|positive integer|Maximum cache entry size in bytes.|1_000_000|

See [cache configuration](#cache-configuration) for how to configure cache settings.

Note that only local caches such as the `local`-type cache and `caffeine` cache are supported. If a remote cache such as `memcached` is used, it will be ignored.

### Historical

For general Historical Process information, see [here](../design/historical.md).

These Historical configurations can be defined in the `historical/runtime.properties` file.

#### Historical Process Configuration
|Property|Description|Default|
|--------|-----------|-------|
|`druid.host`|The host for the current process. This is used to advertise the current processes location as reachable from another process and should generally be specified such that `http://${druid.host}/` could actually talk to this process|InetAddress.getLocalHost().getCanonicalHostName()|
|`druid.bindOnHost`|Indicating whether the process's internal jetty server bind on `druid.host`. Default is false, which means binding to all interfaces.|false|
|`druid.plaintextPort`|This is the port to actually listen on; unless port mapping is used, this will be the same port as is on `druid.host`|8083|
|`druid.tlsPort`|TLS port for HTTPS connector, if [druid.enableTlsPort](../operations/tls-support.md) is set then this config will be used. If `druid.host` contains port then that port will be ignored. This should be a non-negative Integer.|8283|
|`druid.service`|The name of the service. This is used as a dimension when emitting metrics and alerts to differentiate between the various services|druid/historical|

#### Historical General Configuration

|Property|Description|Default|
|--------|-----------|-------|
|`druid.server.maxSize`|The maximum number of bytes-worth of segments that the process wants assigned to it. The Coordinator process will attempt to assign segments to a Historical process only if this property is greater than the total size of segments served by it. Since this property defines the upper limit on the total segment size that can be assigned to a Historical, it is defaulted to the sum of all `maxSize` values specified within `druid.segmentCache.locations` property. Human-readable format is supported, see [here](human-readable-byte.md). |Sum of `maxSize` values defined within `druid.segmentCache.locations`|
|`druid.server.tier`| A string to name the distribution tier that the storage process belongs to. Many of the [rules Coordinator processes use](../operations/rule-configuration.md) to manage segments can be keyed on tiers. |  `_default_tier` |
|`druid.server.priority`|In a tiered architecture, the priority of the tier, thus allowing control over which processes are queried. Higher numbers mean higher priority. The default (no priority) works for architecture with no cross replication (tiers that have no data-storage overlap). Data centers typically have equal priority. | 0 |

#### Storing Segments

|Property|Description|Default|
|--------|-----------|-------|
|`druid.segmentCache.locations`|Segments assigned to a Historical process are first stored on the local file system (in a disk cache) and then served by the Historical process. These locations define where that local cache resides. This value cannot be NULL or EMPTY. Here is an example `druid.segmentCache.locations=[{"path": "/mnt/druidSegments", "maxSize": "10k", "freeSpacePercent": 1.0}]`. "freeSpacePercent" is optional, if provided then enforces that much of free disk partition space while storing segments. But, it depends on File.getTotalSpace() and File.getFreeSpace() methods, so enable if only if they work for your File System.| none |
|`druid.segmentCache.locationSelector.strategy`|The strategy used to select a location from the configured `druid.segmentCache.locations` for segment distribution. Possible values are `leastBytesUsed`, `roundRobin`, `random`, or `mostAvailableSize`. |leastBytesUsed|
|`druid.segmentCache.deleteOnRemove`|Delete segment files from cache once a process is no longer serving a segment.|true|
|`druid.segmentCache.dropSegmentDelayMillis`|How long a process delays before completely dropping segment.|30000 (30 seconds)|
|`druid.segmentCache.infoDir`|Historical processes keep track of the segments they are serving so that when the process is restarted they can reload the same segments without waiting for the Coordinator to reassign. This path defines where this metadata is kept. Directory will be created if needed.|${first_location}/info_dir|
|`druid.segmentCache.announceIntervalMillis`|How frequently to announce segments while segments are loading from cache. Set this value to zero to wait for all segments to be loaded before announcing.|5000 (5 seconds)|
|`druid.segmentCache.numLoadingThreads`|How many segments to drop or load concurrently from deep storage. Note that the work of loading segments involves downloading segments from deep storage, decompressing them and loading them to a memory mapped location. So the work is not all I/O Bound. Depending on CPU and network load, one could possibly increase this config to a higher value.|max(1,Number of cores / 6)|
|`druid.segmentCache.numBootstrapThreads`|How many segments to load concurrently during historical startup.|`druid.segmentCache.numLoadingThreads`|
|`druid.segmentCache.lazyLoadOnStart`|Whether or not to load segment columns metadata lazily during historical startup. When set to true, Historical startup time will be dramatically improved by deferring segment loading until the first time that segment takes part in a query, which will incur this cost instead.|false|
|`druid.coordinator.loadqueuepeon.curator.numCallbackThreads`|Number of threads for executing callback actions associated with loading or dropping of segments. One might want to increase this number when noticing clusters are lagging behind w.r.t. balancing segments across historical nodes.|2|

In `druid.segmentCache.locations`, *freeSpacePercent* was added because *maxSize* setting is only a theoretical limit and assumes that much space will always be available for storing segments. In case of any druid bug leading to unaccounted segment files left alone on disk or some other process writing stuff to disk, This check can start failing segment loading early before filling up the disk completely and leaving the host usable otherwise.

In `druid.segmentCache.locationSelector.strategy`, one of `leastBytesUsed`, `roundRobin`, `random`, or `mostAvailableSize` could be specified to represent the strategy to distribute segments across multiple segment cache locations.

|Strategy|Description|
|--------|-----------|
|`leastBytesUsed`|selects a location which has least bytes used in absolute terms.|
|`roundRobin`|selects a location in a round robin fashion oblivious to the bytes used or the capacity.|
|`random`|selects a segment cache location randomly each time among the available storage locations.|
|`mostAvailableSize`|selects a segment cache location that has most free space among the available storage locations.|

Note that if `druid.segmentCache.numLoadingThreads` > 1, multiple threads can download different segments at the same time. In this case, with the leastBytesUsed strategy or mostAvailableSize strategy, historicals may select a sub-optimal storage location because each decision is based on a snapshot of the storage location status of when a segment is requested to download.

#### Historical query configs

##### Concurrent Requests

Druid uses Jetty to serve HTTP requests.

|Property|Description|Default|
|--------|-----------|-------|
|`druid.server.http.numThreads`|Number of threads for HTTP requests.|max(10, (Number of cores * 17) / 16 + 2) + 30|
|`druid.server.http.queueSize`|Size of the worker queue used by Jetty server to temporarily store incoming client connections. If this value is set and a request is rejected by jetty because queue is full then client would observe request failure with TCP connection being closed immediately with a completely empty response from server.|Unbounded|
|`druid.server.http.maxIdleTime`|The Jetty max idle time for a connection.|PT5M|
|`druid.server.http.enableRequestLimit`|If enabled, no requests would be queued in jetty queue and "HTTP 429 Too Many Requests" error response would be sent. |false|
|`druid.server.http.defaultQueryTimeout`|Query timeout in millis, beyond which unfinished queries will be cancelled|300000|
|`druid.server.http.gracefulShutdownTimeout`|The maximum amount of time Jetty waits after receiving shutdown signal. After this timeout the threads will be forcefully shutdown. This allows any queries that are executing to complete(Only values greater than zero are valid).|`PT30S`|
|`druid.server.http.unannouncePropagationDelay`|How long to wait for zookeeper unannouncements to propagate before shutting down Jetty. This is a minimum and `druid.server.http.gracefulShutdownTimeout` does not start counting down until after this period elapses.|`PT0S` (do not wait)|
|`druid.server.http.maxQueryTimeout`|Maximum allowed value (in milliseconds) for `timeout` parameter. See [query-context](../querying/query-context.md) to know more about `timeout`. Query is rejected if the query context `timeout` is greater than this value. |Long.MAX_VALUE|
|`druid.server.http.maxRequestHeaderSize`|Maximum size of a request header in bytes. Larger headers consume more memory and can make a server more vulnerable to denial of service attacks.|8 * 1024|

##### Processing

|Property|Description|Default|
|--------|-----------|-------|
|`druid.processing.buffer.sizeBytes`|This specifies a buffer size (less than 2GiB), for the storage of intermediate results. The computation engine in both the Historical and Realtime processes will use a scratch buffer of this size to do all of their intermediate computations off-heap. Larger values allow for more aggregations in a single pass over the data while smaller values can require more passes depending on the query that is being executed.  [Human-readable format](human-readable-byte.md) is supported.|auto (max 1GiB)|
|`druid.processing.buffer.poolCacheMaxCount`|processing buffer pool caches the buffers for later use, this is the maximum count cache will grow to. note that pool can create more buffers than it can cache if necessary.|Integer.MAX_VALUE|
|`druid.processing.formatString`|Realtime and Historical processes use this format string to name their processing threads.|processing-%s|
|`druid.processing.numMergeBuffers`|The number of direct memory buffers available for merging query results. The buffers are sized by `druid.processing.buffer.sizeBytes`. This property is effectively a concurrency limit for queries that require merging buffers. If you are using any queries that require merge buffers (currently, just groupBy v2) then you should have at least two of these.|`max(2, druid.processing.numThreads / 4)`|
|`druid.processing.numThreads`|The number of processing threads to have available for parallel processing of segments. Our rule of thumb is `num_cores - 1`, which means that even under heavy load there will still be one core available to do background tasks like talking with ZooKeeper and pulling down segments. If only one core is available, this property defaults to the value `1`.|Number of cores - 1 (or 1)|
|`druid.processing.columnCache.sizeBytes`|Maximum size in bytes for the dimension value lookup cache. Any value greater than `0` enables the cache. It is currently disabled by default. Enabling the lookup cache can significantly improve the performance of aggregators operating on dimension values, such as the JavaScript aggregator, or cardinality aggregator, but can slow things down if the cache hit rate is low (i.e. dimensions with few repeating values). Enabling it may also require additional garbage collection tuning to avoid long GC pauses.|`0` (disabled)|
|`druid.processing.fifo`|If the processing queue should treat tasks of equal priority in a FIFO manner|`false`|
|`druid.processing.tmpDir`|Path where temporary files created while processing a query should be stored. If specified, this configuration takes priority over the default `java.io.tmpdir` path.|path represented by `java.io.tmpdir`|

The amount of direct memory needed by Druid is at least
`druid.processing.buffer.sizeBytes * (druid.processing.numMergeBuffers + druid.processing.numThreads + 1)`. You can
ensure at least this amount of direct memory is available by providing `-XX:MaxDirectMemorySize=<VALUE>` at the command
line.

##### Historical query configuration

See [general query configuration](#general-query-configuration).

#### Historical Caching

You can optionally only configure caching to be enabled on the Historical by setting caching configs here.

|Property|Possible Values|Description|Default|
|--------|---------------|-----------|-------|
|`druid.historical.cache.useCache`|true, false|Enable the cache on the Historical.|false|
|`druid.historical.cache.populateCache`|true, false|Populate the cache on the Historical.|false|
|`druid.historical.cache.unCacheable`|All druid query types|All query types to not cache.|`[]`|
|`druid.historical.cache.maxEntrySize`|positive integer|Maximum cache entry size in bytes.|1_000_000|

See [cache configuration](#cache-configuration) for how to configure cache settings.

## Query Server

This section contains the configuration options for the processes that reside on Query servers (Brokers) in the suggested [three-server configuration](../design/processes.md#server-types).

Configuration options for the experimental [Router process](../design/router.md) are also provided here.

### Broker

For general Broker process information, see [here](../design/broker.md).

These Broker configurations can be defined in the `broker/runtime.properties` file.

#### Broker Process Configs

|Property|Description|Default|
|--------|-----------|-------|
|`druid.host`|The host for the current process. This is used to advertise the current processes location as reachable from another process and should generally be specified such that `http://${druid.host}/` could actually talk to this process|InetAddress.getLocalHost().getCanonicalHostName()|
|`druid.bindOnHost`|Indicating whether the process's internal jetty server bind on `druid.host`. Default is false, which means binding to all interfaces.|false|
|`druid.plaintextPort`|This is the port to actually listen on; unless port mapping is used, this will be the same port as is on `druid.host`|8082|
|`druid.tlsPort`|TLS port for HTTPS connector, if [druid.enableTlsPort](../operations/tls-support.md) is set then this config will be used. If `druid.host` contains port then that port will be ignored. This should be a non-negative Integer.|8282|
|`druid.service`|The name of the service. This is used as a dimension when emitting metrics and alerts to differentiate between the various services|druid/broker|

#### Query configuration

##### Query routing

|Property|Possible Values|Description|Default|
|--------|---------------|-----------|-------|
|`druid.broker.balancer.type`|`random`, `connectionCount`|Determines how the broker balances connections to Historical processes. `random` choose randomly, `connectionCount` picks the process with the fewest number of active connections to|`random`|
|`druid.broker.select.tier`|`highestPriority`, `lowestPriority`, `custom`|If segments are cross-replicated across tiers in a cluster, you can tell the broker to prefer to select segments in a tier with a certain priority.|`highestPriority`|
|`druid.broker.select.tier.custom.priorities`|`An array of integer priorities.` E.g., `[-1, 0, 1, 2]`|Select servers in tiers with a custom priority list.|The config only has effect if `druid.broker.select.tier` is set to `custom`. If `druid.broker.select.tier` is set to `custom` but this config is not specified, the effect is the same as `druid.broker.select.tier` set to `highestPriority`. Any of the integers in this config can be ignored if there's no corresponding tiers with such priorities. Tiers with priorities explicitly specified in this config always have higher priority than those not and those not specified fall back to use `highestPriority` strategy among themselves.|

##### Query prioritization and laning

*Laning strategies* allow you to control capacity utilization for heterogeneous query workloads. With laning, the broker examines and classifies a query for the purpose of assigning it to a 'lane'. Lanes have capacity limits, enforced by the broker, that can be used to ensure sufficient resources are available for other lanes or for interactive queries (with no lane), or to limit overall throughput for queries within the lane. Requests in excess of the capacity are discarded with an HTTP 429 status code.

|Property|Description|Default|
|--------|-----------|-------|
|`druid.query.scheduler.numThreads`|Maximum number of HTTP threads to dedicate to query processing. To save HTTP thread capacity, this should be lower than `druid.server.http.numThreads`, but it is worth noting that like `druid.server.http.enableRequestLimit` is set that query requests over this limit will be denied instead of waiting in the Jetty HTTP request queue.|Unbounded|
|`druid.query.scheduler.laning.strategy`|Query laning strategy to use to assign queries to a lane in order to control capacities for certain classes of queries.|`none`|
|`druid.query.scheduler.prioritization.strategy`|Query prioritization strategy to automatically assign priorities.|`manual`|

##### Prioritization strategies

###### Manual prioritization strategy
With this configuration, queries are never assigned a priority automatically, but will preserve a priority manually set on the [query context](../querying/query-context.md) with the `priority` key. This mode can be explicitly set by setting `druid.query.scheduler.prioritization.strategy` to `manual`.

###### Threshold prioritization strategy

This prioritization strategy lowers the priority of queries that cross any of a configurable set of thresholds, such as how far in the past the data is, how large of an interval a query covers, or the number of segments taking part in a query.

This strategy can be enabled by setting `druid.query.scheduler.prioritization.strategy` to `threshold`.

|Property|Description|Default|
|--------|-----------|-------|
|`druid.query.scheduler.prioritization.periodThreshold`|ISO duration threshold for how old data can be queried before automatically adjusting query priority.|None|
|`druid.query.scheduler.prioritization.durationThreshold`|ISO duration threshold for maximum duration a queries interval can span before the priority is automatically adjusted.|None|
|`druid.query.scheduler.prioritization.segmentCountThreshold`|Number threshold for maximum number of segments that can take part in a query before its priority is automatically adjusted.|None|
|`druid.query.scheduler.prioritization.adjustment`|Amount to reduce the priority of queries which cross any threshold.|None|

##### Laning strategies

###### No laning strategy

In this mode, queries are never assigned a lane, and the concurrent query count will only be limited by `druid.server.http.numThreads` or `druid.query.scheduler.numThreads`, if set. This is the default Druid query scheduler operating mode. Enable this strategy explicitly by setting `druid.query.scheduler.laning.strategy` to `none`.

###### 'High/Low' laning strategy
This laning strategy splits queries with a `priority` below zero into a `low` query lane, automatically. Queries with priority of zero (the default) or above are considered 'interactive'. The limit on `low` queries can be set to some desired percentage of the total capacity (or HTTP thread pool size), reserving capacity for interactive queries. Queries in the `low` lane are _not_ guaranteed their capacity, which may be consumed by interactive queries, but may use up to this limit if total capacity is available.

If the `low` lane is specified in the [query context](../querying/query-context.md) `lane` parameter, this will override the computed lane. 

This strategy can be enabled by setting `druid.query.scheduler.laning.strategy=hilo`.

|Property|Description|Default|
|--------|-----------|-------|
|`druid.query.scheduler.laning.maxLowPercent`|Maximum percent of the smaller number of `druid.server.http.numThreads` or `druid.query.scheduler.numThreads`, defining the number of HTTP threads that can be used by queries with a priority lower than 0. Value must be an integer in the range 1 to 100, and will be rounded up|No default, must be set if using this mode|


###### 'Manual' laning strategy
This laning strategy is best suited for cases where one or more external applications which query Druid are capable of manually deciding what lane a given query should belong to. Configured with a map of lane names to percent or exact max capacities, queries with a matching `lane` parameter in the [query context](../querying/query-context.md) will be subjected to those limits.

|Property|Description|Default|
|--------|-----------|-------|
|`druid.query.scheduler.laning.lanes.{name}`|Maximum percent or exact limit of queries that can concurrently run in the defined lanes. Any number of lanes may be defined like this. The lane names 'total' and 'default' are reserved for internal use.|No default, must define at least one lane with a limit above 0. If `druid.query.scheduler.laning.isLimitPercent` is set to `true`, values must be integers in the range of 1 to 100.|
|`druid.query.scheduler.laning.isLimitPercent`|If set to `true`, the values set for `druid.query.scheduler.laning.lanes` will be treated as a percent of the smaller number of `druid.server.http.numThreads` or `druid.query.scheduler.numThreads`. Note that in this mode, these lane values across lanes are _not_ required to add up to, and can exceed, 100%.|`false`|

##### Server Configuration

Druid uses Jetty to serve HTTP requests. Each query being processed consumes a single thread from `druid.server.http.numThreads`, so consider defining `druid.query.scheduler.numThreads` to a lower value in order to reserve HTTP threads for responding to health checks, lookup loading, and other non-query, and in most cases comparatively very short lived, HTTP requests.

|Property|Description|Default|
|--------|-----------|-------|
|`druid.server.http.numThreads`|Number of threads for HTTP requests.|max(10, (Number of cores * 17) / 16 + 2) + 30|
|`druid.server.http.queueSize`|Size of the worker queue used by Jetty server to temporarily store incoming client connections. If this value is set and a request is rejected by jetty because queue is full then client would observe request failure with TCP connection being closed immediately with a completely empty response from server.|Unbounded|
|`druid.server.http.maxIdleTime`|The Jetty max idle time for a connection.|PT5M|
|`druid.server.http.enableRequestLimit`|If enabled, no requests would be queued in jetty queue and "HTTP 429 Too Many Requests" error response would be sent. |false|
|`druid.server.http.defaultQueryTimeout`|Query timeout in millis, beyond which unfinished queries will be cancelled|300000|
|`druid.server.http.maxScatterGatherBytes`|Maximum number of bytes gathered from data processes such as Historicals and realtime processes to execute a query. Queries that exceed this limit will fail. This is an advance configuration that allows to protect in case Broker is under heavy load and not utilizing the data gathered in memory fast enough and leading to OOMs. This limit can be further reduced at query time using `maxScatterGatherBytes` in the context. Note that having large limit is not necessarily bad if broker is never under heavy concurrent load in which case data gathered is processed quickly and freeing up the memory used. Human-readable format is supported, see [here](human-readable-byte.md). |Long.MAX_VALUE|
|`druid.server.http.maxSubqueryRows`|Maximum number of rows from all subqueries per query. Druid stores the subquery rows in temporary tables that live in the Java heap. `druid.server.http.maxSubqueryRows` is a guardrail to prevent the system from exhausting available heap. When a subquery exceeds the row limit, Druid throws a resource limit exceeded exception: "Subquery generated results beyond maximum."<br><br>It is a good practice to avoid large subqueries in Druid. However, if you choose to raise the subquery row limit, you must also increase the heap size of all Brokers, Historicals, and task Peons that process data for the subqueries to accommodate the subquery results.<br><br>There is no formula to calculate the correct value. Trial and error is the best approach.|100000|
|`druid.server.http.gracefulShutdownTimeout`|The maximum amount of time Jetty waits after receiving shutdown signal. After this timeout the threads will be forcefully shutdown. This allows any queries that are executing to complete(Only values greater than zero are valid).|`PT30S`|
|`druid.server.http.unannouncePropagationDelay`|How long to wait for zookeeper unannouncements to propagate before shutting down Jetty. This is a minimum and `druid.server.http.gracefulShutdownTimeout` does not start counting down until after this period elapses.|`PT0S` (do not wait)|
|`druid.server.http.maxQueryTimeout`|Maximum allowed value (in milliseconds) for `timeout` parameter. See [query-context](../querying/query-context.md) to know more about `timeout`. Query is rejected if the query context `timeout` is greater than this value. |Long.MAX_VALUE|
|`druid.server.http.maxRequestHeaderSize`|Maximum size of a request header in bytes. Larger headers consume more memory and can make a server more vulnerable to denial of service attacks. |8 * 1024|

##### Client Configuration

Druid Brokers use an HTTP client to communicate with with data servers (Historical servers and real-time tasks). This
client has the following configuration options.

|Property|Description|Default|
|--------|-----------|-------|
|`druid.broker.http.numConnections`|Size of connection pool for the Broker to connect to Historical and real-time processes. If there are more queries than this number that all need to speak to the same process, then they will queue up.|`20`|
|`druid.broker.http.compressionCodec`|Compression codec the Broker uses to communicate with Historical and real-time processes. May be "gzip" or "identity".|`gzip`|
|`druid.broker.http.readTimeout`|The timeout for data reads from Historical servers and real-time tasks.|`PT15M`|
|`druid.broker.http.unusedConnectionTimeout`|The timeout for idle connections in connection pool. The connection in the pool will be closed after this timeout and a new one will be established. This timeout should be less than `druid.broker.http.readTimeout`. Set this timeout = ~90% of `druid.broker.http.readTimeout`|`PT4M`|
|`druid.broker.http.maxQueuedBytes`|Maximum number of bytes queued per query before exerting backpressure on the channel to the data server. Similar to `druid.server.http.maxScatterGatherBytes`, except unlike that configuration, this one will trigger backpressure rather than query failure. Zero means disabled. Can be overridden by the ["maxQueuedBytes" query context parameter](../querying/query-context.md). Human-readable format is supported, see [here](human-readable-byte.md). |`0` (disabled)|
|`druid.broker.http.numMaxThreads`|`Maximum number of I/O worker threads|max(10, ((number of cores * 17) / 16 + 2) + 30)`|

##### Retry Policy

Druid broker can optionally retry queries internally for transient errors.

|Property|Description|Default|
|--------|-----------|-------|
|`druid.broker.retryPolicy.numTries`|Number of tries.|1|

##### Processing

The broker uses processing configs for nested groupBy queries.

|Property|Description|Default|
|--------|-----------|-------|
|`druid.processing.buffer.sizeBytes`|This specifies a buffer size (less than 2GiB) for the storage of intermediate results. The computation engine in both the Historical and Realtime processes will use a scratch buffer of this size to do all of their intermediate computations off-heap. Larger values allow for more aggregations in a single pass over the data while smaller values can require more passes depending on the query that is being executed. [Human-readable format](human-readable-byte.md) is supported.|auto (max 1GiB)|
|`druid.processing.buffer.poolCacheMaxCount`|processing buffer pool caches the buffers for later use, this is the maximum count cache will grow to. note that pool can create more buffers than it can cache if necessary.|Integer.MAX_VALUE|
|`druid.processing.formatString`|Realtime and Historical processes use this format string to name their processing threads.|processing-%s|
|`druid.processing.numMergeBuffers`|The number of direct memory buffers available for merging query results. The buffers are sized by `druid.processing.buffer.sizeBytes`. This property is effectively a concurrency limit for queries that require merging buffers. If you are using any queries that require merge buffers (currently, just groupBy v2) then you should have at least two of these.|`max(2, druid.processing.numThreads / 4)`|
|`druid.processing.numThreads`|The number of processing threads to have available for parallel processing of segments. Our rule of thumb is `num_cores - 1`, which means that even under heavy load there will still be one core available to do background tasks like talking with ZooKeeper and pulling down segments. If only one core is available, this property defaults to the value `1`.|Number of cores - 1 (or 1)|
|`druid.processing.columnCache.sizeBytes`|Maximum size in bytes for the dimension value lookup cache. Any value greater than `0` enables the cache. It is currently disabled by default. Enabling the lookup cache can significantly improve the performance of aggregators operating on dimension values, such as the JavaScript aggregator, or cardinality aggregator, but can slow things down if the cache hit rate is low (i.e. dimensions with few repeating values). Enabling it may also require additional garbage collection tuning to avoid long GC pauses.|`0` (disabled)|
|`druid.processing.fifo`|If the processing queue should treat tasks of equal priority in a FIFO manner|`false`|
|`druid.processing.tmpDir`|Path where temporary files created while processing a query should be stored. If specified, this configuration takes priority over the default `java.io.tmpdir` path.|path represented by `java.io.tmpdir`|
|`druid.processing.merge.useParallelMergePool`|Enable automatic parallel merging for Brokers on a dedicated async ForkJoinPool. If `false`, instead merges will be done serially on the `HTTP` thread pool.|`true`|
|`druid.processing.merge.pool.parallelism`|Size of ForkJoinPool. Note that the default configuration assumes that the value returned by `Runtime.getRuntime().availableProcessors()` represents 2 hyper-threads per physical core, and multiplies this value by `0.75` in attempt to size `1.5` times the number of _physical_ cores.|`Runtime.getRuntime().availableProcessors() * 0.75` (rounded up)|
|`druid.processing.merge.pool.defaultMaxQueryParallelism`|Default maximum number of parallel merge tasks per query. Note that the default configuration assumes that the value returned by `Runtime.getRuntime().availableProcessors()` represents 2 hyper-threads per physical core, and multiplies this value by `0.5` in attempt to size to the number of _physical_ cores.|`Runtime.getRuntime().availableProcessors() * 0.5` (rounded up)|
|`druid.processing.merge.pool.awaitShutdownMillis`|Time to wait for merge ForkJoinPool tasks to complete before ungracefully stopping on process shutdown in milliseconds.|`60_000`|
|`druid.processing.merge.task.targetRunTimeMillis`|Ideal run-time of each ForkJoinPool merge task, before forking off a new task to continue merging sequences.|`100`|
|`druid.processing.merge.task.initialYieldNumRows`|Number of rows to yield per ForkJoinPool merge task, before forking off a new task to continue merging sequences.|`16384`|
|`druid.processing.merge.task.smallBatchNumRows`|Size of result batches to operate on in ForkJoinPool merge tasks.|`4096`|

The amount of direct memory needed by Druid is at least
`druid.processing.buffer.sizeBytes * (druid.processing.numMergeBuffers + druid.processing.numThreads + 1)`. You can
ensure at least this amount of direct memory is available by providing `-XX:MaxDirectMemorySize=<VALUE>` at the command
line.

##### Broker query configuration

See [general query configuration](#general-query-configuration).

###### Broker Generated Query Configuration Supplementation

The Broker generates queries internally. This configuration section describes how an operator can augment the configuration
of these queries.

As of now the only supported augmentation is overriding the default query context. This allows an operator the flexibility
to adjust it as they see fit. A common use of this configuration is to override the query priority of the cluster generated
queries in order to avoid running as a default priority of 0.

|Property|Description|Default|
|--------|-----------|-------|
|`druid.broker.internal.query.config.context`|A string formatted `key:value` map of a query context to add to internally generated broker queries.|null|


#### SQL

The Druid SQL server is configured through the following properties on the Broker.

|Property|Description|Default|
|--------|-----------|-------|
|`druid.sql.enable`|Whether to enable SQL at all, including background metadata fetching. If false, this overrides all other SQL-related properties and disables SQL metadata, serving, and planning completely.|true|
|`druid.sql.avatica.enable`|Whether to enable JDBC querying at `/druid/v2/sql/avatica/`.|true|
|`druid.sql.avatica.maxConnections`|Maximum number of open connections for the Avatica server. These are not HTTP connections, but are logical client connections that may span multiple HTTP connections.|25|
|`druid.sql.avatica.maxRowsPerFrame`|Maximum acceptable value for the JDBC client `Statement.setFetchSize` method. This setting determines the maximum number of rows that Druid will populate in a single 'fetch' for a JDBC `ResultSet`. Set this property to -1 to enforce no row limit on the server-side and potentially return the entire set of rows on the initial statement execution. If the JDBC client calls `Statement.setFetchSize` with a value other than -1, Druid uses the lesser value of the client-provided limit and `maxRowsPerFrame`. If `maxRowsPerFrame` is smaller than `minRowsPerFrame`, then the `ResultSet` size will be fixed. To handle queries that produce results with a large number of rows, you can increase value of `druid.sql.avatica.maxRowsPerFrame` to reduce the number of fetches required to completely transfer the result set.|5,000|
|`druid.sql.avatica.minRowsPerFrame`|Minimum acceptable value for the JDBC client `Statement.setFetchSize` method. The value for this property must greater than 0. If the JDBC client calls `Statement.setFetchSize` with a lesser value, Druid uses `minRowsPerFrame` instead. If `maxRowsPerFrame` is less than `minRowsPerFrame`, Druid uses the minimum value of the two. For handling queries which produce results with a large number of rows, you can increase this value to reduce the number of fetches required to completely transfer the result set.|100|
|`druid.sql.avatica.maxStatementsPerConnection`|Maximum number of simultaneous open statements per Avatica client connection.|4|
|`druid.sql.avatica.connectionIdleTimeout`|Avatica client connection idle timeout.|PT5M|
|`druid.sql.http.enable`|Whether to enable JSON over HTTP querying at `/druid/v2/sql/`.|true|
|`druid.sql.planner.maxTopNLimit`|Maximum threshold for a [TopN query](../querying/topnquery.md). Higher limits will be planned as [GroupBy queries](../querying/groupbyquery.md) instead.|100000|
|`druid.sql.planner.metadataRefreshPeriod`|Throttle for metadata refreshes.|PT1M|
|`druid.sql.planner.useApproximateCountDistinct`|Whether to use an approximate cardinality algorithm for `COUNT(DISTINCT foo)`.|true|
|`druid.sql.planner.useGroupingSetForExactDistinct`|Only relevant when `useApproximateCountDistinct` is disabled. If set to true, exact distinct queries are re-written using grouping sets. Otherwise, exact distinct queries are re-written using joins. This should be set to true for group by query with multiple exact distinct aggregations. This flag can be overridden per query.|false|
|`druid.sql.planner.useApproximateTopN`|Whether to use approximate [TopN queries](../querying/topnquery.md) when a SQL query could be expressed as such. If false, exact [GroupBy queries](../querying/groupbyquery.md) will be used instead.|true|
|`druid.sql.planner.requireTimeCondition`|Whether to require SQL to have filter conditions on __time column so that all generated native queries will have user specified intervals. If true, all queries without filter condition on __time column will fail|false|
|`druid.sql.planner.sqlTimeZone`|Sets the default time zone for the server, which will affect how time functions and timestamp literals behave. Should be a time zone name like "America/Los_Angeles" or offset like "-08:00".|UTC|
|`druid.sql.planner.metadataSegmentCacheEnable`|Whether to keep a cache of published segments in broker. If true, broker polls coordinator in background to get segments from metadata store and maintains a local cache. If false, coordinator's REST API will be invoked when broker needs published segments info.|false|
|`druid.sql.planner.metadataSegmentPollPeriod`|How often to poll coordinator for published segments list if `druid.sql.planner.metadataSegmentCacheEnable` is set to true. Poll period is in milliseconds. |60000|
<<<<<<< HEAD
|`druid.sql.approxCountDistinct.function`|Implementation to use for the [`APPROX_COUNT_DISTINCT` function](../querying/sql.md#aggregation-functions). Without extensions loaded, the only valid value is `APPROX_COUNT_DISTINCT_BUILTIN` (a HyperLogLog, or HLL, based implementation). If the [DataSketches extension](../development/extensions-core/datasketches-extension.md) is loaded, this can also be `APPROX_COUNT_DISTINCT_DS_HLL` (alternative HLL implementation) or `APPROX_COUNT_DISTINCT_DS_THETA`.<br><br>Theta sketches use significantly more memory than HLL sketches, so you should prefer one of the two HLL implementations.|APPROX_COUNT_DISTINCT_BUILTIN|
=======
|`druid.sql.planner.authorizeSystemTablesDirectly`|If true, Druid authorizes queries against any of the system schema tables (`sys` in SQL) as `SYSTEM_TABLE` resources which require `READ` access, in addition to permissions based content filtering.|false|
>>>>>>> 44a7b091

> Previous versions of Druid had properties named `druid.sql.planner.maxQueryCount` and `druid.sql.planner.maxSemiJoinRowsInMemory`.
> These properties are no longer available. Since Druid 0.18.0, you can use `druid.server.http.maxSubqueryRows` to control the maximum
> number of rows permitted across all subqueries.

#### Broker Caching

You can optionally only configure caching to be enabled on the Broker by setting caching configs here.

|Property|Possible Values|Description|Default|
|--------|---------------|-----------|-------|
|`druid.broker.cache.useCache`|true, false|Enable the cache on the Broker.|false|
|`druid.broker.cache.populateCache`|true, false|Populate the cache on the Broker.|false|
|`druid.broker.cache.useResultLevelCache`|true, false|Enable result level caching on the Broker.|false|
|`druid.broker.cache.populateResultLevelCache`|true, false|Populate the result level cache on the Broker.|false|
|`druid.broker.cache.resultLevelCacheLimit`|positive integer|Maximum size of query response that can be cached.|`Integer.MAX_VALUE`|
|`druid.broker.cache.unCacheable`|All druid query types|All query types to not cache.|`[]`|
|`druid.broker.cache.cacheBulkMergeLimit`|positive integer or 0|Queries with more segments than this number will not attempt to fetch from cache at the broker level, leaving potential caching fetches (and cache result merging) to the Historicals|`Integer.MAX_VALUE`|
|`druid.broker.cache.maxEntrySize`|positive integer|Maximum cache entry size in bytes.|1_000_000|

See [cache configuration](#cache-configuration) for how to configure cache settings.

> Note: Even if cache is enabled, for [groupBy v2](../querying/groupbyquery.md#strategies) queries, both of non-result level cache and result level cache do not work on Brokers.
> See [Differences between v1 and v2](../querying/groupbyquery.md#differences-between-v1-and-v2) and [Query caching](../querying/caching.md) for more information.

#### Segment Discovery
|Property|Possible Values|Description|Default|
|--------|---------------|-----------|-------|
|`druid.serverview.type`|batch or http|Segment discovery method to use. "http" enables discovering segments using HTTP instead of zookeeper.|batch|
|`druid.broker.segment.watchedTiers`|List of strings|The Broker watches segment announcements from processes that serve segments to build a cache to relate each process to the segments it serves. This configuration allows the Broker to only consider segments being served from a list of tiers. By default, Broker considers all tiers. This can be used to partition your dataSources in specific Historical tiers and configure brokers in partitions so that they are only queryable for specific dataSources. This config is mutually exclusive from `druid.broker.segment.ignoredTiers` and at most one of these can be configured on a Broker.|none|
|`druid.broker.segment.ignoredTiers`|List of strings|The Broker watches segment announcements from processes that serve segments to build a cache to relate each process to the segments it serves. This configuration allows the Broker to ignore the segments being served from a list of tiers. By default, Broker considers all tiers. This config is mutually exclusive from `druid.broker.segment.watchedTiers` and at most one of these can be configured on a Broker.|none|
|`druid.broker.segment.watchedDataSources`|List of strings|Broker watches the segment announcements from processes serving segments to build cache of which process is serving which segments, this configuration allows to only consider segments being served from a whitelist of dataSources. By default, Broker would consider all datasources. This can be used to configure brokers in partitions so that they are only queryable for specific dataSources.|none|
|`druid.broker.segment.awaitInitializationOnStart`|Boolean|Whether the Broker will wait for its view of segments to fully initialize before starting up. If set to 'true', the Broker's HTTP server will not start up, and the Broker will not announce itself as available, until the server view is initialized. See also `druid.sql.planner.awaitInitializationOnStart`, a related setting.|true|

## Cache Configuration

This section describes caching configuration that is common to Broker, Historical, and MiddleManager/Peon processes.

Caching could optionally be enabled on the Broker, Historical, and MiddleManager/Peon processes. See
[Broker](#broker-caching), [Historical](#historical-caching), and [Peon](#peon-caching) configuration options for how to
enable it for different processes.

Druid uses a local in-memory cache by default, unless a different type of cache is specified.
Use the `druid.cache.type` configuration to set a different kind of cache.

Cache settings are set globally, so the same configuration can be re-used
for both Broker and Historical processes, when defined in the common properties file.


### Cache Type

|Property|Possible Values|Description|Default|
|--------|---------------|-----------|-------|
|`druid.cache.type`|`local`, `memcached`, `hybrid`, `caffeine`|The type of cache to use for queries. See below of the configuration options for each cache type|`caffeine`|

#### Local Cache

> DEPRECATED: Use caffeine (default as of v0.12.0) instead

The local cache is deprecated in favor of the Caffeine cache, and may be removed in a future version of Druid. The Caffeine cache affords significantly better performance and control over eviction behavior compared to `local` cache, and is recommended in any situation where you are using JRE 8u60 or higher.

A simple in-memory LRU cache. Local cache resides in JVM heap memory, so if you enable it, make sure you increase heap size accordingly.

|Property|Description|Default|
|--------|-----------|-------|
|`druid.cache.sizeInBytes`|Maximum cache size in bytes. Zero disables caching.|0|
|`druid.cache.initialSize`|Initial size of the hashtable backing the cache.|500000|
|`druid.cache.logEvictionCount`|If non-zero, log cache eviction every `logEvictionCount` items.|0|

#### Caffeine Cache

A highly performant local cache implementation for Druid based on [Caffeine](https://github.com/ben-manes/caffeine). Requires a JRE8u60 or higher if using `COMMON_FJP`.

##### Configuration

Below are the configuration options known to this module:

|`runtime.properties`|Description|Default|
|--------------------|-----------|-------|
|`druid.cache.type`| Set this to `caffeine` or leave out parameter|`caffeine`|
|`druid.cache.sizeInBytes`|The maximum size of the cache in bytes on heap. It can be configured as described in [here](human-readable-byte.md). |min(1GiB, Runtime.maxMemory / 10)|
|`druid.cache.expireAfter`|The time (in ms) after an access for which a cache entry may be expired|None (no time limit)|
|`druid.cache.cacheExecutorFactory`|The executor factory to use for Caffeine maintenance. One of `COMMON_FJP`, `SINGLE_THREAD`, or `SAME_THREAD`|ForkJoinPool common pool (`COMMON_FJP`)|
|`druid.cache.evictOnClose`|If a close of a namespace (ex: removing a segment from a process) should cause an eager eviction of associated cache values|`false`|

##### `druid.cache.cacheExecutorFactory`

Here are the possible values for `druid.cache.cacheExecutorFactory`, which controls how maintenance tasks are run

* `COMMON_FJP` (default) use the common ForkJoinPool. Should use with [JRE 8u60 or higher](https://github.com/apache/druid/pull/4810#issuecomment-329922810). Older versions of the JRE may have worse performance than newer JRE versions.
* `SINGLE_THREAD` Use a single-threaded executor.
* `SAME_THREAD` Cache maintenance is done eagerly.

##### Metrics
In addition to the normal cache metrics, the caffeine cache implementation also reports the following in both `total` and `delta`

|Metric|Description|Normal value|
|------|-----------|------------|
|`query/cache/caffeine/*/requests`|Count of hits or misses|hit + miss|
|`query/cache/caffeine/*/loadTime`|Length of time caffeine spends loading new values (unused feature)|0|
|`query/cache/caffeine/*/evictionBytes`|Size in bytes that have been evicted from the cache|Varies, should tune cache `sizeInBytes` so that `sizeInBytes`/`evictionBytes` is approximately the rate of cache churn you desire|


##### Memcached

Uses memcached as cache backend. This allows all processes to share the same cache.

|Property|Description|Default|
|--------|-----------|-------|
|`druid.cache.expiration`|Memcached [expiration time](https://code.google.com/p/memcached/wiki/NewCommands#Standard_Protocol).|2592000 (30 days)|
|`druid.cache.timeout`|Maximum time in milliseconds to wait for a response from Memcached.|500|
|`druid.cache.hosts`|Comma separated list of Memcached hosts `<host:port>`.|none|
|`druid.cache.maxObjectSize`|Maximum object size in bytes for a Memcached object.|52428800 (50 MiB)|
|`druid.cache.memcachedPrefix`|Key prefix for all keys in Memcached.|druid|
|`druid.cache.numConnections`|Number of memcached connections to use.|1|
|`druid.cache.protocol`|Memcached communication protocol. Can be binary or text.|binary|
|`druid.cache.locator`|Memcached locator. Can be consistent or array_mod.|consistent|

#### Hybrid

Uses a combination of any two caches as a two-level L1 / L2 cache.
This may be used to combine a local in-memory cache with a remote memcached cache.

Cache requests will first check L1 cache before checking L2.
If there is an L1 miss and L2 hit, it will also populate L1.


|Property|Description|Default|
|--------|-----------|-------|
|`druid.cache.l1.type`|type of cache to use for L1 cache. See `druid.cache.type` configuration for valid types.|`caffeine`|
|`druid.cache.l2.type`|type of cache to use for L2 cache. See `druid.cache.type` configuration for valid types.|`caffeine`|
|`druid.cache.l1.*`|Any property valid for the given type of L1 cache can be set using this prefix. For instance, if you are using a `caffeine` L1 cache, specify `druid.cache.l1.sizeInBytes` to set its size.|defaults are the same as for the given cache type.|
|`druid.cache.l2.*`|Prefix for L2 cache settings, see description for L1.|defaults are the same as for the given cache type.|
|`druid.cache.useL2`|A boolean indicating whether to query L2 cache, if it's a miss in L1. It makes sense to configure this to `false` on Historical processes, if L2 is a remote cache like `memcached`, and this cache also used on brokers, because in this case if a query reached Historical it means that a broker didn't find corresponding results in the same remote cache, so a query to the remote cache from Historical is guaranteed to be a miss.|`true`|
|`druid.cache.populateL2`|A boolean indicating whether to put results into L2 cache.|`true`|

## General query configuration

This section describes configurations that control behavior of Druid's query types, applicable to Broker, Historical, and MiddleManager processes.

### Overriding default query context values

Any [Query Context General Parameter](../querying/query-context.md#general-parameters) default value can be 
overridden by setting runtime property in the format of `druid.query.default.context.{query_context_key}`. 
`druid.query.default.context.{query_context_key}` runtime property prefix applies to all current and future 
query context keys, the same as how query context parameter passed with the query works. Note that the runtime property 
value can be overridden if value for the same key is explicitly specify in the query contexts.

The precedence chain for query context values is as follows: 

hard-coded default value in Druid code <- runtime property not prefixed with `druid.query.default.context` 
<- runtime property prefixed with `druid.query.default.context` <- context parameter in the query

Note that not all query context key has a runtime property not prefixed with `druid.query.default.context` that can 
override the hard-coded default value. For example, `maxQueuedBytes` has `druid.broker.http.maxQueuedBytes` 
but `joinFilterRewriteMaxSize` does not. Hence, the only way of overriding `joinFilterRewriteMaxSize` hard-coded default 
value is with runtime property `druid.query.default.context.joinFilterRewriteMaxSize`. 

To further elaborate on the previous example:

If neither `druid.broker.http.maxQueuedBytes` or `druid.query.default.context.maxQueuedBytes` is set and
the query does not have `maxQueuedBytes` in the context, then the hard-coded value in Druid code is use.
If runtime property only contains `druid.broker.http.maxQueuedBytes=x` and query does not have `maxQueuedBytes` in the 
context, then the value of the property, `x`, is use. However, if query does have `maxQueuedBytes` in the context, 
then that value is use instead.
If runtime property only contains `druid.query.default.context.maxQueuedBytes=y` OR runtime property contains both
`druid.broker.http.maxQueuedBytes=x` and `druid.query.default.context.maxQueuedBytes=y`, then the value of 
`druid.query.default.context.maxQueuedBytes`, `y`, is use (given that query does not have `maxQueuedBytes` in the 
context). If query does have `maxQueuedBytes` in the context, then that value is use instead.

### TopN query config

|Property|Description|Default|
|--------|-----------|-------|
|`druid.query.topN.minTopNThreshold`|See [TopN Aliasing](../querying/topnquery.md#aliasing) for details.|1000|

### Search query config

|Property|Description|Default|
|--------|-----------|-------|
|`druid.query.search.maxSearchLimit`|Maximum number of search results to return.|1000|
|`druid.query.search.searchStrategy`|Default search query strategy.|useIndexes|

### SegmentMetadata query config

|Property|Description|Default|
|--------|-----------|-------|
|`druid.query.segmentMetadata.defaultHistory`|When no interval is specified in the query, use a default interval of defaultHistory before the end time of the most recent segment, specified in ISO8601 format. This property also controls the duration of the default interval used by GET /druid/v2/datasources/{dataSourceName} interactions for retrieving datasource dimensions/metrics.|P1W|
|`druid.query.segmentMetadata.defaultAnalysisTypes`|This can be used to set the Default Analysis Types for all segment metadata queries, this can be overridden when making the query|["cardinality", "interval", "minmax"]|

### GroupBy query config

This section describes the configurations for groupBy queries. You can set the runtime properties in the `runtime.properties` file on Broker, Historical, and MiddleManager processes. You can set the query context parameters through the [query context](../querying/query-context.md).

#### Configurations for groupBy v2

Supported runtime properties:

|Property|Description|Default|
|--------|-----------|-------|
|`druid.query.groupBy.maxMergingDictionarySize`|Maximum amount of heap space (approximately) to use for the string dictionary during merging. When the dictionary exceeds this size, a spill to disk will be triggered.|100000000|
|`druid.query.groupBy.maxOnDiskStorage`|Maximum amount of disk space to use, per-query, for spilling result sets to disk when either the merging buffer or the dictionary fills up. Queries that exceed this limit will fail. Set to zero to disable disk spilling.|0 (disabled)|

Supported query contexts:

|Key|Description|
|---|-----------|
|`maxMergingDictionarySize`|Can be used to lower the value of `druid.query.groupBy.maxMergingDictionarySize` for this query.|
|`maxOnDiskStorage`|Can be used to lower the value of `druid.query.groupBy.maxOnDiskStorage` for this query.|


### Advanced configurations

#### Common configurations for all groupBy strategies

Supported runtime properties:

|Property|Description|Default|
|--------|-----------|-------|
|`druid.query.groupBy.defaultStrategy`|Default groupBy query strategy.|v2|
|`druid.query.groupBy.singleThreaded`|Merge results using a single thread.|false|

Supported query contexts:

|Key|Description|
|---|-----------|
|`groupByStrategy`|Overrides the value of `druid.query.groupBy.defaultStrategy` for this query.|
|`groupByIsSingleThreaded`|Overrides the value of `druid.query.groupBy.singleThreaded` for this query.|


#### GroupBy v2 configurations

Supported runtime properties:

|Property|Description|Default|
|--------|-----------|-------|
|`druid.query.groupBy.bufferGrouperInitialBuckets`|Initial number of buckets in the off-heap hash table used for grouping results. Set to 0 to use a reasonable default (1024).|0|
|`druid.query.groupBy.bufferGrouperMaxLoadFactor`|Maximum load factor of the off-heap hash table used for grouping results. When the load factor exceeds this size, the table will be grown or spilled to disk. Set to 0 to use a reasonable default (0.7).|0|
|`druid.query.groupBy.forceHashAggregation`|Force to use hash-based aggregation.|false|
|`druid.query.groupBy.intermediateCombineDegree`|Number of intermediate processes combined together in the combining tree. Higher degrees will need less threads which might be helpful to improve the query performance by reducing the overhead of too many threads if the server has sufficiently powerful CPU cores.|8|
|`druid.query.groupBy.numParallelCombineThreads`|Hint for the number of parallel combining threads. This should be larger than 1 to turn on the parallel combining feature. The actual number of threads used for parallel combining is min(`druid.query.groupBy.numParallelCombineThreads`, `druid.processing.numThreads`).|1 (disabled)|

Supported query contexts:

|Key|Description|Default|
|---|-----------|-------|
|`bufferGrouperInitialBuckets`|Overrides the value of `druid.query.groupBy.bufferGrouperInitialBuckets` for this query.|None|
|`bufferGrouperMaxLoadFactor`|Overrides the value of `druid.query.groupBy.bufferGrouperMaxLoadFactor` for this query.|None|
|`forceHashAggregation`|Overrides the value of `druid.query.groupBy.forceHashAggregation`|None|
|`intermediateCombineDegree`|Overrides the value of `druid.query.groupBy.intermediateCombineDegree`|None|
|`numParallelCombineThreads`|Overrides the value of `druid.query.groupBy.numParallelCombineThreads`|None|
|`sortByDimsFirst`|Sort the results first by dimension values and then by timestamp.|false|
|`forceLimitPushDown`|When all fields in the orderby are part of the grouping key, the broker will push limit application down to the Historical processes. When the sorting order uses fields that are not in the grouping key, applying this optimization can result in approximate results with unknown accuracy, so this optimization is disabled by default in that case. Enabling this context flag turns on limit push down for limit/orderbys that contain non-grouping key columns.|false|


#### GroupBy v1 configurations

Supported runtime properties:

|Property|Description|Default|
|--------|-----------|-------|
|`druid.query.groupBy.maxIntermediateRows`|Maximum number of intermediate rows for the per-segment grouping engine. This is a tuning parameter that does not impose a hard limit; rather, it potentially shifts merging work from the per-segment engine to the overall merging index. Queries that exceed this limit will not fail.|50000|
|`druid.query.groupBy.maxResults`|Maximum number of results. Queries that exceed this limit will fail.|500000|

Supported query contexts:

|Key|Description|Default|
|---|-----------|-------|
|`maxIntermediateRows`|Can be used to lower the value of `druid.query.groupBy.maxIntermediateRows` for this query.|None|
|`maxResults`|Can be used to lower the value of `druid.query.groupBy.maxResults` for this query.|None|
|`useOffheap`|Set to true to store aggregations off-heap when merging results.|false|

### Router

#### Router Process Configs

|Property|Description|Default|
|--------|-----------|-------|
|`druid.host`|The host for the current process. This is used to advertise the current processes location as reachable from another process and should generally be specified such that `http://${druid.host}/` could actually talk to this process|InetAddress.getLocalHost().getCanonicalHostName()|
|`druid.bindOnHost`|Indicating whether the process's internal jetty server bind on `druid.host`. Default is false, which means binding to all interfaces.|false|
|`druid.plaintextPort`|This is the port to actually listen on; unless port mapping is used, this will be the same port as is on `druid.host`|8888|
|`druid.tlsPort`|TLS port for HTTPS connector, if [druid.enableTlsPort](../operations/tls-support.md) is set then this config will be used. If `druid.host` contains port then that port will be ignored. This should be a non-negative Integer.|9088|
|`druid.service`|The name of the service. This is used as a dimension when emitting metrics and alerts to differentiate between the various services|druid/router|

#### Runtime Configuration

|Property|Description|Default|
|--------|-----------|-------|
|`druid.router.defaultBrokerServiceName`|The default Broker to connect to in case service discovery fails.|druid/broker|
|`druid.router.tierToBrokerMap`|Queries for a certain tier of data are routed to their appropriate Broker. This value should be an ordered JSON map of tiers to Broker names. The priority of Brokers is based on the ordering.|{"_default_tier": "<defaultBrokerServiceName>"}|
|`druid.router.defaultRule`|The default rule for all datasources.|"_default"|
|`druid.router.pollPeriod`|How often to poll for new rules.|PT1M|
|`druid.router.sql.enable`|Enable routing of SQL queries using strategies. When`true`, the Router uses the  strategies defined in `druid.router.strategies` to determine the broker service for a given SQL query. When `false`, the Router uses the `defaultBrokerServiceName`.|`false`|
|`druid.router.strategies`|Please see [Router Strategies](../design/router.md#router-strategies) for details.|[{"type":"timeBoundary"},{"type":"priority"}]|
|`druid.router.avatica.balancer.type`|Class to use for balancing Avatica queries across Brokers. Please see [Avatica Query Balancing](../design/router.md#avatica-query-balancing).|rendezvousHash|
|`druid.router.managementProxy.enabled`|Enables the Router's [management proxy](../design/router.md#router-as-management-proxy) functionality.|false|
|`druid.router.http.numConnections`|Size of connection pool for the Router to connect to Broker processes. If there are more queries than this number that all need to speak to the same process, then they will queue up.|`20`|
|`druid.router.http.readTimeout`|The timeout for data reads from Broker processes.|`PT15M`|
|`druid.router.http.numMaxThreads`|Maximum number of worker threads to handle HTTP requests and responses|`max(10, ((number of cores * 17) / 16 + 2) + 30)`|
|`druid.router.http.numRequestsQueued`|Maximum number of requests that may be queued to a destination|`1024`|
|`druid.router.http.requestBuffersize`|Size of the content buffer for receiving requests. These buffers are only used for active connections that have requests with bodies that will not fit within the header buffer|`8 * 1024`|<|MERGE_RESOLUTION|>--- conflicted
+++ resolved
@@ -1821,11 +1821,8 @@
 |`druid.sql.planner.sqlTimeZone`|Sets the default time zone for the server, which will affect how time functions and timestamp literals behave. Should be a time zone name like "America/Los_Angeles" or offset like "-08:00".|UTC|
 |`druid.sql.planner.metadataSegmentCacheEnable`|Whether to keep a cache of published segments in broker. If true, broker polls coordinator in background to get segments from metadata store and maintains a local cache. If false, coordinator's REST API will be invoked when broker needs published segments info.|false|
 |`druid.sql.planner.metadataSegmentPollPeriod`|How often to poll coordinator for published segments list if `druid.sql.planner.metadataSegmentCacheEnable` is set to true. Poll period is in milliseconds. |60000|
-<<<<<<< HEAD
+|`druid.sql.planner.authorizeSystemTablesDirectly`|If true, Druid authorizes queries against any of the system schema tables (`sys` in SQL) as `SYSTEM_TABLE` resources which require `READ` access, in addition to permissions based content filtering.|false|
 |`druid.sql.approxCountDistinct.function`|Implementation to use for the [`APPROX_COUNT_DISTINCT` function](../querying/sql.md#aggregation-functions). Without extensions loaded, the only valid value is `APPROX_COUNT_DISTINCT_BUILTIN` (a HyperLogLog, or HLL, based implementation). If the [DataSketches extension](../development/extensions-core/datasketches-extension.md) is loaded, this can also be `APPROX_COUNT_DISTINCT_DS_HLL` (alternative HLL implementation) or `APPROX_COUNT_DISTINCT_DS_THETA`.<br><br>Theta sketches use significantly more memory than HLL sketches, so you should prefer one of the two HLL implementations.|APPROX_COUNT_DISTINCT_BUILTIN|
-=======
-|`druid.sql.planner.authorizeSystemTablesDirectly`|If true, Druid authorizes queries against any of the system schema tables (`sys` in SQL) as `SYSTEM_TABLE` resources which require `READ` access, in addition to permissions based content filtering.|false|
->>>>>>> 44a7b091
 
 > Previous versions of Druid had properties named `druid.sql.planner.maxQueryCount` and `druid.sql.planner.maxSemiJoinRowsInMemory`.
 > These properties are no longer available. Since Druid 0.18.0, you can use `druid.server.http.maxSubqueryRows` to control the maximum
