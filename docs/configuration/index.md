--- conflicted
+++ resolved
@@ -761,13 +761,8 @@
 |Property|Description|Default|
 |---|---|---|
 |`druid.generic.useDefaultValueForNull`|When set to `true`, `null` values will be stored as `''` for string columns and `0` for numeric columns. Set to `false` to store and query data in SQL compatible mode.|`true`|
-<<<<<<< HEAD
-
-This mode does have a storage size and query performance cost, see [segment documentation](../design/segments.md#handling-null-values) for more details.
-=======
 |`druid.generic.ignoreNullsForStringCardinality`|When set to `true`, `null` values will be ignored for the built-in cardinality aggregator over string columns. Set to `false` to include `null` values while estimating cardinality of only string columns using the built-in cardinality aggregator. This setting takes effect only when `druid.generic.useDefaultValueForNull` is set to `true` and is ignored in SQL compatibility mode. Additionally, empty strings (equivalent to null) are not counted when this is set to `true`. |`false`|
 This mode does have a storage size and query performance cost, see [segment documentation](../design/segments.md#sql-compatible-null-handling) for more details.
->>>>>>> d326c681
 
 ### HTTP Client
 
