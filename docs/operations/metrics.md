---
id: metrics
title: "Metrics"
---

<!--
  ~ Licensed to the Apache Software Foundation (ASF) under one
  ~ or more contributor license agreements.  See the NOTICE file
  ~ distributed with this work for additional information
  ~ regarding copyright ownership.  The ASF licenses this file
  ~ to you under the Apache License, Version 2.0 (the
  ~ "License"); you may not use this file except in compliance
  ~ with the License.  You may obtain a copy of the License at
  ~
  ~   http://www.apache.org/licenses/LICENSE-2.0
  ~
  ~ Unless required by applicable law or agreed to in writing,
  ~ software distributed under the License is distributed on an
  ~ "AS IS" BASIS, WITHOUT WARRANTIES OR CONDITIONS OF ANY
  ~ KIND, either express or implied.  See the License for the
  ~ specific language governing permissions and limitations
  ~ under the License.
  -->


You can configure Druid to [emit metrics](../configuration/index.html#enabling-metrics) that are essential for monitoring query execution, ingestion, coordination, and so on.

All Druid metrics share a common set of fields:

* `timestamp` - the time the metric was created
* `metric` - the name of the metric
* `service` - the service name that emitted the metric
* `host` - the host name that emitted the metric
* `value` - some numeric value associated with the metric

Metrics may have additional dimensions beyond those listed above.

> Most metric values reset each emission period, as specified in `druid.monitoring.emissionPeriod`.

Available Metrics
-----------------

## Query metrics

### Broker

|Metric|Description|Dimensions|Normal Value|
|------|-----------|----------|------------|
|`query/time`|Milliseconds taken to complete a query.|Common: dataSource, type, interval, hasFilters, duration, context, remoteAddress, id. Aggregation Queries: numMetrics, numComplexMetrics. GroupBy: numDimensions. TopN: threshold, dimension.|< 1s|
|`query/bytes`|The total number of bytes returned to the requesting client in the query response from the broker.  Other services report the total bytes for their portion of the query. |Common: `dataSource`, `type`, `interval`, `hasFilters`, `duration`, `context`, `remoteAddress`, `id`. Aggregation Queries: `numMetrics`, `numComplexMetrics`. GroupBy: `numDimensions`. TopN: `threshold`, `dimension`.| |
|`query/node/time`|Milliseconds taken to query individual historical/realtime processes.|id, status, server.|< 1s|
|`query/node/bytes`|number of bytes returned from querying individual historical/realtime processes.|id, status, server.| |
|`query/node/ttfb`|Time to first byte. Milliseconds elapsed until Broker starts receiving the response from individual historical/realtime processes.|id, status, server.|< 1s|
|`query/node/backpressure`|Milliseconds that the channel to this process has spent suspended due to backpressure.|id, status, server.| |
|`query/count`|number of total queries|This metric is only available if the QueryCountStatsMonitor module is included.||
|`query/success/count`|number of queries successfully processed|This metric is only available if the QueryCountStatsMonitor module is included.||
|`query/failed/count`|number of failed queries|This metric is only available if the QueryCountStatsMonitor module is included.||
|`query/interrupted/count`|number of queries interrupted due to cancellation.|This metric is only available if the QueryCountStatsMonitor module is included.||
|`query/timeout/count`|number of timed out queries.|This metric is only available if the QueryCountStatsMonitor module is included.||
<<<<<<< HEAD
|`query/long/count`|number of long queries.|This metric is only available if the QueryCountStatsMonitor module is included.||
=======
|`query/segments/count`|This metric is not enabled by default. See the `QueryMetrics` Interface for reference regarding enabling this metric. Number of segments that will be touched by the query. In the broker, it makes a plan to distribute the query to realtime tasks and historicals based on a snapshot of segment distribution state. If there are some segments moved after this snapshot is created, certain historicals and realtime tasks can report those segments as missing to the broker. The broker will re-send the query to the new servers that serve those segments after move. In this case, those segments can be counted more than once in this metric.|Varies.|
>>>>>>> ca260dfe
|`sqlQuery/time`|Milliseconds taken to complete a SQL query.|id, nativeQueryIds, dataSource, remoteAddress, success.|< 1s|
|`sqlQuery/bytes`|number of bytes returned in SQL query response.|id, nativeQueryIds, dataSource, remoteAddress, success.| |

### Historical

|Metric|Description|Dimensions|Normal Value|
|------|-----------|----------|------------|
|`query/time`|Milliseconds taken to complete a query.|Common: dataSource, type, interval, hasFilters, duration, context, remoteAddress, id. Aggregation Queries: numMetrics, numComplexMetrics. GroupBy: numDimensions. TopN: threshold, dimension.|< 1s|
|`query/segment/time`|Milliseconds taken to query individual segment. Includes time to page in the segment from disk.|id, status, segment.|several hundred milliseconds|
|`query/wait/time`|Milliseconds spent waiting for a segment to be scanned.|id, segment.|< several hundred milliseconds|
|`segment/scan/pending`|Number of segments in queue waiting to be scanned.||Close to 0|
|`query/segmentAndCache/time`|Milliseconds taken to query individual segment or hit the cache (if it is enabled on the Historical process).|id, segment.|several hundred milliseconds|
|`query/cpu/time`|Microseconds of CPU time taken to complete a query|Common: dataSource, type, interval, hasFilters, duration, context, remoteAddress, id. Aggregation Queries: numMetrics, numComplexMetrics. GroupBy: numDimensions. TopN: threshold, dimension.|Varies|
|`query/count`|number of total queries|This metric is only available if the QueryCountStatsMonitor module is included.||
|`query/success/count`|number of queries successfully processed|This metric is only available if the QueryCountStatsMonitor module is included.||
|`query/failed/count`|number of failed queries|This metric is only available if the QueryCountStatsMonitor module is included.||
|`query/interrupted/count`|number of queries interrupted due to cancellation.|This metric is only available if the QueryCountStatsMonitor module is included.||
|`query/timeout/count`|number of timed out queries.|This metric is only available if the QueryCountStatsMonitor module is included.||
|`query/long/count`|number of long queries.|This metric is only available if the QueryCountStatsMonitor module is included.||


### Real-time

|Metric|Description|Dimensions|Normal Value|
|------|-----------|----------|------------|
|`query/time`|Milliseconds taken to complete a query.|Common: dataSource, type, interval, hasFilters, duration, context, remoteAddress, id. Aggregation Queries: numMetrics, numComplexMetrics. GroupBy: numDimensions. TopN: threshold, dimension.|< 1s|
|`query/wait/time`|Milliseconds spent waiting for a segment to be scanned.|id, segment.|several hundred milliseconds|
|`segment/scan/pending`|Number of segments in queue waiting to be scanned.||Close to 0|
|`query/count`|number of total queries|This metric is only available if the QueryCountStatsMonitor module is included.||
|`query/success/count`|number of queries successfully processed|This metric is only available if the QueryCountStatsMonitor module is included.||
|`query/failed/count`|number of failed queries|This metric is only available if the QueryCountStatsMonitor module is included.||
|`query/interrupted/count`|number of queries interrupted due to cancellation.|This metric is only available if the QueryCountStatsMonitor module is included.||
|`query/timeout/count`|number of timed out queries.|This metric is only available if the QueryCountStatsMonitor module is included.||
|`query/long/count`|number of long queries.|This metric is only available if the QueryCountStatsMonitor module is included.||


### Jetty

|Metric|Description|Normal Value|
|------|-----------|------------|
|`jetty/numOpenConnections`|Number of open jetty connections.|Not much higher than number of jetty threads.|
|`jetty/threadPool/total`|Number of total workable threads allocated.|The number should equal to threadPoolNumIdleThreads + threadPoolNumBusyThreads.|
|`jetty/threadPool/idle`|Number of idle threads.|Less than or equal to threadPoolNumTotalThreads. Non zero number means there is less work to do than configured capacity.|
|`jetty/threadPool/busy`|Number of busy threads that has work to do from the worker queue.|Less than or equal to threadPoolNumTotalThreads.|
|`jetty/threadPool/isLowOnThreads`|A rough indicator of whether number of total workable threads allocated is enough to handle the works in the work queue.|0|
|`jetty/threadPool/min`|Number of minimum threads allocatable.|druid.server.http.numThreads plus a small fixed number of threads allocated for Jetty acceptors and selectors.|
|`jetty/threadPool/max`|Number of maximum threads allocatable.|druid.server.http.numThreads plus a small fixed number of threads allocated for Jetty acceptors and selectors.|
|`jetty/threadPool/queueSize`|Size of the worker queue.|Not much higher than druid.server.http.queueSize|

### Cache

|Metric|Description|Normal Value|
|------|-----------|------------|
|`query/cache/delta/*`|Cache metrics since the last emission.||N/A|
|`query/cache/total/*`|Total cache metrics.||N/A|


|Metric|Description|Dimensions|Normal Value|
|------|-----------|----------|------------|
|`*/numEntries`|Number of cache entries.||Varies.|
|`*/sizeBytes`|Size in bytes of cache entries.||Varies.|
|`*/hits`|Number of cache hits.||Varies.|
|`*/misses`|Number of cache misses.||Varies.|
|`*/evictions`|Number of cache evictions.||Varies.|
|`*/hitRate`|Cache hit rate.||~40%|
|`*/averageByte`|Average cache entry byte size.||Varies.|
|`*/timeouts`|Number of cache timeouts.||0|
|`*/errors`|Number of cache errors.||0|
|`*/put/ok`|Number of new cache entries successfully cached.||Varies, but more than zero.|
|`*/put/error`|Number of new cache entries that could not be cached due to errors.||Varies, but more than zero.|
|`*/put/oversized`|Number of potential new cache entries that were skipped due to being too large (based on `druid.{broker,historical,realtime}.cache.maxEntrySize` properties).||Varies.|

#### Memcached only metrics

Memcached client metrics are reported as per the following. These metrics come directly from the client as opposed to from the cache retrieval layer.

|Metric|Description|Dimensions|Normal Value|
|------|-----------|----------|------------|
|`query/cache/memcached/total`|Cache metrics unique to memcached (only if `druid.cache.type=memcached`) as their actual values|Variable|N/A|
|`query/cache/memcached/delta`|Cache metrics unique to memcached (only if `druid.cache.type=memcached`) as their delta from the prior event emission|Variable|N/A|

## SQL Metrics

If SQL is enabled, the Broker will emit the following metrics for SQL.

|Metric|Description|Dimensions|Normal Value|
|------|-----------|----------|------------|
|`sqlQuery/time`|Milliseconds taken to complete a SQL.|id, nativeQueryIds, dataSource, remoteAddress, success.|< 1s|
|`sqlQuery/bytes`|number of bytes returned in SQL response.|id, nativeQueryIds, dataSource, remoteAddress, success.| |

## Ingestion Metrics (Kafka Indexing Service)

These metrics are applicable for the Kafka Indexing Service.

|Metric|Description|Dimensions|Normal Value|
|------|-----------|----------|------------|
|`ingest/kafka/lag`|Total lag between the offsets consumed by the Kafka indexing tasks and latest offsets in Kafka brokers across all partitions. Minimum emission period for this metric is a minute.|dataSource.|Greater than 0, should not be a very high number |
|`ingest/kafka/maxLag`|Max lag between the offsets consumed by the Kafka indexing tasks and latest offsets in Kafka brokers across all partitions. Minimum emission period for this metric is a minute.|dataSource.|Greater than 0, should not be a very high number |
|`ingest/kafka/avgLag`|Average lag between the offsets consumed by the Kafka indexing tasks and latest offsets in Kafka brokers across all partitions. Minimum emission period for this metric is a minute.|dataSource.|Greater than 0, should not be a very high number |

## Ingestion Metrics (Kinesis Indexing Service)

These metrics are applicable for the Kinesis Indexing Service.

|Metric|Description|Dimensions|Normal Value|
|------|-----------|----------|------------|
|`ingest/kinesis/lag/time`|Total lag time in milliseconds between the current message sequence number consumed by the Kinesis indexing tasks and latest sequence number in Kinesis across all shards. Minimum emission period for this metric is a minute.|dataSource.|Greater than 0, up to max Kinesis retention period in milliseconds |
|`ingest/kinesis/maxLag/time`|Max lag time in milliseconds between the current message sequence number consumed by the Kinesis indexing tasks and latest sequence number in Kinesis across all shards. Minimum emission period for this metric is a minute.|dataSource.|Greater than 0, up to max Kinesis retention period in milliseconds |
|`ingest/kinesis/avgLag/time`|Average lag time in milliseconds between the current message sequence number consumed by the Kinesis indexing tasks and latest sequence number in Kinesis across all shards. Minimum emission period for this metric is a minute.|dataSource.|Greater than 0, up to max Kinesis retention period in milliseconds |

## Ingestion metrics 

Streaming ingestion tasks and certain types of
batch ingestion emit the following metrics. These metrics are deltas for each emission period.

|Metric|Description|Dimensions|Normal Value|
|------|-----------|----------|------------|
|`ingest/events/thrownAway`|Number of events rejected because they are outside the windowPeriod.|dataSource, taskId, taskType.|0|
|`ingest/events/unparseable`|Number of events rejected because the events are unparseable.|dataSource, taskId, taskType.|0|
|`ingest/events/duplicate`|Number of events rejected because the events are duplicated.|dataSource, taskId, taskType.|0|
|`ingest/events/processed`|Number of events successfully processed per emission period.|dataSource, taskId, taskType.|Equal to your # of events per emission period.|
|`ingest/rows/output`|Number of Druid rows persisted.|dataSource, taskId, taskType.|Your # of events with rollup.|
|`ingest/persists/count`|Number of times persist occurred.|dataSource, taskId, taskType.|Depends on configuration.|
|`ingest/persists/time`|Milliseconds spent doing intermediate persist.|dataSource, taskId, taskType.|Depends on configuration. Generally a few minutes at most.|
|`ingest/persists/cpu`|Cpu time in Nanoseconds spent on doing intermediate persist.|dataSource, taskId, taskType.|Depends on configuration. Generally a few minutes at most.|
|`ingest/persists/backPressure`|Milliseconds spent creating persist tasks and blocking waiting for them to finish.|dataSource, taskId, taskType.|0 or very low|
|`ingest/persists/failed`|Number of persists that failed.|dataSource, taskId, taskType.|0|
|`ingest/handoff/failed`|Number of handoffs that failed.|dataSource, taskId, taskType.|0|
|`ingest/merge/time`|Milliseconds spent merging intermediate segments|dataSource, taskId, taskType.|Depends on configuration. Generally a few minutes at most.|
|`ingest/merge/cpu`|Cpu time in Nanoseconds spent on merging intermediate segments.|dataSource, taskId, taskType.|Depends on configuration. Generally a few minutes at most.|
|`ingest/handoff/count`|Number of handoffs that happened.|dataSource, taskId, taskType.|Varies. Generally greater than 0 once every segment granular period if cluster operating normally|
|`ingest/sink/count`|Number of sinks not handoffed.|dataSource, taskId, taskType.|1~3|
|`ingest/events/messageGap`|Time gap in milliseconds between the latest ingested event timestamp and the current system timestamp of metrics emission. |dataSource, taskId, taskType.|Greater than 0, depends on the time carried in event |
|`ingest/notices/queueSize`|Number of pending notices to be processed by the coordinator|dataSource.|Typically 0 and occasionally in lower single digits. Should not be a very high number. |
|`ingest/notices/time`|Milliseconds taken to process a notice by the supervisor|dataSource, noticeType.| < 1s. |


Note: If the JVM does not support CPU time measurement for the current thread, ingest/merge/cpu and ingest/persists/cpu will be 0.

## Indexing service

|Metric|Description|Dimensions|Normal Value|
|------|-----------|----------|------------|
|`task/run/time`|Milliseconds taken to run a task.|dataSource, taskId, taskType, taskStatus.|Varies.|
|`task/action/log/time`|Milliseconds taken to log a task action to the audit log.|dataSource, taskId, taskType|< 1000 (subsecond)|
|`task/action/run/time`|Milliseconds taken to execute a task action.|dataSource, taskId, taskType|Varies from subsecond to a few seconds, based on action type.|
|`segment/added/bytes`|Size in bytes of new segments created.|dataSource, taskId, taskType, interval.|Varies.|
|`segment/moved/bytes`|Size in bytes of segments moved/archived via the Move Task.|dataSource, taskId, taskType, interval.|Varies.|
|`segment/nuked/bytes`|Size in bytes of segments deleted via the Kill Task.|dataSource, taskId, taskType, interval.|Varies.|
|`task/success/count`|Number of successful tasks per emission period. This metric is only available if the TaskCountStatsMonitor module is included.|dataSource.|Varies.|
|`task/failed/count`|Number of failed tasks per emission period. This metric is only available if the TaskCountStatsMonitor module is included.|dataSource.|Varies.|
|`task/running/count`|Number of current running tasks. This metric is only available if the TaskCountStatsMonitor module is included.|dataSource.|Varies.|
|`task/pending/count`|Number of current pending tasks. This metric is only available if the TaskCountStatsMonitor module is included.|dataSource.|Varies.|
|`task/waiting/count`|Number of current waiting tasks. This metric is only available if the TaskCountStatsMonitor module is included.|dataSource.|Varies.|
|`taskSlot/total/count`|Number of total task slots per emission period. This metric is only available if the TaskSlotCountStatsMonitor module is included.|category.|Varies.|
|`taskSlot/idle/count`|Number of idle task slots per emission period. This metric is only available if the TaskSlotCountStatsMonitor module is included.|category.|Varies.|
|`taskSlot/used/count`|Number of busy task slots per emission period. This metric is only available if the TaskSlotCountStatsMonitor module is included.|category.|Varies.|
|`taskSlot/lazy/count`|Number of total task slots in lazy marked MiddleManagers and Indexers per emission period. This metric is only available if the TaskSlotCountStatsMonitor module is included.|category.|Varies.|
|`taskSlot/blacklisted/count`|Number of total task slots in blacklisted MiddleManagers and Indexers per emission period. This metric is only available if the TaskSlotCountStatsMonitor module is included.|category.|Varies.|

## Shuffle metrics (Native parallel task)

The shuffle metrics can be enabled by adding `org.apache.druid.indexing.worker.shuffle.ShuffleMonitor` in `druid.monitoring.monitors`
See [Enabling Metrics](../configuration/index.md#enabling-metrics) for more details.

|Metric|Description|Dimensions|Normal Value|
|------|-----------|----------|------------|
|`ingest/shuffle/bytes`|Number of bytes shuffled per emission period.|supervisorTaskId|Varies|
|`ingest/shuffle/requests`|Number of shuffle requests per emission period.|supervisorTaskId|Varies|

## Coordination

These metrics are for the Druid Coordinator and are reset each time the Coordinator runs the coordination logic.

|Metric|Description|Dimensions|Normal Value|
|------|-----------|----------|------------|
|`segment/assigned/count`|Number of segments assigned to be loaded in the cluster.|tier.|Varies.|
|`segment/moved/count`|Number of segments moved in the cluster.|tier.|Varies.|
|`segment/dropped/count`|Number of segments dropped due to being overshadowed.|tier.|Varies.|
|`segment/deleted/count`|Number of segments dropped due to rules.|tier.|Varies.|
|`segment/unneeded/count`|Number of segments dropped due to being marked as unused.|tier.|Varies.|
|`segment/cost/raw`|Used in cost balancing. The raw cost of hosting segments.|tier.|Varies.|
|`segment/cost/normalization`|Used in cost balancing. The normalization of hosting segments.|tier.|Varies.|
|`segment/cost/normalized`|Used in cost balancing. The normalized cost of hosting segments.|tier.|Varies.|
|`segment/loadQueue/size`|Size in bytes of segments to load.|server.|Varies.|
|`segment/loadQueue/failed`|Number of segments that failed to load.|server.|0|
|`segment/loadQueue/count`|Number of segments to load.|server.|Varies.|
|`segment/dropQueue/count`|Number of segments to drop.|server.|Varies.|
|`segment/size`|Total size of used segments in a data source. Emitted only for data sources to which at least one used segment belongs.|dataSource.|Varies.|
|`segment/count`|Number of used segments belonging to a data source. Emitted only for data sources to which at least one used segment belongs.|dataSource.|< max|
|`segment/overShadowed/count`|Number of overshadowed segments.| |Varies.|
|`segment/unavailable/count`|Number of segments (not including replicas) left to load until segments that should be loaded in the cluster are available for queries.|dataSource.|0|
|`segment/underReplicated/count`|Number of segments (including replicas) left to load until segments that should be loaded in the cluster are available for queries.|tier, dataSource.|0|
|`tier/historical/count`|Number of available historical nodes in each tier.|tier.|Varies.|
|`tier/replication/factor`|Configured maximum replication factor in each tier.|tier.|Varies.|
|`tier/required/capacity`|Total capacity in bytes required in each tier.|tier.|Varies.|
|`tier/total/capacity`|Total capacity in bytes available in each tier.|tier.|Varies.|
|`compact/task/count`|Number of tasks issued in the auto compaction run.| |Varies.|
|`compactTask/maxSlot/count`|Max number of task slots that can be used for auto compaction tasks in the auto compaction run.| |Varies.|
|`compactTask/availableSlot/count`|Number of available task slots that can be used for auto compaction tasks in the auto compaction run. (this is max slot minus any currently running compaction task)| |Varies.|
|`segment/waitCompact/bytes`|Total bytes of this datasource waiting to be compacted by the auto compaction (only consider intervals/segments that are eligible for auto compaction).|datasource.|Varies.|
|`segment/waitCompact/count`|Total number of segments of this datasource waiting to be compacted by the auto compaction (only consider intervals/segments that are eligible for auto compaction).|datasource.|Varies.|
|`interval/waitCompact/count`|Total number of intervals of this datasource waiting to be compacted by the auto compaction (only consider intervals/segments that are eligible for auto compaction).|datasource.|Varies.|
|`segment/compacted/bytes`|Total bytes of this datasource that are already compacted with the spec set in the auto compaction config.|datasource.|Varies.|
|`segment/compacted/count`|Total number of segments of this datasource that are already compacted with the spec set in the auto compaction config.|datasource.|Varies.|
|`interval/compacted/count`|Total number of intervals of this datasource that are already compacted with the spec set in the auto compaction config.|datasource.|Varies.|
|`segment/skipCompact/bytes`|Total bytes of this datasource that are skipped (not eligible for auto compaction) by the auto compaction.|datasource.|Varies.|
|`segment/skipCompact/count`|Total number of segments of this datasource that are skipped (not eligible for auto compaction) by the auto compaction.|datasource.|Varies.|
|`interval/skipCompact/count`|Total number of intervals of this datasource that are skipped (not eligible for auto compaction) by the auto compaction.|datasource.|Varies.|
|`coordinator/time`|Approximate Coordinator duty runtime in milliseconds. The duty dimension is the string alias of the Duty that is being run.|duty.|Varies.|
|`coordinator/global/time`|Approximate runtime of a full coordination cycle in milliseconds. The `dutyGroup` dimension indicates what type of coordination this run was. i.e. Historical Management vs Indexing|`dutyGroup`|Varies.|
|`metadata/kill/supervisor/count`|Total number of terminated supervisors that were automatically deleted from metadata store per each Coordinator kill supervisor duty run. This metric can help adjust `druid.coordinator.kill.supervisor.durationToRetain` configuration based on whether more or less terminated supervisors need to be deleted per cycle. Note that this metric is only emitted when `druid.coordinator.kill.supervisor.on` is set to true.| |Varies.|
|`metadata/kill/audit/count`|Total number of audit logs that were automatically deleted from metadata store per each Coordinator kill audit duty run. This metric can help adjust `druid.coordinator.kill.audit.durationToRetain` configuration based on whether more or less audit logs need to be deleted per cycle. Note that this metric is only emitted when `druid.coordinator.kill.audit.on` is set to true.| |Varies.|
|`metadata/kill/compaction/count`|Total number of compaction configurations that were automatically deleted from metadata store per each Coordinator kill compaction configuration duty run. Note that this metric is only emitted when `druid.coordinator.kill.compaction.on` is set to true.| |Varies.|
|`metadata/kill/rule/count`|Total number of rules that were automatically deleted from metadata store per each Coordinator kill rule duty run. This metric can help adjust `druid.coordinator.kill.rule.durationToRetain` configuration based on whether more or less rules need to be deleted per cycle. Note that this metric is only emitted when `druid.coordinator.kill.rule.on` is set to true.| |Varies.|
|`metadata/kill/datasource/count`|Total number of datasource metadata that were automatically deleted from metadata store per each Coordinator kill datasource duty run (Note: datasource metadata only exists for datasource created from supervisor). This metric can help adjust `druid.coordinator.kill.datasource.durationToRetain` configuration based on whether more or less datasource metadata need to be deleted per cycle. Note that this metric is only emitted when `druid.coordinator.kill.datasource.on` is set to true.| |Varies.|


If `emitBalancingStats` is set to `true` in the Coordinator [dynamic configuration](../configuration/index.md#dynamic-configuration), then [log entries](../configuration/logging.md) for class
`org.apache.druid.server.coordinator.duty.EmitClusterStatsAndMetrics` will have extra information on balancing
decisions.


## General Health

### Historical

|Metric|Description|Dimensions|Normal Value|
|------|-----------|----------|------------|
|`segment/max`|Maximum byte limit available for segments.||Varies.|
|`segment/used`|Bytes used for served segments.|dataSource, tier, priority.|< max|
|`segment/usedPercent`|Percentage of space used by served segments.|dataSource, tier, priority.|< 100%|
|`segment/count`|Number of served segments.|dataSource, tier, priority.|Varies.|
|`segment/pendingDelete`|On-disk size in bytes of segments that are waiting to be cleared out|Varies.|

### JVM

These metrics are only available if the JVMMonitor module is included.

|Metric|Description|Dimensions|Normal Value|
|------|-----------|----------|------------|
|`jvm/pool/committed`|Committed pool.|poolKind, poolName.|close to max pool|
|`jvm/pool/init`|Initial pool.|poolKind, poolName.|Varies.|
|`jvm/pool/max`|Max pool.|poolKind, poolName.|Varies.|
|`jvm/pool/used`|Pool used.|poolKind, poolName.|< max pool|
|`jvm/bufferpool/count`|Bufferpool count.|bufferpoolName.|Varies.|
|`jvm/bufferpool/used`|Bufferpool used.|bufferpoolName.|close to capacity|
|`jvm/bufferpool/capacity`|Bufferpool capacity.|bufferpoolName.|Varies.|
|`jvm/mem/init`|Initial memory.|memKind.|Varies.|
|`jvm/mem/max`|Max memory.|memKind.|Varies.|
|`jvm/mem/used`|Used memory.|memKind.|< max memory|
|`jvm/mem/committed`|Committed memory.|memKind.|close to max memory|
|`jvm/gc/count`|Garbage collection count.|gcName (cms/g1/parallel/etc.), gcGen (old/young)|Varies.|
|`jvm/gc/cpu`|Count of CPU time in Nanoseconds spent on garbage collection. Note: `jvm/gc/cpu` represents the total time over multiple GC cycles; divide by `jvm/gc/count` to get the mean GC time per cycle|gcName, gcGen|Sum of `jvm/gc/cpu` should be within 10-30% of sum of `jvm/cpu/total`, depending on the GC algorithm used (reported by [`JvmCpuMonitor`](../configuration/index.md#enabling-metrics)) |

### EventReceiverFirehose

The following metric is only available if the EventReceiverFirehoseMonitor module is included.

|Metric|Description|Dimensions|Normal Value|
|------|-----------|----------|------------|
|`ingest/events/buffered`|Number of events queued in the EventReceiverFirehose's buffer|serviceName, dataSource, taskId, taskType, bufferCapacity.|Equal to current # of events in the buffer queue.|
|`ingest/bytes/received`|Number of bytes received by the EventReceiverFirehose.|serviceName, dataSource, taskId, taskType.|Varies.|

## Sys

These metrics are only available if the SysMonitor module is included.

|Metric|Description|Dimensions|Normal Value|
|------|-----------|----------|------------|
|`sys/swap/free`|Free swap.||Varies.|
|`sys/swap/max`|Max swap.||Varies.|
|`sys/swap/pageIn`|Paged in swap.||Varies.|
|`sys/swap/pageOut`|Paged out swap.||Varies.|
|`sys/disk/write/count`|Writes to disk.|fsDevName, fsDirName, fsTypeName, fsSysTypeName, fsOptions.|Varies.|
|`sys/disk/read/count`|Reads from disk.|fsDevName, fsDirName, fsTypeName, fsSysTypeName, fsOptions.|Varies.|
|`sys/disk/write/size`|Bytes written to disk. One indicator of the amount of paging occurring for segments.|`fsDevName`,`fsDirName`,`fsTypeName`, `fsSysTypeName`, `fsOptions`.|Varies.|
|`sys/disk/read/size`|Bytes read from disk. One indicator of the amount of paging occurring for segments.|`fsDevName`,`fsDirName`, `fsTypeName`, `fsSysTypeName`, `fsOptions`.|Varies.|
|`sys/net/write/size`|Bytes written to the network.|netName, netAddress, netHwaddr|Varies.|
|`sys/net/read/size`|Bytes read from the network.|netName, netAddress, netHwaddr|Varies.|
|`sys/fs/used`|Filesystem bytes used.|fsDevName, fsDirName, fsTypeName, fsSysTypeName, fsOptions.|< max|
|`sys/fs/max`|Filesystesm bytes max.|fsDevName, fsDirName, fsTypeName, fsSysTypeName, fsOptions.|Varies.|
|`sys/mem/used`|Memory used.||< max|
|`sys/mem/max`|Memory max.||Varies.|
|`sys/storage/used`|Disk space used.|fsDirName.|Varies.|
|`sys/cpu`|CPU used.|cpuName, cpuTime.|Varies.|

## Cgroup

These metrics are available on operating systems with the cgroup kernel feature. All the values are derived by reading from `/sys/fs/cgroup`.

|Metric|Description|Dimensions|Normal Value|
|------|-----------|----------|------------|
|`cgroup/cpu/shares`|Relative value of CPU time available to this process. Read from `cpu.shares`.||Varies.|
|`cgroup/cpu/cores_quota`|Number of cores available to this process. Derived from `cpu.cfs_quota_us`/`cpu.cfs_period_us`.||Varies. A value of -1 indicates there is no explicit quota set.|
|`cgroup/memory/*`|Memory stats for this process (e.g. `cache`, `total_swap`, etc.). Each stat produces a separate metric. Read from `memory.stat`.||Varies.|
|`cgroup/memory_numa/*/pages`|Memory stats, per NUMA node, for this process (e.g. `total`, `unevictable`, etc.). Each stat produces a separate metric. Read from `memory.num_stat`.|`numaZone`|Varies.|
|`cgroup/cpuset/cpu_count`|Total number of CPUs available to the process. Derived from `cpuset.cpus`.||Varies.|
|`cgroup/cpuset/effective_cpu_count`|Total number of active CPUs available to the process. Derived from `cpuset.effective_cpus`.||Varies.|
|`cgroup/cpuset/mems_count`|Total number of memory nodes available to the process. Derived from `cpuset.mems`.||Varies.|
|`cgroup/cpuset/effective_mems_count`|Total number of active memory nodes available to the process. Derived from `cpuset.effective_mems`.||Varies.|<|MERGE_RESOLUTION|>--- conflicted
+++ resolved
@@ -57,11 +57,8 @@
 |`query/failed/count`|number of failed queries|This metric is only available if the QueryCountStatsMonitor module is included.||
 |`query/interrupted/count`|number of queries interrupted due to cancellation.|This metric is only available if the QueryCountStatsMonitor module is included.||
 |`query/timeout/count`|number of timed out queries.|This metric is only available if the QueryCountStatsMonitor module is included.||
-<<<<<<< HEAD
+|`query/segments/count`|This metric is not enabled by default. See the `QueryMetrics` Interface for reference regarding enabling this metric. Number of segments that will be touched by the query. In the broker, it makes a plan to distribute the query to realtime tasks and historicals based on a snapshot of segment distribution state. If there are some segments moved after this snapshot is created, certain historicals and realtime tasks can report those segments as missing to the broker. The broker will re-send the query to the new servers that serve those segments after move. In this case, those segments can be counted more than once in this metric.|Varies.|
 |`query/long/count`|number of long queries.|This metric is only available if the QueryCountStatsMonitor module is included.||
-=======
-|`query/segments/count`|This metric is not enabled by default. See the `QueryMetrics` Interface for reference regarding enabling this metric. Number of segments that will be touched by the query. In the broker, it makes a plan to distribute the query to realtime tasks and historicals based on a snapshot of segment distribution state. If there are some segments moved after this snapshot is created, certain historicals and realtime tasks can report those segments as missing to the broker. The broker will re-send the query to the new servers that serve those segments after move. In this case, those segments can be counted more than once in this metric.|Varies.|
->>>>>>> ca260dfe
 |`sqlQuery/time`|Milliseconds taken to complete a SQL query.|id, nativeQueryIds, dataSource, remoteAddress, success.|< 1s|
 |`sqlQuery/bytes`|number of bytes returned in SQL query response.|id, nativeQueryIds, dataSource, remoteAddress, success.| |
 
