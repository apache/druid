--- conflicted
+++ resolved
@@ -257,12 +257,8 @@
 |`coordinator/time`|Approximate Coordinator duty runtime in milliseconds. The duty dimension is the string alias of the Duty that is being run.|duty.|Varies.|
 |`coordinator/global/time`|Approximate runtime of a full coordination cycle in milliseconds. The `dutyGroup` dimension indicates what type of coordination this run was. i.e. Historical Management vs Indexing|`dutyGroup`|Varies.|
 |`metadata/kill/audit/count`|Total number of audit logs automatically deleted from metadata store audit table per each Coordinator kill audit duty run. This metric can help adjust `druid.coordinator.kill.audit.durationToRetain` configuration based on if more or less audit logs need to be deleted per cycle. Note that this metric is only emitted when `druid.coordinator.kill.audit.on` is set to true.| |Varies.|
-<<<<<<< HEAD
+|`metadata/kill/rule/count`|Total number of rules automatically deleted from metadata store rule table per each Coordinator kill rule duty run. This metric can help adjust `druid.coordinator.kill.rule.durationToRetain` configuration based on if more or less rules need to be deleted per cycle. Note that this metric is only emitted when `druid.coordinator.kill.rule.on` is set to true.| |Varies.|
 |`guild/replicationMinimumViolation/count`|Total number of used segments who reside on <= 1 guild. This metric is only available if `druid.coordinator.guildReplication.on=true` in the coordinator runtime properties, and `emitGuildReplicationMetrics=true` in the coordinator dynamic config. Enabling it requires the coordinator to iterate all used segments to compute the metric, which comes with a compute cost.|datasource.|close to 0 if all segments have replication factor > 1|
-=======
-|`metadata/kill/rule/count`|Total number of rules automatically deleted from metadata store rule table per each Coordinator kill rule duty run. This metric can help adjust `druid.coordinator.kill.rule.durationToRetain` configuration based on if more or less rules need to be deleted per cycle. Note that this metric is only emitted when `druid.coordinator.kill.rule.on` is set to true.| |Varies.|
-
->>>>>>> cd1ddcd3
 
 If `emitBalancingStats` is set to `true` in the Coordinator [dynamic configuration](../configuration/index.md#dynamic-configuration), then [log entries](../configuration/logging.md) for class
 `org.apache.druid.server.coordinator.duty.EmitClusterStatsAndMetrics` will have extra information on balancing
