---
id: metrics
title: "Metrics"
---

<!--
  ~ Licensed to the Apache Software Foundation (ASF) under one
  ~ or more contributor license agreements.  See the NOTICE file
  ~ distributed with this work for additional information
  ~ regarding copyright ownership.  The ASF licenses this file
  ~ to you under the Apache License, Version 2.0 (the
  ~ "License"); you may not use this file except in compliance
  ~ with the License.  You may obtain a copy of the License at
  ~
  ~   http://www.apache.org/licenses/LICENSE-2.0
  ~
  ~ Unless required by applicable law or agreed to in writing,
  ~ software distributed under the License is distributed on an
  ~ "AS IS" BASIS, WITHOUT WARRANTIES OR CONDITIONS OF ANY
  ~ KIND, either express or implied.  See the License for the
  ~ specific language governing permissions and limitations
  ~ under the License.
  -->


You can configure Druid to [emit metrics](../configuration/index.md#enabling-metrics) that are essential for monitoring query execution, ingestion, coordination, and so on.

All Druid metrics share a common set of fields:

* `timestamp`: the time the metric was created
* `metric`: the name of the metric
* `service`: the service name that emitted the metric
* `host`: the host name that emitted the metric
* `value`: some numeric value associated with the metric

Metrics may have additional dimensions beyond those listed above.

> Most metric values reset each emission period, as specified in `druid.monitoring.emissionPeriod`.

## Query metrics

### Router
|Metric|Description|Dimensions|Normal Value|
|------|-----------|----------|------------|
|`query/time`|Milliseconds taken to complete a query.|Native Query: `dataSource`, `type`, `interval`, `hasFilters`, `duration`, `context`, `remoteAddress`, `id`.|< 1s|

### Broker

|Metric|Description|Dimensions|Normal Value|
|------|-----------|----------|------------|
|`query/time`|Milliseconds taken to complete a query.|<p>Common: `dataSource`, `type`, `interval`, `hasFilters`, `duration`, `context`, `remoteAddress`, `id`.</p><p>Aggregation Queries: `numMetrics`, `numComplexMetrics`.</p><p>GroupBy: `numDimensions`.</p><p> TopN: `threshold`, `dimension`.</p>|< 1s|
|`query/bytes`|The total number of bytes returned to the requesting client in the query response from the broker. Other services report the total bytes for their portion of the query. |<p>Common: `dataSource`, `type`, `interval`, `hasFilters`, `duration`, `context`, `remoteAddress`, `id`.</p><p> Aggregation Queries: `numMetrics`, `numComplexMetrics`.</p><p> GroupBy: `numDimensions`.</p><p> TopN: `threshold`, `dimension`.</p>| |
|`query/node/time`|Milliseconds taken to query individual historical/realtime processes.|`id`, `status`, `server`|< 1s|
|`query/node/bytes`|Number of bytes returned from querying individual historical/realtime processes.|`id`, `status`, `server`| |
|`query/node/ttfb`|Time to first byte. Milliseconds elapsed until Broker starts receiving the response from individual historical/realtime processes.|`id`, `status`, `server`|< 1s|
|`query/node/backpressure`|Milliseconds that the channel to this process has spent suspended due to backpressure.|`id`, `status`, `server`.| |
|`query/count`|Number of total queries.|This metric is only available if the `QueryCountStatsMonitor` module is included.| |
|`query/success/count`|Number of queries successfully processed.|This metric is only available if the `QueryCountStatsMonitor` module is included.| |
|`query/failed/count`|Number of failed queries.|This metric is only available if the `QueryCountStatsMonitor` module is included.| |
|`query/interrupted/count`|Number of queries interrupted due to cancellation.|This metric is only available if the `QueryCountStatsMonitor` module is included.| |
|`query/timeout/count`|Number of timed out queries.|This metric is only available if the `QueryCountStatsMonitor` module is included.| |
|`query/segments/count`|This metric is not enabled by default. See the `QueryMetrics` Interface for reference regarding enabling this metric. Number of segments that will be touched by the query. In the broker, it makes a plan to distribute the query to realtime tasks and historicals based on a snapshot of segment distribution state. If there are some segments moved after this snapshot is created, certain historicals and realtime tasks can report those segments as missing to the broker. The broker will resend the query to the new servers that serve those segments after move. In this case, those segments can be counted more than once in this metric.||Varies|
|`query/priority`|Assigned lane and priority, only if Laning strategy is enabled. Refer to [Laning strategies](../configuration/index.md#laning-strategies)|`lane`, `dataSource`, `type`|0|
|`sqlQuery/time`|Milliseconds taken to complete a SQL query.|`id`, `nativeQueryIds`, `dataSource`, `remoteAddress`, `success`|< 1s|
|`sqlQuery/planningTimeMs`|Milliseconds taken to plan a SQL to native query.|`id`, `nativeQueryIds`, `dataSource`, `remoteAddress`, `success`| |
|`sqlQuery/bytes`|Number of bytes returned in the SQL query response.|`id`, `nativeQueryIds`, `dataSource`, `remoteAddress`, `success`| |

### Historical

|Metric|Description|Dimensions|Normal Value|
|------|-----------|----------|------------|
|`query/time`|Milliseconds taken to complete a query.|<p>Common: `dataSource`, `type`, `interval`, `hasFilters`, `duration`, `context`, `remoteAddress`, `id`.</p><p> Aggregation Queries: `numMetrics`, `numComplexMetrics`.</p><p> GroupBy: `numDimensions`.</p><p> TopN: `threshold`, `dimension`.</p>|< 1s|
|`query/segment/time`|Milliseconds taken to query individual segment. Includes time to page in the segment from disk.|`id`, `status`, `segment`, `vectorized`.|several hundred milliseconds|
|`query/wait/time`|Milliseconds spent waiting for a segment to be scanned.|`id`, `segment`|< several hundred milliseconds|
|`segment/scan/pending`|Number of segments in queue waiting to be scanned.||Close to 0|
|`query/segmentAndCache/time`|Milliseconds taken to query individual segment or hit the cache (if it is enabled on the Historical process).|`id`, `segment`|several hundred milliseconds|
|`query/cpu/time`|Microseconds of CPU time taken to complete a query.|<p>Common: `dataSource`, `type`, `interval`, `hasFilters`, `duration`, `context`, `remoteAddress`, `id`.</p><p> Aggregation Queries: `numMetrics`, `numComplexMetrics`.</p><p> GroupBy: `numDimensions`.</p><p> TopN: `threshold`, `dimension`.</p>|Varies|
|`query/count`|Total number of queries.|This metric is only available if the `QueryCountStatsMonitor` module is included.||
|`query/success/count`|Number of queries successfully processed.|This metric is only available if the `QueryCountStatsMonitor` module is included.||
|`query/failed/count`|Number of failed queries.|This metric is only available if the `QueryCountStatsMonitor` module is included.||
|`query/interrupted/count`|Number of queries interrupted due to cancellation.|This metric is only available if the `QueryCountStatsMonitor` module is included.||
|`query/timeout/count`|Number of timed out queries.|This metric is only available if the `QueryCountStatsMonitor` module is included.||

### Real-time

|Metric|Description|Dimensions|Normal Value|
|------|-----------|----------|------------|
|`query/time`|Milliseconds taken to complete a query.|<p>Common: `dataSource`, `type`, `interval`, `hasFilters`, `duration`, `context`, `remoteAddress`, `id`.</p><p> Aggregation Queries: `numMetrics`, `numComplexMetrics`.</p><p> GroupBy: `numDimensions`.</p><p> TopN: `threshold`, `dimension`.</p>|< 1s|
|`query/wait/time`|Milliseconds spent waiting for a segment to be scanned.|`id`, `segment`|several hundred milliseconds|
|`segment/scan/pending`|Number of segments in queue waiting to be scanned.||Close to 0|
<<<<<<< HEAD
|`query/count`|Number of total queries.|This metric is only available if the `QueryCountStatsMonitor` module is included.||
|`query/success/count`|Number of queries successfully processed.|This metric is only available if the `QueryCountStatsMonitor` module is included.||
|`query/failed/count`|Number of failed queries.|This metric is only available if the `QueryCountStatsMonitor` module is included.||
|`query/interrupted/count`|Number of queries interrupted due to cancellation.|This metric is only available if the `QueryCountStatsMonitor` module is included.||
|`query/timeout/count`|Number of timed out queries.|This metric is only available if the `QueryCountStatsMonitor` module is included.||
=======
|`query/cpu/time`|Microseconds of CPU time taken to complete a query|Common: dataSource, type, interval, hasFilters, duration, context, remoteAddress, id. Aggregation Queries: numMetrics, numComplexMetrics. GroupBy: numDimensions. TopN: threshold, dimension.|Varies|
|`query/count`|Number of total queries|This metric is only available if the QueryCountStatsMonitor module is included.||
|`query/success/count`|Number of queries successfully processed|This metric is only available if the QueryCountStatsMonitor module is included.||
|`query/failed/count`|Number of failed queries|This metric is only available if the QueryCountStatsMonitor module is included.||
|`query/interrupted/count`|Number of queries interrupted due to cancellation.|This metric is only available if the QueryCountStatsMonitor module is included.||
|`query/timeout/count`|Number of timed out queries.|This metric is only available if the QueryCountStatsMonitor module is included.||
>>>>>>> d8329195

### Jetty

|Metric|Description|Normal Value|
|------|-----------|------------|
|`jetty/numOpenConnections`|Number of open jetty connections.|Not much higher than number of jetty threads.|
|`jetty/threadPool/total`|Number of total workable threads allocated.|The number should equal to `threadPoolNumIdleThreads` + `threadPoolNumBusyThreads`.|
|`jetty/threadPool/idle`|Number of idle threads.|Less than or equal to `threadPoolNumTotalThreads`. Non zero number means there is less work to do than configured capacity.|
|`jetty/threadPool/busy`|Number of busy threads that has work to do from the worker queue.|Less than or equal to `threadPoolNumTotalThreads`.|
|`jetty/threadPool/isLowOnThreads`|A rough indicator of whether number of total workable threads allocated is enough to handle the works in the work queue.|0|
|`jetty/threadPool/min`|Number of minimum threads allocatable.|`druid.server.http.numThreads` plus a small fixed number of threads allocated for Jetty acceptors and selectors.|
|`jetty/threadPool/max`|Number of maximum threads allocatable.|`druid.server.http.numThreads` plus a small fixed number of threads allocated for Jetty acceptors and selectors.|
|`jetty/threadPool/queueSize`|Size of the worker queue.|Not much higher than `druid.server.http.queueSize`.|

### Cache

|Metric|Description|Normal Value|
|------|-----------|------------|
|`query/cache/delta/*`|Cache metrics since the last emission.||N/A|
|`query/cache/total/*`|Total cache metrics.||N/A|


|Metric|Description|Dimensions|Normal Value|
|------|-----------|----------|------------|
|`*/numEntries`|Number of cache entries.||Varies|
|`*/sizeBytes`|Size in bytes of cache entries.||Varies|
|`*/hits`|Number of cache hits.||Varies|
|`*/misses`|Number of cache misses.||Varies|
|`*/evictions`|Number of cache evictions.||Varies|
|`*/hitRate`|Cache hit rate.||~40%|
|`*/averageByte`|Average cache entry byte size.||Varies|
|`*/timeouts`|Number of cache timeouts.||0|
|`*/errors`|Number of cache errors.||0|
|`*/put/ok`|Number of new cache entries successfully cached.||Varies, but more than zero|
|`*/put/error`|Number of new cache entries that could not be cached due to errors.||Varies, but more than zero|
|`*/put/oversized`|Number of potential new cache entries that were skipped due to being too large (based on `druid.{broker,historical,realtime}.cache.maxEntrySize` properties).||Varies|

#### Memcached only metrics

Memcached client metrics are reported as per the following. These metrics come directly from the client as opposed to from the cache retrieval layer.

|Metric|Description|Dimensions|Normal Value|
|------|-----------|----------|------------|
|`query/cache/memcached/total`|Cache metrics unique to memcached (only if `druid.cache.type=memcached`) as their actual values.|Variable|N/A|
|`query/cache/memcached/delta`|Cache metrics unique to memcached (only if `druid.cache.type=memcached`) as their delta from the prior event emission.|Variable|N/A|

## SQL Metrics

If SQL is enabled, the Broker will emit the following metrics for SQL.

|Metric|Description|Dimensions|Normal Value|
|------|-----------|----------|------------|
|`sqlQuery/time`|Milliseconds taken to complete a SQL.|`id`, `nativeQueryIds`, `dataSource`, `remoteAddress`, `success`|< 1s|
|`sqlQuery/planningTimeMs`|Milliseconds taken to plan a SQL to native query.|`id`, `nativeQueryIds`, `dataSource`, `remoteAddress`, `success`| |
|`sqlQuery/bytes`|number of bytes returned in SQL response.|`id`, `nativeQueryIds`, `dataSource`, `remoteAddress`, `success`| |

## Ingestion metrics

## General native ingestion metrics

|Metric|Description|Dimensions|Normal Value|
|------|-----------|----------|------------|
|`ingest/count`|Count of `1` every time an ingestion job runs (includes compaction jobs). Aggregate using dimensions. |`dataSource`, `taskId`, `taskType`, `taskIngestionMode`|Always `1`.|
|`ingest/segments/count`|Count of final segments created by job (includes tombstones). |`dataSource`, `taskId`, `taskType`, `taskIngestionMode`|At least `1`.|
|`ingest/tombstones/count`|Count of tombstones created by job. |`dataSource`, `taskId`, `taskType`, `taskIngestionMode`|Zero or more for replace. Always zero for non-replace tasks (always zero for legacy replace, see below).|

The `taskIngestionMode` dimension includes the following modes: 
* `APPEND`: a native ingestion job appending to existing segments 
* `REPLACE_LEGACY`: the original replace before tombstones
* `REPLACE`: a native ingestion job replacing existing segments using tombstones

The mode is decided using the values
of the `isAppendToExisting` and `isDropExisting` flags in the
task's `IOConfig` as follows:

|`isAppendToExisting` | `isDropExisting` | mode |
|---------------------|-------------------|------|
`true` | `false` | `APPEND`|
`true` | `true  ` | Invalid combination, exception thrown. |
`false` | `false` | `REPLACE_LEGACY` (this is the default for native batch ingestion). |
`false` | `true` | `REPLACE`|

### Ingestion metrics for Kafka

These metrics apply to the [Kafka indexing service](../development/extensions-core/kafka-ingestion.md).

|Metric|Description|Dimensions|Normal Value|
|------|-----------|----------|------------|
|`ingest/kafka/lag`|Total lag between the offsets consumed by the Kafka indexing tasks and latest offsets in Kafka brokers across all partitions. Minimum emission period for this metric is a minute.|`dataSource`|Greater than 0, should not be a very high number. |
|`ingest/kafka/maxLag`|Max lag between the offsets consumed by the Kafka indexing tasks and latest offsets in Kafka brokers across all partitions. Minimum emission period for this metric is a minute.|`dataSource`|Greater than 0, should not be a very high number. |
|`ingest/kafka/avgLag`|Average lag between the offsets consumed by the Kafka indexing tasks and latest offsets in Kafka brokers across all partitions. Minimum emission period for this metric is a minute.|`dataSource`|Greater than 0, should not be a very high number. |

### Ingestion metrics for Kinesis

These metrics apply to the [Kinesis indexing service](../development/extensions-core/kinesis-ingestion.md).

|Metric|Description|Dimensions|Normal Value|
|------|-----------|----------|------------|
|`ingest/kinesis/lag/time`|Total lag time in milliseconds between the current message sequence number consumed by the Kinesis indexing tasks and latest sequence number in Kinesis across all shards. Minimum emission period for this metric is a minute.|`dataSource`|Greater than 0, up to max Kinesis retention period in milliseconds. |
|`ingest/kinesis/maxLag/time`|Max lag time in milliseconds between the current message sequence number consumed by the Kinesis indexing tasks and latest sequence number in Kinesis across all shards. Minimum emission period for this metric is a minute.|`dataSource`|Greater than 0, up to max Kinesis retention period in milliseconds. |
|`ingest/kinesis/avgLag/time`|Average lag time in milliseconds between the current message sequence number consumed by the Kinesis indexing tasks and latest sequence number in Kinesis across all shards. Minimum emission period for this metric is a minute.|`dataSource`|Greater than 0, up to max Kinesis retention period in milliseconds. |

### Other ingestion metrics

Streaming ingestion tasks and certain types of
batch ingestion emit the following metrics. These metrics are deltas for each emission period.

|Metric|Description|Dimensions|Normal Value|
|------|-----------|----------|------------|
|`ingest/events/thrownAway`|Number of events rejected because they are either null, or filtered by the transform spec, or outside the windowPeriod.|`dataSource`, `taskId`, `taskType`|0|
|`ingest/events/unparseable`|Number of events rejected because the events are unparseable.|`dataSource`, `taskId`, `taskType`|0|
|`ingest/events/duplicate`|Number of events rejected because the events are duplicated.|`dataSource`, `taskId`, `taskType`|0|
|`ingest/events/processed`|Number of events successfully processed per emission period.|`dataSource`, `taskId`, `taskType`|Equal to the number of events per emission period.|
|`ingest/rows/output`|Number of Druid rows persisted.|`dataSource`, `taskId`, `taskType`|Your number of events with rollup.|
|`ingest/persists/count`|Number of times persist occurred.|`dataSource`, `taskId`, `taskType`|Depends on configuration.|
|`ingest/persists/time`|Milliseconds spent doing intermediate persist.|`dataSource`, `taskId`, `taskType`|Depends on configuration. Generally a few minutes at most.|
|`ingest/persists/cpu`|Cpu time in Nanoseconds spent on doing intermediate persist.|`dataSource`, `taskId`, `taskType`|Depends on configuration. Generally a few minutes at most.|
|`ingest/persists/backPressure`|Milliseconds spent creating persist tasks and blocking waiting for them to finish.|`dataSource`, `taskId`, `taskType`|0 or very low|
|`ingest/persists/failed`|Number of persists that failed.|`dataSource`, `taskId`, `taskType`|0|
|`ingest/handoff/failed`|Number of handoffs that failed.|`dataSource`, `taskId`, `taskType`|0|
|`ingest/merge/time`|Milliseconds spent merging intermediate segments.|`dataSource`, `taskId`, `taskType`|Depends on configuration. Generally a few minutes at most.|
|`ingest/merge/cpu`|Cpu time in Nanoseconds spent on merging intermediate segments.|`dataSource`, `taskId`, `taskType`|Depends on configuration. Generally a few minutes at most.|
|`ingest/handoff/count`|Number of handoffs that happened.|`dataSource`, `taskId`, `taskType`|Varies. Generally greater than 0 once every segment granular period if cluster operating normally.|
|`ingest/sink/count`|Number of sinks not handoffed.|`dataSource`, `taskId`, `taskType`|1~3|
|`ingest/events/messageGap`|Time gap in milliseconds between the latest ingested event timestamp and the current system timestamp of metrics emission. |`dataSource`, `taskId`, `taskType`|Greater than 0, depends on the time carried in event. |
|`ingest/notices/queueSize`|Number of pending notices to be processed by the coordinator.|`dataSource`|Typically 0 and occasionally in lower single digits. Should not be a very high number. |
|`ingest/notices/time`|Milliseconds taken to process a notice by the supervisor.|`dataSource`, `noticeType`| < 1s |

Note: If the JVM does not support CPU time measurement for the current thread, `ingest/merge/cpu` and `ingest/persists/cpu` will be 0.

## Indexing service

|Metric|Description| Dimensions                                                 |Normal Value|
|------|-----------|------------------------------------------------------------|------------|
|`task/run/time`|Milliseconds taken to run a task.| `dataSource`, `taskId`, `taskType`, `taskStatus`|Varies|
|`task/pending/time`|Milliseconds taken for a task to wait for running.| `dataSource`, `taskId`, `taskType`|Varies|
|`task/action/log/time`|Milliseconds taken to log a task action to the audit log.| `dataSource`, `taskId`, `taskType`|< 1000 (subsecond)|
|`task/action/run/time`|Milliseconds taken to execute a task action.| `dataSource`, `taskId`, `taskType`|Varies from subsecond to a few seconds, based on action type.|
|`segment/added/bytes`|Size in bytes of new segments created.| `dataSource`, `taskId`, `taskType`, `interval`|Varies|
|`segment/moved/bytes`|Size in bytes of segments moved/archived via the Move Task.| `dataSource`, `taskId`, `taskType`, `interval`|Varies|
|`segment/nuked/bytes`|Size in bytes of segments deleted via the Kill Task.| `dataSource`, `taskId`, `taskType`, `interval`|Varies|
|`task/success/count`|Number of successful tasks per emission period. This metric is only available if the TaskCountStatsMonitor module is included.| `dataSource`|Varies|
|`task/failed/count`|Number of failed tasks per emission period. This metric is only available if the TaskCountStatsMonitor module is included.|`dataSource`|Varies|
|`task/running/count`|Number of current running tasks. This metric is only available if the `TaskCountStatsMonitor` module is included.|`dataSource`|Varies|
|`task/pending/count`|Number of current pending tasks. This metric is only available if the `TaskCountStatsMonitor` module is included.|`dataSource`|Varies|
|`task/waiting/count`|Number of current waiting tasks. This metric is only available if the `TaskCountStatsMonitor` module is included.|`dataSource`|Varies|
|`taskSlot/total/count`|Number of total task slots per emission period. This metric is only available if the `TaskSlotCountStatsMonitor` module is included.| `category`|Varies|
|`taskSlot/idle/count`|Number of idle task slots per emission period. This metric is only available if the `TaskSlotCountStatsMonitor` module is included.| `category`|Varies|
|`taskSlot/used/count`|Number of busy task slots per emission period. This metric is only available if the `TaskSlotCountStatsMonitor` module is included.| `category`|Varies|
|`taskSlot/lazy/count`|Number of total task slots in lazy marked MiddleManagers and Indexers per emission period. This metric is only available if the `TaskSlotCountStatsMonitor` module is included.| `category`|Varies|
|`taskSlot/blacklisted/count`|Number of total task slots in blacklisted MiddleManagers and Indexers per emission period. This metric is only available if the `TaskSlotCountStatsMonitor` module is included.| `category`|Varies|
|`task/segmentAvailability/wait/time`|The amount of milliseconds a batch indexing task waited for newly created segments to become available for querying.| `dataSource`, `taskType`, `taskId`, `segmentAvailabilityConfirmed` |Varies|
|`worker/task/failed/count`|Number of failed tasks run on the reporting worker per emission period. This metric is only available if the `WorkerTaskCountStatsMonitor` module is included, and is only supported for middleManager nodes.| `category`, `workerVersion`|Varies|
|`worker/task/success/count`|Number of successful tasks run on the reporting worker per emission period. This metric is only available if the `WorkerTaskCountStatsMonitor` module is included, and is only supported for middleManager nodes.| `category`,`workerVersion`|Varies|
|`worker/taskSlot/idle/count`|Number of idle task slots on the reporting worker per emission period. This metric is only available if the `WorkerTaskCountStatsMonitor` module is included, and is only supported for middleManager nodes.| `category`, `workerVersion`|Varies|
|`worker/taskSlot/total/count`|Number of total task slots on the reporting worker per emission period. This metric is only available if the `WorkerTaskCountStatsMonitor` module is included.| `category`, `workerVersion`|Varies|
|`worker/taskSlot/used/count`|Number of busy task slots on the reporting worker per emission period. This metric is only available if the `WorkerTaskCountStatsMonitor` module is included.| `category`, `workerVersion`|Varies|

## Shuffle metrics (Native parallel task)

The shuffle metrics can be enabled by adding `org.apache.druid.indexing.worker.shuffle.ShuffleMonitor` in `druid.monitoring.monitors`
See [Enabling Metrics](../configuration/index.md#enabling-metrics) for more details.

|Metric|Description|Dimensions|Normal Value|
|------|-----------|----------|------------|
|`ingest/shuffle/bytes`|Number of bytes shuffled per emission period.|`supervisorTaskId`|Varies|
|`ingest/shuffle/requests`|Number of shuffle requests per emission period.|`supervisorTaskId`|Varies|

## Coordination

These metrics are for the Druid Coordinator and are reset each time the Coordinator runs the coordination logic.

|Metric|Description|Dimensions|Normal Value|
|------|-----------|----------|------------|
|`segment/assigned/count`|Number of segments assigned to be loaded in the cluster.|tier|Varies|
|`segment/moved/count`|Number of segments moved in the cluster.|tier|Varies|
|`segment/dropped/count`|Number of segments dropped due to being overshadowed.|tier|Varies|
|`segment/deleted/count`|Number of segments dropped due to rules.|tier|Varies|
|`segment/unneeded/count`|Number of segments dropped due to being marked as unused.|tier|Varies|
|`segment/cost/raw`|Used in cost balancing. The raw cost of hosting segments.|tier|Varies|
|`segment/cost/normalization`|Used in cost balancing. The normalization of hosting segments.|tier|Varies|
|`segment/cost/normalized`|Used in cost balancing. The normalized cost of hosting segments.|tier|Varies|
|`segment/loadQueue/size`|Size in bytes of segments to load.|server|Varies|
|`segment/loadQueue/failed`|Number of segments that failed to load.|server|0|
|`segment/loadQueue/count`|Number of segments to load.|server|Varies|
|`segment/dropQueue/count`|Number of segments to drop.|server|Varies|
|`segment/size`|Total size of used segments in a data source. Emitted only for data sources to which at least one used segment belongs.|dataSource|Varies|
|`segment/count`|Number of used segments belonging to a data source. Emitted only for data sources to which at least one used segment belongs.|dataSource|< max|
|`segment/overShadowed/count`|Number of overshadowed segments.| |Varies|
|`segment/unavailable/count`|Number of segments (not including replicas) left to load until segments that should be loaded in the cluster are available for queries.|dataSource|0|
|`segment/underReplicated/count`|Number of segments (including replicas) left to load until segments that should be loaded in the cluster are available for queries.|tier, dataSource|0|
|`tier/historical/count`|Number of available historical nodes in each tier.|tier|Varies|
|`tier/replication/factor`|Configured maximum replication factor in each tier.|tier.|Varies|
|`tier/required/capacity`|Total capacity in bytes required in each tier.|tier|Varies|
|`tier/total/capacity`|Total capacity in bytes available in each tier.|tier|Varies|
|`compact/task/count`|Number of tasks issued in the auto compaction run.| |Varies|
|`compactTask/maxSlot/count`|Max number of task slots that can be used for auto compaction tasks in the auto compaction run.| |Varies|
|`compactTask/availableSlot/count`|Number of available task slots that can be used for auto compaction tasks in the auto compaction run. This is max slot minus any currently running compaction task.| |Varies|
|`segment/waitCompact/bytes`|Total bytes of this datasource waiting to be compacted by the auto compaction (only consider intervals/segments that are eligible for auto compaction).|datasource|Varies|
|`segment/waitCompact/count`|Total number of segments of this datasource waiting to be compacted by the auto compaction (only consider intervals/segments that are eligible for auto compaction).|datasource|Varies|
|`interval/waitCompact/count`|Total number of intervals of this datasource waiting to be compacted by the auto compaction (only consider intervals/segments that are eligible for auto compaction).|datasource|Varies|
|`segment/compacted/bytes`|Total bytes of this datasource that are already compacted with the spec set in the auto compaction config.|datasource|Varies|
|`segment/compacted/count`|Total number of segments of this datasource that are already compacted with the spec set in the auto compaction config.|datasource|Varies|
|`interval/compacted/count`|Total number of intervals of this datasource that are already compacted with the spec set in the auto compaction config.|datasource|Varies|
|`segment/skipCompact/bytes`|Total bytes of this datasource that are skipped (not eligible for auto compaction) by the auto compaction.|datasource|Varies.|
|`segment/skipCompact/count`|Total number of segments of this datasource that are skipped (not eligible for auto compaction) by the auto compaction.|datasource|Varies|
|`interval/skipCompact/count`|Total number of intervals of this datasource that are skipped (not eligible for auto compaction) by the auto compaction.|datasource|Varies|
|`coordinator/time`|Approximate Coordinator duty runtime in milliseconds. The duty dimension is the string alias of the Duty that is being run.|duty|Varies|
|`coordinator/global/time`|Approximate runtime of a full coordination cycle in milliseconds. The `dutyGroup` dimension indicates what type of coordination this run was, that is Historical Management vs Indexing.|`dutyGroup`|Varies|
|`metadata/kill/supervisor/count`|Total number of terminated supervisors that were automatically deleted from metadata store per each Coordinator kill supervisor duty run. This metric can help adjust `druid.coordinator.kill.supervisor.durationToRetain` configuration based on whether more or less terminated supervisors need to be deleted per cycle. Note that this metric is only emitted when `druid.coordinator.kill.supervisor.on` is set to true.| |Varies|
|`metadata/kill/audit/count`|Total number of audit logs that were automatically deleted from metadata store per each Coordinator kill audit duty run. This metric can help adjust `druid.coordinator.kill.audit.durationToRetain` configuration based on whether more or less audit logs need to be deleted per cycle. Note that this metric is only emitted when `druid.coordinator.kill.audit.on` is set to true.| |Varies|
|`metadata/kill/compaction/count`|Total number of compaction configurations that were automatically deleted from metadata store per each Coordinator kill compaction configuration duty run. Note that this metric is only emitted when `druid.coordinator.kill.compaction.on` is set to true.| |Varies|
|`metadata/kill/rule/count`|Total number of rules that were automatically deleted from metadata store per each Coordinator kill rule duty run. This metric can help adjust `druid.coordinator.kill.rule.durationToRetain` configuration based on whether more or less rules need to be deleted per cycle. Note that this metric is only emitted when `druid.coordinator.kill.rule.on` is set to true.| |Varies|
|`metadata/kill/datasource/count`|Total number of datasource metadata that were automatically deleted from metadata store per each Coordinator kill datasource duty run (Note: datasource metadata only exists for datasource created from supervisor). This metric can help adjust `druid.coordinator.kill.datasource.durationToRetain` configuration based on whether more or less datasource metadata need to be deleted per cycle. Note that this metric is only emitted when `druid.coordinator.kill.datasource.on` is set to true.| |Varies|

If `emitBalancingStats` is set to `true` in the Coordinator [dynamic configuration](../configuration/index.md#dynamic-configuration), then [log entries](../configuration/logging.md) for class `org.apache.druid.server.coordinator.duty.EmitClusterStatsAndMetrics` will have extra information on balancing decisions.

## General Health

### Historical

|Metric|Description|Dimensions|Normal Value|
|------|-----------|----------|------------|
|`segment/max`|Maximum byte limit available for segments.| |Varies.|
|`segment/used`|Bytes used for served segments.|`dataSource`, `tier`, `priority`|< max|
|`segment/usedPercent`|Percentage of space used by served segments.|`dataSource`, `tier`, `priority`|< 100%|
|`segment/count`|Number of served segments.|`dataSource`, `tier`, `priority`|Varies|
|`segment/pendingDelete`|On-disk size in bytes of segments that are waiting to be cleared out.| |Varies|
|`segment/rowCount/avg`| The average number of rows per segment on a historical. `SegmentStatsMonitor` must be enabled.| `dataSource`, `tier`, `priority`|Varies. See [segment optimization](../operations/segment-optimization.md) for guidance on optimal segment sizes. |
|`segment/rowCount/range/count`| The number of segments in a bucket. `SegmentStatsMonitor` must be enabled.| `dataSource`, `tier`, `priority`, `range`|Varies|

### JVM

These metrics are only available if the `JVMMonitor` module is included.

|Metric|Description|Dimensions|Normal Value|
|------|-----------|----------|------------|
|`jvm/pool/committed`|Committed pool|`poolKind`, `poolName`|Close to max pool|
|`jvm/pool/init`|Initial pool|`poolKind`, `poolName`|Varies|
|`jvm/pool/max`|Max pool|`poolKind`, `poolName`|Varies|
|`jvm/pool/used`|Pool used|`poolKind`, `poolName`|< max pool|
|`jvm/bufferpool/count`|Bufferpool count|`bufferpoolName`|Varies|
|`jvm/bufferpool/used`|Bufferpool used|`bufferpoolName`|Close to capacity|
|`jvm/bufferpool/capacity`|Bufferpool capacity|`bufferpoolName`|Varies|
|`jvm/mem/init`|Initial memory|`memKind`|Varies|
|`jvm/mem/max`|Max memory|`memKind`|Varies|
|`jvm/mem/used`|Used memory|`memKind`|< max memory|
|`jvm/mem/committed`|Committed memory|`memKind`|Close to max memory|
|`jvm/gc/count`|Garbage collection count|`gcName` (cms/g1/parallel/etc.), `gcGen` (old/young)|Varies|
|`jvm/gc/cpu`|Count of CPU time in Nanoseconds spent on garbage collection. Note: `jvm/gc/cpu` represents the total time over multiple GC cycles; divide by `jvm/gc/count` to get the mean GC time per cycle.|`gcName`, `gcGen`|Sum of `jvm/gc/cpu` should be within 10-30% of sum of `jvm/cpu/total`, depending on the GC algorithm used (reported by [`JvmCpuMonitor`](../configuration/index.md#enabling-metrics)). |

### EventReceiverFirehose

The following metric is only available if the `EventReceiverFirehoseMonitor` module is included.

|Metric|Description|Dimensions|Normal Value|
|------|-----------|----------|------------|
|`ingest/events/buffered`|Number of events queued in the `EventReceiverFirehose` buffer.|`serviceName`, `dataSource`, `taskId`, `taskType`, `bufferCapacity`|Equal to current number of events in the buffer queue.|
|`ingest/bytes/received`|Number of bytes received by the `EventReceiverFirehose`.|`serviceName`, `dataSource`, `taskId`, `taskType`|Varies|

## Sys

These metrics are only available if the `SysMonitor` module is included.

|Metric|Description|Dimensions|Normal Value|
|------|-----------|----------|------------|
|`sys/swap/free`|Free swap||Varies|
|`sys/swap/max`|Max swap||Varies|
|`sys/swap/pageIn`|Paged in swap||Varies|
|`sys/swap/pageOut`|Paged out swap||Varies|
|`sys/disk/write/count`|Writes to disk|`fsDevName`, `fsDirName`, `fsTypeName`, `fsSysTypeName`, `fsOptions`|Varies|
|`sys/disk/read/count`|Reads from disk|`fsDevName`, `fsDirName`, `fsTypeName`, `fsSysTypeName`, `fsOptions`|Varies|
|`sys/disk/write/size`|Bytes written to disk. One indicator of the amount of paging occurring for segments.|`fsDevName`,`fsDirName`,`fsTypeName`, `fsSysTypeName`, `fsOptions`|Varies|
|`sys/disk/read/size`|Bytes read from disk. One indicator of the amount of paging occurring for segments.|`fsDevName`,`fsDirName`, `fsTypeName`, `fsSysTypeName`, `fsOptions`|Varies|
|`sys/net/write/size`|Bytes written to the network|`netName`, `netAddress`, `netHwaddr`|Varies|
|`sys/net/read/size`|Bytes read from the network|`netName`, `netAddress`, `netHwaddr`|Varies|
|`sys/fs/used`|Filesystem bytes used|`fsDevName`, `fsDirName`, `fsTypeName`, `fsSysTypeName`, `fsOptions`|< max|
|`sys/fs/max`|Filesystem bytes max|`fsDevName`, `fsDirName`, `fsTypeName`, `fsSysTypeName`, `fsOptions`|Varies|
|`sys/mem/used`|Memory used||< max|
|`sys/mem/max`|Memory max||Varies|
|`sys/storage/used`|Disk space used|`fsDirName`|Varies|
|`sys/cpu`|CPU used|`cpuName`, `cpuTime`|Varies|

## Cgroup

These metrics are available on operating systems with the cgroup kernel feature. All the values are derived by reading from `/sys/fs/cgroup`.

|Metric|Description|Dimensions|Normal Value|
|------|-----------|----------|------------|
|`cgroup/cpu/shares`|Relative value of CPU time available to this process. Read from `cpu.shares`.||Varies|
|`cgroup/cpu/cores_quota`|Number of cores available to this process. Derived from `cpu.cfs_quota_us`/`cpu.cfs_period_us`.||Varies. A value of -1 indicates there is no explicit quota set.|
|`cgroup/memory/*`|Memory stats for this process (e.g. `cache`, `total_swap`, etc.). Each stat produces a separate metric. Read from `memory.stat`.||Varies|
|`cgroup/memory_numa/*/pages`|Memory stats, per NUMA node, for this process (e.g. `total`, `unevictable`, etc.). Each stat produces a separate metric. Read from `memory.num_stat`.|`numaZone`|Varies|
|`cgroup/cpuset/cpu_count`|Total number of CPUs available to the process. Derived from `cpuset.cpus`.||Varies|
|`cgroup/cpuset/effective_cpu_count`|Total number of active CPUs available to the process. Derived from `cpuset.effective_cpus`.||Varies|
|`cgroup/cpuset/mems_count`|Total number of memory nodes available to the process. Derived from `cpuset.mems`.||Varies|
|`cgroup/cpuset/effective_mems_count`|Total number of active memory nodes available to the process. Derived from `cpuset.effective_mems`.||Varies|<|MERGE_RESOLUTION|>--- conflicted
+++ resolved
@@ -88,20 +88,12 @@
 |`query/time`|Milliseconds taken to complete a query.|<p>Common: `dataSource`, `type`, `interval`, `hasFilters`, `duration`, `context`, `remoteAddress`, `id`.</p><p> Aggregation Queries: `numMetrics`, `numComplexMetrics`.</p><p> GroupBy: `numDimensions`.</p><p> TopN: `threshold`, `dimension`.</p>|< 1s|
 |`query/wait/time`|Milliseconds spent waiting for a segment to be scanned.|`id`, `segment`|several hundred milliseconds|
 |`segment/scan/pending`|Number of segments in queue waiting to be scanned.||Close to 0|
-<<<<<<< HEAD
+|`query/cpu/time`|Microseconds of CPU time taken to complete a query.|<p>Common: `dataSource`, `type`, `interval`, `hasFilters`, `duration`, `context`, `remoteAddress`, `id`.</p><p> Aggregation Queries: `numMetrics`, `numComplexMetrics`.</p><p> GroupBy: `numDimensions`. </p><p>TopN: `threshold`, `dimension`.</p>|Varies|
 |`query/count`|Number of total queries.|This metric is only available if the `QueryCountStatsMonitor` module is included.||
 |`query/success/count`|Number of queries successfully processed.|This metric is only available if the `QueryCountStatsMonitor` module is included.||
 |`query/failed/count`|Number of failed queries.|This metric is only available if the `QueryCountStatsMonitor` module is included.||
 |`query/interrupted/count`|Number of queries interrupted due to cancellation.|This metric is only available if the `QueryCountStatsMonitor` module is included.||
 |`query/timeout/count`|Number of timed out queries.|This metric is only available if the `QueryCountStatsMonitor` module is included.||
-=======
-|`query/cpu/time`|Microseconds of CPU time taken to complete a query|Common: dataSource, type, interval, hasFilters, duration, context, remoteAddress, id. Aggregation Queries: numMetrics, numComplexMetrics. GroupBy: numDimensions. TopN: threshold, dimension.|Varies|
-|`query/count`|Number of total queries|This metric is only available if the QueryCountStatsMonitor module is included.||
-|`query/success/count`|Number of queries successfully processed|This metric is only available if the QueryCountStatsMonitor module is included.||
-|`query/failed/count`|Number of failed queries|This metric is only available if the QueryCountStatsMonitor module is included.||
-|`query/interrupted/count`|Number of queries interrupted due to cancellation.|This metric is only available if the QueryCountStatsMonitor module is included.||
-|`query/timeout/count`|Number of timed out queries.|This metric is only available if the QueryCountStatsMonitor module is included.||
->>>>>>> d8329195
 
 ### Jetty
 
