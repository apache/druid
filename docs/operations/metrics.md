---
id: metrics
title: "Metrics"
---

<!--
  ~ Licensed to the Apache Software Foundation (ASF) under one
  ~ or more contributor license agreements.  See the NOTICE file
  ~ distributed with this work for additional information
  ~ regarding copyright ownership.  The ASF licenses this file
  ~ to you under the Apache License, Version 2.0 (the
  ~ "License"); you may not use this file except in compliance
  ~ with the License.  You may obtain a copy of the License at
  ~
  ~   http://www.apache.org/licenses/LICENSE-2.0
  ~
  ~ Unless required by applicable law or agreed to in writing,
  ~ software distributed under the License is distributed on an
  ~ "AS IS" BASIS, WITHOUT WARRANTIES OR CONDITIONS OF ANY
  ~ KIND, either express or implied.  See the License for the
  ~ specific language governing permissions and limitations
  ~ under the License.
  -->


You can configure Druid to [emit metrics](../configuration/index.md#enabling-metrics) that are essential for monitoring query execution, ingestion, coordination, and so on.

All Druid metrics share a common set of fields:

* `timestamp`: the time the metric was created
* `metric`: the name of the metric
* `service`: the service name that emitted the metric
* `host`: the host name that emitted the metric
* `value`: some numeric value associated with the metric

Metrics may have additional dimensions beyond those listed above.

> Most metric values reset each emission period, as specified in `druid.monitoring.emissionPeriod`.

## Query metrics

### Router
|Metric|Description|Dimensions|Normal Value|
|------|-----------|----------|------------|
|`query/time`|Milliseconds taken to complete a query.|Native Query: `dataSource`, `type`, `interval`, `hasFilters`, `duration`, `context`, `remoteAddress`, `id`.|< 1s|

### Broker

|Metric|Description|Dimensions|Normal Value|
|------|-----------|----------|------------|
|`query/time`|Milliseconds taken to complete a query.|<p>Common: `dataSource`, `type`, `interval`, `hasFilters`, `duration`, `context`, `remoteAddress`, `id`.</p><p>Aggregation Queries: `numMetrics`, `numComplexMetrics`.</p><p>GroupBy: `numDimensions`.</p><p> TopN: `threshold`, `dimension`.</p>|< 1s|
|`query/bytes`|The total number of bytes returned to the requesting client in the query response from the broker. Other services report the total bytes for their portion of the query. |<p>Common: `dataSource`, `type`, `interval`, `hasFilters`, `duration`, `context`, `remoteAddress`, `id`.</p><p> Aggregation Queries: `numMetrics`, `numComplexMetrics`.</p><p> GroupBy: `numDimensions`.</p><p> TopN: `threshold`, `dimension`.</p>| |
|`query/node/time`|Milliseconds taken to query individual historical/realtime processes.|`id`, `status`, `server`|< 1s|
|`query/node/bytes`|Number of bytes returned from querying individual historical/realtime processes.|`id`, `status`, `server`| |
|`query/node/ttfb`|Time to first byte. Milliseconds elapsed until Broker starts receiving the response from individual historical/realtime processes.|`id`, `status`, `server`|< 1s|
|`query/node/backpressure`|Milliseconds that the channel to this process has spent suspended due to backpressure.|`id`, `status`, `server`.| |
|`query/count`|Number of total queries.|This metric is only available if the `QueryCountStatsMonitor` module is included.| |
|`query/success/count`|Number of queries successfully processed.|This metric is only available if the `QueryCountStatsMonitor` module is included.| |
|`query/failed/count`|Number of failed queries.|This metric is only available if the `QueryCountStatsMonitor` module is included.| |
|`query/interrupted/count`|Number of queries interrupted due to cancellation.|This metric is only available if the `QueryCountStatsMonitor` module is included.| |
|`query/timeout/count`|Number of timed out queries.|This metric is only available if the `QueryCountStatsMonitor` module is included.| |
|`query/segments/count`|This metric is not enabled by default. See the `QueryMetrics` Interface for reference regarding enabling this metric. Number of segments that will be touched by the query. In the broker, it makes a plan to distribute the query to realtime tasks and historicals based on a snapshot of segment distribution state. If there are some segments moved after this snapshot is created, certain historicals and realtime tasks can report those segments as missing to the broker. The broker will resend the query to the new servers that serve those segments after move. In this case, those segments can be counted more than once in this metric.||Varies|
|`query/priority`|Assigned lane and priority, only if Laning strategy is enabled. Refer to [Laning strategies](../configuration/index.md#laning-strategies)|`lane`, `dataSource`, `type`|0|
|`sqlQuery/time`|Milliseconds taken to complete a SQL query.|`id`, `nativeQueryIds`, `dataSource`, `remoteAddress`, `success`|< 1s|
|`sqlQuery/planningTimeMs`|Milliseconds taken to plan a SQL to native query.|`id`, `nativeQueryIds`, `dataSource`, `remoteAddress`, `success`| |
|`sqlQuery/bytes`|Number of bytes returned in the SQL query response.|`id`, `nativeQueryIds`, `dataSource`, `remoteAddress`, `success`| |

### Historical

|Metric|Description|Dimensions|Normal Value|
|------|-----------|----------|------------|
|`query/time`|Milliseconds taken to complete a query.|<p>Common: `dataSource`, `type`, `interval`, `hasFilters`, `duration`, `context`, `remoteAddress`, `id`.</p><p> Aggregation Queries: `numMetrics`, `numComplexMetrics`.</p><p> GroupBy: `numDimensions`.</p><p> TopN: `threshold`, `dimension`.</p>|< 1s|
|`query/segment/time`|Milliseconds taken to query individual segment. Includes time to page in the segment from disk.|`id`, `status`, `segment`, `vectorized`.|several hundred milliseconds|
|`query/wait/time`|Milliseconds spent waiting for a segment to be scanned.|`id`, `segment`|< several hundred milliseconds|
|`segment/scan/pending`|Number of segments in queue waiting to be scanned.||Close to 0|
|`query/segmentAndCache/time`|Milliseconds taken to query individual segment or hit the cache (if it is enabled on the Historical process).|`id`, `segment`|several hundred milliseconds|
|`query/cpu/time`|Microseconds of CPU time taken to complete a query.|<p>Common: `dataSource`, `type`, `interval`, `hasFilters`, `duration`, `context`, `remoteAddress`, `id`.</p><p> Aggregation Queries: `numMetrics`, `numComplexMetrics`.</p><p> GroupBy: `numDimensions`.</p><p> TopN: `threshold`, `dimension`.</p>|Varies|
|`query/count`|Total number of queries.|This metric is only available if the `QueryCountStatsMonitor` module is included.||
|`query/success/count`|Number of queries successfully processed.|This metric is only available if the `QueryCountStatsMonitor` module is included.||
|`query/failed/count`|Number of failed queries.|This metric is only available if the `QueryCountStatsMonitor` module is included.||
|`query/interrupted/count`|Number of queries interrupted due to cancellation.|This metric is only available if the `QueryCountStatsMonitor` module is included.||
|`query/timeout/count`|Number of timed out queries.|This metric is only available if the `QueryCountStatsMonitor` module is included.||

### Real-time

|Metric|Description|Dimensions|Normal Value|
|------|-----------|----------|------------|
|`query/time`|Milliseconds taken to complete a query.|<p>Common: `dataSource`, `type`, `interval`, `hasFilters`, `duration`, `context`, `remoteAddress`, `id`.</p><p> Aggregation Queries: `numMetrics`, `numComplexMetrics`.</p><p> GroupBy: `numDimensions`.</p><p> TopN: `threshold`, `dimension`.</p>|< 1s|
|`query/wait/time`|Milliseconds spent waiting for a segment to be scanned.|`id`, `segment`|several hundred milliseconds|
|`segment/scan/pending`|Number of segments in queue waiting to be scanned.||Close to 0|
|`query/cpu/time`|Microseconds of CPU time taken to complete a query.|<p>Common: `dataSource`, `type`, `interval`, `hasFilters`, `duration`, `context`, `remoteAddress`, `id`.</p><p> Aggregation Queries: `numMetrics`, `numComplexMetrics`.</p><p> GroupBy: `numDimensions`. </p><p>TopN: `threshold`, `dimension`.</p>|Varies|
|`query/count`|Number of total queries.|This metric is only available if the `QueryCountStatsMonitor` module is included.||
|`query/success/count`|Number of queries successfully processed.|This metric is only available if the `QueryCountStatsMonitor` module is included.||
|`query/failed/count`|Number of failed queries.|This metric is only available if the `QueryCountStatsMonitor` module is included.||
|`query/interrupted/count`|Number of queries interrupted due to cancellation.|This metric is only available if the `QueryCountStatsMonitor` module is included.||
|`query/timeout/count`|Number of timed out queries.|This metric is only available if the `QueryCountStatsMonitor` module is included.||

### Jetty

|Metric|Description|Normal Value|
|------|-----------|------------|
|`jetty/numOpenConnections`|Number of open jetty connections.|Not much higher than number of jetty threads.|
|`jetty/threadPool/total`|Number of total workable threads allocated.|The number should equal to `threadPoolNumIdleThreads` + `threadPoolNumBusyThreads`.|
|`jetty/threadPool/idle`|Number of idle threads.|Less than or equal to `threadPoolNumTotalThreads`. Non zero number means there is less work to do than configured capacity.|
|`jetty/threadPool/busy`|Number of busy threads that has work to do from the worker queue.|Less than or equal to `threadPoolNumTotalThreads`.|
|`jetty/threadPool/isLowOnThreads`|A rough indicator of whether number of total workable threads allocated is enough to handle the works in the work queue.|0|
|`jetty/threadPool/min`|Number of minimum threads allocatable.|`druid.server.http.numThreads` plus a small fixed number of threads allocated for Jetty acceptors and selectors.|
|`jetty/threadPool/max`|Number of maximum threads allocatable.|`druid.server.http.numThreads` plus a small fixed number of threads allocated for Jetty acceptors and selectors.|
|`jetty/threadPool/queueSize`|Size of the worker queue.|Not much higher than `druid.server.http.queueSize`.|

### Cache

|Metric|Description|Dimensions|Normal Value|
|------|-----------|----------|------------|
|`query/cache/delta/*`|Cache metrics since the last emission.||N/A|
|`query/cache/total/*`|Total cache metrics.||N/A|
|`*/numEntries`|Number of cache entries.||Varies|
|`*/sizeBytes`|Size in bytes of cache entries.||Varies|
|`*/hits`|Number of cache hits.||Varies|
|`*/misses`|Number of cache misses.||Varies|
|`*/evictions`|Number of cache evictions.||Varies|
|`*/hitRate`|Cache hit rate.||~40%|
|`*/averageByte`|Average cache entry byte size.||Varies|
|`*/timeouts`|Number of cache timeouts.||0|
|`*/errors`|Number of cache errors.||0|
|`*/put/ok`|Number of new cache entries successfully cached.||Varies, but more than zero|
|`*/put/error`|Number of new cache entries that could not be cached due to errors.||Varies, but more than zero|
|`*/put/oversized`|Number of potential new cache entries that were skipped due to being too large (based on `druid.{broker,historical,realtime}.cache.maxEntrySize` properties).||Varies|

#### Memcached only metrics

Memcached client metrics are reported as per the following. These metrics come directly from the client as opposed to from the cache retrieval layer.

|Metric|Description|Dimensions|Normal Value|
|------|-----------|----------|------------|
|`query/cache/memcached/total`|Cache metrics unique to memcached (only if `druid.cache.type=memcached`) as their actual values.|Variable|N/A|
|`query/cache/memcached/delta`|Cache metrics unique to memcached (only if `druid.cache.type=memcached`) as their delta from the prior event emission.|Variable|N/A|

## SQL Metrics

If SQL is enabled, the Broker will emit the following metrics for SQL.

|Metric|Description|Dimensions|Normal Value|
|------|-----------|----------|------------|
|`sqlQuery/time`|Milliseconds taken to complete a SQL.|`id`, `nativeQueryIds`, `dataSource`, `remoteAddress`, `success`|< 1s|
|`sqlQuery/planningTimeMs`|Milliseconds taken to plan a SQL to native query.|`id`, `nativeQueryIds`, `dataSource`, `remoteAddress`, `success`| |
|`sqlQuery/bytes`|number of bytes returned in SQL response.|`id`, `nativeQueryIds`, `dataSource`, `remoteAddress`, `success`| |

## Ingestion metrics

## General native ingestion metrics

|Metric|Description|Dimensions|Normal Value|
|------|-----------|----------|------------|
|`ingest/count`|Count of `1` every time an ingestion job runs (includes compaction jobs). Aggregate using dimensions. |`dataSource`, `taskId`, `taskType`, `taskIngestionMode`|Always `1`.|
|`ingest/segments/count`|Count of final segments created by job (includes tombstones). |`dataSource`, `taskId`, `taskType`, `taskIngestionMode`|At least `1`.|
|`ingest/tombstones/count`|Count of tombstones created by job. |`dataSource`, `taskId`, `taskType`, `taskIngestionMode`|Zero or more for replace. Always zero for non-replace tasks (always zero for legacy replace, see below).|

The `taskIngestionMode` dimension includes the following modes: 
* `APPEND`: a native ingestion job appending to existing segments 
* `REPLACE_LEGACY`: the original replace before tombstones
* `REPLACE`: a native ingestion job replacing existing segments using tombstones

The mode is decided using the values
of the `isAppendToExisting` and `isDropExisting` flags in the
task's `IOConfig` as follows:

|`isAppendToExisting` | `isDropExisting` | mode |
|---------------------|-------------------|------|
`true` | `false` | `APPEND`|
`true` | `true  ` | Invalid combination, exception thrown. |
`false` | `false` | `REPLACE_LEGACY` (this is the default for native batch ingestion). |
`false` | `true` | `REPLACE`|

### Ingestion metrics for Kafka

These metrics apply to the [Kafka indexing service](../development/extensions-core/kafka-ingestion.md).

|Metric|Description|Dimensions|Normal Value|
|------|-----------|----------|------------|
<<<<<<< HEAD
|`ingest/kafka/lag`|Total lag between the offsets consumed by the Kafka indexing tasks and latest offsets in Kafka brokers across all partitions. Minimum emission period for this metric is a minute.|`dataSource`, `stream`|Greater than 0, should not be a very high number. |
|`ingest/kafka/maxLag`|Max lag between the offsets consumed by the Kafka indexing tasks and latest offsets in Kafka brokers across all partitions. Minimum emission period for this metric is a minute.|`dataSource`, `stream`|Greater than 0, should not be a very high number. |
|`ingest/kafka/avgLag`|Average lag between the offsets consumed by the Kafka indexing tasks and latest offsets in Kafka brokers across all partitions. Minimum emission period for this metric is a minute.|`dataSource`, `stream`|Greater than 0, should not be a very high number. |
|`ingest/kafka/partitionLag`|Partition-wise lag between the offsets consumed by the Kafka indexing tasks and latest offsets in Kafka brokers. Minimum emission period for this metric is a minute.|`dataSource`, `stream`, `partition`|Greater than 0, should not be a very high number. |
=======
|`ingest/kafka/lag`|Total lag between the offsets consumed by the Kafka indexing tasks and latest offsets in Kafka brokers across all partitions. Minimum emission period for this metric is a minute.|dataSource, stream.|Greater than 0, should not be a very high number |
|`ingest/kafka/maxLag`|Max lag between the offsets consumed by the Kafka indexing tasks and latest offsets in Kafka brokers across all partitions. Minimum emission period for this metric is a minute.|dataSource, stream.|Greater than 0, should not be a very high number |
|`ingest/kafka/avgLag`|Average lag between the offsets consumed by the Kafka indexing tasks and latest offsets in Kafka brokers across all partitions. Minimum emission period for this metric is a minute.|dataSource, stream.|Greater than 0, should not be a very high number |
|`ingest/kafka/partitionLag`|Partition-wise lag between the offsets consumed by the Kafka indexing tasks and latest offsets in Kafka brokers. Minimum emission period for this metric is a minute.|dataSource, stream, partition.|Greater than 0, should not be a very high number |
>>>>>>> a3edda3b

### Ingestion metrics for Kinesis

These metrics apply to the [Kinesis indexing service](../development/extensions-core/kinesis-ingestion.md).

|Metric|Description|Dimensions|Normal Value|
|------|-----------|----------|------------|
<<<<<<< HEAD
|`ingest/kinesis/lag/time`|Total lag time in milliseconds between the current message sequence number consumed by the Kinesis indexing tasks and latest sequence number in Kinesis across all shards. Minimum emission period for this metric is a minute.|`dataSource`, `stream`|Greater than 0, up to max Kinesis retention period in milliseconds. |
|`ingest/kinesis/maxLag/time`|Max lag time in milliseconds between the current message sequence number consumed by the Kinesis indexing tasks and latest sequence number in Kinesis across all shards. Minimum emission period for this metric is a minute.|`dataSource`, `stream`|Greater than 0, up to max Kinesis retention period in milliseconds. |
|`ingest/kinesis/avgLag/time`|Average lag time in milliseconds between the current message sequence number consumed by the Kinesis indexing tasks and latest sequence number in Kinesis across all shards. Minimum emission period for this metric is a minute.|`dataSource`, `stream`|Greater than 0, up to max Kinesis retention period in milliseconds. |
|`ingest/kinesis/partitionLag/time`|Partition-wise lag time in milliseconds between the current message sequence number consumed by the Kinesis indexing tasks and latest sequence number in Kinesis. Minimum emission period for this metric is a minute.|`dataSource`, `stream`, `partition`|Greater than 0, up to max Kinesis retention period in milliseconds. |
=======
|`ingest/kinesis/lag/time`|Total lag time in milliseconds between the current message sequence number consumed by the Kinesis indexing tasks and latest sequence number in Kinesis across all shards. Minimum emission period for this metric is a minute.|dataSource, stream.|Greater than 0, up to max Kinesis retention period in milliseconds |
|`ingest/kinesis/maxLag/time`|Max lag time in milliseconds between the current message sequence number consumed by the Kinesis indexing tasks and latest sequence number in Kinesis across all shards. Minimum emission period for this metric is a minute.|dataSource, stream.|Greater than 0, up to max Kinesis retention period in milliseconds |
|`ingest/kinesis/avgLag/time`|Average lag time in milliseconds between the current message sequence number consumed by the Kinesis indexing tasks and latest sequence number in Kinesis across all shards. Minimum emission period for this metric is a minute.|dataSource, stream.|Greater than 0, up to max Kinesis retention period in milliseconds |
|`ingest/kinesis/partitionLag/time`|Partition-wise lag time in milliseconds between the current message sequence number consumed by the Kinesis indexing tasks and latest sequence number in Kinesis. Minimum emission period for this metric is a minute.|dataSource, stream, partition.|Greater than 0, up to max Kinesis retention period in milliseconds |
>>>>>>> a3edda3b

### Other ingestion metrics

Streaming ingestion tasks and certain types of
batch ingestion emit the following metrics. These metrics are deltas for each emission period.

|Metric|Description|Dimensions|Normal Value|
|------|-----------|----------|------------|
<<<<<<< HEAD
|`ingest/events/thrownAway`|Number of events rejected because they are either null, or filtered by the transform spec, or outside the windowPeriod.|`dataSource`, `taskId`, `taskType`|0|
|`ingest/events/unparseable`|Number of events rejected because the events are unparseable.|`dataSource`, `taskId`, `taskType`|0|
|`ingest/events/duplicate`|Number of events rejected because the events are duplicated.|`dataSource`, `taskId`, `taskType`|0|
|`ingest/events/processed`|Number of events successfully processed per emission period.|`dataSource`, `taskId`, `taskType`|Equal to the number of events per emission period.|
|`ingest/rows/output`|Number of Druid rows persisted.|`dataSource`, `taskId`, `taskType`|Your number of events with rollup.|
|`ingest/persists/count`|Number of times persist occurred.|`dataSource`, `taskId`, `taskType`|Depends on configuration.|
|`ingest/persists/time`|Milliseconds spent doing intermediate persist.|`dataSource`, `taskId`, `taskType`|Depends on configuration. Generally a few minutes at most.|
|`ingest/persists/cpu`|Cpu time in Nanoseconds spent on doing intermediate persist.|`dataSource`, `taskId`, `taskType`|Depends on configuration. Generally a few minutes at most.|
|`ingest/persists/backPressure`|Milliseconds spent creating persist tasks and blocking waiting for them to finish.|`dataSource`, `taskId`, `taskType`|0 or very low|
|`ingest/persists/failed`|Number of persists that failed.|`dataSource`, `taskId`, `taskType`|0|
|`ingest/handoff/failed`|Number of handoffs that failed.|`dataSource`, `taskId`, `taskType`|0|
|`ingest/merge/time`|Milliseconds spent merging intermediate segments.|`dataSource`, `taskId`, `taskType`|Depends on configuration. Generally a few minutes at most.|
|`ingest/merge/cpu`|Cpu time in Nanoseconds spent on merging intermediate segments.|`dataSource`, `taskId`, `taskType`|Depends on configuration. Generally a few minutes at most.|
|`ingest/handoff/count`|Number of handoffs that happened.|`dataSource`, `taskId`, `taskType`|Varies. Generally greater than 0 once every segment granular period if cluster operating normally.|
|`ingest/sink/count`|Number of sinks not handoffed.|`dataSource`, `taskId`, `taskType`|1~3|
|`ingest/events/messageGap`|Time gap in milliseconds between the latest ingested event timestamp and the current system timestamp of metrics emission. |`dataSource`, `taskId`, `taskType`|Greater than 0, depends on the time carried in event. |
|`ingest/notices/queueSize`|Number of pending notices to be processed by the coordinator.|`dataSource`|Typically 0 and occasionally in lower single digits. Should not be a very high number. |
|`ingest/notices/time`|Milliseconds taken to process a notice by the supervisor.|`dataSource`| < 1s |
|`ingest/pause/time`|Milliseconds spent by a task in a paused state without ingesting.|`dataSource`, `taskId`| < 10 seconds|
|`ingest/handoff/time`|Total time taken for each set of segments handed off.|`dataSource`, `taskId`, `taskType`|Depends on coordinator cycle time.|

Note: If the JVM does not support CPU time measurement for the current thread, `ingest/merge/cpu` and `ingest/persists/cpu` will be 0.
=======
|`ingest/events/thrownAway`|Number of events rejected because they are either null, or filtered by the transform spec, or outside the windowPeriod .|dataSource, taskId, taskType.|0|
|`ingest/events/unparseable`|Number of events rejected because the events are unparseable.|dataSource, taskId, taskType.|0|
|`ingest/events/duplicate`|Number of events rejected because the events are duplicated.|dataSource, taskId, taskType.|0|
|`ingest/events/processed`|Number of events successfully processed per emission period.|dataSource, taskId, taskType.|Equal to your # of events per emission period.|
|`ingest/rows/output`|Number of Druid rows persisted.|dataSource, taskId, taskType.|Your # of events with rollup.|
|`ingest/persists/count`|Number of times persist occurred.|dataSource, taskId, taskType.|Depends on configuration.|
|`ingest/persists/time`|Milliseconds spent doing intermediate persist.|dataSource, taskId, taskType.|Depends on configuration. Generally a few minutes at most.|
|`ingest/persists/cpu`|Cpu time in Nanoseconds spent on doing intermediate persist.|dataSource, taskId, taskType.|Depends on configuration. Generally a few minutes at most.|
|`ingest/persists/backPressure`|Milliseconds spent creating persist tasks and blocking waiting for them to finish.|dataSource, taskId, taskType.|0 or very low|
|`ingest/persists/failed`|Number of persists that failed.|dataSource, taskId, taskType.|0|
|`ingest/handoff/failed`|Number of handoffs that failed.|dataSource, taskId, taskType.|0|
|`ingest/merge/time`|Milliseconds spent merging intermediate segments|dataSource, taskId, taskType.|Depends on configuration. Generally a few minutes at most.|
|`ingest/merge/cpu`|Cpu time in Nanoseconds spent on merging intermediate segments.|dataSource, taskId, taskType.|Depends on configuration. Generally a few minutes at most.|
|`ingest/handoff/count`|Number of handoffs that happened.|dataSource, taskId, taskType.|Varies. Generally greater than 0 once every segment granular period if cluster operating normally|
|`ingest/sink/count`|Number of sinks not handoffed.|dataSource, taskId, taskType.|1~3|
|`ingest/events/messageGap`|Time gap in milliseconds between the latest ingested event timestamp and the current system timestamp of metrics emission. |dataSource, taskId, taskType.|Greater than 0, depends on the time carried in event |
|`ingest/notices/queueSize`|Number of pending notices to be processed by the coordinator|dataSource.|Typically 0 and occasionally in lower single digits. Should not be a very high number. |
|`ingest/notices/time`|Milliseconds taken to process a notice by the supervisor|dataSource| < 1s. |
|`ingest/pause/time`|Milliseconds spent by a task in a paused state without ingesting.|dataSource, taskId| < 10 seconds.|
|`ingest/handoff/time`|Total time taken for each set of segments handed off.|dataSource, taskId, taskType.|Depends on coordinator cycle time|


Note: If the JVM does not support CPU time measurement for the current thread, ingest/merge/cpu and ingest/persists/cpu will be 0.
>>>>>>> a3edda3b

## Indexing service

|Metric|Description| Dimensions                                                 |Normal Value|
|------|-----------|------------------------------------------------------------|------------|
<<<<<<< HEAD
|`task/run/time`|Milliseconds taken to run a task.| `dataSource`, `taskId`, `taskType`, `taskStatus`|Varies|
|`task/pending/time`|Milliseconds taken for a task to wait for running.| `dataSource`, `taskId`, `taskType`|Varies|
|`task/action/log/time`|Milliseconds taken to log a task action to the audit log.| `dataSource`, `taskId`, `taskType`|< 1000 (subsecond)|
|`task/action/run/time`|Milliseconds taken to execute a task action.| `dataSource`, `taskId`, `taskType`|Varies from subsecond to a few seconds, based on action type.|
|`segment/added/bytes`|Size in bytes of new segments created.| `dataSource`, `taskId`, `taskType`, `interval`|Varies|
|`segment/moved/bytes`|Size in bytes of segments moved/archived via the Move Task.| `dataSource`, `taskId`, `taskType`, `interval`|Varies|
|`segment/nuked/bytes`|Size in bytes of segments deleted via the Kill Task.| `dataSource`, `taskId`, `taskType`, `interval`|Varies|
|`task/success/count`|Number of successful tasks per emission period. This metric is only available if the TaskCountStatsMonitor module is included.| `dataSource`|Varies|
|`task/failed/count`|Number of failed tasks per emission period. This metric is only available if the TaskCountStatsMonitor module is included.|`dataSource`|Varies|
|`task/running/count`|Number of current running tasks. This metric is only available if the `TaskCountStatsMonitor` module is included.|`dataSource`|Varies|
|`task/pending/count`|Number of current pending tasks. This metric is only available if the `TaskCountStatsMonitor` module is included.|`dataSource`|Varies|
|`task/waiting/count`|Number of current waiting tasks. This metric is only available if the `TaskCountStatsMonitor` module is included.|`dataSource`|Varies|
|`taskSlot/total/count`|Number of total task slots per emission period. This metric is only available if the `TaskSlotCountStatsMonitor` module is included.| `category`|Varies|
|`taskSlot/idle/count`|Number of idle task slots per emission period. This metric is only available if the `TaskSlotCountStatsMonitor` module is included.| `category`|Varies|
|`taskSlot/used/count`|Number of busy task slots per emission period. This metric is only available if the `TaskSlotCountStatsMonitor` module is included.| `category`|Varies|
|`taskSlot/lazy/count`|Number of total task slots in lazy marked MiddleManagers and Indexers per emission period. This metric is only available if the `TaskSlotCountStatsMonitor` module is included.| `category`|Varies|
|`taskSlot/blacklisted/count`|Number of total task slots in blacklisted MiddleManagers and Indexers per emission period. This metric is only available if the `TaskSlotCountStatsMonitor` module is included.| `category`|Varies|
|`task/segmentAvailability/wait/time`|The amount of milliseconds a batch indexing task waited for newly created segments to become available for querying.| `dataSource`, `taskType`, `taskId`, `segmentAvailabilityConfirmed` |Varies|
|`worker/task/failed/count`|Number of failed tasks run on the reporting worker per emission period. This metric is only available if the `WorkerTaskCountStatsMonitor` module is included, and is only supported for middleManager nodes.| `category`, `workerVersion`|Varies|
|`worker/task/success/count`|Number of successful tasks run on the reporting worker per emission period. This metric is only available if the `WorkerTaskCountStatsMonitor` module is included, and is only supported for middleManager nodes.| `category`,`workerVersion`|Varies|
|`worker/taskSlot/idle/count`|Number of idle task slots on the reporting worker per emission period. This metric is only available if the `WorkerTaskCountStatsMonitor` module is included, and is only supported for middleManager nodes.| `category`, `workerVersion`|Varies|
|`worker/taskSlot/total/count`|Number of total task slots on the reporting worker per emission period. This metric is only available if the `WorkerTaskCountStatsMonitor` module is included.| `category`, `workerVersion`|Varies|
|`worker/taskSlot/used/count`|Number of busy task slots on the reporting worker per emission period. This metric is only available if the `WorkerTaskCountStatsMonitor` module is included.| `category`, `workerVersion`|Varies|
=======
|`task/run/time`|Milliseconds taken to run a task.| dataSource, taskId, taskType, taskStatus.                  |Varies.|
|`task/pending/time`|Milliseconds taken for a task to wait for running.| dataSource, taskId, taskType.                              |Varies.|
|`task/action/log/time`|Milliseconds taken to log a task action to the audit log.| dataSource, taskId, taskType                               |< 1000 (subsecond)|
|`task/action/run/time`|Milliseconds taken to execute a task action.| dataSource, taskId, taskType, taskActionType                               |Varies from subsecond to a few seconds, based on action type.|
|`segment/added/bytes`|Size in bytes of new segments created.| dataSource, taskId, taskType, interval.                    |Varies.|
|`segment/moved/bytes`|Size in bytes of segments moved/archived via the Move Task.| dataSource, taskId, taskType, interval.                    |Varies.|
|`segment/nuked/bytes`|Size in bytes of segments deleted via the Kill Task.| dataSource, taskId, taskType, interval.                    |Varies.|
|`task/success/count`|Number of successful tasks per emission period. This metric is only available if the TaskCountStatsMonitor module is included.| dataSource.                                                |Varies.|
|`task/failed/count`|Number of failed tasks per emission period. This metric is only available if the TaskCountStatsMonitor module is included.| dataSource.                                                |Varies.|
|`task/running/count`|Number of current running tasks. This metric is only available if the TaskCountStatsMonitor module is included.| dataSource.                                                |Varies.|
|`task/pending/count`|Number of current pending tasks. This metric is only available if the TaskCountStatsMonitor module is included.| dataSource.                                                |Varies.|
|`task/waiting/count`|Number of current waiting tasks. This metric is only available if the TaskCountStatsMonitor module is included.| dataSource.                                                |Varies.|
|`taskSlot/total/count`|Number of total task slots per emission period. This metric is only available if the TaskSlotCountStatsMonitor module is included.| category.                                                  |Varies.|
|`taskSlot/idle/count`|Number of idle task slots per emission period. This metric is only available if the TaskSlotCountStatsMonitor module is included.| category.                                                  |Varies.|
|`taskSlot/used/count`|Number of busy task slots per emission period. This metric is only available if the TaskSlotCountStatsMonitor module is included.| category.                                                  |Varies.|
|`taskSlot/lazy/count`|Number of total task slots in lazy marked MiddleManagers and Indexers per emission period. This metric is only available if the TaskSlotCountStatsMonitor module is included.| category.                                                  |Varies.|
|`taskSlot/blacklisted/count`|Number of total task slots in blacklisted MiddleManagers and Indexers per emission period. This metric is only available if the TaskSlotCountStatsMonitor module is included.| category.                                                  |Varies.|
|`task/segmentAvailability/wait/time`|The amount of milliseconds a batch indexing task waited for newly created segments to become available for querying.| dataSource, taskType, taskId, segmentAvailabilityConfirmed |Varies.|
|`worker/task/failed/count`|Number of failed tasks run on the reporting worker per emission period. This metric is only available if the WorkerTaskCountStatsMonitor module is included, and is only supported for middleManager nodes.| category, workerVersion.                                   |Varies.|
|`worker/task/success/count`|Number of successful tasks run on the reporting worker per emission period. This metric is only available if the WorkerTaskCountStatsMonitor module is included, and is only supported for middleManager nodes.| category, workerVersion.                                         |Varies.|
|`worker/taskSlot/idle/count`|Number of idle task slots on the reporting worker per emission period. This metric is only available if the WorkerTaskCountStatsMonitor module is included, and is only supported for middleManager nodes.| category, workerVersion.                                         |Varies.|
|`worker/taskSlot/total/count`|Number of total task slots on the reporting worker per emission period. This metric is only available if the WorkerTaskCountStatsMonitor module is included.| category, workerVersion.                                         |Varies.|
|`worker/taskSlot/used/count`|Number of busy task slots on the reporting worker per emission period. This metric is only available if the WorkerTaskCountStatsMonitor module is included.| category, workerVersion.                                         |Varies.|


>>>>>>> a3edda3b

## Shuffle metrics (Native parallel task)

The shuffle metrics can be enabled by adding `org.apache.druid.indexing.worker.shuffle.ShuffleMonitor` in `druid.monitoring.monitors`
See [Enabling Metrics](../configuration/index.md#enabling-metrics) for more details.

|Metric|Description|Dimensions|Normal Value|
|------|-----------|----------|------------|
|`ingest/shuffle/bytes`|Number of bytes shuffled per emission period.|`supervisorTaskId`|Varies|
|`ingest/shuffle/requests`|Number of shuffle requests per emission period.|`supervisorTaskId`|Varies|

## Coordination

These metrics are for the Druid Coordinator and are reset each time the Coordinator runs the coordination logic.

|Metric|Description|Dimensions|Normal Value|
|------|-----------|----------|------------|
<<<<<<< HEAD
|`segment/assigned/count`|Number of segments assigned to be loaded in the cluster.|tier|Varies|
|`segment/moved/count`|Number of segments moved in the cluster.|tier|Varies|
|`segment/dropped/count`|Number of segments dropped due to being overshadowed.|tier|Varies|
|`segment/deleted/count`|Number of segments dropped due to rules.|tier|Varies|
|`segment/unneeded/count`|Number of segments dropped due to being marked as unused.|tier|Varies|
|`segment/cost/raw`|Used in cost balancing. The raw cost of hosting segments.|tier|Varies|
|`segment/cost/normalization`|Used in cost balancing. The normalization of hosting segments.|tier|Varies|
|`segment/cost/normalized`|Used in cost balancing. The normalized cost of hosting segments.|tier|Varies|
|`segment/loadQueue/size`|Size in bytes of segments to load.|server|Varies|
|`segment/loadQueue/failed`|Number of segments that failed to load.|server|0|
|`segment/loadQueue/count`|Number of segments to load.|server|Varies|
|`segment/dropQueue/count`|Number of segments to drop.|server|Varies|
|`segment/size`|Total size of used segments in a data source. Emitted only for data sources to which at least one used segment belongs.|dataSource|Varies|
|`segment/count`|Number of used segments belonging to a data source. Emitted only for data sources to which at least one used segment belongs.|dataSource|< max|
|`segment/overShadowed/count`|Number of overshadowed segments.| |Varies|
|`segment/unavailable/count`|Number of segments (not including replicas) left to load until segments that should be loaded in the cluster are available for queries.|dataSource|0|
|`segment/underReplicated/count`|Number of segments (including replicas) left to load until segments that should be loaded in the cluster are available for queries.|tier, dataSource|0|
|`tier/historical/count`|Number of available historical nodes in each tier.|tier|Varies|
|`tier/replication/factor`|Configured maximum replication factor in each tier.|tier.|Varies|
|`tier/required/capacity`|Total capacity in bytes required in each tier.|tier|Varies|
|`tier/total/capacity`|Total capacity in bytes available in each tier.|tier|Varies|
|`compact/task/count`|Number of tasks issued in the auto compaction run.| |Varies|
|`compactTask/maxSlot/count`|Max number of task slots that can be used for auto compaction tasks in the auto compaction run.| |Varies|
|`compactTask/availableSlot/count`|Number of available task slots that can be used for auto compaction tasks in the auto compaction run. This is max slot minus any currently running compaction task.| |Varies|
|`segment/waitCompact/bytes`|Total bytes of this datasource waiting to be compacted by the auto compaction (only consider intervals/segments that are eligible for auto compaction).|datasource|Varies|
|`segment/waitCompact/count`|Total number of segments of this datasource waiting to be compacted by the auto compaction (only consider intervals/segments that are eligible for auto compaction).|datasource|Varies|
|`interval/waitCompact/count`|Total number of intervals of this datasource waiting to be compacted by the auto compaction (only consider intervals/segments that are eligible for auto compaction).|datasource|Varies|
|`segment/compacted/bytes`|Total bytes of this datasource that are already compacted with the spec set in the auto compaction config.|datasource|Varies|
|`segment/compacted/count`|Total number of segments of this datasource that are already compacted with the spec set in the auto compaction config.|datasource|Varies|
|`interval/compacted/count`|Total number of intervals of this datasource that are already compacted with the spec set in the auto compaction config.|datasource|Varies|
|`segment/skipCompact/bytes`|Total bytes of this datasource that are skipped (not eligible for auto compaction) by the auto compaction.|datasource|Varies.|
|`segment/skipCompact/count`|Total number of segments of this datasource that are skipped (not eligible for auto compaction) by the auto compaction.|datasource|Varies|
|`interval/skipCompact/count`|Total number of intervals of this datasource that are skipped (not eligible for auto compaction) by the auto compaction.|datasource|Varies|
|`coordinator/time`|Approximate Coordinator duty runtime in milliseconds. The duty dimension is the string alias of the Duty that is being run.|duty|Varies|
|`coordinator/global/time`|Approximate runtime of a full coordination cycle in milliseconds. The `dutyGroup` dimension indicates what type of coordination this run was, that is Historical Management vs Indexing.|`dutyGroup`|Varies|
|`metadata/kill/supervisor/count`|Total number of terminated supervisors that were automatically deleted from metadata store per each Coordinator kill supervisor duty run. This metric can help adjust `druid.coordinator.kill.supervisor.durationToRetain` configuration based on whether more or less terminated supervisors need to be deleted per cycle. Note that this metric is only emitted when `druid.coordinator.kill.supervisor.on` is set to true.| |Varies|
|`metadata/kill/audit/count`|Total number of audit logs that were automatically deleted from metadata store per each Coordinator kill audit duty run. This metric can help adjust `druid.coordinator.kill.audit.durationToRetain` configuration based on whether more or less audit logs need to be deleted per cycle. Note that this metric is only emitted when `druid.coordinator.kill.audit.on` is set to true.| |Varies|
|`metadata/kill/compaction/count`|Total number of compaction configurations that were automatically deleted from metadata store per each Coordinator kill compaction configuration duty run. Note that this metric is only emitted when `druid.coordinator.kill.compaction.on` is set to true.| |Varies|
|`metadata/kill/rule/count`|Total number of rules that were automatically deleted from metadata store per each Coordinator kill rule duty run. This metric can help adjust `druid.coordinator.kill.rule.durationToRetain` configuration based on whether more or less rules need to be deleted per cycle. Note that this metric is only emitted when `druid.coordinator.kill.rule.on` is set to true.| |Varies|
|`metadata/kill/datasource/count`|Total number of datasource metadata that were automatically deleted from metadata store per each Coordinator kill datasource duty run (Note: datasource metadata only exists for datasource created from supervisor). This metric can help adjust `druid.coordinator.kill.datasource.durationToRetain` configuration based on whether more or less datasource metadata need to be deleted per cycle. Note that this metric is only emitted when `druid.coordinator.kill.datasource.on` is set to true.| |Varies|

If `emitBalancingStats` is set to `true` in the Coordinator [dynamic configuration](../configuration/index.md#dynamic-configuration), then [log entries](../configuration/logging.md) for class `org.apache.druid.server.coordinator.duty.EmitClusterStatsAndMetrics` will have extra information on balancing decisions.
=======
|`segment/assigned/count`|Number of segments assigned to be loaded in the cluster.|tier.|Varies.|
|`segment/moved/count`|Number of segments moved in the cluster.|tier.|Varies.|
|`segment/unmoved/count`|Number of segments which were chosen for balancing but were found to be already optimally placed.|tier.|Varies.|
|`segment/dropped/count`|Number of segments chosen to be dropped from the cluster due to being over-replicated.|tier.|Varies.|
|`segment/deleted/count`|Number of segments marked as unused due to drop rules.|tier.|Varies.|
|`segment/unneeded/count`|Number of segments dropped due to being marked as unused.|tier.|Varies.|
|`segment/cost/raw`|Used in cost balancing. The raw cost of hosting segments.|tier.|Varies.|
|`segment/cost/normalization`|Used in cost balancing. The normalization of hosting segments.|tier.|Varies.|
|`segment/cost/normalized`|Used in cost balancing. The normalized cost of hosting segments.|tier.|Varies.|
|`segment/loadQueue/size`|Size in bytes of segments to load.|server.|Varies.|
|`segment/loadQueue/failed`|Number of segments that failed to load.|server.|0|
|`segment/loadQueue/count`|Number of segments to load.|server.|Varies.|
|`segment/dropQueue/count`|Number of segments to drop.|server.|Varies.|
|`segment/size`|Total size of used segments in a data source. Emitted only for data sources to which at least one used segment belongs.|dataSource.|Varies.|
|`segment/count`|Number of used segments belonging to a data source. Emitted only for data sources to which at least one used segment belongs.|dataSource.|< max|
|`segment/overShadowed/count`|Number of segments marked as unused due to being overshadowed.| |Varies.|
|`segment/unavailable/count`|Number of segments (not including replicas) left to load until segments that should be loaded in the cluster are available for queries.|dataSource.|0|
|`segment/underReplicated/count`|Number of segments (including replicas) left to load until segments that should be loaded in the cluster are available for queries.|tier, dataSource.|0|
|`tier/historical/count`|Number of available historical nodes in each tier.|tier.|Varies.|
|`tier/replication/factor`|Configured maximum replication factor in each tier.|tier.|Varies.|
|`tier/required/capacity`|Total capacity in bytes required in each tier.|tier.|Varies.|
|`tier/total/capacity`|Total capacity in bytes available in each tier.|tier.|Varies.|
|`compact/task/count`|Number of tasks issued in the auto compaction run.| |Varies.|
|`compactTask/maxSlot/count`|Max number of task slots that can be used for auto compaction tasks in the auto compaction run.| |Varies.|
|`compactTask/availableSlot/count`|Number of available task slots that can be used for auto compaction tasks in the auto compaction run. (this is max slot minus any currently running compaction task)| |Varies.|
|`segment/waitCompact/bytes`|Total bytes of this datasource waiting to be compacted by the auto compaction (only consider intervals/segments that are eligible for auto compaction).|datasource.|Varies.|
|`segment/waitCompact/count`|Total number of segments of this datasource waiting to be compacted by the auto compaction (only consider intervals/segments that are eligible for auto compaction).|datasource.|Varies.|
|`interval/waitCompact/count`|Total number of intervals of this datasource waiting to be compacted by the auto compaction (only consider intervals/segments that are eligible for auto compaction).|datasource.|Varies.|
|`segment/compacted/bytes`|Total bytes of this datasource that are already compacted with the spec set in the auto compaction config.|datasource.|Varies.|
|`segment/compacted/count`|Total number of segments of this datasource that are already compacted with the spec set in the auto compaction config.|datasource.|Varies.|
|`interval/compacted/count`|Total number of intervals of this datasource that are already compacted with the spec set in the auto compaction config.|datasource.|Varies.|
|`segment/skipCompact/bytes`|Total bytes of this datasource that are skipped (not eligible for auto compaction) by the auto compaction.|datasource.|Varies.|
|`segment/skipCompact/count`|Total number of segments of this datasource that are skipped (not eligible for auto compaction) by the auto compaction.|datasource.|Varies.|
|`interval/skipCompact/count`|Total number of intervals of this datasource that are skipped (not eligible for auto compaction) by the auto compaction.|datasource.|Varies.|
|`coordinator/time`|Approximate Coordinator duty runtime in milliseconds. The duty dimension is the string alias of the Duty that is being run.|duty.|Varies.|
|`coordinator/global/time`|Approximate runtime of a full coordination cycle in milliseconds. The `dutyGroup` dimension indicates what type of coordination this run was. i.e. Historical Management vs Indexing|`dutyGroup`|Varies.|
|`metadata/kill/supervisor/count`|Total number of terminated supervisors that were automatically deleted from metadata store per each Coordinator kill supervisor duty run. This metric can help adjust `druid.coordinator.kill.supervisor.durationToRetain` configuration based on whether more or less terminated supervisors need to be deleted per cycle. Note that this metric is only emitted when `druid.coordinator.kill.supervisor.on` is set to true.| |Varies.|
|`metadata/kill/audit/count`|Total number of audit logs that were automatically deleted from metadata store per each Coordinator kill audit duty run. This metric can help adjust `druid.coordinator.kill.audit.durationToRetain` configuration based on whether more or less audit logs need to be deleted per cycle. Note that this metric is only emitted when `druid.coordinator.kill.audit.on` is set to true.| |Varies.|
|`metadata/kill/compaction/count`|Total number of compaction configurations that were automatically deleted from metadata store per each Coordinator kill compaction configuration duty run. Note that this metric is only emitted when `druid.coordinator.kill.compaction.on` is set to true.| |Varies.|
|`metadata/kill/rule/count`|Total number of rules that were automatically deleted from metadata store per each Coordinator kill rule duty run. This metric can help adjust `druid.coordinator.kill.rule.durationToRetain` configuration based on whether more or less rules need to be deleted per cycle. Note that this metric is only emitted when `druid.coordinator.kill.rule.on` is set to true.| |Varies.|
|`metadata/kill/datasource/count`|Total number of datasource metadata that were automatically deleted from metadata store per each Coordinator kill datasource duty run (Note: datasource metadata only exists for datasource created from supervisor). This metric can help adjust `druid.coordinator.kill.datasource.durationToRetain` configuration based on whether more or less datasource metadata need to be deleted per cycle. Note that this metric is only emitted when `druid.coordinator.kill.datasource.on` is set to true.| |Varies.|


If `emitBalancingStats` is set to `true` in the Coordinator [dynamic configuration](../configuration/index.md#dynamic-configuration), then [log entries](../configuration/logging.md) for class
`org.apache.druid.server.coordinator.duty.EmitClusterStatsAndMetrics` will have extra information on balancing
decisions.

>>>>>>> a3edda3b

## General Health

### Historical

|Metric|Description|Dimensions|Normal Value|
|------|-----------|----------|------------|
|`segment/max`|Maximum byte limit available for segments.| |Varies.|
|`segment/used`|Bytes used for served segments.|`dataSource`, `tier`, `priority`|< max|
|`segment/usedPercent`|Percentage of space used by served segments.|`dataSource`, `tier`, `priority`|< 100%|
|`segment/count`|Number of served segments.|`dataSource`, `tier`, `priority`|Varies|
|`segment/pendingDelete`|On-disk size in bytes of segments that are waiting to be cleared out.| |Varies|
|`segment/rowCount/avg`| The average number of rows per segment on a historical. `SegmentStatsMonitor` must be enabled.| `dataSource`, `tier`, `priority`|Varies. See [segment optimization](../operations/segment-optimization.md) for guidance on optimal segment sizes. |
|`segment/rowCount/range/count`| The number of segments in a bucket. `SegmentStatsMonitor` must be enabled.| `dataSource`, `tier`, `priority`, `range`|Varies|

### JVM

These metrics are only available if the `JVMMonitor` module is included.

|Metric|Description|Dimensions|Normal Value|
|------|-----------|----------|------------|
|`jvm/pool/committed`|Committed pool|`poolKind`, `poolName`|Close to max pool|
|`jvm/pool/init`|Initial pool|`poolKind`, `poolName`|Varies|
|`jvm/pool/max`|Max pool|`poolKind`, `poolName`|Varies|
|`jvm/pool/used`|Pool used|`poolKind`, `poolName`|< max pool|
|`jvm/bufferpool/count`|Bufferpool count|`bufferpoolName`|Varies|
|`jvm/bufferpool/used`|Bufferpool used|`bufferpoolName`|Close to capacity|
|`jvm/bufferpool/capacity`|Bufferpool capacity|`bufferpoolName`|Varies|
|`jvm/mem/init`|Initial memory|`memKind`|Varies|
|`jvm/mem/max`|Max memory|`memKind`|Varies|
|`jvm/mem/used`|Used memory|`memKind`|< max memory|
|`jvm/mem/committed`|Committed memory|`memKind`|Close to max memory|
|`jvm/gc/count`|Garbage collection count|`gcName` (cms/g1/parallel/etc.), `gcGen` (old/young)|Varies|
|`jvm/gc/cpu`|Count of CPU time in Nanoseconds spent on garbage collection. Note: `jvm/gc/cpu` represents the total time over multiple GC cycles; divide by `jvm/gc/count` to get the mean GC time per cycle.|`gcName`, `gcGen`|Sum of `jvm/gc/cpu` should be within 10-30% of sum of `jvm/cpu/total`, depending on the GC algorithm used (reported by [`JvmCpuMonitor`](../configuration/index.md#enabling-metrics)). |

### EventReceiverFirehose

The following metric is only available if the `EventReceiverFirehoseMonitor` module is included.

|Metric|Description|Dimensions|Normal Value|
|------|-----------|----------|------------|
|`ingest/events/buffered`|Number of events queued in the `EventReceiverFirehose` buffer.|`serviceName`, `dataSource`, `taskId`, `taskType`, `bufferCapacity`|Equal to current number of events in the buffer queue.|
|`ingest/bytes/received`|Number of bytes received by the `EventReceiverFirehose`.|`serviceName`, `dataSource`, `taskId`, `taskType`|Varies|

## Sys

These metrics are only available if the `SysMonitor` module is included.

|Metric|Description|Dimensions|Normal Value|
|------|-----------|----------|------------|
|`sys/swap/free`|Free swap||Varies|
|`sys/swap/max`|Max swap||Varies|
|`sys/swap/pageIn`|Paged in swap||Varies|
|`sys/swap/pageOut`|Paged out swap||Varies|
|`sys/disk/write/count`|Writes to disk|`fsDevName`, `fsDirName`, `fsTypeName`, `fsSysTypeName`, `fsOptions`|Varies|
|`sys/disk/read/count`|Reads from disk|`fsDevName`, `fsDirName`, `fsTypeName`, `fsSysTypeName`, `fsOptions`|Varies|
|`sys/disk/write/size`|Bytes written to disk. One indicator of the amount of paging occurring for segments.|`fsDevName`,`fsDirName`,`fsTypeName`, `fsSysTypeName`, `fsOptions`|Varies|
|`sys/disk/read/size`|Bytes read from disk. One indicator of the amount of paging occurring for segments.|`fsDevName`,`fsDirName`, `fsTypeName`, `fsSysTypeName`, `fsOptions`|Varies|
|`sys/net/write/size`|Bytes written to the network|`netName`, `netAddress`, `netHwaddr`|Varies|
|`sys/net/read/size`|Bytes read from the network|`netName`, `netAddress`, `netHwaddr`|Varies|
|`sys/fs/used`|Filesystem bytes used|`fsDevName`, `fsDirName`, `fsTypeName`, `fsSysTypeName`, `fsOptions`|< max|
|`sys/fs/max`|Filesystem bytes max|`fsDevName`, `fsDirName`, `fsTypeName`, `fsSysTypeName`, `fsOptions`|Varies|
|`sys/mem/used`|Memory used||< max|
|`sys/mem/max`|Memory max||Varies|
|`sys/storage/used`|Disk space used|`fsDirName`|Varies|
|`sys/cpu`|CPU used|`cpuName`, `cpuTime`|Varies|

## Cgroup

These metrics are available on operating systems with the cgroup kernel feature. All the values are derived by reading from `/sys/fs/cgroup`.

|Metric|Description|Dimensions|Normal Value|
|------|-----------|----------|------------|
|`cgroup/cpu/shares`|Relative value of CPU time available to this process. Read from `cpu.shares`.||Varies|
|`cgroup/cpu/cores_quota`|Number of cores available to this process. Derived from `cpu.cfs_quota_us`/`cpu.cfs_period_us`.||Varies. A value of -1 indicates there is no explicit quota set.|
|`cgroup/memory/*`|Memory stats for this process (e.g. `cache`, `total_swap`, etc.). Each stat produces a separate metric. Read from `memory.stat`.||Varies|
|`cgroup/memory_numa/*/pages`|Memory stats, per NUMA node, for this process (e.g. `total`, `unevictable`, etc.). Each stat produces a separate metric. Read from `memory.num_stat`.|`numaZone`|Varies|
|`cgroup/cpuset/cpu_count`|Total number of CPUs available to the process. Derived from `cpuset.cpus`.||Varies|
|`cgroup/cpuset/effective_cpu_count`|Total number of active CPUs available to the process. Derived from `cpuset.effective_cpus`.||Varies|
|`cgroup/cpuset/mems_count`|Total number of memory nodes available to the process. Derived from `cpuset.mems`.||Varies|
|`cgroup/cpuset/effective_mems_count`|Total number of active memory nodes available to the process. Derived from `cpuset.effective_mems`.||Varies|<|MERGE_RESOLUTION|>--- conflicted
+++ resolved
@@ -178,17 +178,10 @@
 
 |Metric|Description|Dimensions|Normal Value|
 |------|-----------|----------|------------|
-<<<<<<< HEAD
 |`ingest/kafka/lag`|Total lag between the offsets consumed by the Kafka indexing tasks and latest offsets in Kafka brokers across all partitions. Minimum emission period for this metric is a minute.|`dataSource`, `stream`|Greater than 0, should not be a very high number. |
 |`ingest/kafka/maxLag`|Max lag between the offsets consumed by the Kafka indexing tasks and latest offsets in Kafka brokers across all partitions. Minimum emission period for this metric is a minute.|`dataSource`, `stream`|Greater than 0, should not be a very high number. |
 |`ingest/kafka/avgLag`|Average lag between the offsets consumed by the Kafka indexing tasks and latest offsets in Kafka brokers across all partitions. Minimum emission period for this metric is a minute.|`dataSource`, `stream`|Greater than 0, should not be a very high number. |
 |`ingest/kafka/partitionLag`|Partition-wise lag between the offsets consumed by the Kafka indexing tasks and latest offsets in Kafka brokers. Minimum emission period for this metric is a minute.|`dataSource`, `stream`, `partition`|Greater than 0, should not be a very high number. |
-=======
-|`ingest/kafka/lag`|Total lag between the offsets consumed by the Kafka indexing tasks and latest offsets in Kafka brokers across all partitions. Minimum emission period for this metric is a minute.|dataSource, stream.|Greater than 0, should not be a very high number |
-|`ingest/kafka/maxLag`|Max lag between the offsets consumed by the Kafka indexing tasks and latest offsets in Kafka brokers across all partitions. Minimum emission period for this metric is a minute.|dataSource, stream.|Greater than 0, should not be a very high number |
-|`ingest/kafka/avgLag`|Average lag between the offsets consumed by the Kafka indexing tasks and latest offsets in Kafka brokers across all partitions. Minimum emission period for this metric is a minute.|dataSource, stream.|Greater than 0, should not be a very high number |
-|`ingest/kafka/partitionLag`|Partition-wise lag between the offsets consumed by the Kafka indexing tasks and latest offsets in Kafka brokers. Minimum emission period for this metric is a minute.|dataSource, stream, partition.|Greater than 0, should not be a very high number |
->>>>>>> a3edda3b
 
 ### Ingestion metrics for Kinesis
 
@@ -196,17 +189,10 @@
 
 |Metric|Description|Dimensions|Normal Value|
 |------|-----------|----------|------------|
-<<<<<<< HEAD
 |`ingest/kinesis/lag/time`|Total lag time in milliseconds between the current message sequence number consumed by the Kinesis indexing tasks and latest sequence number in Kinesis across all shards. Minimum emission period for this metric is a minute.|`dataSource`, `stream`|Greater than 0, up to max Kinesis retention period in milliseconds. |
 |`ingest/kinesis/maxLag/time`|Max lag time in milliseconds between the current message sequence number consumed by the Kinesis indexing tasks and latest sequence number in Kinesis across all shards. Minimum emission period for this metric is a minute.|`dataSource`, `stream`|Greater than 0, up to max Kinesis retention period in milliseconds. |
 |`ingest/kinesis/avgLag/time`|Average lag time in milliseconds between the current message sequence number consumed by the Kinesis indexing tasks and latest sequence number in Kinesis across all shards. Minimum emission period for this metric is a minute.|`dataSource`, `stream`|Greater than 0, up to max Kinesis retention period in milliseconds. |
 |`ingest/kinesis/partitionLag/time`|Partition-wise lag time in milliseconds between the current message sequence number consumed by the Kinesis indexing tasks and latest sequence number in Kinesis. Minimum emission period for this metric is a minute.|`dataSource`, `stream`, `partition`|Greater than 0, up to max Kinesis retention period in milliseconds. |
-=======
-|`ingest/kinesis/lag/time`|Total lag time in milliseconds between the current message sequence number consumed by the Kinesis indexing tasks and latest sequence number in Kinesis across all shards. Minimum emission period for this metric is a minute.|dataSource, stream.|Greater than 0, up to max Kinesis retention period in milliseconds |
-|`ingest/kinesis/maxLag/time`|Max lag time in milliseconds between the current message sequence number consumed by the Kinesis indexing tasks and latest sequence number in Kinesis across all shards. Minimum emission period for this metric is a minute.|dataSource, stream.|Greater than 0, up to max Kinesis retention period in milliseconds |
-|`ingest/kinesis/avgLag/time`|Average lag time in milliseconds between the current message sequence number consumed by the Kinesis indexing tasks and latest sequence number in Kinesis across all shards. Minimum emission period for this metric is a minute.|dataSource, stream.|Greater than 0, up to max Kinesis retention period in milliseconds |
-|`ingest/kinesis/partitionLag/time`|Partition-wise lag time in milliseconds between the current message sequence number consumed by the Kinesis indexing tasks and latest sequence number in Kinesis. Minimum emission period for this metric is a minute.|dataSource, stream, partition.|Greater than 0, up to max Kinesis retention period in milliseconds |
->>>>>>> a3edda3b
 
 ### Other ingestion metrics
 
@@ -215,7 +201,6 @@
 
 |Metric|Description|Dimensions|Normal Value|
 |------|-----------|----------|------------|
-<<<<<<< HEAD
 |`ingest/events/thrownAway`|Number of events rejected because they are either null, or filtered by the transform spec, or outside the windowPeriod.|`dataSource`, `taskId`, `taskType`|0|
 |`ingest/events/unparseable`|Number of events rejected because the events are unparseable.|`dataSource`, `taskId`, `taskType`|0|
 |`ingest/events/duplicate`|Number of events rejected because the events are duplicated.|`dataSource`, `taskId`, `taskType`|0|
@@ -238,37 +223,11 @@
 |`ingest/handoff/time`|Total time taken for each set of segments handed off.|`dataSource`, `taskId`, `taskType`|Depends on coordinator cycle time.|
 
 Note: If the JVM does not support CPU time measurement for the current thread, `ingest/merge/cpu` and `ingest/persists/cpu` will be 0.
-=======
-|`ingest/events/thrownAway`|Number of events rejected because they are either null, or filtered by the transform spec, or outside the windowPeriod .|dataSource, taskId, taskType.|0|
-|`ingest/events/unparseable`|Number of events rejected because the events are unparseable.|dataSource, taskId, taskType.|0|
-|`ingest/events/duplicate`|Number of events rejected because the events are duplicated.|dataSource, taskId, taskType.|0|
-|`ingest/events/processed`|Number of events successfully processed per emission period.|dataSource, taskId, taskType.|Equal to your # of events per emission period.|
-|`ingest/rows/output`|Number of Druid rows persisted.|dataSource, taskId, taskType.|Your # of events with rollup.|
-|`ingest/persists/count`|Number of times persist occurred.|dataSource, taskId, taskType.|Depends on configuration.|
-|`ingest/persists/time`|Milliseconds spent doing intermediate persist.|dataSource, taskId, taskType.|Depends on configuration. Generally a few minutes at most.|
-|`ingest/persists/cpu`|Cpu time in Nanoseconds spent on doing intermediate persist.|dataSource, taskId, taskType.|Depends on configuration. Generally a few minutes at most.|
-|`ingest/persists/backPressure`|Milliseconds spent creating persist tasks and blocking waiting for them to finish.|dataSource, taskId, taskType.|0 or very low|
-|`ingest/persists/failed`|Number of persists that failed.|dataSource, taskId, taskType.|0|
-|`ingest/handoff/failed`|Number of handoffs that failed.|dataSource, taskId, taskType.|0|
-|`ingest/merge/time`|Milliseconds spent merging intermediate segments|dataSource, taskId, taskType.|Depends on configuration. Generally a few minutes at most.|
-|`ingest/merge/cpu`|Cpu time in Nanoseconds spent on merging intermediate segments.|dataSource, taskId, taskType.|Depends on configuration. Generally a few minutes at most.|
-|`ingest/handoff/count`|Number of handoffs that happened.|dataSource, taskId, taskType.|Varies. Generally greater than 0 once every segment granular period if cluster operating normally|
-|`ingest/sink/count`|Number of sinks not handoffed.|dataSource, taskId, taskType.|1~3|
-|`ingest/events/messageGap`|Time gap in milliseconds between the latest ingested event timestamp and the current system timestamp of metrics emission. |dataSource, taskId, taskType.|Greater than 0, depends on the time carried in event |
-|`ingest/notices/queueSize`|Number of pending notices to be processed by the coordinator|dataSource.|Typically 0 and occasionally in lower single digits. Should not be a very high number. |
-|`ingest/notices/time`|Milliseconds taken to process a notice by the supervisor|dataSource| < 1s. |
-|`ingest/pause/time`|Milliseconds spent by a task in a paused state without ingesting.|dataSource, taskId| < 10 seconds.|
-|`ingest/handoff/time`|Total time taken for each set of segments handed off.|dataSource, taskId, taskType.|Depends on coordinator cycle time|
-
-
-Note: If the JVM does not support CPU time measurement for the current thread, ingest/merge/cpu and ingest/persists/cpu will be 0.
->>>>>>> a3edda3b
 
 ## Indexing service
 
 |Metric|Description| Dimensions                                                 |Normal Value|
 |------|-----------|------------------------------------------------------------|------------|
-<<<<<<< HEAD
 |`task/run/time`|Milliseconds taken to run a task.| `dataSource`, `taskId`, `taskType`, `taskStatus`|Varies|
 |`task/pending/time`|Milliseconds taken for a task to wait for running.| `dataSource`, `taskId`, `taskType`|Varies|
 |`task/action/log/time`|Milliseconds taken to log a task action to the audit log.| `dataSource`, `taskId`, `taskType`|< 1000 (subsecond)|
@@ -292,33 +251,6 @@
 |`worker/taskSlot/idle/count`|Number of idle task slots on the reporting worker per emission period. This metric is only available if the `WorkerTaskCountStatsMonitor` module is included, and is only supported for middleManager nodes.| `category`, `workerVersion`|Varies|
 |`worker/taskSlot/total/count`|Number of total task slots on the reporting worker per emission period. This metric is only available if the `WorkerTaskCountStatsMonitor` module is included.| `category`, `workerVersion`|Varies|
 |`worker/taskSlot/used/count`|Number of busy task slots on the reporting worker per emission period. This metric is only available if the `WorkerTaskCountStatsMonitor` module is included.| `category`, `workerVersion`|Varies|
-=======
-|`task/run/time`|Milliseconds taken to run a task.| dataSource, taskId, taskType, taskStatus.                  |Varies.|
-|`task/pending/time`|Milliseconds taken for a task to wait for running.| dataSource, taskId, taskType.                              |Varies.|
-|`task/action/log/time`|Milliseconds taken to log a task action to the audit log.| dataSource, taskId, taskType                               |< 1000 (subsecond)|
-|`task/action/run/time`|Milliseconds taken to execute a task action.| dataSource, taskId, taskType, taskActionType                               |Varies from subsecond to a few seconds, based on action type.|
-|`segment/added/bytes`|Size in bytes of new segments created.| dataSource, taskId, taskType, interval.                    |Varies.|
-|`segment/moved/bytes`|Size in bytes of segments moved/archived via the Move Task.| dataSource, taskId, taskType, interval.                    |Varies.|
-|`segment/nuked/bytes`|Size in bytes of segments deleted via the Kill Task.| dataSource, taskId, taskType, interval.                    |Varies.|
-|`task/success/count`|Number of successful tasks per emission period. This metric is only available if the TaskCountStatsMonitor module is included.| dataSource.                                                |Varies.|
-|`task/failed/count`|Number of failed tasks per emission period. This metric is only available if the TaskCountStatsMonitor module is included.| dataSource.                                                |Varies.|
-|`task/running/count`|Number of current running tasks. This metric is only available if the TaskCountStatsMonitor module is included.| dataSource.                                                |Varies.|
-|`task/pending/count`|Number of current pending tasks. This metric is only available if the TaskCountStatsMonitor module is included.| dataSource.                                                |Varies.|
-|`task/waiting/count`|Number of current waiting tasks. This metric is only available if the TaskCountStatsMonitor module is included.| dataSource.                                                |Varies.|
-|`taskSlot/total/count`|Number of total task slots per emission period. This metric is only available if the TaskSlotCountStatsMonitor module is included.| category.                                                  |Varies.|
-|`taskSlot/idle/count`|Number of idle task slots per emission period. This metric is only available if the TaskSlotCountStatsMonitor module is included.| category.                                                  |Varies.|
-|`taskSlot/used/count`|Number of busy task slots per emission period. This metric is only available if the TaskSlotCountStatsMonitor module is included.| category.                                                  |Varies.|
-|`taskSlot/lazy/count`|Number of total task slots in lazy marked MiddleManagers and Indexers per emission period. This metric is only available if the TaskSlotCountStatsMonitor module is included.| category.                                                  |Varies.|
-|`taskSlot/blacklisted/count`|Number of total task slots in blacklisted MiddleManagers and Indexers per emission period. This metric is only available if the TaskSlotCountStatsMonitor module is included.| category.                                                  |Varies.|
-|`task/segmentAvailability/wait/time`|The amount of milliseconds a batch indexing task waited for newly created segments to become available for querying.| dataSource, taskType, taskId, segmentAvailabilityConfirmed |Varies.|
-|`worker/task/failed/count`|Number of failed tasks run on the reporting worker per emission period. This metric is only available if the WorkerTaskCountStatsMonitor module is included, and is only supported for middleManager nodes.| category, workerVersion.                                   |Varies.|
-|`worker/task/success/count`|Number of successful tasks run on the reporting worker per emission period. This metric is only available if the WorkerTaskCountStatsMonitor module is included, and is only supported for middleManager nodes.| category, workerVersion.                                         |Varies.|
-|`worker/taskSlot/idle/count`|Number of idle task slots on the reporting worker per emission period. This metric is only available if the WorkerTaskCountStatsMonitor module is included, and is only supported for middleManager nodes.| category, workerVersion.                                         |Varies.|
-|`worker/taskSlot/total/count`|Number of total task slots on the reporting worker per emission period. This metric is only available if the WorkerTaskCountStatsMonitor module is included.| category, workerVersion.                                         |Varies.|
-|`worker/taskSlot/used/count`|Number of busy task slots on the reporting worker per emission period. This metric is only available if the WorkerTaskCountStatsMonitor module is included.| category, workerVersion.                                         |Varies.|
-
-
->>>>>>> a3edda3b
 
 ## Shuffle metrics (Native parallel task)
 
@@ -336,42 +268,42 @@
 
 |Metric|Description|Dimensions|Normal Value|
 |------|-----------|----------|------------|
-<<<<<<< HEAD
-|`segment/assigned/count`|Number of segments assigned to be loaded in the cluster.|tier|Varies|
-|`segment/moved/count`|Number of segments moved in the cluster.|tier|Varies|
-|`segment/dropped/count`|Number of segments dropped due to being overshadowed.|tier|Varies|
-|`segment/deleted/count`|Number of segments dropped due to rules.|tier|Varies|
-|`segment/unneeded/count`|Number of segments dropped due to being marked as unused.|tier|Varies|
-|`segment/cost/raw`|Used in cost balancing. The raw cost of hosting segments.|tier|Varies|
-|`segment/cost/normalization`|Used in cost balancing. The normalization of hosting segments.|tier|Varies|
-|`segment/cost/normalized`|Used in cost balancing. The normalized cost of hosting segments.|tier|Varies|
-|`segment/loadQueue/size`|Size in bytes of segments to load.|server|Varies|
-|`segment/loadQueue/failed`|Number of segments that failed to load.|server|0|
-|`segment/loadQueue/count`|Number of segments to load.|server|Varies|
-|`segment/dropQueue/count`|Number of segments to drop.|server|Varies|
-|`segment/size`|Total size of used segments in a data source. Emitted only for data sources to which at least one used segment belongs.|dataSource|Varies|
-|`segment/count`|Number of used segments belonging to a data source. Emitted only for data sources to which at least one used segment belongs.|dataSource|< max|
-|`segment/overShadowed/count`|Number of overshadowed segments.| |Varies|
-|`segment/unavailable/count`|Number of segments (not including replicas) left to load until segments that should be loaded in the cluster are available for queries.|dataSource|0|
-|`segment/underReplicated/count`|Number of segments (including replicas) left to load until segments that should be loaded in the cluster are available for queries.|tier, dataSource|0|
-|`tier/historical/count`|Number of available historical nodes in each tier.|tier|Varies|
-|`tier/replication/factor`|Configured maximum replication factor in each tier.|tier.|Varies|
-|`tier/required/capacity`|Total capacity in bytes required in each tier.|tier|Varies|
-|`tier/total/capacity`|Total capacity in bytes available in each tier.|tier|Varies|
+|`segment/assigned/count`|Number of segments assigned to be loaded in the cluster.|`tier`|Varies|
+|`segment/moved/count`|Number of segments moved in the cluster.|`tier`|Varies|
+|`segment/unmoved/count`|Number of segments which were chosen for balancing but were found to be already optimally placed.|`tier`|Varies|
+|`segment/dropped/count`|Number of segments chosen to be dropped from the cluster due to being over-replicated.|`tier`|Varies|
+|`segment/deleted/count`|Number of segments marked as unused due to drop rules.|`tier`|Varies|
+|`segment/unneeded/count`|Number of segments dropped due to being marked as unused.|`tier`|Varies|
+|`segment/cost/raw`|Used in cost balancing. The raw cost of hosting segments.|`tier`|Varies|
+|`segment/cost/normalization`|Used in cost balancing. The normalization of hosting segments.|`tier`|Varies|
+|`segment/cost/normalized`|Used in cost balancing. The normalized cost of hosting segments.|`tier`|Varies|
+|`segment/loadQueue/size`|Size in bytes of segments to load.|`server`|Varies|
+|`segment/loadQueue/failed`|Number of segments that failed to load.|`server`|0|
+|`segment/loadQueue/count`|Number of segments to load.|`server`|Varies|
+|`segment/dropQueue/count`|Number of segments to drop.|`server`|Varies|
+|`segment/size`|Total size of used segments in a data source. Emitted only for data sources to which at least one used segment belongs.|`dataSource`|Varies|
+|`segment/count`|Number of used segments belonging to a data source. Emitted only for data sources to which at least one used segment belongs.|`dataSource`|< max|
+|`segment/overShadowed/count`|Number of segments marked as unused due to being overshadowed.| |Varies|
+|`segment/unavailable/count`|Number of segments (not including replicas) left to load until segments that should be loaded in the cluster are available for queries.|`dataSource`|0|
+|`segment/underReplicated/count`|Number of segments (including replicas) left to load until segments that should be loaded in the cluster are available for queries.|`tier`, `dataSource`|0|
+|`tier/historical/count`|Number of available historical nodes in each tier.|`tier`|Varies|
+|`tier/replication/factor`|Configured maximum replication factor in each tier.|`tier`|Varies|
+|`tier/required/capacity`|Total capacity in bytes required in each tier.|`tier`|Varies|
+|`tier/total/capacity`|Total capacity in bytes available in each tier.|`tier`|Varies|
 |`compact/task/count`|Number of tasks issued in the auto compaction run.| |Varies|
 |`compactTask/maxSlot/count`|Max number of task slots that can be used for auto compaction tasks in the auto compaction run.| |Varies|
-|`compactTask/availableSlot/count`|Number of available task slots that can be used for auto compaction tasks in the auto compaction run. This is max slot minus any currently running compaction task.| |Varies|
-|`segment/waitCompact/bytes`|Total bytes of this datasource waiting to be compacted by the auto compaction (only consider intervals/segments that are eligible for auto compaction).|datasource|Varies|
-|`segment/waitCompact/count`|Total number of segments of this datasource waiting to be compacted by the auto compaction (only consider intervals/segments that are eligible for auto compaction).|datasource|Varies|
-|`interval/waitCompact/count`|Total number of intervals of this datasource waiting to be compacted by the auto compaction (only consider intervals/segments that are eligible for auto compaction).|datasource|Varies|
-|`segment/compacted/bytes`|Total bytes of this datasource that are already compacted with the spec set in the auto compaction config.|datasource|Varies|
-|`segment/compacted/count`|Total number of segments of this datasource that are already compacted with the spec set in the auto compaction config.|datasource|Varies|
-|`interval/compacted/count`|Total number of intervals of this datasource that are already compacted with the spec set in the auto compaction config.|datasource|Varies|
-|`segment/skipCompact/bytes`|Total bytes of this datasource that are skipped (not eligible for auto compaction) by the auto compaction.|datasource|Varies.|
-|`segment/skipCompact/count`|Total number of segments of this datasource that are skipped (not eligible for auto compaction) by the auto compaction.|datasource|Varies|
-|`interval/skipCompact/count`|Total number of intervals of this datasource that are skipped (not eligible for auto compaction) by the auto compaction.|datasource|Varies|
-|`coordinator/time`|Approximate Coordinator duty runtime in milliseconds. The duty dimension is the string alias of the Duty that is being run.|duty|Varies|
-|`coordinator/global/time`|Approximate runtime of a full coordination cycle in milliseconds. The `dutyGroup` dimension indicates what type of coordination this run was, that is Historical Management vs Indexing.|`dutyGroup`|Varies|
+|`compactTask/availableSlot/count`|Number of available task slots that can be used for auto compaction tasks in the auto compaction run. This is the max number of task slots minus any currently running compaction tasks.| |Varies|
+|`segment/waitCompact/bytes`|Total bytes of this datasource waiting to be compacted by the auto compaction (only consider intervals/segments that are eligible for auto compaction).|`dataSource`|Varies|
+|`segment/waitCompact/count`|Total number of segments of this datasource waiting to be compacted by the auto compaction (only consider intervals/segments that are eligible for auto compaction).|`dataSource`|Varies|
+|`interval/waitCompact/count`|Total number of intervals of this datasource waiting to be compacted by the auto compaction (only consider intervals/segments that are eligible for auto compaction).|`dataSource`|Varies|
+|`segment/compacted/bytes`|Total bytes of this datasource that are already compacted with the spec set in the auto compaction config.|`dataSource`|Varies|
+|`segment/compacted/count`|Total number of segments of this datasource that are already compacted with the spec set in the auto compaction config.|`dataSource`|Varies|
+|`interval/compacted/count`|Total number of intervals of this datasource that are already compacted with the spec set in the auto compaction config.|`dataSource`|Varies|
+|`segment/skipCompact/bytes`|Total bytes of this datasource that are skipped (not eligible for auto compaction) by the auto compaction.|`dataSource`|Varies|
+|`segment/skipCompact/count`|Total number of segments of this datasource that are skipped (not eligible for auto compaction) by the auto compaction.|`dataSource`|Varies|
+|`interval/skipCompact/count`|Total number of intervals of this datasource that are skipped (not eligible for auto compaction) by the auto compaction.|`dataSource`|Varies|
+|`coordinator/time`|Approximate Coordinator duty runtime in milliseconds. The duty dimension is the string alias of the Duty that is being run.|`duty`|Varies|
+|`coordinator/global/time`|Approximate runtime of a full coordination cycle in milliseconds. The `dutyGroup` dimension indicates what type of coordination this run was. i.e. Historical Management vs Indexing|`dutyGroup`|Varies|
 |`metadata/kill/supervisor/count`|Total number of terminated supervisors that were automatically deleted from metadata store per each Coordinator kill supervisor duty run. This metric can help adjust `druid.coordinator.kill.supervisor.durationToRetain` configuration based on whether more or less terminated supervisors need to be deleted per cycle. Note that this metric is only emitted when `druid.coordinator.kill.supervisor.on` is set to true.| |Varies|
 |`metadata/kill/audit/count`|Total number of audit logs that were automatically deleted from metadata store per each Coordinator kill audit duty run. This metric can help adjust `druid.coordinator.kill.audit.durationToRetain` configuration based on whether more or less audit logs need to be deleted per cycle. Note that this metric is only emitted when `druid.coordinator.kill.audit.on` is set to true.| |Varies|
 |`metadata/kill/compaction/count`|Total number of compaction configurations that were automatically deleted from metadata store per each Coordinator kill compaction configuration duty run. Note that this metric is only emitted when `druid.coordinator.kill.compaction.on` is set to true.| |Varies|
@@ -379,55 +311,6 @@
 |`metadata/kill/datasource/count`|Total number of datasource metadata that were automatically deleted from metadata store per each Coordinator kill datasource duty run (Note: datasource metadata only exists for datasource created from supervisor). This metric can help adjust `druid.coordinator.kill.datasource.durationToRetain` configuration based on whether more or less datasource metadata need to be deleted per cycle. Note that this metric is only emitted when `druid.coordinator.kill.datasource.on` is set to true.| |Varies|
 
 If `emitBalancingStats` is set to `true` in the Coordinator [dynamic configuration](../configuration/index.md#dynamic-configuration), then [log entries](../configuration/logging.md) for class `org.apache.druid.server.coordinator.duty.EmitClusterStatsAndMetrics` will have extra information on balancing decisions.
-=======
-|`segment/assigned/count`|Number of segments assigned to be loaded in the cluster.|tier.|Varies.|
-|`segment/moved/count`|Number of segments moved in the cluster.|tier.|Varies.|
-|`segment/unmoved/count`|Number of segments which were chosen for balancing but were found to be already optimally placed.|tier.|Varies.|
-|`segment/dropped/count`|Number of segments chosen to be dropped from the cluster due to being over-replicated.|tier.|Varies.|
-|`segment/deleted/count`|Number of segments marked as unused due to drop rules.|tier.|Varies.|
-|`segment/unneeded/count`|Number of segments dropped due to being marked as unused.|tier.|Varies.|
-|`segment/cost/raw`|Used in cost balancing. The raw cost of hosting segments.|tier.|Varies.|
-|`segment/cost/normalization`|Used in cost balancing. The normalization of hosting segments.|tier.|Varies.|
-|`segment/cost/normalized`|Used in cost balancing. The normalized cost of hosting segments.|tier.|Varies.|
-|`segment/loadQueue/size`|Size in bytes of segments to load.|server.|Varies.|
-|`segment/loadQueue/failed`|Number of segments that failed to load.|server.|0|
-|`segment/loadQueue/count`|Number of segments to load.|server.|Varies.|
-|`segment/dropQueue/count`|Number of segments to drop.|server.|Varies.|
-|`segment/size`|Total size of used segments in a data source. Emitted only for data sources to which at least one used segment belongs.|dataSource.|Varies.|
-|`segment/count`|Number of used segments belonging to a data source. Emitted only for data sources to which at least one used segment belongs.|dataSource.|< max|
-|`segment/overShadowed/count`|Number of segments marked as unused due to being overshadowed.| |Varies.|
-|`segment/unavailable/count`|Number of segments (not including replicas) left to load until segments that should be loaded in the cluster are available for queries.|dataSource.|0|
-|`segment/underReplicated/count`|Number of segments (including replicas) left to load until segments that should be loaded in the cluster are available for queries.|tier, dataSource.|0|
-|`tier/historical/count`|Number of available historical nodes in each tier.|tier.|Varies.|
-|`tier/replication/factor`|Configured maximum replication factor in each tier.|tier.|Varies.|
-|`tier/required/capacity`|Total capacity in bytes required in each tier.|tier.|Varies.|
-|`tier/total/capacity`|Total capacity in bytes available in each tier.|tier.|Varies.|
-|`compact/task/count`|Number of tasks issued in the auto compaction run.| |Varies.|
-|`compactTask/maxSlot/count`|Max number of task slots that can be used for auto compaction tasks in the auto compaction run.| |Varies.|
-|`compactTask/availableSlot/count`|Number of available task slots that can be used for auto compaction tasks in the auto compaction run. (this is max slot minus any currently running compaction task)| |Varies.|
-|`segment/waitCompact/bytes`|Total bytes of this datasource waiting to be compacted by the auto compaction (only consider intervals/segments that are eligible for auto compaction).|datasource.|Varies.|
-|`segment/waitCompact/count`|Total number of segments of this datasource waiting to be compacted by the auto compaction (only consider intervals/segments that are eligible for auto compaction).|datasource.|Varies.|
-|`interval/waitCompact/count`|Total number of intervals of this datasource waiting to be compacted by the auto compaction (only consider intervals/segments that are eligible for auto compaction).|datasource.|Varies.|
-|`segment/compacted/bytes`|Total bytes of this datasource that are already compacted with the spec set in the auto compaction config.|datasource.|Varies.|
-|`segment/compacted/count`|Total number of segments of this datasource that are already compacted with the spec set in the auto compaction config.|datasource.|Varies.|
-|`interval/compacted/count`|Total number of intervals of this datasource that are already compacted with the spec set in the auto compaction config.|datasource.|Varies.|
-|`segment/skipCompact/bytes`|Total bytes of this datasource that are skipped (not eligible for auto compaction) by the auto compaction.|datasource.|Varies.|
-|`segment/skipCompact/count`|Total number of segments of this datasource that are skipped (not eligible for auto compaction) by the auto compaction.|datasource.|Varies.|
-|`interval/skipCompact/count`|Total number of intervals of this datasource that are skipped (not eligible for auto compaction) by the auto compaction.|datasource.|Varies.|
-|`coordinator/time`|Approximate Coordinator duty runtime in milliseconds. The duty dimension is the string alias of the Duty that is being run.|duty.|Varies.|
-|`coordinator/global/time`|Approximate runtime of a full coordination cycle in milliseconds. The `dutyGroup` dimension indicates what type of coordination this run was. i.e. Historical Management vs Indexing|`dutyGroup`|Varies.|
-|`metadata/kill/supervisor/count`|Total number of terminated supervisors that were automatically deleted from metadata store per each Coordinator kill supervisor duty run. This metric can help adjust `druid.coordinator.kill.supervisor.durationToRetain` configuration based on whether more or less terminated supervisors need to be deleted per cycle. Note that this metric is only emitted when `druid.coordinator.kill.supervisor.on` is set to true.| |Varies.|
-|`metadata/kill/audit/count`|Total number of audit logs that were automatically deleted from metadata store per each Coordinator kill audit duty run. This metric can help adjust `druid.coordinator.kill.audit.durationToRetain` configuration based on whether more or less audit logs need to be deleted per cycle. Note that this metric is only emitted when `druid.coordinator.kill.audit.on` is set to true.| |Varies.|
-|`metadata/kill/compaction/count`|Total number of compaction configurations that were automatically deleted from metadata store per each Coordinator kill compaction configuration duty run. Note that this metric is only emitted when `druid.coordinator.kill.compaction.on` is set to true.| |Varies.|
-|`metadata/kill/rule/count`|Total number of rules that were automatically deleted from metadata store per each Coordinator kill rule duty run. This metric can help adjust `druid.coordinator.kill.rule.durationToRetain` configuration based on whether more or less rules need to be deleted per cycle. Note that this metric is only emitted when `druid.coordinator.kill.rule.on` is set to true.| |Varies.|
-|`metadata/kill/datasource/count`|Total number of datasource metadata that were automatically deleted from metadata store per each Coordinator kill datasource duty run (Note: datasource metadata only exists for datasource created from supervisor). This metric can help adjust `druid.coordinator.kill.datasource.durationToRetain` configuration based on whether more or less datasource metadata need to be deleted per cycle. Note that this metric is only emitted when `druid.coordinator.kill.datasource.on` is set to true.| |Varies.|
-
-
-If `emitBalancingStats` is set to `true` in the Coordinator [dynamic configuration](../configuration/index.md#dynamic-configuration), then [log entries](../configuration/logging.md) for class
-`org.apache.druid.server.coordinator.duty.EmitClusterStatsAndMetrics` will have extra information on balancing
-decisions.
-
->>>>>>> a3edda3b
 
 ## General Health
 
