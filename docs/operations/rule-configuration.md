---
id: rule-configuration
title: "Using rules to drop and retain data"
---

<!--
  ~ Licensed to the Apache Software Foundation (ASF) under one
  ~ or more contributor license agreements.  See the NOTICE file
  ~ distributed with this work for additional information
  ~ regarding copyright ownership.  The ASF licenses this file
  ~ to you under the Apache License, Version 2.0 (the
  ~ "License"); you may not use this file except in compliance
  ~ with the License.  You may obtain a copy of the License at
  ~
  ~   http://www.apache.org/licenses/LICENSE-2.0
  ~
  ~ Unless required by applicable law or agreed to in writing,
  ~ software distributed under the License is distributed on an
  ~ "AS IS" BASIS, WITHOUT WARRANTIES OR CONDITIONS OF ANY
  ~ KIND, either express or implied.  See the License for the
  ~ specific language governing permissions and limitations
  ~ under the License.
  -->

Data retention rules allow you to configure Apache Druid to conform to your data retention policies. Your data retention policies specify which data to retain and which data to drop from the cluster.

Druid supports [load](#load-rules), [drop](#drop-rules), and [broadcast](#broadcast-rules) rules. Each rule is a JSON object. See the [rule definitions below](#load-rules) for details.

You can configure a default set of rules to apply to all datasources, and/or you can set specific rules for specific datasources. See [rule structure](#rule-structure) to see how rule order impacts the way the Coordinator applies retention rules.

You can specify the data to retain or drop in the following ways:

- Forever: all data in the segment.
- Period: segment data specified as an offset from the present time.
- Interval: a fixed time range.

Retention rules are persistent: they remain in effect until you change them. Druid stores retention rules in its [metadata store](../design/metadata-storage.md).

## Set retention rules

You can use the Druid [web console](./web-console.md) or the [Coordinator API](../api-reference/api-reference.md#coordinator) to create and manage retention rules.

### Use the web console

To set retention rules in the Druid web console:

1. On the console home page, click **Datasources**.
2. Click the name of your datasource to open the data window.
3. Select **Actions > Edit retention rules**.
4. Click **+New rule**.
<<<<<<< HEAD
5. Select a rule type and set properties according to the rules reference.
=======
5. Select a rule type and set properties for the rule.
>>>>>>> 2d258a95
6. Click **Next** and enter a description for the rule.
7. Click **Save** to save and apply the rule to the datasource.

### Use the Coordinator API

To set one or more default retention rules for all datasources, send a POST request containing a JSON object for each rule to `/druid/coordinator/v1/rules/_default`.

The following example request sets a default forever broadcast rule for all datasources:

```bash
curl --location --request POST 'http://localhost:8888/druid/coordinator/v1/rules/_default' \
--header 'Content-Type: application/json' \
--data-raw '[{
  "type": "broadcastForever"
  }]'
```

To set one or more retention rules for a specific datasource, send a POST request containing a JSON object for each rule to `/druid/coordinator/v1/rules/{datasourceName}`.

The following example request sets a period drop rule and a period broadcast rule for the `wikipedia` datasource:

```bash
curl --location --request POST 'http://localhost:8888/druid/coordinator/v1/rules/wikipedia' \
--header 'Content-Type: application/json' \
--data-raw '[{
   "type": "dropByPeriod",
   "period": "P1M",
   "includeFuture": true
   },
   {
    "type": "broadcastByPeriod",
    "period": "P1M",
    "includeFuture": true
   }]'
```

To retrieve all rules for all datasources, send a GET request to `/druid/coordinator/v1/rules`&mdash;for example:

```bash
curl --location --request GET 'http://localhost:8888/druid/coordinator/v1/rules'
```

### Rule structure

The rules API accepts an array of rules as JSON objects. The JSON object you send in the API request for each rule is specific to the rules types outlined below.

> You must pass the entire array of rules, in your desired order, with each API request. Each POST request to the rules API overwrites the existing rules for the specified datasource.

The order of rules is very important. The Coordinator reads rules in the order in which they appear in the rules list. For example, in the following screenshot the Coordinator evaluates data against rule 1, then rule 2, then rule 3:

![retention rules](../assets/retention-rules.png)

The Coordinator cycles through all used segments and matches each segment with the first rule that applies. Each segment can only match a single rule.

In the web console you can use the up and down arrows on the right side of the interface to change the order of the rules.

## Load rules

Load rules define how Druid assigns segments to [historical process tiers](./mixed-workloads.md#historical-tiering), and how many replicas of a segment exist in each tier.

If you have a single tier, Druid automatically names the tier `_default` and loads all segments onto it. If you define an additional tier, you must define a load rule to specify which segments to load on that tier. Until you define a load rule, your new tier remains empty.

### Forever load rule

The forever load rule assigns all datasource segments to specified tiers. It is the default rule Druid applies to datasources. Forever load rules have type `loadForever`.

The following example places one replica of each segment on a custom tier named `hot`, and another single replica on the default tier.

```json
{
  "type": "loadForever",
  "tieredReplicants": {
    "hot": 1,
    "_default_tier": 1
  }
}
```

Set the following property:

- `tieredReplicants`: a map of tier names to the number of segment replicas for that tier.

### Period load rule

You can use a period load rule to assign segment data in a specific period to a tier. Druid compares a segment's interval to the period you specify in the rule and loads the matching data.

Period load rules have type `loadByPeriod`. The following example places one replica of data in a one-month period on a custom tier named `hot`, and another single replica on the default tier.

```json
{
  "type": "loadByPeriod",
  "period": "P1M",
  "includeFuture": true,
  "tieredReplicants": {
      "hot": 1,
      "_default_tier": 1
  }
}
```

Set the following properties:

- `period`: a JSON object representing [ISO 8601](https://en.wikipedia.org/wiki/ISO_8601) periods. The period is from some time in the past to the present, or into the future if `includeFuture` is set to `true`.
- `includeFuture`: a boolean flag to instruct Druid to match a segment if:
<<<<<<< HEAD
<br />- the segment interval overlaps the rule interval, or
<br />- the segment interval starts any time after the rule interval starts.
<br />You can use this property to load segments with future start and end dates, where "future" is relative to the time when the Coordinator evaluates data against the rule. Defaults to `true`.
=======
  - the segment interval overlaps the rule interval, or
  - the segment interval starts any time after the rule interval starts.

  You can use this property to load segments with future start and end dates, where "future" is relative to the time when the Coordinator evaluates data against the rule. Defaults to `true`.
>>>>>>> 2d258a95
- `tieredReplicants`: a map of tier names to the number of segment replicas for that tier.

### Interval load rule

You can use an interval rule to assign a specific range of data to a tier. For example, analysts may typically work with the complete data set for all of last week and not so much with the data for the current week.

Interval load rules have type `loadByInterval`. The following example places one replica of data matching the specified interval on a custom tier named `hot`, and another single replica on the default tier.

```json
{
  "type": "loadByInterval",
  "interval": "2012-01-01/2013-01-01",
  "tieredReplicants": {
    "hot": 1,
    "_default_tier": 1
  }
}
```

Set the following properties:

- `interval`: the load interval specified as an [ISO 8601](https://en.wikipedia.org/wiki/ISO_8601) range encoded as a string.
- `tieredReplicants`: a map of tier names to the number of segment replicas for that tier.

## Drop rules

Drop rules define when Druid drops segments from the cluster. Druid keeps dropped data in deep storage. Note that if you enable automatic cleanup of unused segments, or you run a kill task, Druid deletes the data from deep storage. See [Data deletion](../data-management/delete.md) for more information on deleting data.

If you want to use a [load rule](#load-rules) to retain only data from a defined period of time, you must also define a drop rule. If you don't define a drop rule, Druid retains data that doesn't lie within your defined period according to the default rule, `loadForever`.

### Forever drop rule

The forever drop rule drops all segment data from the cluster. If you configure a set of rules with a forever drop rule as the last rule, Druid drops any segment data that remains after it evaluates the higher priority rules.

Forever drop rules have type `dropForever`:

```json
{
  "type": "dropForever",
}
```

### Period drop rule

Druid compares a segment's interval to the period you specify in the rule and drops the matching data. The rule matches if the period contains the segment interval. This rule always drops recent data.

Period drop rules have type `dropByPeriod` and the following JSON structure:

```json
{
  "type": "dropByPeriod",
  "period": "P1M",
  "includeFuture": true,
}
```

Set the following properties:

<<<<<<< HEAD
- `period`: a JSON object representing [ISO-8601](https://en.wikipedia.org/wiki/ISO_8601) periods. The period is from some time in the past to the future or to the current time, depending on the `includeFuture` flag.
- `includeFuture`: a boolean flag to instruct Druid to match a segment if:
<br />- the segment interval overlaps the rule interval, or
<br />- the segment interval starts any time after the rule interval starts.
<br />You can use this property to drop segments with future start and end dates, where "future" is relative to the time when the Coordinator evaluates data against the rule. Defaults to `true`.
=======
- `period`: a JSON object representing [ISO 8601](https://en.wikipedia.org/wiki/ISO_8601) periods. The period is from some time in the past to the future or to the current time, depending on the `includeFuture` flag.
- `includeFuture`: a boolean flag to instruct Druid to match a segment if one of the following conditions apply:

  - the segment interval overlaps the rule interval
  - the segment interval starts any time after the rule interval starts
  
  You can use this property to drop segments with future start and end dates, where "future" is relative to the time when the Coordinator evaluates data against the rule. Defaults to `true`.
>>>>>>> 2d258a95

### Period drop before rule

Druid compares a segment's interval to the period you specify in the rule and drops the matching data. The rule matches if the segment interval is before the specified period.

If you only want to retain recent data, you can use this rule to drop old data before a specified period, and add a `loadForever` rule to retain the data that follows it. Note that the rule combination `dropBeforeByPeriod` + `loadForever` is equivalent to `loadByPeriod(includeFuture = true)` + `dropForever`.

Period drop rules have type `dropBeforeByPeriod` and the following JSON structure:

```json
{
  "type": "dropBeforeByPeriod",
  "period": "P1M"
}
```

Set the following property:

- `period`: a JSON object representing [ISO 8601](https://en.wikipedia.org/wiki/ISO_8601) periods.

### Interval drop rule

You can use a drop interval rule to prevent Druid from loading a specified range of data onto any tier. The range is typically your oldest data. The dropped data resides in cold storage, but is not queryable. If you need to query the data, update or remove the interval drop rule so that Druid reloads the data.

Interval drop rules have type `dropByInterval` and the following JSON structure:

```json
{
  "type": "dropByInterval",
  "interval": "2012-01-01/2013-01-01"
}
```

Set the following property:

- `interval`: the drop interval specified as an [ISO 8601](https://en.wikipedia.org/wiki/ISO_8601) range encoded as a string.

## Broadcast rules

Druid extensions use broadcast rules to load segment data onto all brokers in the cluster. Apply broadcast rules in a test environment, not in production.

### Forever broadcast rule

The forever broadcast rule loads all segment data in your datasources onto all brokers in the cluster.

Forever broadcast rules have type `broadcastForever`:

```json
{
  "type": "broadcastForever",
}
```

### Period broadcast rule

Druid compares a segment's interval to the period you specify in the rule and loads the matching data onto the brokers in the cluster.

Period broadcast rules have type `broadcastByPeriod` and the following JSON structure:

```json
{
  "type": "broadcastByPeriod",
  "period": "P1M",
  "includeFuture": true,
}
```

Set the following properties:

<<<<<<< HEAD
- `period`: a JSON object representing [ISO-8601](https://en.wikipedia.org/wiki/ISO_8601) periods. The period is from some time in the past to the future or to the current time, depending on the `includeFuture` flag.
- `includeFuture`: a boolean flag to instruct Druid to match a segment if:
<br />- the segment interval overlaps the rule interval, or
<br />- the segment interval starts any time after the rule interval starts.
<br />You can use this property to broadcast segments with future start and end dates, where "future" is relative to the time when the Coordinator evaluates data against the rule. Defaults to `true`.
=======
- `period`: a JSON object representing [ISO 8601](https://en.wikipedia.org/wiki/ISO_8601) periods. The period is from some time in the past to the future or to the current time, depending on the `includeFuture` flag.
- `includeFuture`: a boolean flag to instruct Druid to match a segment if one of the following conditions apply:
  - the segment interval overlaps the rule interval
  - the segment interval starts any time after the rule interval starts.

  You can use this property to broadcast segments with future start and end dates, where "future" is relative to the time when the Coordinator evaluates data against the rule. Defaults to `true`.
>>>>>>> 2d258a95

### Interval broadcast rule

An interval broadcast rule loads a specific range of data onto the brokers in the cluster.

Interval broadcast rules have type `broadcastByInterval` and the following JSON structure:

```json
{
  "type": "broadcastByInterval",
  "interval": "2012-01-01/2013-01-01"
}
```

Set the following property:

- `interval`: the broadcast interval specified as an [ISO 8601](https://en.wikipedia.org/wiki/ISO_8601) range encoded as a string.

## Permanently delete data

Druid can fully drop data from the cluster, wipe the metadata store entry, and remove the data from deep storage for any segments marked `unused`. Note that Druid always marks segments dropped from the cluster by rules as `unused`. You can submit a [kill task](../ingestion/tasks.md) to the [Overlord](../design/overlord.md) to do this.

## Reload dropped data

You can't use a single rule to reload data Druid has dropped from a cluster.

To reload dropped data:

1. Set your retention period&mdash;for example, change the retention period from one month to two months.
2. Use the web console or the API to mark all segments belonging to the datasource as `used`.

## Learn more

For more information about using retention rules in Druid, see the following topics:

- [Tutorial: Configuring data retention](../tutorials/tutorial-retention.md)
- [Configure Druid for mixed workloads](../operations/mixed-workloads.md)
- [Router process](../design/router.md)<|MERGE_RESOLUTION|>--- conflicted
+++ resolved
@@ -48,11 +48,7 @@
 2. Click the name of your datasource to open the data window.
 3. Select **Actions > Edit retention rules**.
 4. Click **+New rule**.
-<<<<<<< HEAD
-5. Select a rule type and set properties according to the rules reference.
-=======
 5. Select a rule type and set properties for the rule.
->>>>>>> 2d258a95
 6. Click **Next** and enter a description for the rule.
 7. Click **Save** to save and apply the rule to the datasource.
 
@@ -157,16 +153,10 @@
 
 - `period`: a JSON object representing [ISO 8601](https://en.wikipedia.org/wiki/ISO_8601) periods. The period is from some time in the past to the present, or into the future if `includeFuture` is set to `true`.
 - `includeFuture`: a boolean flag to instruct Druid to match a segment if:
-<<<<<<< HEAD
-<br />- the segment interval overlaps the rule interval, or
-<br />- the segment interval starts any time after the rule interval starts.
-<br />You can use this property to load segments with future start and end dates, where "future" is relative to the time when the Coordinator evaluates data against the rule. Defaults to `true`.
-=======
   - the segment interval overlaps the rule interval, or
   - the segment interval starts any time after the rule interval starts.
 
   You can use this property to load segments with future start and end dates, where "future" is relative to the time when the Coordinator evaluates data against the rule. Defaults to `true`.
->>>>>>> 2d258a95
 - `tieredReplicants`: a map of tier names to the number of segment replicas for that tier.
 
 ### Interval load rule
@@ -225,13 +215,6 @@
 
 Set the following properties:
 
-<<<<<<< HEAD
-- `period`: a JSON object representing [ISO-8601](https://en.wikipedia.org/wiki/ISO_8601) periods. The period is from some time in the past to the future or to the current time, depending on the `includeFuture` flag.
-- `includeFuture`: a boolean flag to instruct Druid to match a segment if:
-<br />- the segment interval overlaps the rule interval, or
-<br />- the segment interval starts any time after the rule interval starts.
-<br />You can use this property to drop segments with future start and end dates, where "future" is relative to the time when the Coordinator evaluates data against the rule. Defaults to `true`.
-=======
 - `period`: a JSON object representing [ISO 8601](https://en.wikipedia.org/wiki/ISO_8601) periods. The period is from some time in the past to the future or to the current time, depending on the `includeFuture` flag.
 - `includeFuture`: a boolean flag to instruct Druid to match a segment if one of the following conditions apply:
 
@@ -239,7 +222,6 @@
   - the segment interval starts any time after the rule interval starts
   
   You can use this property to drop segments with future start and end dates, where "future" is relative to the time when the Coordinator evaluates data against the rule. Defaults to `true`.
->>>>>>> 2d258a95
 
 ### Period drop before rule
 
@@ -309,20 +291,12 @@
 
 Set the following properties:
 
-<<<<<<< HEAD
-- `period`: a JSON object representing [ISO-8601](https://en.wikipedia.org/wiki/ISO_8601) periods. The period is from some time in the past to the future or to the current time, depending on the `includeFuture` flag.
-- `includeFuture`: a boolean flag to instruct Druid to match a segment if:
-<br />- the segment interval overlaps the rule interval, or
-<br />- the segment interval starts any time after the rule interval starts.
-<br />You can use this property to broadcast segments with future start and end dates, where "future" is relative to the time when the Coordinator evaluates data against the rule. Defaults to `true`.
-=======
 - `period`: a JSON object representing [ISO 8601](https://en.wikipedia.org/wiki/ISO_8601) periods. The period is from some time in the past to the future or to the current time, depending on the `includeFuture` flag.
 - `includeFuture`: a boolean flag to instruct Druid to match a segment if one of the following conditions apply:
   - the segment interval overlaps the rule interval
   - the segment interval starts any time after the rule interval starts.
 
   You can use this property to broadcast segments with future start and end dates, where "future" is relative to the time when the Coordinator evaluates data against the rule. Defaults to `true`.
->>>>>>> 2d258a95
 
 ### Interval broadcast rule
 
