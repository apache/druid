---
id: dynamic-configuration-api
title: Dynamic configuration API
sidebar_label: Dynamic configuration
---
import Tabs from '@theme/Tabs';
import TabItem from '@theme/TabItem';


<!--

  ~ Licensed to the Apache Software Foundation (ASF) under one
  ~ or more contributor license agreements. See the NOTICE file
  ~ distributed with this work for additional information
  ~ regarding copyright ownership. The ASF licenses this file
  ~ to you under the Apache License, Version 2.0 (the
  ~ "License"); you may not use this file except in compliance
  ~ with the License. You may obtain a copy of the License at
  ~
  ~   http://www.apache.org/licenses/LICENSE-2.0
  ~
  ~ Unless required by applicable law or agreed to in writing,
  ~ software distributed under the License is distributed on an
  ~ "AS IS" BASIS, WITHOUT WARRANTIES OR CONDITIONS OF ANY
  ~ KIND, either express or implied. See the License for the
  ~ specific language governing permissions and limitations
  ~ under the License.
  -->

This document describes the API endpoints to retrieve and manage dynamic configurations for the [Coordinator](../design/coordinator.md) and [Overlord](../design/overlord.md) in Apache Druid.

In this topic, `http://ROUTER_IP:ROUTER_PORT` is a placeholder for your Router service address and port.
Replace it with the information for your deployment.
For example, use `http://localhost:8888` for quickstart deployments.

In this document, `http://SERVICE_IP:SERVICE_PORT` is a placeholder for the server address of deployment and the service port. For example, on the quickstart configuration, replace `http://ROUTER_IP:ROUTER_PORT` with `http://localhost:8888`.

## Coordinator dynamic configuration

<<<<<<< HEAD
The Coordinator has dynamic configurations to tune certain behavior on the fly, without requiring a service restart. For more information, see [Coordinator Dynamic Configuration](../configuration/index.md#dynamic-configuration).

### Update Coordinator dynamic configuration

Update Coordinator dynamic worker configuration. Pass the dynamic configuration spec as a JSON request body. For information on constructing a dynamic configuration spec, see [Dynamic configuration](../configuration/index.md#dynamic-configuration).

#### URL

<code class="postAPI">POST</code> <code>/druid/coordinator/v1/config</code>

#### Responses

<!--DOCUSAURUS_CODE_TABS-->

<!--200 SUCCESS-->

*Successfully updated dynamic configuration* 

<!--END_DOCUSAURUS_CODE_TABS-->
=======
The Coordinator has dynamic configurations to tune certain behavior on the fly, without requiring a service restart.
For information on the supported properties, see [Coordinator dynamic configuration](../configuration/index.md#dynamic-configuration).

### Get dynamic configuration

Retrieves the current Coordinator dynamic configuration. Returns a JSON object with the dynamic configuration properties.

#### URL

<code class="getAPI">GET</code> <code>/druid/coordinator/v1/config</code>

#### Responses

<Tabs>

<TabItem value="1" label="200 SUCCESS">


*Successfully retrieved dynamic configuration*

</TabItem>
</Tabs>
>>>>>>> 0a27a7a7

---

#### Sample request

<<<<<<< HEAD
<!--DOCUSAURUS_CODE_TABS-->

<!--cURL-->

```shell
curl "http://ROUTER_IP:ROUTER_PORT/druid/coordinator/v1/config" \
--header 'Content-Type: application/json' \
--data '{
  "millisToWaitBeforeDeleting": 900000,
  "mergeBytesLimit": 524288000,
  "mergeSegmentsLimit": 100,
  "maxSegmentsToMove": 5,
  "percentOfSegmentsToConsiderPerMove": 100,
  "useBatchedSegmentSampler": true,
  "replicantLifetime": 15,
  "replicationThrottleLimit": 10,
  "balancerComputeThreads": 1,
  "emitBalancingStats": true,
  "killDataSourceWhitelist": [],
  "killPendingSegmentsSkipList": [],
  "maxSegmentsInNodeLoadingQueue": 100,
  "decommissioningNodes": [],
  "decommissioningMaxPercentOfMaxSegmentsToMove": 70,
  "pauseCoordination": false,
  "replicateAfterLoadTimeout": false,
  "maxNonPrimaryReplicantsToLoad": 2147483647,
  "useRoundRobinSegmentAssignment": true
}'
```

<!--HTTP-->

```HTTP
POST /druid/coordinator/v1/config HTTP/1.1
Host: http://ROUTER_IP:ROUTER_PORT
Content-Type: application/json
Content-Length: 683

{
  "millisToWaitBeforeDeleting": 900000,
  "mergeBytesLimit": 524288000,
  "mergeSegmentsLimit": 100,
  "maxSegmentsToMove": 5,
  "percentOfSegmentsToConsiderPerMove": 100,
  "useBatchedSegmentSampler": true,
  "replicantLifetime": 15,
  "replicationThrottleLimit": 10,
  "balancerComputeThreads": 1,
  "emitBalancingStats": true,
  "killDataSourceWhitelist": [],
  "killPendingSegmentsSkipList": [],
  "maxSegmentsInNodeLoadingQueue": 100,
  "decommissioningNodes": [],
  "decommissioningMaxPercentOfMaxSegmentsToMove": 70,
  "pauseCoordination": false,
  "replicateAfterLoadTimeout": false,
  "maxNonPrimaryReplicantsToLoad": 2147483647,
  "useRoundRobinSegmentAssignment": true
}
```

<!--END_DOCUSAURUS_CODE_TABS-->

#### Sample response

A successful request returns an HTTP `200 OK` message code and an empty response body.

### Get Coordinator dynamic configuration

Retrieves current Coordinator dynamic configuration. Returns a JSON object with the dynamic configuration properties and values. For information on the response properties, see [Dynamic configuration](../configuration/index.md#dynamic-configuration).

#### URL

<code class="getAPI">GET</code> <code>/druid/coordinator/v1/config</code>

#### Responses

<!--DOCUSAURUS_CODE_TABS-->

<!--200 SUCCESS-->

*Successfully retrieved dynamic configuration* 

<!--END_DOCUSAURUS_CODE_TABS-->
=======
<Tabs>

<TabItem value="2" label="cURL">


```shell
curl "http://ROUTER_IP:ROUTER_PORT/druid/coordinator/v1/config"
```

</TabItem>
<TabItem value="3" label="HTTP">


```HTTP
GET /druid/coordinator/v1/config HTTP/1.1
Host: http://ROUTER_IP:ROUTER_PORT
```

</TabItem>
</Tabs>

#### Sample response

<details>
<summary>Click to show sample response</summary>

```json
{
    "millisToWaitBeforeDeleting": 900000,
    "mergeBytesLimit": 524288000,
    "mergeSegmentsLimit": 100,
    "maxSegmentsToMove": 100,
    "replicantLifetime": 15,
    "replicationThrottleLimit": 500,
    "balancerComputeThreads": 1,
    "killDataSourceWhitelist": [],
    "killPendingSegmentsSkipList": [],
    "maxSegmentsInNodeLoadingQueue": 500,
    "decommissioningNodes": [],
    "decommissioningMaxPercentOfMaxSegmentsToMove": 70,
    "pauseCoordination": false,
    "replicateAfterLoadTimeout": false,
    "maxNonPrimaryReplicantsToLoad": 2147483647,
    "useRoundRobinSegmentAssignment": true,
    "smartSegmentLoading": true,
    "debugDimensions": null
}
```

</details>

### Update dynamic configuration

Submits a JSON-based dynamic configuration spec to the Coordinator.
For information on the supported properties, see [Dynamic configuration](../configuration/index.md#dynamic-configuration).

#### URL

<code class="postAPI">POST</code> <code>/druid/coordinator/v1/config</code>

#### Header parameters

The endpoint supports a set of optional header parameters to populate the `author` and `comment` fields in the configuration history.

* `X-Druid-Author`
  * Type: String
  * Author of the configuration change.
* `X-Druid-Comment`
  * Type: String
  * Description for the update.

#### Responses

<Tabs>

<TabItem value="4" label="200 SUCCESS">


*Successfully updated dynamic configuration*

</TabItem>
</Tabs>
>>>>>>> 0a27a7a7

---

#### Sample request

<<<<<<< HEAD
<!--DOCUSAURUS_CODE_TABS-->

<!--cURL-->

```shell
curl "http://ROUTER_IP:ROUTER_PORT/druid/coordinator/v1/config"
```

<!--HTTP-->

```HTTP
GET /druid/coordinator/v1/config HTTP/1.1
Host: http://ROUTER_IP:ROUTER_PORT
```

<!--END_DOCUSAURUS_CODE_TABS-->

#### Sample response

<details>
  <summary>Click to show sample response</summary>

```json
{
    "millisToWaitBeforeDeleting": 900000,
    "mergeBytesLimit": 524288000,
    "mergeSegmentsLimit": 100,
    "maxSegmentsToMove": 5,
    "percentOfSegmentsToConsiderPerMove": 100.0,
    "useBatchedSegmentSampler": true,
    "replicantLifetime": 15,
    "replicationThrottleLimit": 10,
    "balancerComputeThreads": 1,
    "emitBalancingStats": false,
    "killDataSourceWhitelist": [],
    "killPendingSegmentsSkipList": [],
    "maxSegmentsInNodeLoadingQueue": 100,
    "decommissioningNodes": [],
    "decommissioningMaxPercentOfMaxSegmentsToMove": 70,
    "pauseCoordination": false,
    "replicateAfterLoadTimeout": false,
    "maxNonPrimaryReplicantsToLoad": 2147483647,
    "useRoundRobinSegmentAssignment": true
}
```
</details>

### Get Coordinator dynamic configuration history

Retrieves the history of changes to Coordinator dynamic configuration over an interval of time. Returns an empty array if there are no history records available.

#### URL 

<code class="getAPI">GET</code> <code>/druid/coordinator/v1/config/history</code>

#### Query parameters

* `interval` (optional)
  * Type: ISO 8601
  * Limits the number of results to the specified time interval. Delimited with `/`. For example, `2023-07-13/2023-07-19`.

* `count` (optional)
  * Type: Int
  * Limits the number of results to the last `n` entries.

#### Responses

<!--DOCUSAURUS_CODE_TABS-->

<!--200 SUCCESS-->

*Successfully retrieved history* 


<!--END_DOCUSAURUS_CODE_TABS-->
=======
<Tabs>

<TabItem value="5" label="cURL">


```shell
curl "http://ROUTER_IP:ROUTER_PORT/druid/coordinator/v1/config" \
--header 'Content-Type: application/json' \
--data '{
  "millisToWaitBeforeDeleting": 900000,
  "mergeBytesLimit": 524288000,
  "mergeSegmentsLimit": 100,
  "maxSegmentsToMove": 5,
  "percentOfSegmentsToConsiderPerMove": 100,
  "useBatchedSegmentSampler": true,
  "replicantLifetime": 15,
  "replicationThrottleLimit": 10,
  "balancerComputeThreads": 1,
  "emitBalancingStats": true,
  "killDataSourceWhitelist": [],
  "killPendingSegmentsSkipList": [],
  "maxSegmentsInNodeLoadingQueue": 100,
  "decommissioningNodes": [],
  "decommissioningMaxPercentOfMaxSegmentsToMove": 70,
  "pauseCoordination": false,
  "replicateAfterLoadTimeout": false,
  "maxNonPrimaryReplicantsToLoad": 2147483647,
  "useRoundRobinSegmentAssignment": true
}'
```

</TabItem>
<TabItem value="6" label="HTTP">


```HTTP
POST /druid/coordinator/v1/config HTTP/1.1
Host: http://ROUTER_IP:ROUTER_PORT
Content-Type: application/json
Content-Length: 683

{
  "millisToWaitBeforeDeleting": 900000,
  "mergeBytesLimit": 524288000,
  "mergeSegmentsLimit": 100,
  "maxSegmentsToMove": 5,
  "percentOfSegmentsToConsiderPerMove": 100,
  "useBatchedSegmentSampler": true,
  "replicantLifetime": 15,
  "replicationThrottleLimit": 10,
  "balancerComputeThreads": 1,
  "emitBalancingStats": true,
  "killDataSourceWhitelist": [],
  "killPendingSegmentsSkipList": [],
  "maxSegmentsInNodeLoadingQueue": 100,
  "decommissioningNodes": [],
  "decommissioningMaxPercentOfMaxSegmentsToMove": 70,
  "pauseCoordination": false,
  "replicateAfterLoadTimeout": false,
  "maxNonPrimaryReplicantsToLoad": 2147483647,
  "useRoundRobinSegmentAssignment": true
}
```

</TabItem>
</Tabs>

#### Sample response

A successful request returns an HTTP `200 OK` message code and an empty response body.

### Get dynamic configuration history

Retrieves the history of changes to Coordinator dynamic configuration over an interval of time. Returns an empty array if there are no history records available.

#### URL

<code class="getAPI">GET</code> <code>/druid/coordinator/v1/config/history</code>

#### Query parameters

The endpoint supports a set of optional query parameters to filter results.

* `interval`
  * Type: String
  * Limit the results to the specified time interval in ISO 8601 format delimited with `/`. For example, `2023-07-13/2023-07-19`. The default interval is one week. You can change this period by setting `druid.audit.manager.auditHistoryMillis` in the `runtime.properties` file for the Coordinator.

* `count`
  * Type: Integer
  * Limit the number of results to the last `n` entries.

#### Responses

<Tabs>

<TabItem value="7" label="200 SUCCESS">


*Successfully retrieved history*


</TabItem>
</Tabs>
>>>>>>> 0a27a7a7

---

#### Sample request

The following example retrieves the dynamic configuration history between `2022-07-13` and `2024-07-19`. The response is limited to 10 entries.

<<<<<<< HEAD
<!--DOCUSAURUS_CODE_TABS-->

<!--cURL-->
=======
<Tabs>

<TabItem value="8" label="cURL">

>>>>>>> 0a27a7a7

```shell
curl "http://ROUTER_IP:ROUTER_PORT/druid/coordinator/v1/config/history?interval=2022-07-13%2F2024-07-19&count=10"
```

<<<<<<< HEAD
<!--HTTP-->
=======
</TabItem>
<TabItem value="9" label="HTTP">

>>>>>>> 0a27a7a7

```HTTP
GET /druid/coordinator/v1/config/history?interval=2022-07-13/2024-07-19&count=10 HTTP/1.1
Host: http://ROUTER_IP:ROUTER_PORT
```

<<<<<<< HEAD
<!--END_DOCUSAURUS_CODE_TABS-->
=======
</TabItem>
</Tabs>
>>>>>>> 0a27a7a7

#### Sample response

<details>
  <summary>Click to show sample response</summary>

```json
[
    {
        "key": "coordinator.config",
        "type": "coordinator.config",
        "auditInfo": {
<<<<<<< HEAD
            "author": "console",
            "comment": "testing config change",
            "ip": "127.0.0.1"
        },
        "payload": "{\"millisToWaitBeforeDeleting\":900000,\"mergeBytesLimit\":524288000,\"mergeSegmentsLimit\":100,\"maxSegmentsToMove\":5,\"percentOfSegmentsToConsiderPerMove\":100.0,\"useBatchedSegmentSampler\":true,\"replicantLifetime\":15,\"replicationThrottleLimit\":10,\"balancerComputeThreads\":1,\"emitBalancingStats\":false,\"killDataSourceWhitelist\":[],\"killPendingSegmentsSkipList\":[],\"maxSegmentsInNodeLoadingQueue\":100,\"decommissioningNodes\":[],\"decommissioningMaxPercentOfMaxSegmentsToMove\":70,\"pauseCoordination\":false,\"replicateAfterLoadTimeout\":false,\"maxNonPrimaryReplicantsToLoad\":2147483647,\"useRoundRobinSegmentAssignment\":true}",
        "auditTime": "2023-08-12T07:51:36.306Z"
=======
            "author": "",
            "comment": "",
            "ip": "127.0.0.1"
        },
        "payload": "{\"millisToWaitBeforeDeleting\":900000,\"mergeBytesLimit\":524288000,\"mergeSegmentsLimit\":100,\"maxSegmentsToMove\":5,\"replicantLifetime\":15,\"replicationThrottleLimit\":10,\"balancerComputeThreads\":1,\"killDataSourceWhitelist\":[],\"killPendingSegmentsSkipList\":[],\"maxSegmentsInNodeLoadingQueue\":100,\"decommissioningNodes\":[],\"decommissioningMaxPercentOfMaxSegmentsToMove\":70,\"pauseCoordination\":false,\"replicateAfterLoadTimeout\":false,\"maxNonPrimaryReplicantsToLoad\":2147483647,\"useRoundRobinSegmentAssignment\":true,\"smartSegmentLoading\":true,\"debugDimensions\":null}",
        "auditTime": "2023-10-03T20:59:51.622Z"
>>>>>>> 0a27a7a7
    }
]
```
</details>

## Overlord dynamic configuration

<<<<<<< HEAD
The Overlord can be dynamically configured to specify how tasks are assigned to workers. For more information, see [Overlord dynamic configuration](../configuration/index.md#overlord-dynamic-configuration).

### Update Overlord dynamic configuration.

Updates overlord dynamic worker configuration. Pass the dynamic configuration spec as a JSON request body. For information on constructing an Overlord dynamic configuration spec, see [Overlord dynamic configuration](../configuration/index.md#overlord-dynamic-configuration).
=======
The Overlord has dynamic configurations to tune how Druid assigns tasks to workers.
For information on the supported properties, see [Overlord dynamic configuration](../configuration/index.md#overlord-dynamic-configuration).

### Get dynamic configuration

Retrieves the current Overlord dynamic configuration.
Returns a JSON object with the dynamic configuration properties.
Returns an empty response body if there is no current Overlord dynamic configuration.

#### URL

<code class="getAPI">GET</code> <code>/druid/indexer/v1/worker</code>

#### Responses

<Tabs>

<TabItem value="10" label="200 SUCCESS">


*Successfully retrieved dynamic configuration*

</TabItem>
</Tabs>

#### Sample request

<Tabs>

<TabItem value="11" label="cURL">


```shell
curl "http://ROUTER_IP:ROUTER_PORT/druid/indexer/v1/worker"
```

</TabItem>
<TabItem value="12" label="HTTP">


```HTTP
GET /druid/indexer/v1/worker HTTP/1.1
Host: http://ROUTER_IP:ROUTER_PORT
```

</TabItem>
</Tabs>

#### Sample response

<details>
  <summary>Click to show sample response</summary>

```json
{
    "type": "default",
    "selectStrategy": {
        "type": "fillCapacityWithCategorySpec",
        "workerCategorySpec": {
            "categoryMap": {},
            "strong": true
        }
    },
    "autoScaler": null
}
```

</details>

### Update dynamic configuration

Submits a JSON-based dynamic configuration spec to the Overlord.
For information on the supported properties, see [Overlord dynamic configuration](../configuration/index.md#overlord-dynamic-configuration).
>>>>>>> 0a27a7a7

#### URL

<code class="postAPI">POST</code><code>/druid/indexer/v1/worker</code>

#### Header parameters

<<<<<<< HEAD
The endpoint supports a set of optional header parameters to populate the `author` and `comment` fields in the configuration history. 

* `X-Druid-Author` (optional)
  * Type: String
  * A string representing the author making the configuration change.
* `X-Druid-Comment` (optional)
  * Type: String
  * A string describing the update.

#### Responses

<!--DOCUSAURUS_CODE_TABS-->

<!--200 SUCCESS-->

*Successfully updated dynamic configuration* 

<!--END_DOCUSAURUS_CODE_TABS-->
=======
The endpoint supports a set of optional header parameters to populate the `author` and `comment` fields in the configuration history.

* `X-Druid-Author`
  * Type: String
  * Author of the configuration change.
* `X-Druid-Comment`
  * Type: String
  * Description for the update.

#### Responses

<Tabs>

<TabItem value="13" label="200 SUCCESS">


*Successfully updated dynamic configuration*

</TabItem>
</Tabs>
>>>>>>> 0a27a7a7

---

#### Sample request

<<<<<<< HEAD
<!--DOCUSAURUS_CODE_TABS-->

<!--cURL-->
=======
<Tabs>

<TabItem value="14" label="cURL">

>>>>>>> 0a27a7a7

```shell
curl "http://ROUTER_IP:ROUTER_PORT/druid/indexer/v1/worker" \
--header 'Content-Type: application/json' \
--data '{
  "type": "default",
  "selectStrategy": {
    "type": "fillCapacityWithCategorySpec",
    "workerCategorySpec": {
      "categoryMap": {},
      "strong": true
    }
  },
  "autoScaler": null
}'
```

<<<<<<< HEAD
<!--HTTP-->
=======
</TabItem>
<TabItem value="15" label="HTTP">

>>>>>>> 0a27a7a7

```HTTP
POST /druid/indexer/v1/worker HTTP/1.1
Host: http://ROUTER_IP:ROUTER_PORT
Content-Type: application/json
Content-Length: 196

{
  "type": "default",
  "selectStrategy": {
    "type": "fillCapacityWithCategorySpec",
    "workerCategorySpec": {
      "categoryMap": {},
      "strong": true
    }
  },
  "autoScaler": null
}
```

<<<<<<< HEAD
<!--END_DOCUSAURUS_CODE_TABS-->
=======
</TabItem>
</Tabs>
>>>>>>> 0a27a7a7

#### Sample response

A successful request returns an HTTP `200 OK` message code and an empty response body.

<<<<<<< HEAD
### Get Overlord dynamic configuration

Returns current Overlord dynamic configuration. Returns an empty response body if there are no current Overlord dynamic configuration.

#### URL 

<code class="getAPI">GET</code> <code>/druid/indexer/v1/worker</code>

#### Responses

<!--DOCUSAURUS_CODE_TABS-->

<!--200 SUCCESS-->

*Successfully retrieved dynamic configuration* 

<!--END_DOCUSAURUS_CODE_TABS-->

#### Sample request

<!--DOCUSAURUS_CODE_TABS-->

<!--cURL-->

```shell
curl "http://ROUTER_IP:ROUTER_PORT/druid/indexer/v1/worker"
```

<!--HTTP-->

```HTTP
GET /druid/indexer/v1/worker HTTP/1.1
Host: http://ROUTER_IP:ROUTER_PORT
```

<!--END_DOCUSAURUS_CODE_TABS-->

#### Sample response

<details>
  <summary>Click to show sample response</summary>

```json
{
    "type": "default",
    "selectStrategy": {
        "type": "fillCapacityWithCategorySpec",
        "workerCategorySpec": {
            "categoryMap": {},
            "strong": true
        }
    },
    "autoScaler": null
}
```
</details>


### Get Overlord dynamic configuration history

Retrieves history of changes to Overlord dynamic configuration. Returns an empty array if there are no history records available.

=======
### Get dynamic configuration history

Retrieves the history of changes to Overlord dynamic configuration over an interval of time. Returns an empty array if there are no history records available.
>>>>>>> 0a27a7a7

#### URL

<code class="getAPI">GET</code> <code>/druid/indexer/v1/worker/history</code>

<<<<<<< HEAD
#### Query parameters

* `interval` (optional)
  * Type: ISO 8601
  * Limits the number of results to the specified time interval. Delimited with `/`. For example, `2023-07-13/2023-07-19`.

* `count` (optional)
  * Type: Int
  * Limits the number of results to the last `n` entries.

#### Responses

<!--DOCUSAURUS_CODE_TABS-->

<!--200 SUCCESS-->

*Successfully retrieved history* 

<!--END_DOCUSAURUS_CODE_TABS-->
=======

#### Query parameters

The endpoint supports a set of optional query parameters to filter results.

* `interval`
  * Type: String
  * Limit the results to the specified time interval in ISO 8601 format delimited with `/`. For example, `2023-07-13/2023-07-19`. The default interval is one week. You can change this period by setting `druid.audit.manager.auditHistoryMillis` in the `runtime.properties` file for the Overlord.

* `count`
  * Type: Integer
  * Limit the number of results to the last `n` entries.

#### Responses

<Tabs>

<TabItem value="16" label="200 SUCCESS">


*Successfully retrieved history*

</TabItem>
</Tabs>
>>>>>>> 0a27a7a7

---

#### Sample request

The following example retrieves the dynamic configuration history between `2022-07-13` and `2024-07-19`. The response is limited to 10 entries.

<<<<<<< HEAD
<!--DOCUSAURUS_CODE_TABS-->

<!--cURL-->
=======
<Tabs>

<TabItem value="17" label="cURL">

>>>>>>> 0a27a7a7

```shell
curl "http://ROUTER_IP:ROUTER_PORT/druid/indexer/v1/worker/history?interval=2022-07-13%2F2024-07-19&count=10"
```

<<<<<<< HEAD
<!--HTTP-->
=======
</TabItem>
<TabItem value="18" label="HTTP">

>>>>>>> 0a27a7a7

```HTTP
GET /druid/indexer/v1/worker/history?interval=2022-07-13%2F2024-07-19&count=10 HTTP/1.1
Host: http://ROUTER_IP:ROUTER_PORT
```

<<<<<<< HEAD
<!--END_DOCUSAURUS_CODE_TABS-->
=======
</TabItem>
</Tabs>
>>>>>>> 0a27a7a7

#### Sample response

<details>
  <summary>Click to show sample response</summary>

```json
[
    {
        "key": "worker.config",
        "type": "worker.config",
        "auditInfo": {
            "author": "",
            "comment": "",
            "ip": "127.0.0.1"
        },
        "payload": "{\"type\":\"default\",\"selectStrategy\":{\"type\":\"fillCapacityWithCategorySpec\",\"workerCategorySpec\":{\"categoryMap\":{},\"strong\":true}},\"autoScaler\":null}",
<<<<<<< HEAD
        "auditTime": "2023-08-15T20:32:06.899Z"
    }
]
```
=======
        "auditTime": "2023-10-03T21:49:49.991Z"
    }
]
```

>>>>>>> 0a27a7a7
</details>

### Get an array of worker nodes in the cluster

Returns an array of all the worker nodes in the cluster along with its corresponding metadata.

<code class="getAPI">GET</code><code>/druid/indexer/v1/workers</code>

#### Responses

<<<<<<< HEAD
<!--DOCUSAURUS_CODE_TABS-->

<!--200 SUCCESS-->

*Successfully retrieved worker nodes* 

<!--END_DOCUSAURUS_CODE_TABS-->
=======
<Tabs>

<TabItem value="19" label="200 SUCCESS">


*Successfully retrieved worker nodes*

</TabItem>
</Tabs>
>>>>>>> 0a27a7a7

---

#### Sample request

<<<<<<< HEAD
<!--DOCUSAURUS_CODE_TABS-->

<!--cURL-->
=======
<Tabs>

<TabItem value="20" label="cURL">

>>>>>>> 0a27a7a7

```shell
curl "http://ROUTER_IP:ROUTER_PORT/druid/indexer/v1/workers"
```

<<<<<<< HEAD
<!--HTTP-->
=======
</TabItem>
<TabItem value="21" label="HTTP">

>>>>>>> 0a27a7a7

```HTTP
GET /druid/indexer/v1/workers HTTP/1.1
Host: http://ROUTER_IP:ROUTER_PORT
```

<<<<<<< HEAD
<!--END_DOCUSAURUS_CODE_TABS-->
=======
</TabItem>
</Tabs>
>>>>>>> 0a27a7a7

#### Sample response

<details>
  <summary>Click to show sample response</summary>

```json
[
    {
        "worker": {
            "scheme": "http",
            "host": "localhost:8091",
<<<<<<< HEAD
            "ip": "192.168.1.4",
=======
            "ip": "198.51.100.0",
>>>>>>> 0a27a7a7
            "capacity": 2,
            "version": "0",
            "category": "_default_worker_category"
        },
        "currCapacityUsed": 0,
        "currParallelIndexCapacityUsed": 0,
        "availabilityGroups": [],
        "runningTasks": [],
<<<<<<< HEAD
        "lastCompletedTaskTime": "2023-08-15T18:19:37.254Z",
=======
        "lastCompletedTaskTime": "2023-09-29T19:13:05.505Z",
>>>>>>> 0a27a7a7
        "blacklistedUntil": null
    }
]
```
<<<<<<< HEAD
=======

>>>>>>> 0a27a7a7
</details>

### Get scaling events

<<<<<<< HEAD
Returns Overlord scaling events if auto-scaling runners are in use.
=======
Returns Overlord scaling events if autoscaling runners are in use.
Returns an empty response body if there are no Overlord scaling events.
>>>>>>> 0a27a7a7

#### URL

<code class="getAPI">GET</code><code>/druid/indexer/v1/scaling</code>

#### Responses

<<<<<<< HEAD
<!--DOCUSAURUS_CODE_TABS-->

<!--200 SUCCESS-->

*Successfully retrieved scaling events* 

<!--END_DOCUSAURUS_CODE_TABS-->
=======
<Tabs>

<TabItem value="22" label="200 SUCCESS">


*Successfully retrieved scaling events*

</TabItem>
</Tabs>
>>>>>>> 0a27a7a7

---

#### Sample request

<<<<<<< HEAD
<!--DOCUSAURUS_CODE_TABS-->

<!--cURL-->

```shell
curl "http://ROUTER_IP:ROUTER_PORT/druid/indexer/v1/scaling"
```

<!--HTTP-->

```HTTP
GET /druid/indexer/v1/scaling HTTP/1.1
Host: http://ROUTER_IP:ROUTER_PORT
```

<!--END_DOCUSAURUS_CODE_TABS-->

#### Sample response

<details>
  <summary>Click to show sample response</summary>

```json

```
</details>
=======
<Tabs>

<TabItem value="23" label="cURL">


```shell
curl "http://ROUTER_IP:ROUTER_PORT/druid/indexer/v1/scaling"
```

</TabItem>
<TabItem value="24" label="HTTP">


```HTTP
GET /druid/indexer/v1/scaling HTTP/1.1
Host: http://ROUTER_IP:ROUTER_PORT
```

</TabItem>
</Tabs>

#### Sample response

A successful request returns a `200 OK` response and an array of scaling events.
>>>>>>> 0a27a7a7
<|MERGE_RESOLUTION|>--- conflicted
+++ resolved
@@ -37,27 +37,6 @@
 
 ## Coordinator dynamic configuration
 
-<<<<<<< HEAD
-The Coordinator has dynamic configurations to tune certain behavior on the fly, without requiring a service restart. For more information, see [Coordinator Dynamic Configuration](../configuration/index.md#dynamic-configuration).
-
-### Update Coordinator dynamic configuration
-
-Update Coordinator dynamic worker configuration. Pass the dynamic configuration spec as a JSON request body. For information on constructing a dynamic configuration spec, see [Dynamic configuration](../configuration/index.md#dynamic-configuration).
-
-#### URL
-
-<code class="postAPI">POST</code> <code>/druid/coordinator/v1/config</code>
-
-#### Responses
-
-<!--DOCUSAURUS_CODE_TABS-->
-
-<!--200 SUCCESS-->
-
-*Successfully updated dynamic configuration* 
-
-<!--END_DOCUSAURUS_CODE_TABS-->
-=======
 The Coordinator has dynamic configurations to tune certain behavior on the fly, without requiring a service restart.
 For information on the supported properties, see [Coordinator dynamic configuration](../configuration/index.md#dynamic-configuration).
 
@@ -80,16 +59,102 @@
 
 </TabItem>
 </Tabs>
->>>>>>> 0a27a7a7
-
----
-
-#### Sample request
-
-<<<<<<< HEAD
-<!--DOCUSAURUS_CODE_TABS-->
-
-<!--cURL-->
+
+---
+
+#### Sample request
+
+<Tabs>
+
+<TabItem value="2" label="cURL">
+
+
+```shell
+curl "http://ROUTER_IP:ROUTER_PORT/druid/coordinator/v1/config"
+```
+
+</TabItem>
+<TabItem value="3" label="HTTP">
+
+
+```HTTP
+GET /druid/coordinator/v1/config HTTP/1.1
+Host: http://ROUTER_IP:ROUTER_PORT
+```
+
+</TabItem>
+</Tabs>
+
+#### Sample response
+
+<details>
+<summary>Click to show sample response</summary>
+
+```json
+{
+    "millisToWaitBeforeDeleting": 900000,
+    "mergeBytesLimit": 524288000,
+    "mergeSegmentsLimit": 100,
+    "maxSegmentsToMove": 100,
+    "replicantLifetime": 15,
+    "replicationThrottleLimit": 500,
+    "balancerComputeThreads": 1,
+    "killDataSourceWhitelist": [],
+    "killPendingSegmentsSkipList": [],
+    "maxSegmentsInNodeLoadingQueue": 500,
+    "decommissioningNodes": [],
+    "decommissioningMaxPercentOfMaxSegmentsToMove": 70,
+    "pauseCoordination": false,
+    "replicateAfterLoadTimeout": false,
+    "maxNonPrimaryReplicantsToLoad": 2147483647,
+    "useRoundRobinSegmentAssignment": true,
+    "smartSegmentLoading": true,
+    "debugDimensions": null
+}
+```
+
+</details>
+
+### Update dynamic configuration
+
+Submits a JSON-based dynamic configuration spec to the Coordinator.
+For information on the supported properties, see [Dynamic configuration](../configuration/index.md#dynamic-configuration).
+
+#### URL
+
+<code class="postAPI">POST</code> <code>/druid/coordinator/v1/config</code>
+
+#### Header parameters
+
+The endpoint supports a set of optional header parameters to populate the `author` and `comment` fields in the configuration history.
+
+* `X-Druid-Author`
+  * Type: String
+  * Author of the configuration change.
+* `X-Druid-Comment`
+  * Type: String
+  * Description for the update.
+
+#### Responses
+
+<Tabs>
+
+<TabItem value="4" label="200 SUCCESS">
+
+
+*Successfully updated dynamic configuration*
+
+</TabItem>
+</Tabs>
+
+---
+
+#### Sample request
+
+<Tabs>
+
+<TabItem value="5" label="cURL">
+
 
 ```shell
 curl "http://ROUTER_IP:ROUTER_PORT/druid/coordinator/v1/config" \
@@ -117,7 +182,9 @@
 }'
 ```
 
-<!--HTTP-->
+</TabItem>
+<TabItem value="6" label="HTTP">
+
 
 ```HTTP
 POST /druid/coordinator/v1/config HTTP/1.1
@@ -148,259 +215,6 @@
 }
 ```
 
-<!--END_DOCUSAURUS_CODE_TABS-->
-
-#### Sample response
-
-A successful request returns an HTTP `200 OK` message code and an empty response body.
-
-### Get Coordinator dynamic configuration
-
-Retrieves current Coordinator dynamic configuration. Returns a JSON object with the dynamic configuration properties and values. For information on the response properties, see [Dynamic configuration](../configuration/index.md#dynamic-configuration).
-
-#### URL
-
-<code class="getAPI">GET</code> <code>/druid/coordinator/v1/config</code>
-
-#### Responses
-
-<!--DOCUSAURUS_CODE_TABS-->
-
-<!--200 SUCCESS-->
-
-*Successfully retrieved dynamic configuration* 
-
-<!--END_DOCUSAURUS_CODE_TABS-->
-=======
-<Tabs>
-
-<TabItem value="2" label="cURL">
-
-
-```shell
-curl "http://ROUTER_IP:ROUTER_PORT/druid/coordinator/v1/config"
-```
-
-</TabItem>
-<TabItem value="3" label="HTTP">
-
-
-```HTTP
-GET /druid/coordinator/v1/config HTTP/1.1
-Host: http://ROUTER_IP:ROUTER_PORT
-```
-
-</TabItem>
-</Tabs>
-
-#### Sample response
-
-<details>
-<summary>Click to show sample response</summary>
-
-```json
-{
-    "millisToWaitBeforeDeleting": 900000,
-    "mergeBytesLimit": 524288000,
-    "mergeSegmentsLimit": 100,
-    "maxSegmentsToMove": 100,
-    "replicantLifetime": 15,
-    "replicationThrottleLimit": 500,
-    "balancerComputeThreads": 1,
-    "killDataSourceWhitelist": [],
-    "killPendingSegmentsSkipList": [],
-    "maxSegmentsInNodeLoadingQueue": 500,
-    "decommissioningNodes": [],
-    "decommissioningMaxPercentOfMaxSegmentsToMove": 70,
-    "pauseCoordination": false,
-    "replicateAfterLoadTimeout": false,
-    "maxNonPrimaryReplicantsToLoad": 2147483647,
-    "useRoundRobinSegmentAssignment": true,
-    "smartSegmentLoading": true,
-    "debugDimensions": null
-}
-```
-
-</details>
-
-### Update dynamic configuration
-
-Submits a JSON-based dynamic configuration spec to the Coordinator.
-For information on the supported properties, see [Dynamic configuration](../configuration/index.md#dynamic-configuration).
-
-#### URL
-
-<code class="postAPI">POST</code> <code>/druid/coordinator/v1/config</code>
-
-#### Header parameters
-
-The endpoint supports a set of optional header parameters to populate the `author` and `comment` fields in the configuration history.
-
-* `X-Druid-Author`
-  * Type: String
-  * Author of the configuration change.
-* `X-Druid-Comment`
-  * Type: String
-  * Description for the update.
-
-#### Responses
-
-<Tabs>
-
-<TabItem value="4" label="200 SUCCESS">
-
-
-*Successfully updated dynamic configuration*
-
-</TabItem>
-</Tabs>
->>>>>>> 0a27a7a7
-
----
-
-#### Sample request
-
-<<<<<<< HEAD
-<!--DOCUSAURUS_CODE_TABS-->
-
-<!--cURL-->
-
-```shell
-curl "http://ROUTER_IP:ROUTER_PORT/druid/coordinator/v1/config"
-```
-
-<!--HTTP-->
-
-```HTTP
-GET /druid/coordinator/v1/config HTTP/1.1
-Host: http://ROUTER_IP:ROUTER_PORT
-```
-
-<!--END_DOCUSAURUS_CODE_TABS-->
-
-#### Sample response
-
-<details>
-  <summary>Click to show sample response</summary>
-
-```json
-{
-    "millisToWaitBeforeDeleting": 900000,
-    "mergeBytesLimit": 524288000,
-    "mergeSegmentsLimit": 100,
-    "maxSegmentsToMove": 5,
-    "percentOfSegmentsToConsiderPerMove": 100.0,
-    "useBatchedSegmentSampler": true,
-    "replicantLifetime": 15,
-    "replicationThrottleLimit": 10,
-    "balancerComputeThreads": 1,
-    "emitBalancingStats": false,
-    "killDataSourceWhitelist": [],
-    "killPendingSegmentsSkipList": [],
-    "maxSegmentsInNodeLoadingQueue": 100,
-    "decommissioningNodes": [],
-    "decommissioningMaxPercentOfMaxSegmentsToMove": 70,
-    "pauseCoordination": false,
-    "replicateAfterLoadTimeout": false,
-    "maxNonPrimaryReplicantsToLoad": 2147483647,
-    "useRoundRobinSegmentAssignment": true
-}
-```
-</details>
-
-### Get Coordinator dynamic configuration history
-
-Retrieves the history of changes to Coordinator dynamic configuration over an interval of time. Returns an empty array if there are no history records available.
-
-#### URL 
-
-<code class="getAPI">GET</code> <code>/druid/coordinator/v1/config/history</code>
-
-#### Query parameters
-
-* `interval` (optional)
-  * Type: ISO 8601
-  * Limits the number of results to the specified time interval. Delimited with `/`. For example, `2023-07-13/2023-07-19`.
-
-* `count` (optional)
-  * Type: Int
-  * Limits the number of results to the last `n` entries.
-
-#### Responses
-
-<!--DOCUSAURUS_CODE_TABS-->
-
-<!--200 SUCCESS-->
-
-*Successfully retrieved history* 
-
-
-<!--END_DOCUSAURUS_CODE_TABS-->
-=======
-<Tabs>
-
-<TabItem value="5" label="cURL">
-
-
-```shell
-curl "http://ROUTER_IP:ROUTER_PORT/druid/coordinator/v1/config" \
---header 'Content-Type: application/json' \
---data '{
-  "millisToWaitBeforeDeleting": 900000,
-  "mergeBytesLimit": 524288000,
-  "mergeSegmentsLimit": 100,
-  "maxSegmentsToMove": 5,
-  "percentOfSegmentsToConsiderPerMove": 100,
-  "useBatchedSegmentSampler": true,
-  "replicantLifetime": 15,
-  "replicationThrottleLimit": 10,
-  "balancerComputeThreads": 1,
-  "emitBalancingStats": true,
-  "killDataSourceWhitelist": [],
-  "killPendingSegmentsSkipList": [],
-  "maxSegmentsInNodeLoadingQueue": 100,
-  "decommissioningNodes": [],
-  "decommissioningMaxPercentOfMaxSegmentsToMove": 70,
-  "pauseCoordination": false,
-  "replicateAfterLoadTimeout": false,
-  "maxNonPrimaryReplicantsToLoad": 2147483647,
-  "useRoundRobinSegmentAssignment": true
-}'
-```
-
-</TabItem>
-<TabItem value="6" label="HTTP">
-
-
-```HTTP
-POST /druid/coordinator/v1/config HTTP/1.1
-Host: http://ROUTER_IP:ROUTER_PORT
-Content-Type: application/json
-Content-Length: 683
-
-{
-  "millisToWaitBeforeDeleting": 900000,
-  "mergeBytesLimit": 524288000,
-  "mergeSegmentsLimit": 100,
-  "maxSegmentsToMove": 5,
-  "percentOfSegmentsToConsiderPerMove": 100,
-  "useBatchedSegmentSampler": true,
-  "replicantLifetime": 15,
-  "replicationThrottleLimit": 10,
-  "balancerComputeThreads": 1,
-  "emitBalancingStats": true,
-  "killDataSourceWhitelist": [],
-  "killPendingSegmentsSkipList": [],
-  "maxSegmentsInNodeLoadingQueue": 100,
-  "decommissioningNodes": [],
-  "decommissioningMaxPercentOfMaxSegmentsToMove": 70,
-  "pauseCoordination": false,
-  "replicateAfterLoadTimeout": false,
-  "maxNonPrimaryReplicantsToLoad": 2147483647,
-  "useRoundRobinSegmentAssignment": true
-}
-```
-
 </TabItem>
 </Tabs>
 
@@ -440,7 +254,6 @@
 
 </TabItem>
 </Tabs>
->>>>>>> 0a27a7a7
 
 ---
 
@@ -448,40 +261,26 @@
 
 The following example retrieves the dynamic configuration history between `2022-07-13` and `2024-07-19`. The response is limited to 10 entries.
 
-<<<<<<< HEAD
-<!--DOCUSAURUS_CODE_TABS-->
-
-<!--cURL-->
-=======
 <Tabs>
 
 <TabItem value="8" label="cURL">
 
->>>>>>> 0a27a7a7
 
 ```shell
 curl "http://ROUTER_IP:ROUTER_PORT/druid/coordinator/v1/config/history?interval=2022-07-13%2F2024-07-19&count=10"
 ```
 
-<<<<<<< HEAD
-<!--HTTP-->
-=======
 </TabItem>
 <TabItem value="9" label="HTTP">
 
->>>>>>> 0a27a7a7
 
 ```HTTP
 GET /druid/coordinator/v1/config/history?interval=2022-07-13/2024-07-19&count=10 HTTP/1.1
 Host: http://ROUTER_IP:ROUTER_PORT
 ```
 
-<<<<<<< HEAD
-<!--END_DOCUSAURUS_CODE_TABS-->
-=======
-</TabItem>
-</Tabs>
->>>>>>> 0a27a7a7
+</TabItem>
+</Tabs>
 
 #### Sample response
 
@@ -494,21 +293,12 @@
         "key": "coordinator.config",
         "type": "coordinator.config",
         "auditInfo": {
-<<<<<<< HEAD
-            "author": "console",
-            "comment": "testing config change",
-            "ip": "127.0.0.1"
-        },
-        "payload": "{\"millisToWaitBeforeDeleting\":900000,\"mergeBytesLimit\":524288000,\"mergeSegmentsLimit\":100,\"maxSegmentsToMove\":5,\"percentOfSegmentsToConsiderPerMove\":100.0,\"useBatchedSegmentSampler\":true,\"replicantLifetime\":15,\"replicationThrottleLimit\":10,\"balancerComputeThreads\":1,\"emitBalancingStats\":false,\"killDataSourceWhitelist\":[],\"killPendingSegmentsSkipList\":[],\"maxSegmentsInNodeLoadingQueue\":100,\"decommissioningNodes\":[],\"decommissioningMaxPercentOfMaxSegmentsToMove\":70,\"pauseCoordination\":false,\"replicateAfterLoadTimeout\":false,\"maxNonPrimaryReplicantsToLoad\":2147483647,\"useRoundRobinSegmentAssignment\":true}",
-        "auditTime": "2023-08-12T07:51:36.306Z"
-=======
             "author": "",
             "comment": "",
             "ip": "127.0.0.1"
         },
         "payload": "{\"millisToWaitBeforeDeleting\":900000,\"mergeBytesLimit\":524288000,\"mergeSegmentsLimit\":100,\"maxSegmentsToMove\":5,\"replicantLifetime\":15,\"replicationThrottleLimit\":10,\"balancerComputeThreads\":1,\"killDataSourceWhitelist\":[],\"killPendingSegmentsSkipList\":[],\"maxSegmentsInNodeLoadingQueue\":100,\"decommissioningNodes\":[],\"decommissioningMaxPercentOfMaxSegmentsToMove\":70,\"pauseCoordination\":false,\"replicateAfterLoadTimeout\":false,\"maxNonPrimaryReplicantsToLoad\":2147483647,\"useRoundRobinSegmentAssignment\":true,\"smartSegmentLoading\":true,\"debugDimensions\":null}",
         "auditTime": "2023-10-03T20:59:51.622Z"
->>>>>>> 0a27a7a7
     }
 ]
 ```
@@ -516,13 +306,6 @@
 
 ## Overlord dynamic configuration
 
-<<<<<<< HEAD
-The Overlord can be dynamically configured to specify how tasks are assigned to workers. For more information, see [Overlord dynamic configuration](../configuration/index.md#overlord-dynamic-configuration).
-
-### Update Overlord dynamic configuration.
-
-Updates overlord dynamic worker configuration. Pass the dynamic configuration spec as a JSON request body. For information on constructing an Overlord dynamic configuration spec, see [Overlord dynamic configuration](../configuration/index.md#overlord-dynamic-configuration).
-=======
 The Overlord has dynamic configurations to tune how Druid assigns tasks to workers.
 For information on the supported properties, see [Overlord dynamic configuration](../configuration/index.md#overlord-dynamic-configuration).
 
@@ -596,7 +379,6 @@
 
 Submits a JSON-based dynamic configuration spec to the Overlord.
 For information on the supported properties, see [Overlord dynamic configuration](../configuration/index.md#overlord-dynamic-configuration).
->>>>>>> 0a27a7a7
 
 #### URL
 
@@ -604,26 +386,6 @@
 
 #### Header parameters
 
-<<<<<<< HEAD
-The endpoint supports a set of optional header parameters to populate the `author` and `comment` fields in the configuration history. 
-
-* `X-Druid-Author` (optional)
-  * Type: String
-  * A string representing the author making the configuration change.
-* `X-Druid-Comment` (optional)
-  * Type: String
-  * A string describing the update.
-
-#### Responses
-
-<!--DOCUSAURUS_CODE_TABS-->
-
-<!--200 SUCCESS-->
-
-*Successfully updated dynamic configuration* 
-
-<!--END_DOCUSAURUS_CODE_TABS-->
-=======
 The endpoint supports a set of optional header parameters to populate the `author` and `comment` fields in the configuration history.
 
 * `X-Druid-Author`
@@ -644,22 +406,15 @@
 
 </TabItem>
 </Tabs>
->>>>>>> 0a27a7a7
-
----
-
-#### Sample request
-
-<<<<<<< HEAD
-<!--DOCUSAURUS_CODE_TABS-->
-
-<!--cURL-->
-=======
+
+---
+
+#### Sample request
+
 <Tabs>
 
 <TabItem value="14" label="cURL">
 
->>>>>>> 0a27a7a7
 
 ```shell
 curl "http://ROUTER_IP:ROUTER_PORT/druid/indexer/v1/worker" \
@@ -677,13 +432,9 @@
 }'
 ```
 
-<<<<<<< HEAD
-<!--HTTP-->
-=======
 </TabItem>
 <TabItem value="15" label="HTTP">
 
->>>>>>> 0a27a7a7
 
 ```HTTP
 POST /druid/indexer/v1/worker HTTP/1.1
@@ -704,111 +455,21 @@
 }
 ```
 
-<<<<<<< HEAD
-<!--END_DOCUSAURUS_CODE_TABS-->
-=======
-</TabItem>
-</Tabs>
->>>>>>> 0a27a7a7
+</TabItem>
+</Tabs>
 
 #### Sample response
 
 A successful request returns an HTTP `200 OK` message code and an empty response body.
 
-<<<<<<< HEAD
-### Get Overlord dynamic configuration
-
-Returns current Overlord dynamic configuration. Returns an empty response body if there are no current Overlord dynamic configuration.
-
-#### URL 
-
-<code class="getAPI">GET</code> <code>/druid/indexer/v1/worker</code>
-
-#### Responses
-
-<!--DOCUSAURUS_CODE_TABS-->
-
-<!--200 SUCCESS-->
-
-*Successfully retrieved dynamic configuration* 
-
-<!--END_DOCUSAURUS_CODE_TABS-->
-
-#### Sample request
-
-<!--DOCUSAURUS_CODE_TABS-->
-
-<!--cURL-->
-
-```shell
-curl "http://ROUTER_IP:ROUTER_PORT/druid/indexer/v1/worker"
-```
-
-<!--HTTP-->
-
-```HTTP
-GET /druid/indexer/v1/worker HTTP/1.1
-Host: http://ROUTER_IP:ROUTER_PORT
-```
-
-<!--END_DOCUSAURUS_CODE_TABS-->
-
-#### Sample response
-
-<details>
-  <summary>Click to show sample response</summary>
-
-```json
-{
-    "type": "default",
-    "selectStrategy": {
-        "type": "fillCapacityWithCategorySpec",
-        "workerCategorySpec": {
-            "categoryMap": {},
-            "strong": true
-        }
-    },
-    "autoScaler": null
-}
-```
-</details>
-
-
-### Get Overlord dynamic configuration history
-
-Retrieves history of changes to Overlord dynamic configuration. Returns an empty array if there are no history records available.
-
-=======
 ### Get dynamic configuration history
 
 Retrieves the history of changes to Overlord dynamic configuration over an interval of time. Returns an empty array if there are no history records available.
->>>>>>> 0a27a7a7
 
 #### URL
 
 <code class="getAPI">GET</code> <code>/druid/indexer/v1/worker/history</code>
 
-<<<<<<< HEAD
-#### Query parameters
-
-* `interval` (optional)
-  * Type: ISO 8601
-  * Limits the number of results to the specified time interval. Delimited with `/`. For example, `2023-07-13/2023-07-19`.
-
-* `count` (optional)
-  * Type: Int
-  * Limits the number of results to the last `n` entries.
-
-#### Responses
-
-<!--DOCUSAURUS_CODE_TABS-->
-
-<!--200 SUCCESS-->
-
-*Successfully retrieved history* 
-
-<!--END_DOCUSAURUS_CODE_TABS-->
-=======
 
 #### Query parameters
 
@@ -833,7 +494,6 @@
 
 </TabItem>
 </Tabs>
->>>>>>> 0a27a7a7
 
 ---
 
@@ -841,40 +501,26 @@
 
 The following example retrieves the dynamic configuration history between `2022-07-13` and `2024-07-19`. The response is limited to 10 entries.
 
-<<<<<<< HEAD
-<!--DOCUSAURUS_CODE_TABS-->
-
-<!--cURL-->
-=======
 <Tabs>
 
 <TabItem value="17" label="cURL">
 
->>>>>>> 0a27a7a7
 
 ```shell
 curl "http://ROUTER_IP:ROUTER_PORT/druid/indexer/v1/worker/history?interval=2022-07-13%2F2024-07-19&count=10"
 ```
 
-<<<<<<< HEAD
-<!--HTTP-->
-=======
 </TabItem>
 <TabItem value="18" label="HTTP">
 
->>>>>>> 0a27a7a7
 
 ```HTTP
 GET /druid/indexer/v1/worker/history?interval=2022-07-13%2F2024-07-19&count=10 HTTP/1.1
 Host: http://ROUTER_IP:ROUTER_PORT
 ```
 
-<<<<<<< HEAD
-<!--END_DOCUSAURUS_CODE_TABS-->
-=======
-</TabItem>
-</Tabs>
->>>>>>> 0a27a7a7
+</TabItem>
+</Tabs>
 
 #### Sample response
 
@@ -892,18 +538,11 @@
             "ip": "127.0.0.1"
         },
         "payload": "{\"type\":\"default\",\"selectStrategy\":{\"type\":\"fillCapacityWithCategorySpec\",\"workerCategorySpec\":{\"categoryMap\":{},\"strong\":true}},\"autoScaler\":null}",
-<<<<<<< HEAD
-        "auditTime": "2023-08-15T20:32:06.899Z"
-    }
-]
-```
-=======
         "auditTime": "2023-10-03T21:49:49.991Z"
     }
 ]
 ```
 
->>>>>>> 0a27a7a7
 </details>
 
 ### Get an array of worker nodes in the cluster
@@ -914,15 +553,6 @@
 
 #### Responses
 
-<<<<<<< HEAD
-<!--DOCUSAURUS_CODE_TABS-->
-
-<!--200 SUCCESS-->
-
-*Successfully retrieved worker nodes* 
-
-<!--END_DOCUSAURUS_CODE_TABS-->
-=======
 <Tabs>
 
 <TabItem value="19" label="200 SUCCESS">
@@ -932,46 +562,31 @@
 
 </TabItem>
 </Tabs>
->>>>>>> 0a27a7a7
-
----
-
-#### Sample request
-
-<<<<<<< HEAD
-<!--DOCUSAURUS_CODE_TABS-->
-
-<!--cURL-->
-=======
+
+---
+
+#### Sample request
+
 <Tabs>
 
 <TabItem value="20" label="cURL">
 
->>>>>>> 0a27a7a7
 
 ```shell
 curl "http://ROUTER_IP:ROUTER_PORT/druid/indexer/v1/workers"
 ```
 
-<<<<<<< HEAD
-<!--HTTP-->
-=======
 </TabItem>
 <TabItem value="21" label="HTTP">
 
->>>>>>> 0a27a7a7
 
 ```HTTP
 GET /druid/indexer/v1/workers HTTP/1.1
 Host: http://ROUTER_IP:ROUTER_PORT
 ```
 
-<<<<<<< HEAD
-<!--END_DOCUSAURUS_CODE_TABS-->
-=======
-</TabItem>
-</Tabs>
->>>>>>> 0a27a7a7
+</TabItem>
+</Tabs>
 
 #### Sample response
 
@@ -984,11 +599,7 @@
         "worker": {
             "scheme": "http",
             "host": "localhost:8091",
-<<<<<<< HEAD
-            "ip": "192.168.1.4",
-=======
             "ip": "198.51.100.0",
->>>>>>> 0a27a7a7
             "capacity": 2,
             "version": "0",
             "category": "_default_worker_category"
@@ -997,29 +608,17 @@
         "currParallelIndexCapacityUsed": 0,
         "availabilityGroups": [],
         "runningTasks": [],
-<<<<<<< HEAD
-        "lastCompletedTaskTime": "2023-08-15T18:19:37.254Z",
-=======
         "lastCompletedTaskTime": "2023-09-29T19:13:05.505Z",
->>>>>>> 0a27a7a7
         "blacklistedUntil": null
     }
 ]
 ```
-<<<<<<< HEAD
-=======
-
->>>>>>> 0a27a7a7
 </details>
 
 ### Get scaling events
 
-<<<<<<< HEAD
-Returns Overlord scaling events if auto-scaling runners are in use.
-=======
 Returns Overlord scaling events if autoscaling runners are in use.
 Returns an empty response body if there are no Overlord scaling events.
->>>>>>> 0a27a7a7
 
 #### URL
 
@@ -1027,15 +626,6 @@
 
 #### Responses
 
-<<<<<<< HEAD
-<!--DOCUSAURUS_CODE_TABS-->
-
-<!--200 SUCCESS-->
-
-*Successfully retrieved scaling events* 
-
-<!--END_DOCUSAURUS_CODE_TABS-->
-=======
 <Tabs>
 
 <TabItem value="22" label="200 SUCCESS">
@@ -1045,62 +635,32 @@
 
 </TabItem>
 </Tabs>
->>>>>>> 0a27a7a7
-
----
-
-#### Sample request
-
-<<<<<<< HEAD
-<!--DOCUSAURUS_CODE_TABS-->
-
-<!--cURL-->
+
+---
+
+#### Sample request
+
+<Tabs>
+
+<TabItem value="23" label="cURL">
+
 
 ```shell
 curl "http://ROUTER_IP:ROUTER_PORT/druid/indexer/v1/scaling"
 ```
 
-<!--HTTP-->
+</TabItem>
+<TabItem value="24" label="HTTP">
+
 
 ```HTTP
 GET /druid/indexer/v1/scaling HTTP/1.1
 Host: http://ROUTER_IP:ROUTER_PORT
 ```
 
-<!--END_DOCUSAURUS_CODE_TABS-->
-
-#### Sample response
-
-<details>
-  <summary>Click to show sample response</summary>
-
-```json
-
-```
-</details>
-=======
-<Tabs>
-
-<TabItem value="23" label="cURL">
-
-
-```shell
-curl "http://ROUTER_IP:ROUTER_PORT/druid/indexer/v1/scaling"
-```
-
-</TabItem>
-<TabItem value="24" label="HTTP">
-
-
-```HTTP
-GET /druid/indexer/v1/scaling HTTP/1.1
-Host: http://ROUTER_IP:ROUTER_PORT
-```
-
-</TabItem>
-</Tabs>
-
-#### Sample response
-
-A successful request returns a `200 OK` response and an array of scaling events.
->>>>>>> 0a27a7a7
+</TabItem>
+</Tabs>
+
+#### Sample response
+
+A successful request returns a `200 OK` response and an array of scaling events.