--- conflicted
+++ resolved
@@ -60,7 +60,6 @@
 <TabItem value="1" label="200 SUCCESS">
 
 
-<<<<<<< HEAD
 <br/>
 
 *Successfully retrieved list of tasks*
@@ -83,21 +82,6 @@
 
 </TabItem>
 </Tabs>
-=======
-<!--200 SUCCESS-->
-
-*Successfully retrieved list of tasks* 
-
-<!--400 BAD REQUEST-->
-
-*Invalid `state` query parameter value* 
-
-<!--500 SERVER ERROR-->
-
-*Invalid query parameter* 
-
-<!--END_DOCUSAURUS_CODE_TABS-->
->>>>>>> 62ddeaf1
 
 ---
 
@@ -115,22 +99,13 @@
 <TabItem value="4" label="cURL">
 
 
-<<<<<<< HEAD
-=======
-<!--cURL-->
-
->>>>>>> 62ddeaf1
 ```shell
 curl "http://ROUTER_IP:ROUTER_PORT/druid/indexer/v1/tasks/?state=complete&datasource=wikipedia_api&createdTimeInterval=2015-09-12_2015-09-13&max=10&type=query_worker"
 ```
 
-<<<<<<< HEAD
 </TabItem>
 <TabItem value="5" label="HTTP">
 
-=======
-<!--HTTP-->
->>>>>>> 62ddeaf1
 
 ```HTTP
 GET /druid/indexer/v1/tasks/?state=complete&datasource=wikipedia_api&createdTimeInterval=2015-09-12_2015-09-13&max=10&type=query_worker HTTP/1.1
@@ -232,7 +207,6 @@
 <TabItem value="6" label="200 SUCCESS">
 
 
-<<<<<<< HEAD
 <br/>
 
 *Successfully retrieved list of complete tasks*
@@ -247,17 +221,6 @@
 
 </TabItem>
 </Tabs>
-=======
-<!--200 SUCCESS-->
-
-*Successfully retrieved list of complete tasks* 
-
-<!--404 NOT FOUND-->
-
-*Request sent to incorrect service* 
-
-<!--END_DOCUSAURUS_CODE_TABS-->
->>>>>>> 62ddeaf1
 
 ---
 
@@ -268,34 +231,21 @@
 <TabItem value="8" label="cURL">
 
 
-<<<<<<< HEAD
-=======
-<!--cURL-->
-
->>>>>>> 62ddeaf1
 ```shell
 curl "http://ROUTER_IP:ROUTER_PORT/druid/indexer/v1/completeTasks"
 ```
 
-<<<<<<< HEAD
 </TabItem>
 <TabItem value="9" label="HTTP">
 
-=======
-<!--HTTP-->
->>>>>>> 62ddeaf1
 
 ```HTTP
 GET /druid/indexer/v1/completeTasks HTTP/1.1
 Host: http://ROUTER_IP:ROUTER_PORT
 ```
 
-<<<<<<< HEAD
-</TabItem>
-</Tabs>
-=======
-<!--END_DOCUSAURUS_CODE_TABS-->
->>>>>>> 62ddeaf1
+</TabItem>
+</Tabs>
 
 #### Sample response
 
@@ -371,13 +321,7 @@
 <TabItem value="10" label="200 SUCCESS">
 
 
-<<<<<<< HEAD
-<br/>
-=======
-<!--200 SUCCESS-->
-
-*Successfully retrieved list of running tasks* 
->>>>>>> 62ddeaf1
+<br/>
 
 *Successfully retrieved list of running tasks*
 
@@ -393,34 +337,21 @@
 <TabItem value="11" label="cURL">
 
 
-<<<<<<< HEAD
-=======
-<!--cURL-->
-
->>>>>>> 62ddeaf1
 ```shell
 curl "http://ROUTER_IP:ROUTER_PORT/druid/indexer/v1/runningTasks"
 ```
 
-<<<<<<< HEAD
 </TabItem>
 <TabItem value="12" label="HTTP">
 
-=======
-<!--HTTP-->
->>>>>>> 62ddeaf1
 
 ```HTTP
 GET /druid/indexer/v1/runningTasks HTTP/1.1
 Host: http://ROUTER_IP:ROUTER_PORT
 ```
 
-<<<<<<< HEAD
-</TabItem>
-</Tabs>
-=======
-<!--END_DOCUSAURUS_CODE_TABS-->
->>>>>>> 62ddeaf1
+</TabItem>
+</Tabs>
 
 
 #### Sample response
@@ -479,13 +410,7 @@
 <TabItem value="13" label="200 SUCCESS">
 
 
-<<<<<<< HEAD
-<br/>
-=======
-<!--200 SUCCESS-->
-
-*Successfully retrieved list of waiting tasks* 
->>>>>>> 62ddeaf1
+<br/>
 
 *Successfully retrieved list of waiting tasks*
 
@@ -501,34 +426,21 @@
 <TabItem value="14" label="cURL">
 
 
-<<<<<<< HEAD
-=======
-<!--cURL-->
-
->>>>>>> 62ddeaf1
 ```shell
 curl "http://ROUTER_IP:ROUTER_PORT/druid/indexer/v1/waitingTasks"
 ```
 
-<<<<<<< HEAD
 </TabItem>
 <TabItem value="15" label="HTTP">
 
-=======
-<!--HTTP-->
->>>>>>> 62ddeaf1
 
 ```HTTP
 GET /druid/indexer/v1/waitingTasks HTTP/1.1
 Host: http://ROUTER_IP:ROUTER_PORT
 ```
 
-<<<<<<< HEAD
-</TabItem>
-</Tabs>
-=======
-<!--END_DOCUSAURUS_CODE_TABS-->
->>>>>>> 62ddeaf1
+</TabItem>
+</Tabs>
 
 #### Sample response
 
@@ -599,15 +511,9 @@
 ### Get an array of pending tasks
 
 Retrieves an array of pending tasks in the Druid cluster. It is functionally equivalent to `/druid/indexer/v1/tasks?state=pending`. For definitions of the response properties, see the [Tasks table](../querying/sql-metadata-tables.md#tasks-table).
-<<<<<<< HEAD
 
 #### URL
 
-=======
-
-#### URL
-
->>>>>>> 62ddeaf1
 <code class="getAPI">GET</code> <code>/druid/indexer/v1/pendingTasks</code>
 
 #### Query parameters
@@ -628,20 +534,12 @@
 <TabItem value="16" label="200 SUCCESS">
 
 
-<<<<<<< HEAD
 <br/>
 
 *Successfully retrieved list of pending tasks*
 
 </TabItem>
 </Tabs>
-=======
-<!--200 SUCCESS-->
-
-*Successfully retrieved list of pending tasks* 
-
-<!--END_DOCUSAURUS_CODE_TABS-->
->>>>>>> 62ddeaf1
 
 ---
 
@@ -652,34 +550,21 @@
 <TabItem value="17" label="cURL">
 
 
-<<<<<<< HEAD
-=======
-<!--cURL-->
-
->>>>>>> 62ddeaf1
 ```shell
 curl "http://ROUTER_IP:ROUTER_PORT/druid/indexer/v1/pendingTasks"
 ```
 
-<<<<<<< HEAD
 </TabItem>
 <TabItem value="18" label="HTTP">
 
-=======
-<!--HTTP-->
->>>>>>> 62ddeaf1
 
 ```HTTP
 GET /druid/indexer/v1/pendingTasks HTTP/1.1
 Host: http://ROUTER_IP:ROUTER_PORT
 ```
 
-<<<<<<< HEAD
-</TabItem>
-</Tabs>
-=======
-<!--END_DOCUSAURUS_CODE_TABS-->
->>>>>>> 62ddeaf1
+</TabItem>
+</Tabs>
 
 #### Sample response
 
@@ -736,7 +621,6 @@
 #### URL
 
 <code class="getAPI">GET</code> <code>/druid/indexer/v1/task/:taskId</code>
-<<<<<<< HEAD
 
 #### Responses
 
@@ -754,20 +638,6 @@
 
 
 <br/>
-=======
-
-#### Responses 
-
-<!--DOCUSAURUS_CODE_TABS-->
-
-<!--200 SUCCESS-->
-
-*Successfully retrieved payload of task* 
-
-<!--404 NOT FOUND-->
-
-*Cannot find task with ID* 
->>>>>>> 62ddeaf1
 
 *Cannot find task with ID*
 
@@ -785,34 +655,21 @@
 <TabItem value="21" label="cURL">
 
 
-<<<<<<< HEAD
-=======
-<!--cURL-->
-
->>>>>>> 62ddeaf1
 ```shell
 curl "http://ROUTER_IP:ROUTER_PORT/druid/indexer/v1/task/index_parallel_wikipedia_short_iajoonnd_2023-07-07T17:53:12.174Z"
 ```
 
-<<<<<<< HEAD
 </TabItem>
 <TabItem value="22" label="HTTP">
 
-=======
-<!--HTTP-->
->>>>>>> 62ddeaf1
 
 ```HTTP
 GET /druid/indexer/v1/task/index_parallel_wikipedia_short_iajoonnd_2023-07-07T17:53:12.174Z HTTP/1.1
 Host: http://ROUTER_IP:ROUTER_PORT
 ```
 
-<<<<<<< HEAD
-</TabItem>
-</Tabs>
-=======
-<!--END_DOCUSAURUS_CODE_TABS-->
->>>>>>> 62ddeaf1
+</TabItem>
+</Tabs>
 
 
 #### Sample response
@@ -979,7 +836,6 @@
 #### URL
 
 <code class="getAPI">GET</code> <code>/druid/indexer/v1/task/:taskId/status</code>
-<<<<<<< HEAD
 
 #### Responses
 
@@ -1002,22 +858,6 @@
 
 </TabItem>
 </Tabs>
-=======
-
-#### Responses 
-
-<!--DOCUSAURUS_CODE_TABS-->
-
-<!--200 SUCCESS-->
-
-*Successfully retrieved task status* 
-
-<!--404 NOT FOUND-->
-
-*Cannot find task with ID* 
-
-<!--END_DOCUSAURUS_CODE_TABS-->
->>>>>>> 62ddeaf1
 
 ---
 
@@ -1030,34 +870,21 @@
 <TabItem value="25" label="cURL">
 
 
-<<<<<<< HEAD
-=======
-<!--cURL-->
-
->>>>>>> 62ddeaf1
 ```shell
 curl "http://ROUTER_IP:ROUTER_PORT/druid/indexer/v1/task/query-223549f8-b993-4483-b028-1b0d54713cad/status"
 ```
 
-<<<<<<< HEAD
 </TabItem>
 <TabItem value="26" label="HTTP">
 
-=======
-<!--HTTP-->
->>>>>>> 62ddeaf1
 
 ```HTTP
 GET /druid/indexer/v1/task/query-223549f8-b993-4483-b028-1b0d54713cad/status HTTP/1.1
 Host: http://ROUTER_IP:ROUTER_PORT
 ```
 
-<<<<<<< HEAD
-</TabItem>
-</Tabs>
-=======
-<!--END_DOCUSAURUS_CODE_TABS-->
->>>>>>> 62ddeaf1
+</TabItem>
+</Tabs>
 
 
 #### Sample response
@@ -1089,13 +916,9 @@
 
 ### Get task segments
 
-<<<<<<< HEAD
 :::info
  This API is deprecated and will be removed in future releases.
 :::
-=======
-> This API is deprecated and will be removed in future releases.
->>>>>>> 62ddeaf1
 
 Retrieves information about segments generated by the task given the task ID. To hit this endpoint, make sure to enable the audit log config on the Overlord with `druid.indexer.auditLog.enabled = true`.
 
@@ -1106,7 +929,6 @@
 <code class="getAPI">GET</code> <code>/druid/indexer/v1/task/:taskId/segments</code>
 
 #### Responses
-<<<<<<< HEAD
 
 <Tabs>
 
@@ -1119,16 +941,6 @@
 
 </TabItem>
 </Tabs>
-=======
-
-<!--DOCUSAURUS_CODE_TABS-->
-
-<!--200 SUCCESS-->
-
-*Successfully retrieved task segments* 
-
-<!--END_DOCUSAURUS_CODE_TABS-->
->>>>>>> 62ddeaf1
 
 ---
 
@@ -1141,34 +953,21 @@
 <TabItem value="28" label="cURL">
 
 
-<<<<<<< HEAD
-=======
-<!--cURL-->
-
->>>>>>> 62ddeaf1
 ```shell
 curl "http://ROUTER_IP:ROUTER_PORT/druid/indexer/v1/task/query-52a8aafe-7265-4427-89fe-dc51275cc470/reports"
 ```
 
-<<<<<<< HEAD
 </TabItem>
 <TabItem value="29" label="HTTP">
 
-=======
-<!--HTTP-->
->>>>>>> 62ddeaf1
 
 ```HTTP
 GET /druid/indexer/v1/task/query-52a8aafe-7265-4427-89fe-dc51275cc470/reports HTTP/1.1
 Host: http://ROUTER_IP:ROUTER_PORT
 ```
 
-<<<<<<< HEAD
-</TabItem>
-</Tabs>
-=======
-<!--END_DOCUSAURUS_CODE_TABS-->
->>>>>>> 62ddeaf1
+</TabItem>
+</Tabs>
 
 #### Sample response
 
@@ -1176,15 +975,11 @@
 
 ### Get task log
 
-<<<<<<< HEAD
 Retrieves the event log associated with a task. It returns a list of logged events during the lifecycle of the task. The endpoint is useful for providing information about the execution of the task, including any errors or warnings raised.
 
 Task logs are automatically retrieved from the Middle Manager/Indexer or in long-term storage. For reference, see [Task logs](../ingestion/tasks.md#task-logs).
 
 #### URL
-=======
-Retrieves the event log associated with a task. It returns a list of logged events during the lifecycle of the task. The endpoint is useful for providing information about the execution of the task, including any errors or warnings raised. 
->>>>>>> 62ddeaf1
 
 <code class="getAPI">GET</code> <code>/druid/indexer/v1/task/:taskId/log</code>
 
@@ -1205,20 +1000,12 @@
 <TabItem value="30" label="200 SUCCESS">
 
 
-<<<<<<< HEAD
 <br/>
 
 *Successfully retrieved task log*
 
 </TabItem>
 </Tabs>
-=======
-<!--200 SUCCESS-->
-
-*Successfully retrieved task log* 
-
-<!--END_DOCUSAURUS_CODE_TABS-->
->>>>>>> 62ddeaf1
 
 ---
 
@@ -1231,34 +1018,21 @@
 <TabItem value="31" label="cURL">
 
 
-<<<<<<< HEAD
-=======
-<!--cURL-->
-
->>>>>>> 62ddeaf1
 ```shell
 curl "http://ROUTER_IP:ROUTER_PORT/druid/indexer/v1/task/index_kafka_social_media_0e905aa31037879_nommnaeg/log"
 ```
 
-<<<<<<< HEAD
 </TabItem>
 <TabItem value="32" label="HTTP">
 
-=======
-<!--HTTP-->
->>>>>>> 62ddeaf1
 
 ```HTTP
 GET /druid/indexer/v1/task/index_kafka_social_media_0e905aa31037879_nommnaeg/log HTTP/1.1
 Host: http://ROUTER_IP:ROUTER_PORT
 ```
 
-<<<<<<< HEAD
-</TabItem>
-</Tabs>
-=======
-<!--END_DOCUSAURUS_CODE_TABS-->
->>>>>>> 62ddeaf1
+</TabItem>
+</Tabs>
 
 #### Sample response
 
@@ -1344,20 +1118,12 @@
 <TabItem value="33" label="200 SUCCESS">
 
 
-<<<<<<< HEAD
 <br/>
 
 *Successfully retrieved task report*
 
 </TabItem>
 </Tabs>
-=======
-<!--200 SUCCESS-->
-
-*Successfully retrieved task report* 
-
-<!--END_DOCUSAURUS_CODE_TABS-->
->>>>>>> 62ddeaf1
 
 ---
 
@@ -1370,34 +1136,21 @@
 <TabItem value="34" label="cURL">
 
 
-<<<<<<< HEAD
-=======
-<!--cURL-->
-
->>>>>>> 62ddeaf1
 ```shell
 curl "http://ROUTER_IP:ROUTER_PORT/druid/indexer/v1/task/query-52a8aafe-7265-4427-89fe-dc51275cc470/reports"
 ```
 
-<<<<<<< HEAD
 </TabItem>
 <TabItem value="35" label="HTTP">
 
-=======
-<!--HTTP-->
->>>>>>> 62ddeaf1
 
 ```HTTP
 GET /druid/indexer/v1/task/query-52a8aafe-7265-4427-89fe-dc51275cc470/reports HTTP/1.1
 Host: http://ROUTER_IP:ROUTER_PORT
 ```
 
-<<<<<<< HEAD
-</TabItem>
-</Tabs>
-=======
-<!--END_DOCUSAURUS_CODE_TABS-->
->>>>>>> 62ddeaf1
+</TabItem>
+</Tabs>
 
 #### Sample response
 
@@ -1451,7 +1204,6 @@
 <code class="postAPI">POST</code> <code>/druid/indexer/v1/task</code>
 
 #### Responses
-<<<<<<< HEAD
 
 <Tabs>
 
@@ -1488,28 +1240,6 @@
 
 </TabItem>
 </Tabs>
-=======
-
-<!--DOCUSAURUS_CODE_TABS-->
-
-<!--200 SUCCESS-->
-
-*Successfully submitted task* 
-
-<!--400 BAD REQUEST-->
-
-*Missing information in query* 
-
-<!--415 UNSUPPORTED MEDIA TYPE-->
-
-*Incorrect request body media type* 
-
-<!--500 Server Error-->
-
-*Unexpected token or characters in request body* 
-
-<!--END_DOCUSAURUS_CODE_TABS-->
->>>>>>> 62ddeaf1
 
 ---
 
@@ -1522,11 +1252,6 @@
 <TabItem value="40" label="cURL">
 
 
-<<<<<<< HEAD
-=======
-<!--cURL-->
-
->>>>>>> 62ddeaf1
 ```shell
 curl "http://ROUTER_IP:ROUTER_PORT/druid/indexer/v1/task" \
 --header 'Content-Type: application/json' \
@@ -1572,13 +1297,9 @@
 }'
 
 ```
-<<<<<<< HEAD
 </TabItem>
 <TabItem value="41" label="HTTP">
 
-=======
-<!--HTTP-->
->>>>>>> 62ddeaf1
 
 ```HTTP
 POST /druid/indexer/v1/task HTTP/1.1
@@ -1628,12 +1349,8 @@
 }
 ```
 
-<<<<<<< HEAD
-</TabItem>
-</Tabs>
-=======
-<!--END_DOCUSAURUS_CODE_TABS-->
->>>>>>> 62ddeaf1
+</TabItem>
+</Tabs>
 
 #### Sample response
 
@@ -1657,7 +1374,6 @@
 <code class="postAPI">POST</code> <code>/druid/indexer/v1/task/:taskId/shutdown</code>
 
 #### Responses
-<<<<<<< HEAD
 
 <Tabs>
 
@@ -1678,20 +1394,6 @@
 
 </TabItem>
 </Tabs>
-=======
-
-<!--DOCUSAURUS_CODE_TABS-->
-
-<!--200 SUCCESS-->
-
-*Successfully shut down task* 
-
-<!--404 NOT FOUND-->
-
-*Cannot find task with ID or task is no longer running* 
-
-<!--END_DOCUSAURUS_CODE_TABS-->
->>>>>>> 62ddeaf1
 
 ---
 
@@ -1704,22 +1406,13 @@
 <TabItem value="44" label="cURL">
 
 
-<<<<<<< HEAD
-=======
-<!--cURL-->
-
->>>>>>> 62ddeaf1
 ```shell
 curl --request POST "http://ROUTER_IP:ROUTER_PORT/druid/indexer/v1/task/query-52as 8aafe-7265-4427-89fe-dc51275cc470/shutdown"
 ```
 
-<<<<<<< HEAD
 </TabItem>
 <TabItem value="45" label="HTTP">
 
-=======
-<!--HTTP-->
->>>>>>> 62ddeaf1
 
 ```HTTP
 POST /druid/indexer/v1/task/query-52as 8aafe-7265-4427-89fe-dc51275cc470/shutdown HTTP/1.1
@@ -1757,7 +1450,6 @@
 <TabItem value="46" label="200 SUCCESS">
 
 
-<<<<<<< HEAD
 <br/>
 
 *Successfully shut down tasks*
@@ -1772,17 +1464,6 @@
 
 </TabItem>
 </Tabs>
-=======
-<!--200 SUCCESS-->
-
-*Successfully shut down tasks* 
-
-<!--404 NOT FOUND-->
-
-*Error or datasource does not have a running task* 
-
-<!--END_DOCUSAURUS_CODE_TABS-->
->>>>>>> 62ddeaf1
 
 ---
 
@@ -1795,22 +1476,13 @@
 <TabItem value="48" label="cURL">
 
 
-<<<<<<< HEAD
-=======
-<!--cURL-->
-
->>>>>>> 62ddeaf1
 ```shell
 curl --request POST "http://ROUTER_IP:ROUTER_PORT/druid/indexer/v1/datasources/wikipedia_auto/shutdownAllTasks"
 ```
 
-<<<<<<< HEAD
 </TabItem>
 <TabItem value="49" label="HTTP">
 
-=======
-<!--HTTP-->
->>>>>>> 62ddeaf1
 
 ```HTTP
 POST /druid/indexer/v1/datasources/wikipedia_auto/shutdownAllTasks HTTP/1.1
@@ -1850,7 +1522,6 @@
 <TabItem value="50" label="200 SUCCESS">
 
 
-<<<<<<< HEAD
 <br/>
 
 *Successfully retrieved status objects*
@@ -1865,17 +1536,6 @@
 
 </TabItem>
 </Tabs>
-=======
-<!--200 SUCCESS-->
-
-*Successfully retrieved status objects* 
-
-<!--415 UNSUPPORTED MEDIA TYPE-->
-
-*Missing request body or incorrect request body type* 
-
-<!--END_DOCUSAURUS_CODE_TABS-->
->>>>>>> 62ddeaf1
 
 ---
 
@@ -1888,24 +1548,15 @@
 <TabItem value="52" label="cURL">
 
 
-<<<<<<< HEAD
-=======
-<!--cURL-->
-
->>>>>>> 62ddeaf1
 ```shell
 curl "http://ROUTER_IP:ROUTER_PORT/druid/indexer/v1/taskStatus" \
 --header 'Content-Type: application/json' \
 --data '["index_parallel_wikipedia_auto_jndhkpbo_2023-06-26T17:23:05.308Z","index_parallel_wikipedia_auto_jbgiianh_2023-06-26T23:17:56.769Z"]'
 ```
 
-<<<<<<< HEAD
 </TabItem>
 <TabItem value="53" label="HTTP">
 
-=======
-<!--HTTP-->
->>>>>>> 62ddeaf1
 
 ```HTTP
 POST /druid/indexer/v1/taskStatus HTTP/1.1
@@ -1916,12 +1567,8 @@
 ["index_parallel_wikipedia_auto_jndhkpbo_2023-06-26T17:23:05.308Z", "index_parallel_wikipedia_auto_jbgiianh_2023-06-26T23:17:56.769Z"]
 ```
 
-<<<<<<< HEAD
-</TabItem>
-</Tabs>
-=======
-<!--END_DOCUSAURUS_CODE_TABS-->
->>>>>>> 62ddeaf1
+</TabItem>
+</Tabs>
 
 
 #### Sample response
@@ -1970,7 +1617,6 @@
 <code class="deleteAPI">DELETE</code> <code>/druid/indexer/v1/pendingSegments/:datasource</code>
 
 #### Responses
-<<<<<<< HEAD
 
 <Tabs>
 
@@ -1978,14 +1624,6 @@
 
 
 <br/>
-=======
-
-<!--DOCUSAURUS_CODE_TABS-->
-
-<!--200 SUCCESS-->
-
-*Successfully deleted pending segments* 
->>>>>>> 62ddeaf1
 
 *Successfully deleted pending segments*
 
@@ -2003,22 +1641,13 @@
 <TabItem value="55" label="cURL">
 
 
-<<<<<<< HEAD
-=======
-<!--cURL-->
-
->>>>>>> 62ddeaf1
 ```shell
 curl --request DELETE "http://ROUTER_IP:ROUTER_PORT/druid/indexer/v1/pendingSegments/wikipedia_api"
 ```
 
-<<<<<<< HEAD
 </TabItem>
 <TabItem value="56" label="HTTP">
 
-=======
-<!--HTTP-->
->>>>>>> 62ddeaf1
 
 ```HTTP
 DELETE /druid/indexer/v1/pendingSegments/wikipedia_api HTTP/1.1
