---
id: api-reference
title: API reference
sidebar_label: Overview
---

<!--
  ~ Licensed to the Apache Software Foundation (ASF) under one
  ~ or more contributor license agreements.  See the NOTICE file
  ~ distributed with this work for additional information
  ~ regarding copyright ownership.  The ASF licenses this file
  ~ to you under the Apache License, Version 2.0 (the
  ~ "License"); you may not use this file except in compliance
  ~ with the License.  You may obtain a copy of the License at
  ~
  ~   http://www.apache.org/licenses/LICENSE-2.0
  ~
  ~ Unless required by applicable law or agreed to in writing,
  ~ software distributed under the License is distributed on an
  ~ "AS IS" BASIS, WITHOUT WARRANTIES OR CONDITIONS OF ANY
  ~ KIND, either express or implied.  See the License for the
  ~ specific language governing permissions and limitations
  ~ under the License.
  -->


This topic is an index to the Apache Druid API documentation.

## HTTP APIs
<<<<<<< HEAD
* [Automatic compaction](./automatic-compaction-api.md) to optimize segment sizes after ingestion.
* [Data management](./data-management-api.md) to manage data segments.
* [Dynamic configuration](./dynamic-configuration-api.md) to configure the behavior of the Coordinator and Overlord processes.
* [JSON querying](./json-querying-api.md) to submit JSON-based native queries.
* [Lookups](./lookups-api.md) to manage and modify key-value datasources.
* [Retention rules](./retention-rules-api.md) to define and manage data retention rules across datasources.
* [Service status](./service-status-api.md) to monitor components within the Druid cluster. 
* [Druid SQL queries](./sql-api.md) to submit SQL queries using the Druid SQL API.
* [Supervisor](./supervisor-api.md) to manage supervisors for data ingestion lifecycle and data processing.
* [Tasks](./tasks-api.md) to manage data ingestion operations.
* [Legacy metadata](./legacy-metadata-api.md) to retrieve datasource metadata.

## Java APIs
* [SQL JDBC driver](./sql-jdbc.md) to connect to Druid and make Druid SQL queries using the Avatica JDBC driver.



=======
* [Druid SQL queries](./sql-api.md) to submit SQL queries using the Druid SQL API.
* [SQL-based ingestion](./sql-ingestion-api.md) to submit SQL-based batch ingestion requests.
* [JSON querying](./json-querying-api.md) to submit JSON-based native queries.
* [Tasks](./tasks-api.md) to manage data ingestion operations.
* [Supervisors](./supervisor-api.md) to manage supervisors for data ingestion lifecycle and data processing.
* [Retention rules](./retention-rules-api.md) to define and manage data retention rules across datasources.
* [Data management](./data-management-api.md) to manage data segments.
* [Automatic compaction](./automatic-compaction-api.md) to optimize segment sizes after ingestion.
* [Lookups](./lookups-api.md) to manage and modify key-value datasources.
* [Service status](./service-status-api.md) to monitor components within the Druid cluster. 
* [Dynamic configuration](./dynamic-configuration-api.md) to configure the behavior of the Coordinator and Overlord processes.
* [Legacy metadata](./legacy-metadata-api.md) to retrieve datasource metadata.

## Java APIs
* [SQL JDBC driver](./sql-jdbc.md) to connect to Druid and make Druid SQL queries using the Avatica JDBC driver.
>>>>>>> 579b93f2
<|MERGE_RESOLUTION|>--- conflicted
+++ resolved
@@ -27,25 +27,6 @@
 This topic is an index to the Apache Druid API documentation.
 
 ## HTTP APIs
-<<<<<<< HEAD
-* [Automatic compaction](./automatic-compaction-api.md) to optimize segment sizes after ingestion.
-* [Data management](./data-management-api.md) to manage data segments.
-* [Dynamic configuration](./dynamic-configuration-api.md) to configure the behavior of the Coordinator and Overlord processes.
-* [JSON querying](./json-querying-api.md) to submit JSON-based native queries.
-* [Lookups](./lookups-api.md) to manage and modify key-value datasources.
-* [Retention rules](./retention-rules-api.md) to define and manage data retention rules across datasources.
-* [Service status](./service-status-api.md) to monitor components within the Druid cluster. 
-* [Druid SQL queries](./sql-api.md) to submit SQL queries using the Druid SQL API.
-* [Supervisor](./supervisor-api.md) to manage supervisors for data ingestion lifecycle and data processing.
-* [Tasks](./tasks-api.md) to manage data ingestion operations.
-* [Legacy metadata](./legacy-metadata-api.md) to retrieve datasource metadata.
-
-## Java APIs
-* [SQL JDBC driver](./sql-jdbc.md) to connect to Druid and make Druid SQL queries using the Avatica JDBC driver.
-
-
-
-=======
 * [Druid SQL queries](./sql-api.md) to submit SQL queries using the Druid SQL API.
 * [SQL-based ingestion](./sql-ingestion-api.md) to submit SQL-based batch ingestion requests.
 * [JSON querying](./json-querying-api.md) to submit JSON-based native queries.
@@ -60,5 +41,4 @@
 * [Legacy metadata](./legacy-metadata-api.md) to retrieve datasource metadata.
 
 ## Java APIs
-* [SQL JDBC driver](./sql-jdbc.md) to connect to Druid and make Druid SQL queries using the Avatica JDBC driver.
->>>>>>> 579b93f2
+* [SQL JDBC driver](./sql-jdbc.md) to connect to Druid and make Druid SQL queries using the Avatica JDBC driver.