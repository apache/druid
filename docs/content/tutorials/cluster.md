---
layout: doc_page
title: "Setting up a Clustered Deployment"
---

<!--
  ~ Licensed to the Apache Software Foundation (ASF) under one
  ~ or more contributor license agreements.  See the NOTICE file
  ~ distributed with this work for additional information
  ~ regarding copyright ownership.  The ASF licenses this file
  ~ to you under the Apache License, Version 2.0 (the
  ~ "License"); you may not use this file except in compliance
  ~ with the License.  You may obtain a copy of the License at
  ~
  ~   http://www.apache.org/licenses/LICENSE-2.0
  ~
  ~ Unless required by applicable law or agreed to in writing,
  ~ software distributed under the License is distributed on an
  ~ "AS IS" BASIS, WITHOUT WARRANTIES OR CONDITIONS OF ANY
  ~ KIND, either express or implied.  See the License for the
  ~ specific language governing permissions and limitations
  ~ under the License.
  -->

# Setting up a Clustered Deployment

Apache Druid (incubating) is designed to be deployed as a scalable, fault-tolerant cluster.

In this document, we'll set up a simple cluster and discuss how it can be further configured to meet
your needs. 

This simple cluster will feature:
 - A Master server to host the Coordinator and Overlord processes
 - Two scalable, fault-tolerant Data servers running Historical and MiddleManager processes
 - A query server, hosting the Druid Broker and Router processes

In production, we recommend deploying multiple Master servers and multiple Query servers in a fault-tolerant configuration based on your specific fault-tolerance needs, but you can get started quickly with one Master and one Query server and add more servers later.

## Select hardware

### Fresh Deployment

If you do not have an existing Druid cluster, and wish to start running Druid in a clustered deployment, this guide provides an example clustered deployment with pre-made configurations.

#### Master Server

The Coordinator and Overlord processes are responsible for handling the metadata and coordination needs of your cluster. They can be colocated together on the same server. 

In this example, we will be deploying the equivalent of one AWS [m5.2xlarge](https://aws.amazon.com/ec2/instance-types/m5/) instance.

This hardware offers:
- 8 vCPUs
- 31 GB RAM

Example Master server configurations that have been sized for this hardware can be found under `conf/druid/cluster/master`.

#### Data Server

Historicals and MiddleManagers can be colocated on the same server to handle the actual data in your cluster. These servers benefit greatly from CPU, RAM,
and SSDs. 

In this example, we will be deploying the equivalent of two AWS [i3.4xlarge](https://aws.amazon.com/ec2/instance-types/i3/) instances. 

This hardware offers:

- 16 vCPUs
- 122 GB RAM
- 2 * 1.9TB SSD storage

Example Data server configurations that have been sized for this hardware can be found under `conf/druid/cluster/data`.

#### Query Server

Druid Brokers accept queries and farm them out to the rest of the cluster. They also optionally maintain an
in-memory query cache. These servers benefit greatly from CPU and RAM.
 
In this example, we will be deploying the equivalent of one AWS [m5.2xlarge](https://aws.amazon.com/ec2/instance-types/m5/) instance. 

This hardware offers:
- 8 vCPUs
- 31 GB RAM

You can consider co-locating any open source UIs or query libraries on the same server that the Broker is running on.

Example Query server configurations that have been sized for this hardware can be found under `conf/druid/cluster/query`.

#### Other Hardware Sizes

The example cluster above is chosen as a single example out of many possible ways to size a Druid cluster.

You can choose smaller/larger hardware or less/more servers for your specific needs and constraints.

If your use case has complex scaling requirements, you can also choose to not co-locate Druid processes (e.g., standalone Historical servers).

The information in the [basic cluster tuning guide](../operations/basic-cluster-tuning.html) can help with your decision-making process and with sizing your configurations.

### Migrating from a Single-Server Deployment

If you have an existing single-server deployment, such as the ones from the [single-server deployment examples](../operations/single-server.html), and you wish to migrate to a clustered deployment of similar scale, the following section contains guidelines for choosing equivalent hardware using the Master/Data/Query server organization.

#### Master Server

The main considerations for the Master server are available CPUs and RAM for the Coordinator and Overlord heaps.

Sum up the allocated heap sizes for your Coordinator and Overlord from the single-server deployment, and choose Master server hardware with enough RAM for the combined heaps, with some extra RAM for other processes on the machine.

For CPU cores, you can choose hardware with approximately 1/4th of the cores of the single-server deployment.

#### Data Server

When choosing Data server hardware for the cluster, the main considerations are available CPUs and RAM, and using SSD storage if feasible.

In a clustered deployment, having multiple Data servers is a good idea for fault-tolerance purposes.

When choosing the Data server hardware, you can choose a split factor `N`, divide the original CPU/RAM of the single-server deployment by `N`, and deploy `N` Data servers of reduced size in the new cluster.

Instructions for adjusting the Historical/MiddleManager configs for the split are described in a later section in this guide.

#### Query Server 

The main considerations for the Query server are available CPUs and RAM for the Broker heap + direct memory, and Router heap.

Sum up the allocated memory sizes for your Broker and Router from the single-server deployment, and choose Query server hardware with enough RAM to cover the Broker/Router, with some extra RAM for other processes on the machine.

For CPU cores, you can choose hardware with approximately 1/4th of the cores of the single-server deployment.

The [basic cluster tuning guide](../operations/basic-cluster-tuning.html) has information on how to calculate Broker/Router memory usage.

## Select OS

We recommend running your favorite Linux distribution. You will also need:

  * Java 8

Your OS package manager should be able to help for both Java. If your Ubuntu-based OS
does not have a recent enough version of Java, WebUpd8 offers [packages for those
OSes](http://www.webupd8.org/2012/09/install-oracle-java-8-in-ubuntu-via-ppa.html).

## Download the distribution

First, download and unpack the release archive. It's best to do this on a single machine at first,
since you will be editing the configurations and then copying the modified distribution out to all
of your servers.

[Download](https://www.apache.org/dyn/closer.cgi?path=/incubator/druid/#{DRUIDVERSION}/apache-druid-#{DRUIDVERSION}-bin.tar.gz)
the #{DRUIDVERSION} release.

Extract Druid by running the following commands in your terminal:

```bash
tar -xzf apache-druid-#{DRUIDVERSION}-bin.tar.gz
cd apache-druid-#{DRUIDVERSION}
```

In the package, you should find:

* `DISCLAIMER`, `LICENSE`, and `NOTICE` files
<<<<<<< HEAD
* `bin/*` - scripts related to the [single-machine quickstart](quickstart.html)
* `conf/druid/cluster/*` - template configurations for a clustered setup
=======
* `bin/*` - scripts related to the [single-machine quickstart](index.html)
* `conf/*` - template configurations for a clustered setup
>>>>>>> 0b739a57
* `extensions/*` - core Druid extensions
* `hadoop-dependencies/*` - Druid Hadoop dependencies
* `lib/*` - libraries and dependencies for core Druid
* `quickstart/*` - files related to the [single-machine quickstart](index.html)

We'll be editing the files in `conf/druid/cluster/` in order to get things running.

### Migrating from Single-Server Deployments

In the following sections we will be editing the configs under `conf/druid/cluster`.

If you have an existing single-server deployment, please copy your existing configs to `conf/druid/cluster` to preserve any config changes you have made.

## Configure metadata storage and deep storage

### Migrating from Single-Server Deployments

If you have an existing single-server deployment and you wish to preserve your data across the migration, please follow the instructions at [metadata migration](../operations/metadata-migration.html) and [deep storage migration](../operations/deep-storage-migration.html) before updating your metadata/deep storage configs.

These guides are targeted at single-server deployments that use the Derby metadata store and local deep storage. If you are already using a non-Derby metadata store in your single-server cluster, you can reuse the existing metadata store for the new cluster.

These guides also provide information on migrating segments from local deep storage. A clustered deployment requires distributed deep storage like S3 or HDFS. If your single-server deployment was already using distributed deep storage, you can reuse the existing deep storage for the new cluster.

### Metadata Storage

In `conf/druid/cluster/_common/common.runtime.properties`, replace
"metadata.storage.*" with the address of the machine that you will use as your metadata store:

- `druid.metadata.storage.connector.connectURI`
- `druid.metadata.storage.connector.host`

In a production deployment, we recommend running a dedicated metadata store such as MySQL or PostgreSQL with replication, deployed separately from the Druid servers.

The [MySQL extension](../development/extensions-core/mysql.html) and [PostgreSQL extension](../development/extensions-core/postgresql.html) docs have instructions for extension configuration and initial database setup.

### Deep Storage

Druid relies on a distributed filesystem or large object (blob) store for data storage. The most
commonly used deep storage implementations are S3 (popular for those on AWS) and HDFS (popular if
you already have a Hadoop deployment).

#### S3

In `conf/druid/cluster/_common/common.runtime.properties`,

- Add "druid-s3-extensions" to `druid.extensions.loadList`.

- Comment out the configurations for local storage under "Deep Storage" and "Indexing service logs".

- Uncomment and configure appropriate values in the "For S3" sections of "Deep Storage" and
"Indexing service logs".

After this, you should have made the following changes:

```
druid.extensions.loadList=["druid-s3-extensions"]

#druid.storage.type=local
#druid.storage.storageDirectory=var/druid/segments

druid.storage.type=s3
druid.storage.bucket=your-bucket
druid.storage.baseKey=druid/segments
druid.s3.accessKey=...
druid.s3.secretKey=...

#druid.indexer.logs.type=file
#druid.indexer.logs.directory=var/druid/indexing-logs

druid.indexer.logs.type=s3
druid.indexer.logs.s3Bucket=your-bucket
druid.indexer.logs.s3Prefix=druid/indexing-logs
```

Please see the [S3 extension](../development/extensions-core/s3.html) documentation for more info.

#### HDFS

In `conf/druid/cluster/_common/common.runtime.properties`,

- Add "druid-hdfs-storage" to `druid.extensions.loadList`.

- Comment out the configurations for local storage under "Deep Storage" and "Indexing service logs".

- Uncomment and configure appropriate values in the "For HDFS" sections of "Deep Storage" and
"Indexing service logs".

After this, you should have made the following changes:

```
druid.extensions.loadList=["druid-hdfs-storage"]

#druid.storage.type=local
#druid.storage.storageDirectory=var/druid/segments

druid.storage.type=hdfs
druid.storage.storageDirectory=/druid/segments

#druid.indexer.logs.type=file
#druid.indexer.logs.directory=var/druid/indexing-logs

druid.indexer.logs.type=hdfs
druid.indexer.logs.directory=/druid/indexing-logs
```

Also,

- Place your Hadoop configuration XMLs (core-site.xml, hdfs-site.xml, yarn-site.xml,
mapred-site.xml) on the classpath of your Druid processes. You can do this by copying them into
`conf/druid/cluster/_common/`.

Please see the [HDFS extension](../development/extensions-core/hdfs.html) documentation for more info.

## Configure Tranquility Server (optional)

Data streams can be sent to Druid through a simple HTTP API powered by Tranquility
Server. If you will be using this functionality, then at this point you should [configure
Tranquility Server](../ingestion/stream-ingestion.html#server).

## Configure for connecting to Hadoop (optional)

If you will be loading data from a Hadoop cluster, then at this point you should configure Druid to be aware
of your cluster:

- Update `druid.indexer.task.hadoopWorkingPath` in `conf/druid/cluster/middleManager/runtime.properties` to
a path on HDFS that you'd like to use for temporary files required during the indexing process.
`druid.indexer.task.hadoopWorkingPath=/tmp/druid-indexing` is a common choice.

- Place your Hadoop configuration XMLs (core-site.xml, hdfs-site.xml, yarn-site.xml,
mapred-site.xml) on the classpath of your Druid processes. You can do this by copying them into
`conf/druid/cluster/_common/core-site.xml`, `conf/druid/cluster/_common/hdfs-site.xml`, and so on.

Note that you don't need to use HDFS deep storage in order to load data from Hadoop. For example, if
your cluster is running on Amazon Web Services, we recommend using S3 for deep storage even if you
are loading data using Hadoop or Elastic MapReduce.

For more info, please see [batch ingestion](../ingestion/batch-ingestion.html).

## Configure Zookeeper connection

In a production cluster, we recommend using a dedicated ZK cluster in a quorum, deployed separately from the Druid servers.

In `conf/druid/cluster/_common/common.runtime.properties`, set
`druid.zk.service.host` to a [connection string](https://zookeeper.apache.org/doc/current/zookeeperProgrammers.html)
containing a comma separated list of host:port pairs, each corresponding to a ZooKeeper server in your ZK quorum.
(e.g. "127.0.0.1:4545" or "127.0.0.1:3000,127.0.0.1:3001,127.0.0.1:3002")

You can also choose to run ZK on the Master servers instead of having a dedicated ZK cluster. If doing so, we recommend deploying 3 Master servers so that you have a ZK quorum.

## Configuration Tuning

### Migrating from a Single-Server Deployment

#### Master

If you are using an example configuration from [single-server deployment examples](../operations/single-server.html), these examples combine the Coordinator and Overlord processes into one combined process.

The example configs under `conf/druid/cluster/master/coordinator-overlord` also combine the Coordinator and Overlord processes.

You can copy your existing `coordinator-overlord` configs from the single-server deployment to `conf/druid/cluster/master/coordinator-overlord`.

#### Data

Suppose we are migrating from a single-server deployment that had 32 CPU and 256GB RAM. In the old deployment, the following configurations for Historicals and MiddleManagers were applied:

Historical (Single-server)
```
druid.processing.buffer.sizeBytes=500000000
druid.processing.numMergeBuffers=8
druid.processing.numThreads=31
```

MiddleManager (Single-server)
```
druid.worker.capacity=8
druid.indexer.fork.property.druid.processing.numMergeBuffers=2
druid.indexer.fork.property.druid.processing.buffer.sizeBytes=100000000
druid.indexer.fork.property.druid.processing.numThreads=1
```

In the clustered deployment, we can choose a split factor (2 in this example), and deploy 2 Data servers with 16CPU and 128GB RAM each. The areas to scale are the following:

Historical
- `druid.processing.numThreads`: Set to `(num_cores - 1)` based on the new hardware
- `druid.processing.numMergeBuffers`: Divide the old value from the single-server deployment by the split factor
- `druid.processing.buffer.sizeBytes`: Keep this unchanged

MiddleManager:
- `druid.worker.capacity`: Divide the old value from the single-server deployment by the split factor
- `druid.indexer.fork.property.druid.processing.numMergeBuffers`: Keep this unchanged
- `druid.indexer.fork.property.druid.processing.buffer.sizeBytes`: Keep this unchanged
- `druid.indexer.fork.property.druid.processing.numThreads`: Keep this unchanged

The resulting configs after the split:

New Historical (on 2 Data servers)
```
 druid.processing.buffer.sizeBytes=500000000
 druid.processing.numMergeBuffers=8
 druid.processing.numThreads=31
```

New MiddleManager (on 2 Data servers)
```
druid.worker.capacity=4
druid.indexer.fork.property.druid.processing.numMergeBuffers=2
druid.indexer.fork.property.druid.processing.buffer.sizeBytes=100000000
druid.indexer.fork.property.druid.processing.numThreads=1
```

#### Query

You can copy your existing Broker and Router configs to the directories under `conf/druid/cluster/query`, no modifications are needed, as long as the new hardware is sized accordingly.

### Fresh deployment

If you are using the example cluster described above:
- 1 Master server (m5.2xlarge)
- 2 Data servers (i3.4xlarge)
- 1 Query server (m5.2xlarge)

The configurations under `conf/druid/cluster` have already been sized for this hardware and you do not need to make further modifications for general use cases.

If you have chosen different hardware, the [basic cluster tuning guide](../operations/basic-cluster-tuning.html) can help you size your configurations.

## Open ports (if using a firewall)

If you're using a firewall or some other system that only allows traffic on specific ports, allow
inbound connections on the following:

### Master Server
- 1527 (Derby metadata store; not needed if you are using a separate metadata store like MySQL or PostgreSQL)
- 2181 (ZooKeeper; not needed if you are using a separate ZooKeeper cluster)
- 8081 (Coordinator)
- 8090 (Overlord)

### Data Server
- 8083 (Historical)
- 8091, 8100&ndash;8199 (Druid Middle Manager; you may need higher than port 8199 if you have a very high `druid.worker.capacity`)

### Query Server
- 8082 (Broker)
- 8088 (Router, if used)

### Other
- 8200 (Tranquility Server, if used)

<div class="note caution">
In production, we recommend deploying ZooKeeper and your metadata store on their own dedicated hardware,
rather than on the Master server.
</div>

## Start Master Server

Copy the Druid distribution and your edited configurations to your Master server.

If you have been editing the configurations on your local machine, you can use *rsync* to copy them:

```bash
rsync -az apache-druid-#{DRUIDVERSION}/ MASTER_SERVER:apache-druid-#{DRUIDVERSION}/
```

### No Zookeper on Master

From the distribution root, run the following command to start the Master server:

```
bin/start-cluster-master-no-zk-server
```

### With Zookeeper on Master

If you plan to run ZK on Master servers, first update `conf/zoo.cfg` to reflect how you plan to run ZK. Then log on to your Master servers and install Zookeeper:

```bash
curl http://www.gtlib.gatech.edu/pub/apache/zookeeper/zookeeper-3.4.11/zookeeper-3.4.11.tar.gz -o zookeeper-3.4.11.tar.gz
tar -xzf zookeeper-3.4.11.tar.gz
mv zookeeper-3.4.11 zk
```

If you are running ZK on the Master server, you can start the Master server processes together with ZK using:

```
bin/start-cluster-master-with-zk-server
```

<div class="note caution">
In production, we also recommend running a ZooKeeper cluster on its own dedicated hardware.
</div>

## Start Data Server

Copy the Druid distribution and your edited configurations to your Data servers.

From the distribution root, run the following command to start the Data server:

```
bin/start-cluster-data-server
```

You can add more Data servers as needed.

<div class="note info">
For clusters with complex resource allocation needs, you can break apart Historicals and MiddleManagers and scale the components individually.
This also allows you take advantage of Druid's built-in MiddleManager autoscaling facility.
</div>

### Tranquility

If you are doing push-based stream ingestion with Kafka or over HTTP, you can also start Tranquility Server on the Data server. 

For large scale production, Data server processes and the Tranquility Server can still be co-located. 

If you are running Tranquility (not server) with a stream processor, you can co-locate Tranquility with the stream processor and not require Tranquility Server.

First install Tranquility:

```bash
curl http://static.druid.io/tranquility/releases/tranquility-distribution-0.8.3.tgz -o tranquility-distribution-0.8.3.tgz
tar -xzf tranquility-distribution-0.8.3.tgz
mv tranquility-distribution-0.8.3 tranquility
```

Afterwards, in `conf/supervise/cluster/data.conf`, uncomment out the `tranquility-server` line, and restart the Data server proceses.

## Start Query Server

Copy the Druid distribution and your edited configurations to your Query servers.

From the distribution root, run the following command to start the Query server:

```
bin/start-cluster-query-server
```

You can add more Query servers as needed based on query load. If you increase the number of Query servers, be sure to adjust the connection pools on your Historicals and Tasks as described in the [basic cluster tuning guide](../operations/basic-cluster-tuning.html).

## Loading data

Congratulations, you now have a Druid cluster! The next step is to learn about recommended ways to load data into
Druid based on your use case. Read more about [loading data](../ingestion/index.html).<|MERGE_RESOLUTION|>--- conflicted
+++ resolved
@@ -155,13 +155,8 @@
 In the package, you should find:
 
 * `DISCLAIMER`, `LICENSE`, and `NOTICE` files
-<<<<<<< HEAD
-* `bin/*` - scripts related to the [single-machine quickstart](quickstart.html)
+* `bin/*` - scripts related to the [single-machine quickstart](index.html)
 * `conf/druid/cluster/*` - template configurations for a clustered setup
-=======
-* `bin/*` - scripts related to the [single-machine quickstart](index.html)
-* `conf/*` - template configurations for a clustered setup
->>>>>>> 0b739a57
 * `extensions/*` - core Druid extensions
 * `hadoop-dependencies/*` - Druid Hadoop dependencies
 * `lib/*` - libraries and dependencies for core Druid
