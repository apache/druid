--- conflicted
+++ resolved
@@ -347,47 +347,7 @@
 
 SQL-based ingestion supports using durable storage to store intermediate files temporarily. Enabling it can improve reliability. For more information, see [Durable storage](../operations/durable-storage.md).
 
-<<<<<<< HEAD
 ### Durable storage configurations
-=======
-To prevent durable storage from getting filled up with temporary files in case the tasks fail to clean them up, a periodic
-cleaner can be scheduled to clean the directories corresponding to which there isn't a controller task running. It utilizes
-the storage connector to work upon the durable storage. The durable storage location should only be utilized to store the output
-for cluster's MSQ tasks. If the location contains other files or directories, then they will get cleaned up as well.
-
-Enabling durable storage also enables the use of local disk to store temporary files, such as the intermediate files produced
-by the super sorter.  Tasks will use whatever has been configured for their temporary usage as described in [Configuring task storage sizes](../ingestion/tasks.md#configuring-task-storage-sizes)
-If the configured limit is too low, `NotEnoughTemporaryStorageFault` may be thrown.
-
-### Enable durable storage
-
-To enable durable storage, you need to set the following common service properties:
-
-```
-druid.msq.intermediate.storage.enable=true
-druid.msq.intermediate.storage.type=s3
-druid.msq.intermediate.storage.bucket=YOUR_BUCKET
-druid.msq.intermediate.storage.prefix=YOUR_PREFIX
-druid.msq.intermediate.storage.tempDir=/path/to/your/temp/dir
-```
-
-For detailed information about the settings related to durable storage, see [Durable storage configurations](#durable-storage-configurations).
-
-
-### Use durable storage for queries
-
-When you run a query, include the context parameter `durableShuffleStorage` and set it to `true`.
-
-For queries where you want to use fault tolerance for workers,  set `faultTolerance` to `true`, which automatically sets `durableShuffleStorage` to `true`.
-
-Set `selectDestination`:`durableStorage` for select queries that want to write the final results to durable storage instead of the task reports. Saving the results in the durable
-storage allows users to fetch large result sets. The location where the workers write the intermediate results is different than the location where final results get stored. Therefore, `durableShuffleStorage`:`false` and
-`selectDestination`:`durableStorage` is a valid configuration to use in the query context, that instructs the controller to persist only the final result in the durable storage, and not the
-intermediate results.
-
-
-## Durable storage configurations
->>>>>>> 77e0c16b
 
 The following common service properties control how durable storage behaves:
 
