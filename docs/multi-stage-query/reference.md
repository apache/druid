--- conflicted
+++ resolved
@@ -600,12 +600,9 @@
 | `clusterStatisticsMergeMode` | Whether to use parallel or sequential mode for merging of the worker sketches. Can be `PARALLEL`, `SEQUENTIAL` or `AUTO`. See [Sketch Merging Mode](#sketch-merging-mode) for more information. | `PARALLEL` |
 | `durableShuffleStorage` | SELECT, INSERT, REPLACE <br /><br />Whether to use durable storage for shuffle mesh. To use this feature, configure the durable storage at the server level using `druid.msq.intermediate.storage.enable=true`). If these properties are not configured, any query with the context variable `durableShuffleStorage=true` fails with a configuration error. <br /><br /> | `false` |
 | `faultTolerance` | SELECT, INSERT, REPLACE<br /><br /> Whether to turn on fault tolerance mode or not. Failed workers are retried based on [Limits](#limits). Cannot be used when `durableShuffleStorage` is explicitly set to false.  | `false` |
-<<<<<<< HEAD
-|`maxInputBytesPerWorker`| Maximum number of input bytes per worker, used when assigning input slices to tasks. Used only in case number of tasks is determined automatically. |`10 GB`|
-=======
 | `composedIntermediateSuperSorterStorageEnabled` | SELECT, INSERT, REPLACE<br /><br /> Whether to enable automatic fallback to durable storage from local storage for sorting's intermediate data. Requires to setup `intermediateSuperSorterStorageMaxLocalBytes` limit for local storage and durable shuffle storage feature as well.| `false` |
 | `intermediateSuperSorterStorageMaxLocalBytes` | SELECT, INSERT, REPLACE<br /><br /> Whether to enable a byte limit on local storage for sorting's intermediate data. If that limit is crossed, the task fails with `ResourceLimitExceededException`.| `9223372036854775807` |
->>>>>>> 706b8a02
+|`maxInputBytesPerWorker`| Maximum number of input bytes per worker, used when assigning input slices to tasks. Used only in case number of tasks is determined automatically. |`10 GB`|
 
 ## Sketch Merging Mode
 This section details the advantages and performance of various Cluster By Statistics Merge Modes.
