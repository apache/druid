---
id: reference
title: SQL-based ingestion reference
sidebar_label: Reference
---

<!--
  ~ Licensed to the Apache Software Foundation (ASF) under one
  ~ or more contributor license agreements.  See the NOTICE file
  ~ distributed with this work for additional information
  ~ regarding copyright ownership.  The ASF licenses this file
  ~ to you under the Apache License, Version 2.0 (the
  ~ "License"); you may not use this file except in compliance
  ~ with the License.  You may obtain a copy of the License at
  ~
  ~   http://www.apache.org/licenses/LICENSE-2.0
  ~
  ~ Unless required by applicable law or agreed to in writing,
  ~ software distributed under the License is distributed on an
  ~ "AS IS" BASIS, WITHOUT WARRANTIES OR CONDITIONS OF ANY
  ~ KIND, either express or implied.  See the License for the
  ~ specific language governing permissions and limitations
  ~ under the License.
  -->

> This page describes SQL-based batch ingestion using the [`druid-multi-stage-query`](../multi-stage-query/index.md)
> extension, new in Druid 24.0. Refer to the [ingestion methods](../ingestion/index.md#batch) table to determine which
> ingestion method is right for you.

## SQL reference

This topic is a reference guide for the multi-stage query architecture in Apache Druid. For examples of real-world
usage, refer to the [Examples](examples.md) page.

`INSERT` and `REPLACE` load data into a Druid datasource from either an external input source, or from another
datasource. When loading from an external datasource, you typically must provide the kind of input source,
the data format, and the schema (signature) of the input file. Druid provides *table functions* to allow you to
specify the external file. There are two kinds. `EXTERN` works with the JSON-serialized specs for the three
items, using the same JSON you would use in native ingest. A set of other, input-source-specific functions
use SQL syntax to specify the format and the input schema. There is one function for each input source. The
input-source-specific functions allow you to use SQL query parameters to specify the set of files (or URIs),
making it easy to reuse the same SQL statement for each ingest: just specify the set of files to use each time.

### `EXTERN` Function

Use the `EXTERN` function to read external data. The function has two variations.

Function variation 1, with the input schema expressed as JSON:

```sql
SELECT
 <column>
FROM TABLE(
  EXTERN(
    '<Druid input source>',
    '<Druid input format>',
    '<row signature>'
  )
)
```

`EXTERN` consists of the following parts:

1. Any [Druid input source](../ingestion/native-batch-input-source.md) as a JSON-encoded string.
2. Any [Druid input format](../ingestion/data-formats.md) as a JSON-encoded string.
3. A row signature, as a JSON-encoded array of column descriptors. Each column descriptor must have a
   `name` and a `type`. The type can be `string`, `long`, `double`, or `float`. This row signature is
   used to map the external data into the SQL layer.

Variation 2, with the input schema expressed in SQL using an `EXTEND` clause. (See the next
section for more detail on `EXTEND`). This format also uses named arguments to make the
SQL a bit easier to read:

```sql
SELECT
 <column>
FROM TABLE(
  EXTERN(
    inputSource => '<Druid input source>',
    inputFormat => '<Druid input format>'
  )) (<columns>)

```

The input source and format are as above. The columns are expressed as in a SQL `CREATE TABLE`.
Example: `(timestamp VARCHAR, metricType VARCHAR, value BIGINT)`. The optional `EXTEND` keyword
can precede the column list: `EXTEND (timestamp VARCHAR...)`.

For more information, see [Read external data with EXTERN](concepts.md#read-external-data-with-extern).

### `INSERT`

Use the `INSERT` statement to insert data.

Unlike standard SQL, `INSERT` loads data into the target table according to column name, not positionally. If necessary,
use `AS` in your `SELECT` column list to assign the correct names. Do not rely on their positions within the SELECT
clause.

Statement format:

```sql
INSERT INTO <table name>
< SELECT query >
PARTITIONED BY <time frame>
[ CLUSTERED BY <column list> ]
```

INSERT consists of the following parts:

1. Optional [context parameters](./reference.md#context-parameters).
2. An `INSERT INTO <dataSource>` clause at the start of your query, such as `INSERT INTO your-table`.
3. A clause for the data you want to insert, such as `SELECT ... FROM ...`. You can use [`EXTERN`](#extern-function)
   to reference external tables using `FROM TABLE(EXTERN(...))`.
4. A [PARTITIONED BY](#partitioned-by) clause, such as `PARTITIONED BY DAY`.
5. An optional [CLUSTERED BY](#clustered-by) clause.

For more information, see [Load data with INSERT](concepts.md#load-data-with-insert).

### `REPLACE`

You can use the `REPLACE` function to replace all or some of the data.

Unlike standard SQL, `REPLACE` loads data into the target table according to column name, not positionally. If necessary,
use `AS` in your `SELECT` column list to assign the correct names. Do not rely on their positions within the SELECT
clause.

#### `REPLACE` all data

Function format to replace all data:

```sql
REPLACE INTO <target table>
OVERWRITE ALL
< SELECT query >
PARTITIONED BY <time granularity>
[ CLUSTERED BY <column list> ]
```

#### `REPLACE` specific time ranges

Function format to replace specific time ranges:

```sql
REPLACE INTO <target table>
OVERWRITE WHERE __time >= TIMESTAMP '<lower bound>' AND __time < TIMESTAMP '<upper bound>'
< SELECT query >
PARTITIONED BY <time granularity>
[ CLUSTERED BY <column list> ]
```

`REPLACE` consists of the following parts:

1. Optional [context parameters](./reference.md#context-parameters).
2. A `REPLACE INTO <dataSource>` clause at the start of your query, such as `REPLACE INTO "your-table".`
3. An OVERWRITE clause after the datasource, either OVERWRITE ALL or OVERWRITE WHERE:
    - OVERWRITE ALL replaces the entire existing datasource with the results of the query.
    - OVERWRITE WHERE drops the time segments that match the condition you set. Conditions are based on the `__time`
        column and use the format `__time [< > = <= >=] TIMESTAMP`. Use them with AND, OR, and NOT between them, inclusive
        of the timestamps specified. No other expressions or functions are valid in OVERWRITE.
4. A clause for the actual data you want to use for the replacement.
5. A [PARTITIONED BY](#partitioned-by) clause, such as `PARTITIONED BY DAY`.
6. An optional [CLUSTERED BY](#clustered-by) clause.

For more information, see [Overwrite data with REPLACE](concepts.md#replace).

### `PARTITIONED BY`

The `PARTITIONED BY <time granularity>` clause is required for [INSERT](#insert) and [REPLACE](#replace). See
[Partitioning](concepts.md#partitioning) for details.

The following granularity arguments are accepted:

- Time unit keywords: `HOUR`, `DAY`, `MONTH`, or `YEAR`. Equivalent to `FLOOR(__time TO TimeUnit)`.
- Time units as ISO 8601 period strings: :`'PT1H'`, '`P1D`, etc. (Druid 26.0 and later.)
- `TIME_FLOOR(__time, 'granularity_string')`, where granularity_string is one of the ISO 8601 periods listed below. The
  first argument must be `__time`.
- `FLOOR(__time TO TimeUnit)`, where `TimeUnit` is any unit supported by the [FLOOR function](../querying/sql-scalar.md#date-and-time-functions). The first argument must be `__time`.
- `ALL` or `ALL TIME`, which effectively disables time partitioning by placing all data in a single time chunk. To use
  LIMIT or OFFSET at the outer level of your `INSERT` or `REPLACE` query, you must set `PARTITIONED BY` to `ALL` or `ALL TIME`.

Earlier versions required the `TIME_FLOOR` notation to specify a granularity other than the keywords.
In the current version, the string constant provides a simpler equivalent solution.

The following ISO 8601 periods are supported for `TIME_FLOOR` and the string constant:

- PT1S
- PT1M
- PT5M
- PT10M
- PT15M
- PT30M
- PT1H
- PT6H
- P1D
- P1W
- P1M
- P3M
- P1Y

For more information about partitioning, see [Partitioning](concepts.md#partitioning-by-time).

### `CLUSTERED BY`

The `CLUSTERED BY <column list>` clause is optional for [INSERT](#insert) and [REPLACE](#replace). It accepts a list of
column names or expressions.

For more information about clustering, see [Clustering](concepts.md#clustering).

<a name="context"></a>

## Context parameters

In addition to the Druid SQL [context parameters](../querying/sql-query-context.md), the multi-stage query task engine accepts certain context parameters that are specific to it.

Use context parameters alongside your queries to customize the behavior of the query. If you're using the API, include the context parameters in the query context when you submit a query:

```json
{
  "query": "SELECT 1 + 1",
  "context": {
    "<key>": "<value>",
    "maxNumTasks": 3
  }
}
```

If you're using the web console, you can specify the context parameters through various UI options.

The following table lists the context parameters for the MSQ task engine:

| Parameter | Description | Default value |
|---|---|---|
| `maxNumTasks` | SELECT, INSERT, REPLACE<br /><br />The maximum total number of tasks to launch, including the controller task. The lowest possible value for this setting is 2: one controller and one worker. All tasks must be able to launch simultaneously. If they cannot, the query returns a `TaskStartTimeout` error code after approximately 10 minutes.<br /><br />May also be provided as `numTasks`. If both are present, `maxNumTasks` takes priority.| 2 |
| `taskAssignment` | SELECT, INSERT, REPLACE<br /><br />Determines how many tasks to use. Possible values include: <ul><li>`max`: Uses as many tasks as possible, up to `maxNumTasks`.</li><li>`auto`: When file sizes can be determined through directory listing (for example: local files, S3, GCS, HDFS) uses as few tasks as possible without exceeding 10 GiB or 10,000 files per task, unless exceeding these limits is necessary to stay within `maxNumTasks`. When file sizes cannot be determined through directory listing (for example: http), behaves the same as `max`.</li></ul> | `max` |
| `finalizeAggregations` | SELECT, INSERT, REPLACE<br /><br />Determines the type of aggregation to return. If true, Druid finalizes the results of complex aggregations that directly appear in query results. If false, Druid returns the aggregation's intermediate type rather than finalized type. This parameter is useful during ingestion, where it enables storing sketches directly in Druid tables. For more information about aggregations, see [SQL aggregation functions](../querying/sql-aggregations.md). | true |
| `sqlJoinAlgorithm` | SELECT, INSERT, REPLACE<br /><br />Algorithm to use for JOIN. Use `broadcast` (the default) for broadcast hash join or `sortMerge` for sort-merge join. Affects all JOIN operations in the query. See [Joins](#joins) for more details. | `broadcast` |
| `rowsInMemory` | INSERT or REPLACE<br /><br />Maximum number of rows to store in memory at once before flushing to disk during the segment generation process. Ignored for non-INSERT queries. In most cases, use the default value. You may need to override the default if you run into one of the [known issues](./known-issues.md) around memory usage. | 100,000 |
| `segmentSortOrder` | INSERT or REPLACE<br /><br />Normally, Druid sorts rows in individual segments using `__time` first, followed by the [CLUSTERED BY](#clustered-by) clause. When you set `segmentSortOrder`, Druid sorts rows in segments using this column list first, followed by the CLUSTERED BY order.<br /><br />You provide the column list as comma-separated values or as a JSON array in string form. If your query includes `__time`, then this list must begin with `__time`. For example, consider an INSERT query that uses `CLUSTERED BY country` and has `segmentSortOrder` set to `__time,city`. Within each time chunk, Druid assigns rows to segments based on `country`, and then within each of those segments, Druid sorts those rows by `__time` first, then `city`, then `country`. | empty list |
| `maxParseExceptions`| SELECT, INSERT, REPLACE<br /><br />Maximum number of parse exceptions that are ignored while executing the query before it stops with `TooManyWarningsFault`. To ignore all the parse exceptions, set the value to -1.| 0 |
| `rowsPerSegment` | INSERT or REPLACE<br /><br />The number of rows per segment to target. The actual number of rows per segment may be somewhat higher or lower than this number. In most cases, use the default. For general information about sizing rows per segment, see [Segment Size Optimization](../operations/segment-optimization.md). | 3,000,000 |
| `indexSpec` | INSERT or REPLACE<br /><br />An [`indexSpec`](../ingestion/ingestion-spec.md#indexspec) to use when generating segments. May be a JSON string or object. See [Front coding](../ingestion/ingestion-spec.md#front-coding) for details on configuring an `indexSpec` with front coding. | See [`indexSpec`](../ingestion/ingestion-spec.md#indexspec). |
| `durableShuffleStorage` | SELECT, INSERT, REPLACE <br /><br />Whether to use durable storage for shuffle mesh. To use this feature, configure the durable storage at the server level using `druid.msq.intermediate.storage.enable=true`). If these properties are not configured, any query with the context variable `durableShuffleStorage=true` fails with a configuration error. <br /><br /> | `false` |
| `faultTolerance` | SELECT, INSERT, REPLACE<br /><br /> Whether to turn on fault tolerance mode or not. Failed workers are retried based on [Limits](#limits). Cannot be used when `durableShuffleStorage` is explicitly set to false.  | `false` |

## Joins

Joins in multi-stage queries use one of two algorithms based on what you set the [context parameter](#context-parameters) `sqlJoinAlgorithm` to: 

- [`broadcast`](#broadcast) (default) 
- [`sortMerge`](#sort-merge).

If you omit this context parameter, the MSQ task engine uses broadcast since it's the default join algorithm. The context parameter applies to the entire SQL statement, so you can't mix different
join algorithms in the same query.

### Broadcast

The default join algorithm for multi-stage queries is a broadcast hash join, which is similar to how
[joins are executed with native queries](../querying/query-execution.md#join). 

To use broadcast joins, either omit the  `sqlJoinAlgorithm` or set it to `broadcast`.

For a broadcast join, any adjacent joins are flattened
into a structure with a "base" input (the bottom-leftmost one) and other leaf inputs (the rest). Next, any subqueries
that are inputs the join (either base or other leafs) are planned into independent stages. Then, the non-base leaf
inputs are all connected as broadcast inputs to the "base" stage.

Together, all of these non-base leaf inputs must not exceed the [limit on broadcast table footprint](#limits). There
is no limit on the size of the base (leftmost) input.

Only LEFT JOIN, INNER JOIN, and CROSS JOIN are supported with `broadcast`.

Join conditions, if present, must be equalities. It is not necessary to include a join condition; for example,
`CROSS JOIN` and comma join do not require join conditions.

The following example has a single join chain where `orders` is the base input while `products` and
`customers` are non-base leaf inputs. The broadcast inputs (`products` and `customers`) must fall under the limit on broadcast table footprint, but the base `orders` input
can be unlimited in size.

The query reads `products` and `customers` and then broadcasts both to
the stage that reads `orders`. That stage loads the broadcast inputs (`products` and `customers`) in memory and walks
through `orders` row by row. The results are aggregated and written to the table `orders_enriched`. 

```
REPLACE INTO orders_enriched
OVERWRITE ALL
SELECT
  orders.__time,
  products.name AS product_name,
  customers.name AS customer_name,
  SUM(orders.amount) AS amount
FROM orders
LEFT JOIN products ON orders.product_id = products.id
LEFT JOIN customers ON orders.customer_id = customers.id
GROUP BY 1, 2
PARTITIONED BY HOUR
CLUSTERED BY product_name
```

### Sort-merge

You can use the sort-merge join algorithm to make queries more scalable at the cost of performance. If your goal is performance, consider [broadcast joins](#broadcast).  There are various scenarios where broadcast join would return a [`BroadcastTablesTooLarge`](#error-codes) error, but a sort-merge join would succeed.

<<<<<<< HEAD
Multi-stage queries can use a sort-merge join algorithm. With this algorithm, each pairwise join is planned into its own
stage with two inputs. The two inputs are partitioned and sorted using a hash partitioning on the same key. This
approach is generally less performant, but more scalable, than `broadcast`. There are various scenarios where broadcast
join would return a [`BroadcastTablesTooLarge`](#error-codes) error, but a sort-merge join would succeed.
=======
To use the sort-merge join algorithm, set the context parameter `sqlJoinAlgorithm` to `sortMerge`.
>>>>>>> cc37987d

In a sort-merge join, each pairwise join is planned into its own stage with two inputs. The two inputs are partitioned and sorted using a hash partitioning on the same key. 

<<<<<<< HEAD
There is a limit on the amount of data associated with each individual key. If _both_ sides of the join exceed this
limit, the query returns a [`TooManyRowsWithSameKey`](#error-codes) error. If only one side exceeds the limit, the query
does not return this error.
=======
When using the sort-merge algorithm, keep the following in mind:
>>>>>>> cc37987d

- There is no limit on the overall size of either input, so sort-merge is a good choice for performing a join of two large inputs or for performing a self-join of a large input with itself.

- There is a limit on the amount of data associated with each individual key. If _both_ sides of the join exceed this limit, the query returns a [`TooManyRowsWithSameKey`](#error-codes) error. If only one side exceeds the limit, the query does not return this error.

- Join conditions are optional but must be equalities if they are present. For example, `CROSS JOIN` and comma join do not require join conditions.

- All join types are supported with `sortMerge`: LEFT, RIGHT, INNER, FULL, and CROSS.

The following example  runs using a single sort-merge join stage that receives `eventstream`
(partitioned on `user_id`) and `users` (partitioned on `id`) as inputs. There is no limit on the size of either input.

```
REPLACE INTO eventstream_enriched
OVERWRITE ALL
SELECT
  eventstream.__time,
  eventstream.user_id,
  eventstream.event_type,
  eventstream.event_details,
  users.signup_date AS user_signup_date
FROM eventstream
LEFT JOIN users ON eventstream.user_id = users.id
PARTITIONED BY HOUR
CLUSTERED BY user
```

The context parameter that sets `sqlJoinAlgorithm` to `sortMerge` is not shown in the above example.

## Durable Storage

Using durable storage with your SQL-based ingestion can improve their reliability by writing intermediate files to a storage location temporarily. 

To prevent durable storage from getting filled up with temporary files in case the tasks fail to clean them up, a periodic
cleaner can be scheduled to clean the directories corresponding to which there isn't a controller task running. It utilizes
the storage connector to work upon the durable storage. The durable storage location should only be utilized to store the output
for cluster's MSQ tasks. If the location contains other files or directories, then they will get cleaned up as well.

Enabling durable storage also enables the use of local disk to store temporary files, such as the intermediate files produced
by the super sorter. The limit set by `druid.indexer.task.tmpStorageBytesPerTask` for maximum number of bytes of local
storage to be used per task will be respected by MSQ tasks. If the configured limit is too low, `NotEnoughTemporaryStorageFault`
may be thrown.

### Enable durable storage

To enable durable storage, you need to set the following common service properties:

```
druid.msq.intermediate.storage.enable=true
druid.msq.intermediate.storage.type=s3
druid.msq.intermediate.storage.bucket=YOUR_BUCKET
druid.msq.intermediate.storage.prefix=YOUR_PREFIX
druid.msq.intermediate.storage.tempDir=/path/to/your/temp/dir
```

For detailed information about the settings related to durable storage, see [Durable storage configurations](#durable-storage-configurations).


### Use durable storage for queries

When you run a query,  include the context parameter `durableShuffleStorage` and set it to `true`. 

For queries where you want to use fault tolerance for workers,  set `faultTolerance` to `true`, which automatically sets `durableShuffleStorage` to `true`.

## Durable storage configurations

The following common service properties control how durable storage behaves:

|Parameter          |Default                                 | Description          |
|-------------------|----------------------------------------|----------------------|
|`druid.msq.intermediate.storage.bucket` | n/a | The bucket in S3 where you want to store intermediate files.  |
|`druid.msq.intermediate.storage.chunkSize` | 100MiB | Optional. Defines the size of each chunk to temporarily store in `druid.msq.intermediate.storage.tempDir`. The chunk size must be between 5 MiB and 5 GiB. A large chunk size reduces the API calls made to the durable storage, however it requires more disk space to store the temporary chunks. Druid uses a default of 100MiB if the value is not provided.| 
|`druid.msq.intermediate.storage.enable` | true | Required. Whether to enable durable storage for the cluster.|
|`druid.msq.intermediate.storage.maxRetry` | 10 | Optional. Defines the max number times to attempt S3 API calls to avoid failures due to transient errors. | 
|`druid.msq.intermediate.storage.prefix` | n/a | S3 prefix to store intermediate stage results. Provide a unique value for the prefix. Don't share the same prefix between clusters. If the location  includes other files or directories, then they will get cleaned up as well.  |
|`druid.msq.intermediate.storage.tempDir`| n/a | Required. Directory path on the local disk to temporarily store intermediate stage results.  |
|`druid.msq.intermediate.storage.type` | `s3` if your deep storage is S3 | Required. The type of storage to use. You can either set this to `local` or `s3`.  |

In addition to the common service properties, there are certain properties that you configure on the Overlord specifically to clean up intermediate files:

|Parameter          |Default                                 | Description          |
|-------------------|----------------------------------------|----------------------|
|`druid.msq.intermediate.storage.cleaner.enabled`| false | Optional. Whether durable storage cleaner should be enabled for the cluster.  |
|`druid.msq.intermediate.storage.cleaner.delaySeconds`| 86400 | Optional. The delay (in seconds) after the last run post which the durable storage cleaner would clean the outputs.  |


## Limits

Knowing the limits for the MSQ task engine can help you troubleshoot any [errors](#error-codes) that you encounter. Many of the errors occur as a result of reaching a limit.

The following table lists query limits:

| Limit | Value | Error if exceeded |
|---|---|---|
| Size of an individual row written to a frame. Row size when written to a frame may differ from the original row size. | 1 MB | [`RowTooLarge`](#error_RowTooLarge) |
| Number of segment-granular time chunks encountered during ingestion. | 5,000 | [`TooManyBuckets`](#error_TooManyBuckets) |
| Number of input files/segments per worker. | 10,000 | [`TooManyInputFiles`](#error_TooManyInputFiles) |
| Number of output partitions for any one stage. Number of segments generated during ingestion. |25,000 | [`TooManyPartitions`](#error_TooManyPartitions) |
| Number of output columns for any one stage. | 2,000 | [`TooManyColumns`](#error_TooManyColumns) |
| Number of cluster by columns that can appear in a stage | 1,500 | [`TooManyClusteredByColumns`](#error_TooManyClusteredByColumns) |
| Number of workers for any one stage. | Hard limit is 1,000. Memory-dependent soft limit may be lower. | [`TooManyWorkers`](#error_TooManyWorkers) |
| Maximum memory occupied by broadcasted tables. | 30% of each [processor memory bundle](concepts.md#memory-usage). | [`BroadcastTablesTooLarge`](#error_BroadcastTablesTooLarge) |
| Maximum memory occupied by buffered data during sort-merge join. Only relevant when `sqlJoinAlgorithm` is `sortMerge`. | 10 MB | `TooManyRowsWithSameKey` |
| Maximum relaunch attempts per worker. Initial run is not a relaunch. The worker will be spawned 1 + `workerRelaunchLimit` times before the job fails. | 2 | `TooManyAttemptsForWorker` |
| Maximum relaunch attempts for a job across all workers. | 100 | `TooManyAttemptsForJob` |
<a name="errors"></a>

## Error codes

The following table describes error codes you may encounter in the `multiStageQuery.payload.status.errorReport.error.errorCode` field:

| Code | Meaning | Additional fields |
|---|---|---|
| <a name="error_BroadcastTablesTooLarge">`BroadcastTablesTooLarge`</a> | The size of the broadcast tables used in the right hand side of the join exceeded the memory reserved for them in a worker task.<br /><br />Try increasing the peon memory or reducing the size of the broadcast tables. | `maxBroadcastTablesSize`: Memory reserved for the broadcast tables, measured in bytes. |
| <a name="error_Canceled">`Canceled`</a> | The query was canceled. Common reasons for cancellation:<br /><br /><ul><li>User-initiated shutdown of the controller task via the `/druid/indexer/v1/task/{taskId}/shutdown` API.</li><li>Restart or failure of the server process that was running the controller task.</li></ul>| |
| <a name="error_CannotParseExternalData">`CannotParseExternalData`</a> | A worker task could not parse data from an external datasource. | `errorMessage`: More details on why parsing failed. |
| <a name="error_ColumnNameRestricted">`ColumnNameRestricted`</a> | The query uses a restricted column name. | `columnName`: The restricted column name. |
| <a name="error_ColumnTypeNotSupported">`ColumnTypeNotSupported`</a> | The column type is not supported. This can be because:<br /> <br /><ul><li>Support for writing or reading from a particular column type is not supported.</li><li>The query attempted to use a column type that is not supported by the frame format. This occurs with ARRAY types, which are not yet implemented for frames.</li></ul> | `columnName`: The column name with an unsupported type.<br /> <br />`columnType`: The unknown column type. |
| <a name="error_InsertCannotAllocateSegment">`InsertCannotAllocateSegment`</a> | The controller task could not allocate a new segment ID due to conflict with existing segments or pending segments. Common reasons for such conflicts:<br /> <br /><ul><li>Attempting to mix different granularities in the same intervals of the same datasource.</li><li>Prior ingestions that used non-extendable shard specs.</li></ul>| `dataSource`<br /> <br />`interval`: The interval for the attempted new segment allocation. |
| <a name="error_InsertCannotBeEmpty">`InsertCannotBeEmpty`</a> | An INSERT or REPLACE query did not generate any output rows in a situation where output rows are required for success. This can happen for INSERT or REPLACE queries with `PARTITIONED BY` set to something other than `ALL` or `ALL TIME`. | `dataSource` |
| <a name="error_InsertCannotOrderByDescending">`InsertCannotOrderByDescending`</a> | An INSERT query contained a `CLUSTERED BY` expression in descending order. Druid's segment generation code only supports ascending order. | `columnName` |
| <a name="error_InsertLockPreempted">`InsertLockPreempted`</a> | An INSERT or REPLACE query was canceled by a higher-priority ingestion job, such as a real-time ingestion task. | |
| <a name="error_InsertTimeNull">`InsertTimeNull`</a> | An INSERT or REPLACE query encountered a null timestamp in the `__time` field.<br /><br />This can happen due to using an expression like `TIME_PARSE(timestamp) AS __time` with a timestamp that cannot be parsed. ([`TIME_PARSE`](../querying/sql-scalar.md#date-and-time-functions) returns null when it cannot parse a timestamp.) In this case, try parsing your timestamps using a different function or pattern. Or, if your timestamps may genuinely be null, consider using [`COALESCE`](../querying/sql-scalar.md#other-scalar-functions) to provide a default value. One option is [`CURRENT_TIMESTAMP`](../querying/sql-scalar.md#date-and-time-functions), which represents the start time of the job.|
| <a name="error_InsertTimeOutOfBounds">`InsertTimeOutOfBounds`</a> | A REPLACE query generated a timestamp outside the bounds of the TIMESTAMP parameter for your OVERWRITE WHERE clause.<br /> <br />To avoid this error, verify that the you specified is valid. | `interval`: time chunk interval corresponding to the out-of-bounds timestamp |
| <a name="error_InvalidNullByte">`InvalidNullByte`</a> | A string column included a null byte. Null bytes in strings are not permitted. | `column`: The column that included the null byte |
| <a name="error_QueryNotSupported">`QueryNotSupported`</a> | QueryKit could not translate the provided native query to a multi-stage query.<br /> <br />This can happen if the query uses features that aren't supported, like GROUPING SETS. | |
| <a name="error_QueryRuntimeError">`QueryRuntimeError`</a> | MSQ uses the native query engine to run the leaf stages. This error tells MSQ that error is in native query runtime.<br /> <br /> Since this is a generic error, the user needs to look at logs for the error message and stack trace to figure out the next course of action. If the user is stuck, consider raising a `github` issue for assistance. |  `baseErrorMessage` error message from the native query runtime. |
| <a name="error_RowTooLarge">`RowTooLarge`</a> | The query tried to process a row that was too large to write to a single frame. See the [Limits](#limits) table for specific limits on frame size. Note that the effective maximum row size is smaller than the maximum frame size due to alignment considerations during frame writing. | `maxFrameSize`: The limit on the frame size. |
| <a name="error_TaskStartTimeout">`TaskStartTimeout`</a> | Unable to launch `numTasksNotStarted` worker out of total `totalTasks` workers tasks within `timeout` seconds of the last successful worker launch.<br /><br />There may be insufficient available slots to start all the worker tasks simultaneously. Try splitting up your query into smaller chunks using a smaller value of [`maxNumTasks`](#context-parameters). Another option is to increase capacity. | `numTasksNotStarted`: Number of tasks not yet started.<br /><br />`totalTasks`: The number of tasks attempted to launch.<br /><br />`timeout`: Timeout, in milliseconds, that was exceeded. |
| <a name="error_TooManyAttemptsForJob">`TooManyAttemptsForJob`</a> | Total relaunch attempt count across all workers exceeded max relaunch attempt limit. See the [Limits](#limits) table for the specific limit. | `maxRelaunchCount`: Max number of relaunches across all the workers defined in the [Limits](#limits) section. <br /><br /> `currentRelaunchCount`: current relaunch counter for the job across all workers. <br /><br /> `taskId`: Latest task id which failed <br /> <br /> `rootErrorMessage`: Error message of the latest failed task.|
| <a name="error_TooManyAttemptsForWorker">`TooManyAttemptsForWorker`</a> | Worker exceeded maximum relaunch attempt count as defined in the [Limits](#limits) section. |`maxPerWorkerRelaunchCount`: Max number of relaunches allowed per worker as defined in the [Limits](#limits) section. <br /><br /> `workerNumber`: the worker number for which the task failed <br /><br /> `taskId`: Latest task id which failed <br /> <br /> `rootErrorMessage`: Error message of the latest failed task.|
| <a name="error_TooManyBuckets">`TooManyBuckets`</a> | Exceeded the maximum number of partition buckets for a stage (5,000 partition buckets).<br />< br />Partition buckets are created for each [`PARTITIONED BY`](#partitioned-by) time chunk for INSERT and REPLACE queries. The most common reason for this error is that your `PARTITIONED BY` is too narrow relative to your data. | `maxBuckets`: The limit on partition buckets. |
| <a name="error_TooManyInputFiles">`TooManyInputFiles`</a> | Exceeded the maximum number of input files or segments per worker (10,000 files or segments).<br /><br />If you encounter this limit, consider adding more workers, or breaking up your query into smaller queries that process fewer files or segments per query. | `numInputFiles`: The total number of input files/segments for the stage.<br /><br />`maxInputFiles`: The maximum number of input files/segments per worker per stage.<br /><br />`minNumWorker`: The minimum number of workers required for a successful run. |
| <a name="error_TooManyPartitions">`TooManyPartitions`</a> | Exceeded the maximum number of partitions for a stage (25,000 partitions).<br /><br />This can occur with INSERT or REPLACE statements that generate large numbers of segments, since each segment is associated with a partition. If you encounter this limit, consider breaking up your INSERT or REPLACE statement into smaller statements that process less data per statement. | `maxPartitions`: The limit on partitions which was exceeded |
| <a name="error_TooManyClusteredByColumns">`TooManyClusteredByColumns`</a>  | Exceeded the maximum number of clustering columns for a stage (1,500 columns).<br /><br />This can occur with `CLUSTERED BY`, `ORDER BY`, or `GROUP BY` with a large number of columns. | `numColumns`: The number of columns requested.<br /><br />`maxColumns`: The limit on columns which was exceeded.`stage`: The stage number exceeding the limit<br /><br /> |
| <a name="error_TooManyRowsWithSameKey">`TooManyRowsWithSameKey`</a> | The number of rows for a given key exceeded the maximum number of buffered bytes on both sides of a join. See the [Limits](#limits) table for the specific limit. Only occurs when `sqlJoinAlgorithm` is `sortMerge`. | `key`: The key that had a large number of rows.<br /><br />`numBytes`: Number of bytes buffered, which may include other keys.<br /><br />`maxBytes`: Maximum number of bytes buffered. |
| <a name="error_TooManyColumns">`TooManyColumns`</a> | Exceeded the maximum number of columns for a stage (2,000 columns). | `numColumns`: The number of columns requested.<br /><br />`maxColumns`: The limit on columns which was exceeded. |
| <a name="error_TooManyWarnings">`TooManyWarnings`</a> | Exceeded the maximum allowed number of warnings of a particular type. | `rootErrorCode`: The error code corresponding to the exception that exceeded the required limit. <br /><br />`maxWarnings`: Maximum number of warnings that are allowed for the corresponding `rootErrorCode`. |
| <a name="error_TooManyWorkers">`TooManyWorkers`</a> | Exceeded the maximum number of simultaneously-running workers. See the [Limits](#limits) table for more details. | `workers`: The number of simultaneously running workers that exceeded a hard or soft limit. This may be larger than the number of workers in any one stage if multiple stages are running simultaneously. <br /><br />`maxWorkers`: The hard or soft limit on workers that was exceeded. If this is lower than the hard limit (1,000 workers), then you can increase the limit by adding more memory to each task. |
| <a name="error_NotEnoughMemory">`NotEnoughMemory`</a> | Insufficient memory to launch a stage. | `suggestedServerMemory`: Suggested number of bytes of memory to allocate to a given process. <br /><br />`serverMemory`: The number of bytes of memory available to a single process.<br /><br />`usableMemory`: The number of usable bytes of memory for a single process.<br /><br />`serverWorkers`: The number of workers running in a single process.<br /><br />`serverThreads`: The number of threads in a single process. |
| <a name="error_NotEnoughTemporaryStorage">`NotEnoughTemporaryStorage`</a> | Insufficient temporary storage configured to launch a stage. This limit is set by the property `druid.indexer.task.tmpStorageBytesPerTask`. This property should be increased to the minimum suggested limit to resolve this.| `suggestedMinimumStorage`: Suggested number of bytes of temporary storage space to allocate to a given process. <br /><br />`configuredTemporaryStorage`: The number of bytes of storage currently configured. |
| <a name="error_WorkerFailed">`WorkerFailed`</a> | A worker task failed unexpectedly. | `errorMsg`<br /><br />`workerTaskId`: The ID of the worker task. |
| <a name="error_WorkerRpcFailed">`WorkerRpcFailed`</a> | A remote procedure call to a worker task failed and could not recover. | `workerTaskId`: the id of the worker task |
| <a name="error_UnknownError">`UnknownError`</a> | All other errors. | `message` |<|MERGE_RESOLUTION|>--- conflicted
+++ resolved
@@ -300,24 +300,11 @@
 
 You can use the sort-merge join algorithm to make queries more scalable at the cost of performance. If your goal is performance, consider [broadcast joins](#broadcast).  There are various scenarios where broadcast join would return a [`BroadcastTablesTooLarge`](#error-codes) error, but a sort-merge join would succeed.
 
-<<<<<<< HEAD
-Multi-stage queries can use a sort-merge join algorithm. With this algorithm, each pairwise join is planned into its own
-stage with two inputs. The two inputs are partitioned and sorted using a hash partitioning on the same key. This
-approach is generally less performant, but more scalable, than `broadcast`. There are various scenarios where broadcast
-join would return a [`BroadcastTablesTooLarge`](#error-codes) error, but a sort-merge join would succeed.
-=======
 To use the sort-merge join algorithm, set the context parameter `sqlJoinAlgorithm` to `sortMerge`.
->>>>>>> cc37987d
 
 In a sort-merge join, each pairwise join is planned into its own stage with two inputs. The two inputs are partitioned and sorted using a hash partitioning on the same key. 
 
-<<<<<<< HEAD
-There is a limit on the amount of data associated with each individual key. If _both_ sides of the join exceed this
-limit, the query returns a [`TooManyRowsWithSameKey`](#error-codes) error. If only one side exceeds the limit, the query
-does not return this error.
-=======
 When using the sort-merge algorithm, keep the following in mind:
->>>>>>> cc37987d
 
 - There is no limit on the overall size of either input, so sort-merge is a good choice for performing a join of two large inputs or for performing a self-join of a large input with itself.
 
