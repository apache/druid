--- conflicted
+++ resolved
@@ -742,13 +742,9 @@
 | Number of cluster by columns that can appear in a stage | 1,500 | [`TooManyClusteredByColumns`](#error_TooManyClusteredByColumns) |
 | Number of workers for any one stage. | Hard limit is 1,000. Memory-dependent soft limit may be lower. | [`TooManyWorkers`](#error_TooManyWorkers) |
 | Maximum memory occupied by broadcasted tables. | 30% of each [processor memory bundle](concepts.md#memory-usage). | [`BroadcastTablesTooLarge`](#error_BroadcastTablesTooLarge) |
-<<<<<<< HEAD
 | Maximum memory occupied by buffered data during sort-merge join. Only relevant when `sqlJoinAlgorithm` is `sortMerge`. | 10 MB | `TooManyRowsWithSameKey` |
-
-=======
 | Maximum relaunch attempts per worker. Initial run is not a relaunch. The worker will be spawned 1 + `workerRelaunchLimit` times before the job fails. | 2 | `TooManyAttemptsForWorker` |
 | Maximum relaunch attempts for a job across all workers. | 100 | `TooManyAttemptsForJob` |
->>>>>>> 8d03ace1
 <a name="errors"></a>
 
 ## Error codes
