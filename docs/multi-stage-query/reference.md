--- conflicted
+++ resolved
@@ -193,20 +193,6 @@
 
 The following table lists the context parameters for the MSQ task engine:
 
-<<<<<<< HEAD
-|Parameter|Description|Default value|
-|---------|-----------|-------------|
-| maxNumTasks | SELECT, INSERT, REPLACE<br /><br />The maximum total number of tasks to launch, including the controller task. The lowest possible value for this setting is 2: one controller and one worker. All tasks must be able to launch simultaneously. If they cannot, the query returns a `TaskStartTimeout` error code after approximately 10 minutes.<br /><br />May also be provided as `numTasks`. If both are present, `maxNumTasks` takes priority.| 2 |
-| taskAssignment | SELECT, INSERT, REPLACE<br /><br />Determines how many tasks to use. Possible values include: <ul><li>`max`: Uses as many tasks as possible, up to `maxNumTasks`.</li><li>`auto`: When file sizes can be determined through directory listing (for example: local files, S3, GCS, HDFS) uses as few tasks as possible without exceeding 10 GiB or 10,000 files per task, unless exceeding these limits is necessary to stay within `maxNumTasks`. When file sizes cannot be determined through directory listing (for example: http), behaves the same as `max`.</li></ul> | `max` |
-| finalizeAggregations | SELECT, INSERT, REPLACE<br /><br />Determines the type of aggregation to return. If true, Druid finalizes the results of complex aggregations that directly appear in query results. If false, Druid returns the aggregation's intermediate type rather than finalized type. This parameter is useful during ingestion, where it enables storing sketches directly in Druid tables. For more information about aggregations, see [SQL aggregation functions](../querying/sql-aggregations.md). | true |
-| rowsInMemory | INSERT or REPLACE<br /><br />Maximum number of rows to store in memory at once before flushing to disk during the segment generation process. Ignored for non-INSERT queries. In most cases, use the default value. You may need to override the default if you run into one of the [known issues](./known-issues.md) around memory usage. | 100,000 |
-| segmentSortOrder | INSERT or REPLACE<br /><br />Normally, Druid sorts rows in individual segments using `__time` first, followed by the [CLUSTERED BY](#clustered-by) clause. When you set `segmentSortOrder`, Druid sorts rows in segments using this column list first, followed by the CLUSTERED BY order.<br /><br />You provide the column list as comma-separated values or as a JSON array in string form. If your query includes `__time`, then this list must begin with `__time`. For example, consider an INSERT query that uses `CLUSTERED BY country` and has `segmentSortOrder` set to `__time,city`. Within each time chunk, Druid assigns rows to segments based on `country`, and then within each of those segments, Druid sorts those rows by `__time` first, then `city`, then `country`. | empty list |
-| maxParseExceptions| SELECT, INSERT, REPLACE<br /><br />Maximum number of parse exceptions that are ignored while executing the query before it stops with `TooManyWarningsFault`. To ignore all the parse exceptions, set the value to -1.| 0 |
-| rowsPerSegment | INSERT or REPLACE<br /><br />The number of rows per segment to target. The actual number of rows per segment may be somewhat higher or lower than this number. In most cases, use the default. For general information about sizing rows per segment, see [Segment Size Optimization](../operations/segment-optimization.md). | 3,000,000 |
-| sqlTimeZone | Sets the time zone for this connection, which affects how time functions and timestamp literals behave. Use a time zone name like "America/Los_Angeles" or offset like "-08:00".| `druid.sql.planner.sqlTimeZone` on the Broker (default: UTC)|
-| useApproximateCountDistinct | Whether to use an approximate cardinality algorithm for `COUNT(DISTINCT foo)`.| `druid.sql.planner.useApproximateCountDistinct` on the Broker (default: true)|
-| clusterStatisticsMergeMode | Whether to parallel or sequential merging of worker sketches. Can be `PARALLEL`, `SEQUENTIAL` or `AUTO`. On `AUTO` tries to find the best approach based on number of workers and size of input rows. | `AUTO` |
-=======
 | Parameter | Description | Default value |
 |---|---|---|
 | `maxNumTasks` | SELECT, INSERT, REPLACE<br /><br />The maximum total number of tasks to launch, including the controller task. The lowest possible value for this setting is 2: one controller and one worker. All tasks must be able to launch simultaneously. If they cannot, the query returns a `TaskStartTimeout` error code after approximately 10 minutes.<br /><br />May also be provided as `numTasks`. If both are present, `maxNumTasks` takes priority.| 2 |
@@ -217,6 +203,7 @@
 | `maxParseExceptions`| SELECT, INSERT, REPLACE<br /><br />Maximum number of parse exceptions that are ignored while executing the query before it stops with `TooManyWarningsFault`. To ignore all the parse exceptions, set the value to -1.| 0 |
 | `rowsPerSegment` | INSERT or REPLACE<br /><br />The number of rows per segment to target. The actual number of rows per segment may be somewhat higher or lower than this number. In most cases, use the default. For general information about sizing rows per segment, see [Segment Size Optimization](../operations/segment-optimization.md). | 3,000,000 |
 | `indexSpec` | INSERT or REPLACE<br /><br />An [`indexSpec`](../ingestion/ingestion-spec.md#indexspec) to use when generating segments. May be a JSON string or object. | See [`indexSpec`](../ingestion/ingestion-spec.md#indexspec). |
+| clusterStatisticsMergeMode | Whether to parallel or sequential merging of worker sketches. Can be `PARALLEL`, `SEQUENTIAL` or `AUTO`. On `AUTO` tries to find the best approach based on number of workers and size of input rows. | `AUTO` |
 
 ## Durable Storage
 This section enumerates the advantages and performance implications of enabling durable storage while executing MSQ tasks.
@@ -232,7 +219,6 @@
 |`druid.msq.intermediate.storage.enable` | true | Whether to enable durable storage for the cluster |
 |`druid.msq.intermediate.storage.cleaner.enabled`| false | Whether durable storage cleaner should be enabled for the cluster. This should be set on the overlord|
 |`druid.msq.intermediate.storage.cleaner.delaySeconds`| 86400 | The delay (in seconds) after the last run post which the durable storage cleaner would clean the outputs. This should be set on the overlord |
->>>>>>> a3edda3b
 
 ## Limits
 
