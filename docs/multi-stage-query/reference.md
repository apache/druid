--- conflicted
+++ resolved
@@ -344,9 +344,8 @@
 down sampling and thus, more accuracy. There is, however, a time overhead on fetching sketches in sequential order. This is
 good for cases where accuracy is important.
 
-`AUTO` mode tries to find the best approach based on number of workers and size of input rows. If there are more
-than 100 workers or if the combined sketch size among all workers is more than 1GB, `SEQUENTIAL` is chosen, otherwise,
-`PARALLEL` is chosen.
+`AUTO` mode tries to find the best approach based on number of workers. If there are more
+than 100 workers, `SEQUENTIAL` is chosen, otherwise, `PARALLEL` is chosen.
 
 ## Durable Storage
 
@@ -372,19 +371,6 @@
 
 | Limit | Value | Error if exceeded |
 |---|---|---|
-<<<<<<< HEAD
-| Size of an individual row written to a frame. Row size when written to a frame may differ from the original row size. | 1 MB | `RowTooLarge` |
-| Number of segment-granular time chunks encountered during ingestion. | 5,000 | `TooManyBuckets` |
-| Number of input files/segments per worker. | 10,000 | `TooManyInputFiles` |
-| Number of output partitions for any one stage. Number of segments generated during ingestion. |25,000 | `TooManyPartitions` |
-| Number of output columns for any one stage. | 2,000 | `TooManyColumns` |
-| Number of cluster by columns that can appear in a stage | 1,500 | `TooManyClusteredByColumns` |
-| Number of workers for any one stage. | Hard limit is 1,000. Memory-dependent soft limit may be lower. | `TooManyWorkers` |
-| Maximum memory occupied by broadcasted tables. | 30% of each [processor memory bundle](concepts.md#memory-usage). | `BroadcastTablesTooLarge` |
-| Maximum relaunch attempts per worker. Initial run is not a relaunch. The worker will be spawned 1 + workerRelaunchLimit times before erroring out. | 2 | `TooManyAttemptsForWorker` |
-| Maximum relaunch attempts for a job across all workers. | 100 | `TooManyAttemptsForJob` |
-
-=======
 | Size of an individual row written to a frame. Row size when written to a frame may differ from the original row size. | 1 MB | [`RowTooLarge`](#error_RowTooLarge) |
 | Number of segment-granular time chunks encountered during ingestion. | 5,000 | [`TooManyBuckets`](#error_TooManyBuckets) |
 | Number of input files/segments per worker. | 10,000 | [`TooManyInputFiles`](#error_TooManyInputFiles) |
@@ -393,8 +379,8 @@
 | Number of cluster by columns that can appear in a stage | 1,500 | [`TooManyClusteredByColumns`](#error_TooManyClusteredByColumns) |
 | Number of workers for any one stage. | Hard limit is 1,000. Memory-dependent soft limit may be lower. | [`TooManyWorkers`](#error_TooManyWorkers) |
 | Maximum memory occupied by broadcasted tables. | 30% of each [processor memory bundle](concepts.md#memory-usage). | [`BroadcastTablesTooLarge`](#error_BroadcastTablesTooLarge) |
->>>>>>> 013a12e8
-
+| Maximum relaunch attempts per worker. Initial run is not a relaunch. The worker will be spawned 1 + workerRelaunchLimit times before erroring out. | 2 | `TooManyAttemptsForWorker` |
+| Maximum relaunch attempts for a job across all workers. | 100 | `TooManyAttemptsForJob` |
 <a name="errors"></a>
 
 ## Error codes
@@ -403,37 +389,6 @@
 
 | Code | Meaning | Additional fields |
 |---|---|---|
-<<<<<<< HEAD
-| `BroadcastTablesTooLarge` | The size of the broadcast tables used in the right hand side of the join exceeded the memory reserved for them in a worker task.<br /><br />Try increasing the peon memory or reducing the size of the broadcast tables. | `maxBroadcastTablesSize`: Memory reserved for the broadcast tables, measured in bytes. |
-| `Canceled` | The query was canceled. Common reasons for cancellation:<br /><br /><ul><li>User-initiated shutdown of the controller task via the `/druid/indexer/v1/task/{taskId}/shutdown` API.</li><li>Restart or failure of the server process that was running the controller task.</li></ul>| |
-| `CannotParseExternalData` | A worker task could not parse data from an external datasource. | `errorMessage`: More details on why parsing failed. |
-| `ColumnNameRestricted` | The query uses a restricted column name. | `columnName`: The restricted column name. |
-| `ColumnTypeNotSupported` | The column type is not supported. This can be because:<br /> <br /><ul><li>Support for writing or reading from a particular column type is not supported.</li><li>The query attempted to use a column type that is not supported by the frame format. This occurs with ARRAY types, which are not yet implemented for frames.</li></ul> | `columnName`: The column name with an unsupported type.<br /> <br />`columnType`: The unknown column type. |
-| `InsertCannotAllocateSegment` | The controller task could not allocate a new segment ID due to conflict with existing segments or pending segments. Common reasons for such conflicts:<br /> <br /><ul><li>Attempting to mix different granularities in the same intervals of the same datasource.</li><li>Prior ingestions that used non-extendable shard specs.</li></ul>| `dataSource`<br /> <br />`interval`: The interval for the attempted new segment allocation. |
-| `InsertCannotBeEmpty` | An INSERT or REPLACE query did not generate any output rows in a situation where output rows are required for success. This can happen for INSERT or REPLACE queries with `PARTITIONED BY` set to something other than `ALL` or `ALL TIME`. | `dataSource` |
-| `InsertCannotOrderByDescending` | An INSERT query contained a `CLUSTERED BY` expression in descending order. Druid's segment generation code only supports ascending order. | `columnName` |
-| `InsertCannotReplaceExistingSegment` | A REPLACE query cannot proceed because an existing segment partially overlaps those bounds, and the portion within the bounds is not fully overshadowed by query results. <br /> <br />There are two ways to address this without modifying your query:<ul><li>Shrink the OVERLAP filter to match the query results.</li><li>Expand the OVERLAP filter to fully contain the existing segment.</li></ul>| `segmentId`: The existing segment <br />
-| `InsertLockPreempted` | An INSERT or REPLACE query was canceled by a higher-priority ingestion job, such as a real-time ingestion task. | |
-| `InsertTimeNull` | An INSERT or REPLACE query encountered a null timestamp in the `__time` field.<br /><br />This can happen due to using an expression like `TIME_PARSE(timestamp) AS __time` with a timestamp that cannot be parsed. (TIME_PARSE returns null when it cannot parse a timestamp.) In this case, try parsing your timestamps using a different function or pattern.<br /><br />If your timestamps may genuinely be null, consider using COALESCE to provide a default value. One option is CURRENT_TIMESTAMP, which represents the start time of the job. |
-| `InsertTimeOutOfBounds` | A REPLACE query generated a timestamp outside the bounds of the TIMESTAMP parameter for your OVERWRITE WHERE clause.<br /> <br />To avoid this error, verify that the you specified is valid. | `interval`: time chunk interval corresponding to the out-of-bounds timestamp |
-| `InvalidNullByte` | A string column included a null byte. Null bytes in strings are not permitted. | `column`: The column that included the null byte |
-| `QueryNotSupported` | QueryKit could not translate the provided native query to a multi-stage query.<br /> <br />This can happen if the query uses features that aren't supported, like GROUPING SETS. | |
-| `RowTooLarge` | The query tried to process a row that was too large to write to a single frame. See the [Limits](#limits) table for the specific limit on frame size. Note that the effective maximum row size is smaller than the maximum frame size due to alignment considerations during frame writing. | `maxFrameSize`: The limit on the frame size. |
-| `TaskStartTimeout` | Unable to launch all the worker tasks in time. <br /> <br />There might be insufficient available slots to start all the worker tasks simultaneously.<br /> <br /> Try splitting up the query into smaller chunks with lesser `maxNumTasks` number. Another option is to increase capacity. | `numTasks`: The number of tasks attempted to launch. |
-| `TooManyAttemptsForJob` | Total relaunch attempt count across all workers exceeded max relaunch attempt limit. See the [Limits](#limits) table for the specific limit. | `maxRelaunchCount`: Max number of relaunches across all the workers defined in the [Limits](#limits) section. <br /><br /> `currentRelaunchCount`: current relaunch counter for the job across all workers. <br /><br /> `taskId`: Latest task id which failed <br /> <br /> `rootErrorMessage`: Error message of the latest failed task.|
-| `TooManyAttemptsForWorker` | Worker exceeded maximum relaunch attempt count as definied in the [Limits](#limits) section. |`maxPerWorkerRelaunchCount`: Max number of relaunches allower per worker as defined in the [Limits](#limits) section. <br /><br /> `workerNumber`: the worker number for which the task failed <br /><br /> `taskId`: Latest task id which failed <br /> <br /> `rootErrorMessage`: Error message of the latest failed task.|
-| `TooManyBuckets` | Exceeded the number of partition buckets for a stage. Partition buckets are only used for `segmentGranularity` during INSERT queries. The most common reason for this error is that your `segmentGranularity` is too narrow relative to the data. See the [Limits](#limits) table for the specific limit. | `maxBuckets`: The limit on buckets. |
-| `TooManyInputFiles` | Exceeded the number of input files/segments per worker. See the [Limits](#limits) table for the specific limit. | `numInputFiles`: The total number of input files/segments for the stage.<br /><br />`maxInputFiles`: The maximum number of input files/segments per worker per stage.<br /><br />`minNumWorker`: The minimum number of workers required for a successful run. |
-| `TooManyPartitions` | Exceeded the number of partitions for a stage. The most common reason for this is that the final stage of an INSERT or REPLACE query generated too many segments. See the [Limits](#limits) table for the specific limit. | `maxPartitions`: The limit on partitions which was exceeded |
-|  `TooManyClusteredByColumns`  | Exceeded the number of cluster by columns for a stage. See the [Limits](#limits) table for the specific limit. | `numColumns`: The number of columns requested.<br /><br />`maxColumns`: The limit on columns which was exceeded.`stage`: The stage number exceeding the limit<br /><br /> |
-| `TooManyColumns` | Exceeded the number of columns for a stage. See the [Limits](#limits) table for the specific limit. | `numColumns`: The number of columns requested.<br /><br />`maxColumns`: The limit on columns which was exceeded. |
-| `TooManyWarnings` | Exceeded the allowed number of warnings of a particular type. | `rootErrorCode`: The error code corresponding to the exception that exceeded the required limit. <br /><br />`maxWarnings`: Maximum number of warnings that are allowed for the corresponding `rootErrorCode`. |
-| `TooManyWorkers` | Exceeded the supported number of workers running simultaneously. See the [Limits](#limits) table for the specific limit. | `workers`: The number of simultaneously running workers that exceeded a hard or soft limit. This may be larger than the number of workers in any one stage if multiple stages are running simultaneously. <br /><br />`maxWorkers`: The hard or soft limit on workers that was exceeded. |
-| `NotEnoughMemory` | Insufficient memory to launch a stage. | `serverMemory`: The amount of memory available to a single process.<br /><br />`serverWorkers`: The number of workers running in a single process.<br /><br />`serverThreads`: The number of threads in a single process. |
-| `WorkerFailed` | A worker task failed unexpectedly. | `errorMsg`<br /><br />`workerTaskId`: The ID of the worker task. |
-| `WorkerRpcFailed` | A remote procedure call to a worker task failed and could not recover. | `workerTaskId`: the id of the worker task |
-| `UnknownError` | All other errors. | `message` |
-=======
 | <a name="error_BroadcastTablesTooLarge">`BroadcastTablesTooLarge`</a> | The size of the broadcast tables used in the right hand side of the join exceeded the memory reserved for them in a worker task.<br /><br />Try increasing the peon memory or reducing the size of the broadcast tables. | `maxBroadcastTablesSize`: Memory reserved for the broadcast tables, measured in bytes. |
 | <a name="error_Canceled">`Canceled`</a> | The query was canceled. Common reasons for cancellation:<br /><br /><ul><li>User-initiated shutdown of the controller task via the `/druid/indexer/v1/task/{taskId}/shutdown` API.</li><li>Restart or failure of the server process that was running the controller task.</li></ul>| |
 | <a name="error_CannotParseExternalData">`CannotParseExternalData`</a> | A worker task could not parse data from an external datasource. | `errorMessage`: More details on why parsing failed. |
@@ -450,6 +405,8 @@
 | <a name="error_QueryNotSupported">`QueryNotSupported`</a> | QueryKit could not translate the provided native query to a multi-stage query.<br /> <br />This can happen if the query uses features that aren't supported, like GROUPING SETS. | |
 | <a name="error_RowTooLarge">`RowTooLarge`</a> | The query tried to process a row that was too large to write to a single frame. See the [Limits](#limits) table for specific limits on frame size. Note that the effective maximum row size is smaller than the maximum frame size due to alignment considerations during frame writing. | `maxFrameSize`: The limit on the frame size. |
 | <a name="error_TaskStartTimeout">`TaskStartTimeout`</a> | Unable to launch all the worker tasks in time. <br /> <br />There might be insufficient available slots to start all the worker tasks simultaneously.<br /> <br /> Try splitting up the query into smaller chunks with lesser `maxNumTasks` number. Another option is to increase capacity. | `numTasks`: The number of tasks attempted to launch. |
+| <a name="TooManyAttemptsForJob">`TooManyAttemptsForJob`</a> | Total relaunch attempt count across all workers exceeded max relaunch attempt limit. See the [Limits](#limits) table for the specific limit. | `maxRelaunchCount`: Max number of relaunches across all the workers defined in the [Limits](#limits) section. <br /><br /> `currentRelaunchCount`: current relaunch counter for the job across all workers. <br /><br /> `taskId`: Latest task id which failed <br /> <br /> `rootErrorMessage`: Error message of the latest failed task.|
+| <a name="TooManyAttemptsForWorker">`TooManyAttemptsForWorker`</a> | Worker exceeded maximum relaunch attempt count as definied in the [Limits](#limits) section. |`maxPerWorkerRelaunchCount`: Max number of relaunches allower per worker as defined in the [Limits](#limits) section. <br /><br /> `workerNumber`: the worker number for which the task failed <br /><br /> `taskId`: Latest task id which failed <br /> <br /> `rootErrorMessage`: Error message of the latest failed task.|
 | <a name="error_TooManyBuckets">`TooManyBuckets`</a> | Exceeded the maximum number of partition buckets for a stage (5,000 partition buckets).<br />< br />Partition buckets are created for each [`PARTITIONED BY`](#partitioned-by) time chunk for INSERT and REPLACE queries. The most common reason for this error is that your `PARTITIONED BY` is too narrow relative to your data. | `maxBuckets`: The limit on partition buckets. |
 | <a name="error_TooManyInputFiles">`TooManyInputFiles`</a> | Exceeded the maximum number of input files or segments per worker (10,000 files or segments).<br /><br />If you encounter this limit, consider adding more workers, or breaking up your query into smaller queries that process fewer files or segments per query. | `numInputFiles`: The total number of input files/segments for the stage.<br /><br />`maxInputFiles`: The maximum number of input files/segments per worker per stage.<br /><br />`minNumWorker`: The minimum number of workers required for a successful run. |
 | <a name="error_TooManyPartitions">`TooManyPartitions`</a> | Exceeded the maximum number of partitions for a stage (25,000 partitions).<br /><br />This can occur with INSERT or REPLACE statements that generate large numbers of segments, since each segment is associated with a partition. If you encounter this limit, consider breaking up your INSERT or REPLACE statement into smaller statements that process less data per statement. | `maxPartitions`: The limit on partitions which was exceeded |
@@ -460,5 +417,4 @@
 | <a name="error_NotEnoughMemory">`NotEnoughMemory`</a> | Insufficient memory to launch a stage. | `serverMemory`: The amount of memory available to a single process.<br /><br />`serverWorkers`: The number of workers running in a single process.<br /><br />`serverThreads`: The number of threads in a single process. |
 | <a name="error_WorkerFailed">`WorkerFailed`</a> | A worker task failed unexpectedly. | `errorMsg`<br /><br />`workerTaskId`: The ID of the worker task. |
 | <a name="error_WorkerRpcFailed">`WorkerRpcFailed`</a> | A remote procedure call to a worker task failed and could not recover. | `workerTaskId`: the id of the worker task |
-| <a name="error_UnknownError">`UnknownError`</a> | All other errors. | `message` |
->>>>>>> 013a12e8
+| <a name="error_UnknownError">`UnknownError`</a> | All other errors. | `message` |