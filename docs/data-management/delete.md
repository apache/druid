--- conflicted
+++ resolved
@@ -96,26 +96,18 @@
     "dataSource": <task_datasource>,
     "interval" : <all_unused_segments_in_this_interval_will_die!>,
     "context": <task context>,
-<<<<<<< HEAD
+    "batchSize": <optional_batch size>,
     "maxSegmentsToKill": <the maximum number of segments to delete>
-=======
-    "batchSize": <optional_batch size>
->>>>>>> 5a52f7a4
 }
 ```
 
 Some of the parameters used in the task payload are further explained below:
 
-| Parameter    |Default| Explanation                                                                                            |
-|--------------|-------|--------------------------------------------------------------------------------------------------------|
+| Parameter   | Default         | Explanation                                                                                                                                                                                                                                                                                                                                                                   |
+|-------------|-----------------|-------------------------------------------------------------------------------------------------------------------------------------------------------------------------------------------------------------------------------------------------------------------------------------------------------------------------------------------------------------------------------|
 | `batchSize`    |100    | Maximum number of segments that are deleted in one kill batch. Some operations on the Overlord may get stuck while a `kill` task is in progress due to concurrency constraints (such as in `TaskLockbox`). Thus, a `kill` task splits the list of unused segments to be deleted into smaller batches to yield the Overlord resources intermittently to other task operations.|
+| `limit`     | null - no limit | Maximum number of segments that are deleted in the kill task. This property may not be combined with `markAsUnused: true`                                                                                                                                                                                                                                                     |
+
 
 **WARNING:** The `kill` task permanently removes all information about the affected segments from the metadata store and
 deep storage. This operation cannot be undone.
-<<<<<<< HEAD
-
-Note: If `maxSegmentsToKill` is not specified, all matched segments are deleted. If `maxSegmentsToKill` is less than
-the number of matching segments found, then only that number of matching segments will be deleted. `maxSegmentsToKill`
-cannot be used when `markAsUnused` is set to true, or a validation error will occur.
-=======
->>>>>>> 5a52f7a4
