--- conflicted
+++ resolved
@@ -1,10 +1,7 @@
 ---
 id: historical
 title: "Historical service"
-<<<<<<< HEAD
 sidebar_label: "Historical"
-=======
->>>>>>> b66d995e
 ---
 
 <!--
@@ -29,11 +26,7 @@
 
 ### Configuration
 
-<<<<<<< HEAD
-For Apache Druid Historical service configuration, see [Historical Configuration](../configuration/index.md#historical).
-=======
 For Apache Druid Historical service configuration, see [Historical configuration](../configuration/index.md#historical).
->>>>>>> b66d995e
 
 For basic tuning guidance for the Historical service, see [Basic cluster tuning](../operations/basic-cluster-tuning.md#historical).
 
