---
id: router
title: "Router Process"
---

<!--
  ~ Licensed to the Apache Software Foundation (ASF) under one
  ~ or more contributor license agreements.  See the NOTICE file
  ~ distributed with this work for additional information
  ~ regarding copyright ownership.  The ASF licenses this file
  ~ to you under the Apache License, Version 2.0 (the
  ~ "License"); you may not use this file except in compliance
  ~ with the License.  You may obtain a copy of the License at
  ~
  ~   http://www.apache.org/licenses/LICENSE-2.0
  ~
  ~ Unless required by applicable law or agreed to in writing,
  ~ software distributed under the License is distributed on an
  ~ "AS IS" BASIS, WITHOUT WARRANTIES OR CONDITIONS OF ANY
  ~ KIND, either express or implied.  See the License for the
  ~ specific language governing permissions and limitations
  ~ under the License.
  -->

<<<<<<< HEAD
=======

> The Router is an optional and [experimental](../development/experimental.md) feature due to the fact that its recommended place in the Druid cluster architecture is still evolving.
> However, it has been battle-tested in production, and it hosts the powerful [Druid console](../operations/druid-console.md), so you should feel safe deploying it.

>>>>>>> 31dc9004
The Apache Druid Router process can be used to route queries to different Broker processes. By default, the broker routes queries based on how [Rules](../operations/rule-configuration.md) are set up. For example, if 1 month of recent data is loaded into a `hot` cluster, queries that fall within the recent month can be routed to a dedicated set of brokers. Queries outside this range are routed to another set of brokers. This set up provides query isolation such that queries for more important data are not impacted by queries for less important data.

For query routing purposes, you should only ever need the Router process if you have a Druid cluster well into the terabyte range.

In addition to query routing, the Router also runs the [Druid console](../operations/druid-console.md), a management UI for datasources, segments, tasks, data processes (Historicals and MiddleManagers), and coordinator dynamic configuration. The user can also run SQL and native Druid queries within the console.

### Configuration

For Apache Druid Router Process Configuration, see [Router Configuration](../configuration/index.md#router).

For basic tuning guidance for the Router process, see [Basic cluster tuning](../operations/basic-cluster-tuning.md#router).

### HTTP endpoints

For a list of API endpoints supported by the Router, see [Router API](../operations/api-reference.md#router).

### Running

```
org.apache.druid.cli.Main server router
```

### Router as management proxy

The Router can be configured to forward requests to the active Coordinator or Overlord process. This may be useful for
setting up a highly available cluster in situations where the HTTP redirect mechanism of the inactive -> active
Coordinator/Overlord does not function correctly (servers are behind a load balancer, the hostname used in the redirect
is only resolvable internally, etc.).

#### Enabling the management proxy

To enable this functionality, set the following in the Router's runtime.properties:

```
druid.router.managementProxy.enabled=true
```

#### Management proxy routing

The management proxy supports implicit and explicit routes. Implicit routes are those where the destination can be
determined from the original request path based on Druid API path conventions. For the Coordinator the convention is
`/druid/coordinator/*` and for the Overlord the convention is `/druid/indexer/*`. These are convenient because they mean
that using the management proxy does not require modifying the API request other than issuing the request to the Router
instead of the Coordinator or Overlord. Most Druid API requests can be routed implicitly.

Explicit routes are those where the request to the Router contains a path prefix indicating which process the request
should be routed to. For the Coordinator this prefix is `/proxy/coordinator` and for the Overlord it is `/proxy/overlord`.
This is required for API calls with an ambiguous destination. For example, the `/status` API is present on all Druid
processes, so explicit routing needs to be used to indicate the proxy destination.

This is summarized in the table below:

|Request Route|Destination|Rewritten Route|Example|
|-------------|-----------|---------------|-------|
|`/druid/coordinator/*`|Coordinator|`/druid/coordinator/*`|`router:8888/druid/coordinator/v1/datasources` -> `coordinator:8081/druid/coordinator/v1/datasources`|
|`/druid/indexer/*`|Overlord|`/druid/indexer/*`|`router:8888/druid/indexer/v1/task` -> `overlord:8090/druid/indexer/v1/task`|
|`/proxy/coordinator/*`|Coordinator|`/*`|`router:8888/proxy/coordinator/status` -> `coordinator:8081/status`|
|`/proxy/overlord/*`|Overlord|`/*`|`router:8888/proxy/overlord/druid/indexer/v1/isLeader` -> `overlord:8090/druid/indexer/v1/isLeader`|

### Router strategies

The Router has a configurable list of strategies for how it selects which Brokers to route queries to. The order of the strategies matter because as soon as a strategy condition is matched, a Broker is selected.

#### timeBoundary

```json
{
  "type":"timeBoundary"
}
```

Including this strategy means all timeBoundary queries are always routed to the highest priority Broker.

#### priority

```json
{
  "type":"priority",
  "minPriority":0,
  "maxPriority":1
}
```

Queries with a priority set to less than minPriority are routed to the lowest priority Broker. Queries with priority set to greater than maxPriority are routed to the highest priority Broker. By default, minPriority is 0 and maxPriority is 1. Using these default values, if a query with priority 0 (the default query priority is 0) is sent, the query skips the priority selection logic.

#### manual

This strategy reads the parameter `brokerService` from the query context and routes the query to that broker service. If no valid `brokerService` is specified in the query context, the field `defaultManualBrokerService` is used to determine target broker service given the value is valid and non-null. A value is considered valid if it is present in `druid.router.tierToBrokerMap`
This strategy can route both Native and SQL queries (when enabled).

*Example*: A strategy that routes queries to the Broker "druid:broker-hot" if no valid `brokerService` is found in the query context.

```json
{
  "type": "manual",
  "defaultManualBrokerService": "druid:broker-hot"
}
```

#### JavaScript

Allows defining arbitrary routing rules using a JavaScript function. The function is passed the configuration and the query to be executed, and returns the tier it should be routed to, or null for the default tier.

*Example*: a function that sends queries containing more than three aggregators to the lowest priority Broker.

```json
{
  "type" : "javascript",
  "function" : "function (config, query) { if (query.getAggregatorSpecs && query.getAggregatorSpecs().size() >= 3) { var size = config.getTierToBrokerMap().values().size(); if (size > 0) { return config.getTierToBrokerMap().values().toArray()[size-1] } else { return config.getDefaultBrokerServiceName() } } else { return null } }"
}
```

> JavaScript-based functionality is disabled by default. Please refer to the Druid [JavaScript programming guide](../development/javascript.md) for guidelines about using Druid's JavaScript functionality, including instructions on how to enable it.

### Routing of SQL queries using strategies

To enable routing of SQL queries using strategies, set `druid.router.sql.enable` to `true`. The broker service for a
given SQL query is resolved using only the provided Router strategies. If not resolved using any of the strategies, the
Router uses the `defaultBrokerServiceName`. This behavior is slightly different from native queries where the Router
first tries to resolve the broker service using strategies, then load rules and finally using the `defaultBrokerServiceName`
if still not resolved. When `druid.router.sql.enable` is set to `false` (default value), the Router uses the
`defaultBrokerServiceName`.

Setting `druid.router.sql.enable` does not affect either Avatica JDBC requests or native queries.
Druid always routes native queries using the strategies and load rules as documented.
Druid always routes Avatica JDBC requests based on connection ID.

### Avatica query balancing

All Avatica JDBC requests with a given connection ID must be routed to the same Broker, since Druid Brokers do not share connection state with each other.

To accomplish this, Druid provides two built-in balancers that use rendezvous hashing and consistent hashing of a request's connection ID respectively to assign requests to Brokers.

Note that when multiple Routers are used, all Routers should have identical balancer configuration to ensure that they make the same routing decisions.

#### Rendezvous hash balancer

This balancer uses [Rendezvous Hashing](https://en.wikipedia.org/wiki/Rendezvous_hashing) on an Avatica request's connection ID to assign the request to a Broker.

To use this balancer, specify the following property:

```
druid.router.avatica.balancer.type=rendezvousHash
```

If no `druid.router.avatica.balancer` property is set, the Router will also default to using the Rendezvous Hash Balancer.

#### Consistent hash balancer

This balancer uses [Consistent Hashing](https://en.wikipedia.org/wiki/Consistent_hashing) on an Avatica request's connection ID to assign the request to a Broker.

To use this balancer, specify the following property:

```
druid.router.avatica.balancer.type=consistentHash
```

This is a non-default implementation that is provided for experimentation purposes. The consistent hasher has longer setup times on initialization and when the set of Brokers changes, but has a faster Broker assignment time than the rendezvous hasher when tested with 5 Brokers. Benchmarks for both implementations have been provided in `ConsistentHasherBenchmark` and `RendezvousHasherBenchmark`. The consistent hasher also requires locking, while the rendezvous hasher does not.


### Example production configuration

In this example, we have two tiers in our production cluster: `hot` and `_default_tier`. Queries for the `hot` tier are routed through the `broker-hot` set of Brokers, and queries for the `_default_tier` are routed through the `broker-cold` set of Brokers. If any exceptions or network problems occur, queries are routed to the `broker-cold` set of brokers. In our example, we are running with a c3.2xlarge EC2 instance. We assume a `common.runtime.properties` already exists.

JVM settings:

```
-server
-Xmx13g
-Xms13g
-XX:NewSize=256m
-XX:MaxNewSize=256m
-XX:+UseConcMarkSweepGC
-XX:+PrintGCDetails
-XX:+PrintGCTimeStamps
-XX:+UseLargePages
-XX:+HeapDumpOnOutOfMemoryError
-XX:HeapDumpPath=/mnt/galaxy/deploy/current/
-Duser.timezone=UTC
-Dfile.encoding=UTF-8
-Djava.io.tmpdir=/mnt/tmp

-Dcom.sun.management.jmxremote.port=17071
-Dcom.sun.management.jmxremote.authenticate=false
-Dcom.sun.management.jmxremote.ssl=false
```

Runtime.properties:

```
druid.host=#{IP_ADDR}:8080
druid.plaintextPort=8080
druid.service=druid/router

druid.router.defaultBrokerServiceName=druid:broker-cold
druid.router.coordinatorServiceName=druid:coordinator
druid.router.tierToBrokerMap={"hot":"druid:broker-hot","_default_tier":"druid:broker-cold"}
druid.router.http.numConnections=50
druid.router.http.readTimeout=PT5M

# Number of threads used by the Router proxy http client
druid.router.http.numMaxThreads=100

druid.server.http.numThreads=100
```<|MERGE_RESOLUTION|>--- conflicted
+++ resolved
@@ -22,13 +22,6 @@
   ~ under the License.
   -->
 
-<<<<<<< HEAD
-=======
-
-> The Router is an optional and [experimental](../development/experimental.md) feature due to the fact that its recommended place in the Druid cluster architecture is still evolving.
-> However, it has been battle-tested in production, and it hosts the powerful [Druid console](../operations/druid-console.md), so you should feel safe deploying it.
-
->>>>>>> 31dc9004
 The Apache Druid Router process can be used to route queries to different Broker processes. By default, the broker routes queries based on how [Rules](../operations/rule-configuration.md) are set up. For example, if 1 month of recent data is loaded into a `hot` cluster, queries that fall within the recent month can be routed to a dedicated set of brokers. Queries outside this range are routed to another set of brokers. This set up provides query isolation such that queries for more important data are not impacted by queries for less important data.
 
 For query routing purposes, you should only ever need the Router process if you have a Druid cluster well into the terabyte range.
