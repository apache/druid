---
id: storage
title: "Storage overview"
sidebar_label: "Storage"
---

<!--
  ~ Licensed to the Apache Software Foundation (ASF) under one
  ~ or more contributor license agreements.  See the NOTICE file
  ~ distributed with this work for additional information
  ~ regarding copyright ownership.  The ASF licenses this file
  ~ to you under the Apache License, Version 2.0 (the
  ~ "License"); you may not use this file except in compliance
  ~ with the License.  You may obtain a copy of the License at
  ~
  ~   http://www.apache.org/licenses/LICENSE-2.0
  ~
  ~ Unless required by applicable law or agreed to in writing,
  ~ software distributed under the License is distributed on an
  ~ "AS IS" BASIS, WITHOUT WARRANTIES OR CONDITIONS OF ANY
  ~ KIND, either express or implied.  See the License for the
  ~ specific language governing permissions and limitations
  ~ under the License.
  -->


Druid stores data in datasources, which are similar to tables in a traditional RDBMS. Each datasource is partitioned by time and, optionally, further partitioned by other attributes. Each time range is called a chunk (for example, a single day, if your datasource is partitioned by day). Within a chunk, data is partitioned into one or more [segments](../design/segments.md). Each segment is a single file, typically comprising up to a few million rows of data. Since segments are organized into time chunks, it's sometimes helpful to think of segments as living on a timeline like the following:

![Segment timeline](../assets/druid-timeline.png)

A datasource may have anywhere from just a few segments, up to hundreds of thousands and even millions of segments. Each segment is created by a MiddleManager as mutable and uncommitted. Data is queryable as soon as it is added to an uncommitted segment. The segment building process accelerates later queries by producing a data file that is compact and indexed:

- Conversion to columnar format
- Indexing with bitmap indexes
- Compression
    - Dictionary encoding with id storage minimization for String columns
    - Bitmap compression for bitmap indexes
    - Type-aware compression for all columns

Periodically, segments are committed and published to [deep storage](deep-storage.md), become immutable, and move from MiddleManagers to the Historical services. An entry about the segment is also written to the [metadata store](metadata-storage.md). This entry is a self-describing bit of metadata about the segment, including things like the schema of the segment, its size, and its location on deep storage. These entries tell the Coordinator what data is available on the cluster.

For details on the segment file format, see [segment files](segments.md).

For details on modeling your data in Druid, see [schema design](../ingestion/schema-design.md).

## Indexing and handoff

Indexing is the mechanism by which new segments are created, and handoff is the mechanism by which they are published and served by Historical services. 

On the indexing side:

1. An indexing task starts running and building a new segment. It must determine the identifier of the segment before it starts building it. For a task that is appending (like a Kafka task, or an index task in append mode) this is done by calling an "allocate" API on the Overlord to potentially add a new partition to an existing set of segments. For
a task that is overwriting (like a Hadoop task, or an index task not in append mode) this is done by locking an interval and creating a new version number and new set of segments.
2. If the indexing task is a realtime task (like a Kafka task) then the segment is immediately queryable at this point. It's available, but unpublished.
3. When the indexing task has finished reading data for the segment, it pushes it to deep storage and then publishes it by writing a record into the metadata store.
4. If the indexing task is a realtime task, then to ensure data is continuously available for queries, it waits for a Historical service to load the segment. If the indexing task is not a realtime task, it exits immediately.

On the Coordinator / Historical side:

1. The Coordinator polls the metadata store periodically (by default, every 1 minute) for newly published segments.
2. When the Coordinator finds a segment that is published and used, but unavailable, it chooses a Historical service to load that segment and instructs that Historical to do so.
3. The Historical loads the segment and begins serving it.
4. At this point, if the indexing task was waiting for handoff, it will exit.

## Segment identifiers

Segments all have a four-part identifier with the following components:

- Datasource name.
- Time interval (for the time chunk containing the segment; this corresponds to the `segmentGranularity` specified at ingestion time).
- Version number (generally an ISO8601 timestamp corresponding to when the segment set was first started).
- Partition number (an integer, unique within a datasource+interval+version; may not necessarily be contiguous).

For example, this is the identifier for a segment in datasource `clarity-cloud0`, time chunk
`2018-05-21T16:00:00.000Z/2018-05-21T17:00:00.000Z`, version `2018-05-21T15:56:09.909Z`, and partition number 1:

```
clarity-cloud0_2018-05-21T16:00:00.000Z_2018-05-21T17:00:00.000Z_2018-05-21T15:56:09.909Z_1
```

Segments with partition number 0 (the first partition in a chunk) omit the partition number, like the following example, which is a segment in the same time chunk as the previous one, but with partition number 0 instead of 1:

```
clarity-cloud0_2018-05-21T16:00:00.000Z_2018-05-21T17:00:00.000Z_2018-05-21T15:56:09.909Z
```

## Segment versioning

The version number provides a form of [multi-version concurrency control](https://en.wikipedia.org/wiki/Multiversion_concurrency_control) (MVCC) to support batch-mode overwriting. If all you ever do is append data, then there will be just a single version for each time chunk. But when you overwrite data, Druid will seamlessly switch from querying the old version to instead query the new, updated versions. Specifically, a new set of segments is created with the same datasource, same time interval, but a higher version number. This is a signal to the rest of the Druid system that the older version should be removed from the cluster, and the new version should replace it.

The switch appears to happen instantaneously to a user, because Druid handles this by first loading the new data (but not allowing it to be queried), and then, as soon as the new data is all loaded, switching all new queries to use those new segments. Then it drops the old segments a few minutes later.

## Segment lifecycle

Each segment has a lifecycle that involves the following three major areas:

1. **Metadata store:** Segment metadata (a small JSON payload generally no more than a few KB) is stored in the [metadata store](metadata-storage.md) once a segment is done being constructed. The act of inserting a record for a segment into the metadata store is called publishing. These metadata records have a boolean flag named `used`, which controls whether the segment is intended to be queryable or not. Segments created by realtime tasks will be
available before they are published, since they are only published when the segment is complete and will not accept any additional rows of data.
2. **Deep storage:** Segment data files are pushed to deep storage once a segment is done being constructed. This happens immediately before publishing metadata to the metadata store.
3. **Availability for querying:** Segments are available for querying on some Druid data server, like a realtime task, directly from deep storage, or a Historical service.

You can inspect the state of currently active segments using the Druid SQL
[`sys.segments` table](../querying/sql-metadata-tables.md#segments-table). It includes the following flags:

- `is_published`: True if segment metadata has been published to the metadata store and `used` is true.
- `is_available`: True if the segment is currently available for querying, either on a realtime task or Historical service.
- `is_realtime`: True if the segment is only available on realtime tasks. For datasources that use realtime ingestion, this will generally start off `true` and then become `false` as the segment is published and handed off.
- `is_overshadowed`: True if the segment is published (with `used` set to true) and is fully overshadowed by some other published segments. Generally this is a transient state, and segments in this state will soon have their `used` flag automatically set to false.

## Availability and consistency

Druid has an architectural separation between ingestion and querying, as described above in
[Indexing and handoff](#indexing-and-handoff). This means that when understanding Druid's availability and consistency properties, we must look at each function separately.

On the ingestion side, Druid's primary [ingestion methods](../ingestion/index.md#ingestion-methods) are all pull-based and offer transactional guarantees. This means that you are guaranteed that ingestion using these methods will publish in an all-or-nothing manner:

<<<<<<< HEAD
- Supervised "seekable-stream" ingestion methods like [Kafka](../ingestion/kafka-ingestion.md) and [Kinesis](../ingestion/kinesis-ingestion.md). With these methods, Druid commits stream offsets to its [metadata store](#metadata-storage) alongside segment metadata, in the same transaction. Note that ingestion of data that has not yet been published can be rolled back if ingestion tasks fail. In this case, partially-ingested data is
=======
- Supervised "seekable-stream" ingestion methods like [Kafka](../development/extensions-core/kafka-ingestion.md) and [Kinesis](../development/extensions-core/kinesis-ingestion.md). With these methods, Druid commits stream offsets to its [metadata store](metadata-storage.md) alongside segment metadata, in the same transaction. Note that ingestion of data that has not yet been published can be rolled back if ingestion tasks fail. In this case, partially-ingested data is
>>>>>>> f9ee2c35
discarded, and Druid will resume ingestion from the last committed set of stream offsets. This ensures exactly-once publishing behavior.
- [Hadoop-based batch ingestion](../ingestion/hadoop.md). Each task publishes all segment metadata in a single transaction.
- [Native batch ingestion](../ingestion/native-batch.md). In parallel mode, the supervisor task publishes all segment metadata in a single transaction after the subtasks are finished. In simple (single-task) mode, the single task publishes all segment metadata in a single transaction after it is complete.

Additionally, some ingestion methods offer an _idempotency_ guarantee. This means that repeated executions of the same ingestion will not cause duplicate data to be ingested:

- Supervised "seekable-stream" ingestion methods like [Kafka](../ingestion/kafka-ingestion.md) and [Kinesis](../ingestion/kinesis-ingestion.md) are idempotent due to the fact that stream offsets and segment metadata are stored together and updated in lock-step.
- [Hadoop-based batch ingestion](../ingestion/hadoop.md) is idempotent unless one of your input sources is the same Druid datasource that you are ingesting into. In this case, running the same task twice is non-idempotent, because you are adding to existing data instead of overwriting it.
- [Native batch ingestion](../ingestion/native-batch.md) is idempotent unless
[`appendToExisting`](../ingestion/native-batch.md) is true, or one of your input sources is the same Druid datasource that you are ingesting into. In either of these two cases, running the same task twice is non-idempotent, because you are adding to existing data instead of overwriting it.

On the query side, the Druid Broker is responsible for ensuring that a consistent set of segments is involved in a given query. It selects the appropriate set of segment versions to use when the query starts based on what is currently available. This is supported by atomic replacement, a feature that ensures that from a user's perspective, queries flip instantaneously from an older version of data to a newer set of data, with no consistency or performance impact.
This is used for Hadoop-based batch ingestion, native batch ingestion when `appendToExisting` is false, and compaction.

Note that atomic replacement happens for each time chunk individually. If a batch ingestion task or compaction involves multiple time chunks, then each time chunk will undergo atomic replacement soon after the task finishes, but the replacements will not all happen simultaneously.

Typically, atomic replacement in Druid is based on a core set concept that works in conjunction with segment versions.
When a time chunk is overwritten, a new core set of segments is created with a higher version number. The core set must all be available before the Broker will use them instead of the older set. There can also only be one core set per version per time chunk. Druid will also only use a single version at a time per time chunk. Together, these properties provide Druid's atomic replacement guarantees.

Druid also supports an experimental segment locking mode that is activated by setting
[`forceTimeChunkLock`](../ingestion/tasks.md#context) to false in the context of an ingestion task. In this case, Druid creates an atomic update group using the existing version for the time chunk, instead of creating a new core set with a new version number. There can be multiple atomic update groups with the same version number per time chunk. Each one replaces a specific set of earlier segments in the same time chunk and with the same version number. Druid will query the latest one that is fully available. This is a more powerful version of the core set concept, because it enables atomically replacing a subset of data for a time chunk, as well as doing atomic replacement and appending simultaneously.

If segments become unavailable due to multiple Historicals going offline simultaneously (beyond your replication factor), then Druid queries will include only the segments that are still available. In the background, Druid will reload these unavailable segments on other Historicals as quickly as possible, at which point they will be included in queries again.<|MERGE_RESOLUTION|>--- conflicted
+++ resolved
@@ -114,11 +114,7 @@
 
 On the ingestion side, Druid's primary [ingestion methods](../ingestion/index.md#ingestion-methods) are all pull-based and offer transactional guarantees. This means that you are guaranteed that ingestion using these methods will publish in an all-or-nothing manner:
 
-<<<<<<< HEAD
-- Supervised "seekable-stream" ingestion methods like [Kafka](../ingestion/kafka-ingestion.md) and [Kinesis](../ingestion/kinesis-ingestion.md). With these methods, Druid commits stream offsets to its [metadata store](#metadata-storage) alongside segment metadata, in the same transaction. Note that ingestion of data that has not yet been published can be rolled back if ingestion tasks fail. In this case, partially-ingested data is
-=======
-- Supervised "seekable-stream" ingestion methods like [Kafka](../development/extensions-core/kafka-ingestion.md) and [Kinesis](../development/extensions-core/kinesis-ingestion.md). With these methods, Druid commits stream offsets to its [metadata store](metadata-storage.md) alongside segment metadata, in the same transaction. Note that ingestion of data that has not yet been published can be rolled back if ingestion tasks fail. In this case, partially-ingested data is
->>>>>>> f9ee2c35
+- Supervised "seekable-stream" ingestion methods like [Kafka](../ingestion/kafka-ingestion.md) and [Kinesis](../ingestion/kinesis-ingestion.md). With these methods, Druid commits stream offsets to its [metadata store](#metadata-storage.md) alongside segment metadata, in the same transaction. Note that ingestion of data that has not yet been published can be rolled back if ingestion tasks fail. In this case, partially-ingested data is
 discarded, and Druid will resume ingestion from the last committed set of stream offsets. This ensures exactly-once publishing behavior.
 - [Hadoop-based batch ingestion](../ingestion/hadoop.md). Each task publishes all segment metadata in a single transaction.
 - [Native batch ingestion](../ingestion/native-batch.md). In parallel mode, the supervisor task publishes all segment metadata in a single transaction after the subtasks are finished. In simple (single-task) mode, the single task publishes all segment metadata in a single transaction after it is complete.
