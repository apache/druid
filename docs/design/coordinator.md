--- conflicted
+++ resolved
@@ -61,11 +61,7 @@
 
 Segments can be automatically loaded and dropped from the cluster based on a set of rules. For more information on rules, see [Rule Configuration](../operations/rule-configuration.md).
 
-<<<<<<< HEAD
 ### Clean up overshadowed segments
-=======
-## Cleaning up segments
->>>>>>> 42f2496b
 
 On each run, the Coordinator compares the set of used segments in the database with the segments served by some
 Historical nodes in the cluster. The Coordinator sends requests to Historical nodes to unload unused segments or segments
@@ -74,18 +70,14 @@
 Segments that are overshadowed (their versions are too old and their data has been replaced by newer segments) are
 marked as unused. During the next Coordinator's run, they will be unloaded from Historical nodes in the cluster.
 
-<<<<<<< HEAD
 ### Clean up non-overshadowed eternity tombstone segments
 
-On each run, the Druid coordinator determines and cleans up unneeded eternity tombstone segments for each datasource. These segments must fit all the following criteria:
+On each run, the Coordinator determines and cleans up unneeded eternity tombstone segments for each datasource. These segments must fit all the following criteria:
 - It is a tombstone segment that starts at -INF or ends at INF (for example, a tombstone with an interval of `-146136543-09-08T08:23:32.096Z/2000-01-01` or `2020-01-01/146140482-04-24T15:36:27.903Z` or `-146136543-09-08T08:23:32.096Z/146140482-04-24T15:36:27.903Z`)
 - It does not overlap with any overshadowed segment
 - It has 0 core partitions
 
-### Segment availability
-=======
 ## Segment availability
->>>>>>> 42f2496b
 
 If a Historical service restarts or becomes unavailable for any reason, the Coordinator will notice a service has gone missing and treat all segments served by that service as being dropped. Given a sufficient period of time, the segments may be reassigned to other Historical services in the cluster. However, each segment that is dropped is not immediately forgotten. Instead, there is a transitional data structure that stores all dropped segments with an associated lifetime. The lifetime represents a period of time in which the Coordinator will not reassign a dropped segment. Hence, if a Historical service becomes unavailable and available again within a short period of time, the Historical service will start up and serve segments from its cache without any those segments being reassigned across the cluster.
 
