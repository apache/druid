--- conflicted
+++ resolved
@@ -31,7 +31,6 @@
 This topic covers the configuration for `index_parallel` ingestion specs.
 
 For informtion related batch indexing topics, see:
-<<<<<<< HEAD
 - [Simple task indexing](./native-batch-simple-task.md) for `index` configuration.
 - [Native batch input sources](./native-batch-input-source.md) for a reference for `inputSource` configuration.
 - [Hadoop-based vs. native batch comparison table](index.md#batch) for a comparison of batch ingestion methods
@@ -66,45 +65,6 @@
 ### Supported compression formats
 Native batch ingestion supports the following compression formats: `bz2`, `gz`, `xz`, `zip`, `sz` (Snappy), and `zst` (ZSTD).
 
-=======
-* [Simple task indexing](./native-batch-simple-task.md) for `index` configuration, see .
-
-For comparisons of various batch ingestion methods, see [Hadoop-based vs. native batch comparison table](index.md#batch).
-
-For a tutorial on native batch ingestion, see [Loading a file](../tutorials/tutorial-batch.md).
-
-For information on input sources, see [Native batch input sources](./native-batch-input-source.md).
-
-## Submit an indexing task
-
-To run either kind of native batch indexing task you can:
-- Use the **Load Data** UI in the Druid console to define and submit an ingestion spec.
-- Use the reference below to define an ingestion spec as specified below. Then POST the spec to the
-[`/druid/indexer/v1/task`](../operations/api-reference.md#tasks) endpoint on the Overlord. Alternatively you can use the
-`bin/post-index-task` script included with Druid.
-
-## Parallel task indexing
-
-The parallel task type `index_parallel` is a task for parallel batch indexing. Parallel task indexing only relies Druid resources. It
-does not depend on other external systems like Hadoop.
-
-The `index_parallel` task is a supervisor task that orchestrates
-the whole indexing process. The supervisor task splits the input data and creates worker tasks to process the individual portions of data.
-
-Druid issues the worker tasks to the Overlord. The overlord schedules and runs the workers on MiddleManagers or Indexers. After a worker task successfully processes the assigned input portion, it reports the resulting segment list to the supervisor task.
-
-The supervisor task periodically checks the status of worker tasks. If a task fails, the supervisor retries the task until the number of retries reaches the configured limit. If all worker tasks succeed, it publishes the reported segments at once and finalizes ingestion.
-
-The detailed behavior of the parallel task is different depending on the `partitionsSpec`. See [`partitionsSpec`](#partitionsspec) for more details.
-
-Parallel tasks require:
-- a splittable [`inputSource`](#splittable-input-sources) in the `ioConfig`. For a list of supported splittable input formats, see [Splittable input sources](#splittable-input-sources).
-- the `maxNumConcurrentSubTasks` greather than 1 in the `tuningConfig`. Otherwise tasks run sequentially. The `index_parallel` task reads each input file one by one and creates segments by itself.
-
-### Supported compression formats
-Native batch ingestion supports the following compression formats: `bz2`, `gz`, `xz`, `zip`, `sz` (Snappy), and `zst` (ZSTD).
-
->>>>>>> f74a2dd5
 ### Implementation considerations
 Consider the following when implementing parallel task ingestion.
 #### Volume control for worker tasks
@@ -684,7 +644,6 @@
 This may help the higher priority tasks to finish earlier than lower priority tasks
 by assigning more task slots to them.
 
-<<<<<<< HEAD
 ## Splittable input sources
 Use the `inputSource` object to define the location where your index can read data. Only the native parallel task and simple task support the input source.
 
@@ -693,7 +652,7 @@
 - [Google Cloud Storage input source](./native-batch-input-source.md#google-cloud-storage-input-source) (`gs`) reads data from Google Cloud Storage.
 - [Azure input source](./native-batch-input-source.md#azure-input-source) (`azure`) reads data from Azure Blob Storage and Azure Data Lake.
 - [HDFS input source](./native-batch-input-source.md#hdfs-input-source) (`hdfs`) reads data from HDFS storage.
-- [HTTP input Source](./native-batch-input-source.md#http-input-source) (`http`) eads data from HTTP servers.
+- [HTTP input Source](./native-batch-input-source.md#http-input-source) (`http`) reads data from HTTP servers.
 - [Inline input Source](./native-batch-input-source.md#inline-input-source) reads data you paste into the Druid console.
 - [Local input Source](./native-batch-input-source.md#local-input-source) (`local`) reads data from local storage.
 - [Druid input Source](./native-batch-input-source.md#druid-input-source) (`druid`) reads data from a Druid datasource.
@@ -701,22 +660,3 @@
 
 For information on how to combine input sources, see [Combining input sources](./native-batch-input-source.md#combining-input-sources).
 
-=======
-
-## Splittable input sources
-Use the `inputSource` object to define the location where your index can read data. Only the native parallel task and simple task support the input source.
-
-For details on available input sources see:
-- [S3 input source](./native-batch-input-source.md#s3-input-source) (`s3`) reads data from AWS S3 storage.
-- [Google Cloud Storage input source](./native-batch-input-source.md#google-cloud-storage-input-source) (`gs`) reads data from Google Cloud Storage.
-- [Azure input source](./native-batch-input-source.md#azure-input-source) (`azure`) reads data from Azure Blob Storage and Azure Data Lake.
-- [HDFS input source](./native-batch-input-source.md#hdfs-input-source) (`hdfs`) reads data from HDFS storage.
-- [HTTP input Source](./native-batch-input-source.md#http-input-source) (`http`) eads data from HTTP servers.
-- [Inline input Source](./native-batch-input-source.md#inline-input-source) reads data you paste into the Druid console.
-- [Local input Source](./native-batch-input-source.md#local-input-source) (`local`) reads data from local storage.
-- [Druid input Source](./native-batch-input-source.md#druid-input-source) (`druid`) reads data from a Druid datasource.
-- [SQL input Source](./native-batch-input-source.md#sql-input-source)( ] (`sql`) reads data from a RDBMS source.
-
-For information on how to combine input sources, see [Combining input sources](./native-batch-input-source.md#combining-input-sources).
-
->>>>>>> f74a2dd5
