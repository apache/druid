---
id: native-batch
title: "Native batch ingestion"
sidebar_label: "Native batch"
---

<!--
  ~ Licensed to the Apache Software Foundation (ASF) under one
  ~ or more contributor license agreements.  See the NOTICE file
  ~ distributed with this work for additional information
  ~ regarding copyright ownership.  The ASF licenses this file
  ~ to you under the Apache License, Version 2.0 (the
  ~ "License"); you may not use this file except in compliance
  ~ with the License.  You may obtain a copy of the License at
  ~
  ~   http://www.apache.org/licenses/LICENSE-2.0
  ~
  ~ Unless required by applicable law or agreed to in writing,
  ~ software distributed under the License is distributed on an
  ~ "AS IS" BASIS, WITHOUT WARRANTIES OR CONDITIONS OF ANY
  ~ KIND, either express or implied.  See the License for the
  ~ specific language governing permissions and limitations
  ~ under the License.
  -->


Apache Druid supports the following types of native batch indexing tasks:
- Parallel task indexing (`index_parallel`) that can run multiple indexing tasks concurrently. Parallel task works well for production ingestion tasks.
- Simple task indexing (`index`) that run a single indexing task at a time. Simple task indexing is suitable for development and test environments.

This topic covers the configuration for `index_parallel` ingestion specs.

For related information on batch indexing, see:
- [Simple task indexing](./native-batch-simple-task.md) for `index` task configuration.
- [Native batch input sources](./native-batch-input-source.md) for a reference for `inputSource` configuration.
- [Hadoop-based vs. native batch comparison table](./index.md#batch) for a comparison of batch ingestion methods.
- [Loading a file](../tutorials/tutorial-batch.md) for a tutorial on native batch ingestion.

## Submit an indexing task

To run either kind of native batch indexing task you can:
- Use the **Load Data** UI in the Druid console to define and submit an ingestion spec.
- Define an ingestion spec in JSON based upon the [examples](#parallel-indexing-example) and reference topics for batch indexing. Then POST the ingestion spec to the [Indexer API endpoint](../operations/api-reference.md#tasks), 
`/druid/indexer/v1/task`, the Overlord service. Alternatively you can use the indexing script included with Druid at `bin/post-index-task`.

## Parallel task indexing

The parallel task type `index_parallel` is a task for multi-threaded batch indexing. Parallel task indexing only relies on Druid resources. It does not depend on other external systems like Hadoop.

The `index_parallel` task is a supervisor task that orchestrates
the whole indexing process. The supervisor task splits the input data and creates worker tasks to process the individual portions of data.

Druid issues the worker tasks to the Overlord. The overlord schedules and runs the workers on MiddleManagers or Indexers. After a worker task successfully processes the assigned input portion, it reports the resulting segment list to the supervisor task.

The supervisor task periodically checks the status of worker tasks. If a task fails, the supervisor retries the task until the number of retries reaches the configured limit. If all worker tasks succeed, it publishes the reported segments at once and finalizes ingestion.

The detailed behavior of the parallel task is different depending on the `partitionsSpec`. See [`partitionsSpec`](#partitionsspec) for more details.

Parallel tasks require:
- a splittable [`inputSource`](#splittable-input-sources) in the `ioConfig`. For a list of supported splittable input formats, see [Splittable input sources](#splittable-input-sources).
- the `maxNumConcurrentSubTasks` greater than 1 in the `tuningConfig`. Otherwise tasks run sequentially. The `index_parallel` task reads each input file one by one and creates segments by itself.

### Supported compression formats
Native batch ingestion supports the following compression formats: 
- `bz2`
- `gz`
- `xz`
- `zip`
- `sz` (Snappy)
- `zst` (ZSTD).

### Implementation considerations
This section covers implementation details to consider when you implement parallel task ingestion.
#### Volume control for worker tasks
You can control the amount of input data each worker task processes using different configurations depending on the phase in parallel ingestion.
- See [`partitionsSpec`](#partitionsspec) for details about how partitioning affects data volume for tasks.
- For the tasks that read data from the `inputSource`, you can set the [Split hint spec](#split-hint-spec) in the `tuningConfig`.
- For the task that merge shuffled segments, you can set the `totalNumMergeTasks` in the `tuningConfig`.
#### Number of running tasks
The `maxNumConcurrentSubTasks` in the `tuningConfig` determines the number of concurrent worker tasks that run in parallel. The supervisor task checks the number of current running worker tasks and creates more if it's smaller than `maxNumConcurrentSubTasks` regardless of the number of available task slots. This may affect to other ingestion performance. See [Capacity planning](#capacity-planning) section for more details.
#### Replacing or appending data
By default, batch ingestion replaces all data in the intervals in your `granularitySpec`' for any segment that it writes to. If you want to add to the segment instead, set the `appendToExisting` flag in the `ioConfig`. Batch ingestion only replaces data in segments where it actively adds data. If there are segments in the intervals for your `granularitySpec` that have do not have data from a task, they remain unchanged. If any existing segments partially overlap with the intervals in the `granularitySpec`, the portion of those segments outside the interval for the new spec remain visible.

#### Fully replacing existing segments using tombstones
You can set `dropExisting` flag in the `ioConfig` to true if you want the ingestion task to replace all existing segments that start and end within the intervals for your `granularitySpec`. This applies whether or not the new data covers all existing segments. `dropExisting` only applies when `appendToExisting` is false and the  `granularitySpec` contains an `interval`. WARNING: this functionality is still in beta.

The following examples demonstrate when to set the `dropExisting` property to true in the `ioConfig`:

Consider an existing segment with an interval of 2020-01-01 to 2021-01-01 and `YEAR` `segmentGranularity`. You want to overwrite the whole interval of 2020-01-01 to 2021-01-01 with new data using the finer segmentGranularity of `MONTH`. If the replacement data does not have a record within every months from 2020-01-01 to 2021-01-01 Druid cannot drop the original `YEAR` segment even if it does include all the replacement data. Set `dropExisting` to true in this case to replace the original segment at `YEAR` `segmentGranularity` since you no longer need it.<br><br>
Imagine you want to re-ingest or overwrite a datasource and the new data does not contain some time intervals that exist in the datasource. For example, a datasource contains the following data at `MONTH` segmentGranularity:  
- **January**: 1 record  
- **February**: 10 records  
- **March**: 10 records  

You want to re-ingest and overwrite with new data as follows: 
- **January**: 0 records  
- **February**: 10 records  
- **March**: 9 records  

Unless you set `dropExisting` to true, the result after ingestion with overwrite using the same MONTH segmentGranularity would be:  
* **January**: 1 record  
* **February**: 10 records  
* **March**: 9 records

This may not be what it is expected since the new data has 0 records for January. Set `dropExisting` to true to replace the unneeded January segment with a tombstone.
   
## Parallel indexing example

The following example illustrates the configuration for a parallel indexing task:

```json
{
  "type": "index_parallel",
  "spec": {
    "dataSchema": {
      "dataSource": "wikipedia_parallel_index_test",
      "timestampSpec": {
        "column": "timestamp"
      },
      "dimensionsSpec": {
        "dimensions": [
          "country",
          "page",
          "language",
          "user",
          "unpatrolled",
          "newPage",
          "robot",
          "anonymous",
          "namespace",
          "continent",
          "region",
          "city"
        ]
      },
      "metricsSpec": [
        {
          "type": "count",
          "name": "count"
        },
        {
          "type": "doubleSum",
          "name": "added",
          "fieldName": "added"
        },
        {
          "type": "doubleSum",
          "name": "deleted",
          "fieldName": "deleted"
        },
        {
          "type": "doubleSum",
          "name": "delta",
          "fieldName": "delta"
        }
      ],
      "granularitySpec": {
        "segmentGranularity": "DAY",
        "queryGranularity": "second",
        "intervals": [
          "2013-08-31/2013-09-02"
        ]
      }
    },
    "ioConfig": {
      "type": "index_parallel",
      "inputSource": {
        "type": "local",
        "baseDir": "examples/indexing/",
        "filter": "wikipedia_index_data*"
      },
      "inputFormat": {
        "type": "json"
      }
    },
    "tuningConfig": {
      "type": "index_parallel",
      "partitionsSpec": {
        "type": "single_dim",
        "partitionDimension": "country",
        "targetRowsPerSegment": 5000000
      },
      "maxNumConcurrentSubTasks": 2
    }
  }
}
```

## Parallel indexing configuration

The following table defines the primary sections of the input spec:
|property|description|required?|
|--------|-----------|---------|
|type|The task type. For parallel task indexing, set the value to `index_parallel`.|yes|
|id|The task ID. If omitted, Druid generates the task ID using the task type, data source name, interval, and date-time stamp. |no|
|spec|The ingestion spec that defines the [data schema](#dataschema), [IO config](#ioconfig), and [tuning config](#tuningconfig).|yes|
|context|Context to specify various task configuration parameters. See [Task context parameters](tasks.md#context-parameters) for more details.|no|

### `dataSchema`

This field is required. In general, it defines the way that Druid will store your data: the primary timestamp column, the dimensions, metrics, and any transformations. For an overview, see [Ingestion Spec DataSchema](../ingestion/ingestion-spec.md#dataschema).

When defining the `granularitySpec` for index parallel, consider the defining `intervals` explicitly if you know the time range of the data. This way locking failure happens faster and Druid won't accidentally replace data outside the interval range some rows contain unexpected timestamps. The reasoning is as follows:

- If you explicitly define `intervals`, batch ingestion locks all intervals specified when it starts up. Problems with locking become evident quickly when multiple ingestion or indexing tasks try to obtain a lock on the same interval. For example, if a Kafka ingestion task tries to obtain a lock on a locked interval causing the ingestion task fail. Furthermore, if there are rows outside the specified intervals, Druid drops them, avoiding conflict with unexpected intervals.
- If you do not define `intervals`, batch ingestion locks each interval when the interval is discovered. In this case if the task overlaps with a higher-priority task, issues with conflicting locks occur later in the ingestion process. Also if the source data includes rows with unexpected timestamps, they may caused unexpected locking of intervals.


### `ioConfig`

|property|description|default|required?|
|--------|-----------|-------|---------|
|type|The task type. Set to the value to `index_parallel`.|none|yes|
|inputFormat|[`inputFormat`](./data-formats.md#input-format) to specify how to parse input data.|none|yes|
|appendToExisting|Creates segments as additional shards of the latest version, effectively appending to the segment set instead of replacing it. This means that you can append new segments to any datasource regardless of its original partitioning scheme. You must use the `dynamic` partitioning type for the appended segments. If you specify a different partitioning type, the task fails with an error.|false|no|
|dropExisting|If `true` and `appendToExisting` is `false` and the `granularitySpec` contains an`interval`, then the ingestion task replaces all existing segments fully contained by the specified `interval` when the task publishes new segments. If ingestion fails, Druid does not change any existing segment. In the case of misconfiguration where either `appendToExisting` is `true` or `interval` is not specified in `granularitySpec`, Druid does not replace any segments even if `dropExisting` is `true`. WARNING: this functionality is still in beta.|false|no|

### `tuningConfig`

The tuningConfig is optional and default parameters will be used if no tuningConfig is specified. See below for more details.

|property|description|default|required?|
|--------|-----------|-------|---------|
|type|The task type. Set the value to`index_parallel`.|none|yes|
|maxRowsPerSegment|Deprecated. Use `partitionsSpec` instead. Used in sharding. Determines how many rows are in each segment.|5000000|no|
|maxRowsInMemory|Determines when Druid should perform intermediate persists to disk. Normally you do not need to set this. Depending on the nature of your data, if rows are short in terms of bytes. For example, you may not want to store a million rows in memory. In this case, set this value.|1000000|no|
|maxBytesInMemory|Use to determine when Druid should perform intermediate persists to disk. Normally Druid computes this internally and you do not need to set it. This value represents number of bytes to aggregate in heap memory before persisting. This is based on a rough estimate of memory usage and not actual usage. The maximum heap memory usage for indexing is maxBytesInMemory * (2 + maxPendingPersists). Note that `maxBytesInMemory` also includes heap usage of artifacts created from intermediary persists. This means that after every persist, the amount of `maxBytesInMemory` until next persist will decrease. Tasks fail when the sum of bytes of all intermediary persisted artifacts exceeds `maxBytesInMemory`.|1/6 of max JVM memory|no|
|maxColumnsToMerge|Limit of the number of segments to merge in a single phase when merging segments for publishing. This limit affects the total number of columns present in a set of segments to merge. If the limit is exceeded, segment merging occurs in multiple phases. Druid merges at least 2 segments per phase, regardless of this setting.|-1 (unlimited)|no|
|maxTotalRows|Deprecated. Use `partitionsSpec` instead. Total number of rows in segments waiting to be pushed. Used to determine when intermediate pushing should occur.|20000000|no|
|numShards|Deprecated. Use `partitionsSpec` instead. Directly specify the number of shards to create when using a `hashed` `partitionsSpec`. If this is specified and `intervals` is specified in the `granularitySpec`, the index task can skip the determine intervals/partitions pass through the data. `numShards` cannot be specified if `maxRowsPerSegment` is set.|null|no|
|splitHintSpec|Hint to control the amount of data that each first phase task reads. Druid may ignore the hint depending on the implementation of the input source. See [Split hint spec](#split-hint-spec) for more details.|size-based split hint spec|no|
|partitionsSpec|Defines how to partition data in each timeChunk, see [PartitionsSpec](#partitionsspec)|`dynamic` if `forceGuaranteedRollup` = false, `hashed` or `single_dim` if `forceGuaranteedRollup` = true|no|
|indexSpec|Defines segment storage format options to be used at indexing time, see [IndexSpec](ingestion-spec.md#indexspec)|null|no|
|indexSpecForIntermediatePersists|Defines segment storage format options to use at indexing time for intermediate persisted temporary segments. You can use this configuration to disable dimension/metric compression on intermediate segments to reduce memory required for final merging. However, if you disable compression on intermediate segments, page cache use my increase while intermediate segments are used before Druid merges them to the final published segment published. See [IndexSpec](./ingestion-spec.md#indexspec) for possible values.|same as indexSpec|no|
|maxPendingPersists|Maximum number of pending persists that remain not started. If a new intermediate persist exceeds this limit, ingestion blocks until the currently-running persist finishes. Maximum heap memory usage for indexing scales with maxRowsInMemory * (2 + maxPendingPersists).|0 (meaning one persist can be running concurrently with ingestion, and none can be queued up)|no|
|forceGuaranteedRollup|Forces [perfect rollup](rollup.md). The perfect rollup optimizes the total size of generated segments and querying time but increases indexing time. If true, specify `intervals` in the `granularitySpec` and use either `hashed` or `single_dim` for the `partitionsSpec`. You cannot use this flag in conjunction with `appendToExisting` of IOConfig. For more details, see [Segment pushing modes](#segment-pushing-modes).|false|no|
|reportParseExceptions|If true, Druid throws exceptions encountered during parsing and halts ingestion. If false, Druid skips unparseable rows and fields.|false|no|
|pushTimeout|Milliseconds to wait to push segments. Must be >= 0, where 0 means to wait forever.|0|no|
|segmentWriteOutMediumFactory|Segment write-out medium to use when creating segments. See [SegmentWriteOutMediumFactory](./native-batch-simple-task.md#segmentwriteoutmediumfactory).|If not specified, uses the value from `druid.peon.defaultSegmentWriteOutMediumFactory.type` |no|
|maxNumConcurrentSubTasks|Maximum number of worker tasks that can be run in parallel at the same time. The supervisor task spawns worker tasks up to `maxNumConcurrentSubTasks` regardless of the current available task slots. If this value is 1, the supervisor task processes data ingestion on its own instead of spawning worker tasks. If this value is set to too large, the supervisor may create too many worker tasks that block other ingestion tasks. See [Capacity planning](#capacity-planning) for more details.|1|no|
|maxRetry|Maximum number of retries on task failures.|3|no|
|maxNumSegmentsToMerge|Max limit for the number of segments that a single task can merge at the same time in the second phase. Used only when `forceGuaranteedRollup` is true.|100|no|
|totalNumMergeTasks|Total number of tasks that merge segments in the merge phase when `partitionsSpec` is set to `hashed` or `single_dim`.|10|no|
|taskStatusCheckPeriodMs|Polling period in milliseconds to check running task statuses.|1000|no|
|chatHandlerTimeout|Timeout for reporting the pushed segments in worker tasks.|PT10S|no|
|chatHandlerNumRetries|Retries for reporting the pushed segments in worker tasks.|5|no|
|awaitSegmentAvailabilityTimeoutMillis|Long|Milliseconds to wait for the newly indexed segments to become available for query after ingestion completes. If `<= 0`, no wait occurs. If `> 0`, the task waits for the Coordinator to indicate that the new segments are available for querying. If the timeout expires, the task exits as successful, but the segments are not confirmed as available for query.|no (default = 0)| 

### Split Hint Spec

The split hint spec is used to help the supervisor task divide input sources. Each worker task processes a single input division. You can control the amount of data each worker task reads during the first phase.

#### Size-based Split Hint Spec

The size-based split hint spec affects all splittable input sources except for the HTTP input source and SQL input source.

|property|description|default|required?|
|--------|-----------|-------|---------|
|type|Set the value to `maxSize`.|none|yes|
|maxSplitSize|Maximum number of bytes of input files to process in a single subtask. If a single file is larger than the limit, Druid processes the file alone in a single subtask. Druid does not split files across tasks. One subtask will not process more files than `maxNumFiles` even when their total size is smaller than `maxSplitSize`. [Human-readable format](../configuration/human-readable-byte.md) is supported.|1GiB|no|
|maxNumFiles|Maximum number of input files to process in a single subtask. This limit avoids task failures when the ingestion spec is too long. There are two known limits on the max size of serialized ingestion spec: the max ZNode size in ZooKeeper (`jute.maxbuffer`) and the max packet size in MySQL (`max_allowed_packet`). These limits can cause ingestion tasks fail if the serialized ingestion spec size hits one of them. One subtask will not process more data than `maxSplitSize` even when the total number of files is smaller than `maxNumFiles`.|1000|no|

#### Segments Split Hint Spec

The segments split hint spec is used only for [`DruidInputSource`](./native-batch-input-source.md) and legacy `IngestSegmentFirehose`.

|property|description|default|required?|
|--------|-----------|-------|---------|
|type|Set the value to `segments`.|none|yes|
|maxInputSegmentBytesPerTask|Maximum number of bytes of input segments to process in a single subtask. If a single segment is larger than this number, Druid processes the segment alone in a single subtask. Druid never splits input segments across tasks. A single subtask will not process more segments than `maxNumSegments` even when their total size is smaller than `maxInputSegmentBytesPerTask`. [Human-readable format](../configuration/human-readable-byte.md) is supported.|1GiB|no|
|maxNumSegments|Maximum number of input segments to process in a single subtask. This limit avoids failures due to the the ingestion spec being too long. There are two known limits on the max size of serialized ingestion spec: the max ZNode size in ZooKeeper (`jute.maxbuffer`) and the max packet size in MySQL (`max_allowed_packet`). These limits can make ingestion tasks fail when the serialized ingestion spec size hits one of them. A single subtask will not process more data than `maxInputSegmentBytesPerTask` even when the total number of segments is smaller than `maxNumSegments`.|1000|no|

### `partitionsSpec`

The primary partition for Druid is time. You can define a secondary partitioning method in the partitions spec. Use the `partitionsSpec` type that applies for your [rollup](rollup.md) method. For perfect rollup, you can use:
- `hashed` partitioning based on the hash value of specified dimensions for each row
- `single_dim` based on ranges of values for a single dimension
- `range` based on ranges of values of multiple dimensions.

For best-effort rollup, use `dynamic`.

For an overview, see [Partitioning](./partitioning.md).

The `partitionsSpec` types have different characteristics.

| PartitionsSpec | Ingestion speed | Partitioning method | Supported rollup mode | Secondary partition pruning at query time |
|----------------|-----------------|---------------------|-----------------------|-------------------------------|
| `dynamic` | Fastest  | [Dynamic partitioning](#dynamic-partitioning) based on the number of rows in a segment. | Best-effort rollup | N/A |
| `hashed`  | Moderate | Multiple dimension [hash-based partitioning](#hash-based-partitioning) may reduce both your datasource size and query latency by improving data locality. See [Partitioning](./partitioning.md) for more details. | Perfect rollup | The broker can use the partition information to prune segments early to speed up queries. Since the broker knows how to hash `partitionDimensions` values to locate a segment, given a query including a filter on all the `partitionDimensions`, the broker can pick up only the segments holding the rows satisfying the filter on `partitionDimensions` for query processing.<br/><br/>Note that `partitionDimensions` must be set at ingestion time to enable secondary partition pruning at query time.|
| `single_dim` | Slower | Single dimension [range partitioning](#single-dimension-range-partitioning) may reduce your datasource size and query latency by improving data locality. See [Partitioning](./partitioning.md) for more details. | Perfect rollup | The broker can use the partition information to prune segments early to speed up queries. Since the broker knows the range of `partitionDimension` values in each segment, given a query including a filter on the `partitionDimension`, the broker can pick up only the segments holding the rows satisfying the filter on `partitionDimension` for query processing. |
| `range` | Slowest | Multiple dimension [range partitioning](#multi-dimension-range-partitioning) may reduce your datasource size and query latency by improving data locality. See [Partitioning](./partitioning.md) for more details. | Perfect rollup | The broker can use the partition information to prune segments early to speed up queries. Since the broker knows the range of `partitionDimensions` values within each segment, given a query including a filter on the first of the `partitionDimensions`, the broker can pick up only the segments holding the rows satisfying the filter on the first partition dimension for query processing. |

#### Dynamic partitioning

|property|description|default|required?|
|--------|-----------|-------|---------|
|type|Set the value to `dynamic`.|none|yes|
|maxRowsPerSegment|Used in sharding. Determines how many rows are in each segment.|5000000|no|
|maxTotalRows|Total number of rows across all segments waiting for being pushed. Used in determining when intermediate segment push should occur.|20000000|no|

With the Dynamic partitioning, the parallel index task runs in a single phase:
it spawns multiple worker tasks (type `single_phase_sub_task`), each of which creates segments.
How the worker task creates segments:

- Whenever the number of rows in the current segment exceeds
  `maxRowsPerSegment`.
- When the total number of rows in all segments across all time chunks reaches to `maxTotalRows`. At this point the task pushes all segments created so far to the deep storage and creates new ones.

#### Hash-based partitioning

|property|description|default|required?|
|--------|-----------|-------|---------|
|type|Set the value to `hashed`.|none|yes|
|numShards|Directly specify the number of shards to create. If this is specified and `intervals` is specified in the `granularitySpec`, the index task can skip the determine intervals/partitions pass through the data. This property and `targetRowsPerSegment` cannot both be set.|none|no|
|targetRowsPerSegment|A target row count for each partition. If `numShards` is left unspecified, the Parallel task will determine a partition count automatically such that each partition has a row count close to the target, assuming evenly distributed keys in the input data. A target per-segment row count of 5 million is used if both `numShards` and `targetRowsPerSegment` are null. |null (or 5,000,000 if both `numShards` and `targetRowsPerSegment` are null)|no|
|partitionDimensions|The dimensions to partition on. Leave blank to select all dimensions.|null|no|
|partitionFunction|A function to compute hash of partition dimensions. See [Hash partition function](#hash-partition-function)|`murmur3_32_abs`|no|

The Parallel task with hash-based partitioning is similar to [MapReduce](https://en.wikipedia.org/wiki/MapReduce).
The task runs in up to 3 phases: `partial dimension cardinality`, `partial segment generation` and `partial segment merge`.
- The `partial dimension cardinality` phase is an optional phase that only runs if `numShards` is not specified.
The Parallel task splits the input data and assigns them to worker tasks based on the split hint spec.
Each worker task (type `partial_dimension_cardinality`) gathers estimates of partitioning dimensions cardinality for
each time chunk. The Parallel task will aggregate these estimates from the worker tasks and determine the highest
cardinality across all of the time chunks in the input data, dividing this cardinality by `targetRowsPerSegment` to
automatically determine `numShards`.
- In the `partial segment generation` phase, just like the Map phase in MapReduce,
the Parallel task splits the input data based on the split hint spec
and assigns each split to a worker task. Each worker task (type `partial_index_generate`) reads the assigned split, and partitions rows by the time chunk from `segmentGranularity` (primary partition key) in the `granularitySpec`
and then by the hash value of `partitionDimensions` (secondary partition key) in the `partitionsSpec`.
The partitioned data is stored in local storage of 
the [middleManager](../design/middlemanager.md) or the [indexer](../design/indexer.md).
- The `partial segment merge` phase is similar to the Reduce phase in MapReduce.
The Parallel task spawns a new set of worker tasks (type `partial_index_generic_merge`) to merge the partitioned data created in the previous phase. Here, the partitioned data is shuffled based on
the time chunk and the hash value of `partitionDimensions` to be merged; each worker task reads the data falling in the same time chunk and the same hash value from multiple MiddleManager/Indexer processes and merges them to create the final segments. Finally, they push the final segments to the deep storage at once.

##### Hash partition function

In hash partitioning, the partition function is used to compute hash of partition dimensions. The partition dimension values are first serialized into a byte array as a whole, and then the partition function is applied to compute hash of the byte array. Druid currently supports only one partition function.

|name|description|
|----|-----------|
|`murmur3_32_abs`|Applies an absolute value function to the result of [`murmur3_32`](https://guava.dev/releases/16.0/api/docs/com/google/common/hash/Hashing.html#murmur3_32()).|

#### Single-dimension range partitioning

> Single dimension range partitioning is not supported in the sequential mode of the `index_parallel` task type.

Range partitioning has [several benefits](#benefits-of-range-partitioning) related to storage footprint and query
performance.

The Parallel task will use one subtask when you set `maxNumConcurrentSubTasks` to 1.

When you use this technique to partition your data, segment sizes may be unequally distributed if the data in your `partitionDimension` is also unequally distributed.  Therefore, to avoid imbalance in data layout, review the distribution of values in your source data before deciding on a partitioning strategy.

Range partitioning is not possible on multi-value dimensions. If the provided
`partitionDimension` is multi-value, your ingestion job will report an error.

|property|description|default|required?|
|--------|-----------|-------|---------|
|type|Set the value to `single_dim`.|none|yes|
|partitionDimension|The dimension to partition on. Only rows with a single dimension value are allowed.|none|yes|
|targetRowsPerSegment|Target number of rows to include in a partition, should be a number that targets segments of 500MB\~1GB.|none|either this or `maxRowsPerSegment`|
|maxRowsPerSegment|Soft max for the number of rows to include in a partition.|none|either this or `targetRowsPerSegment`|
|assumeGrouped|Assume that input data has already been grouped on time and dimensions. Ingestion will run faster, but may choose sub-optimal partitions if this assumption is violated.|false|no|

With `single-dim` partitioning, the Parallel task runs in 3 phases,
i.e., `partial dimension distribution`, `partial segment generation`, and `partial segment merge`.
The first phase is to collect some statistics to find
the best partitioning and the other 2 phases are to create partial segments
and to merge them, respectively, as in hash-based partitioning.
- In the `partial dimension distribution` phase, the Parallel task splits the input data and
assigns them to worker tasks based on the split hint spec. Each worker task (type `partial_dimension_distribution`) reads
the assigned split and builds a histogram for `partitionDimension`.
The Parallel task collects those histograms from worker tasks and finds
the best range partitioning based on `partitionDimension` to evenly
distribute rows across partitions. Note that either `targetRowsPerSegment`
or `maxRowsPerSegment` will be used to find the best partitioning.
- In the `partial segment generation` phase, the Parallel task spawns new worker tasks (type `partial_range_index_generate`)
to create partitioned data. Each worker task reads a split created as in the previous phase,
partitions rows by the time chunk from the `segmentGranularity` (primary partition key) in the `granularitySpec`
and then by the range partitioning found in the previous phase.
The partitioned data is stored in local storage of
the [middleManager](../design/middlemanager.md) or the [indexer](../design/indexer.md).
- In the `partial segment merge` phase, the parallel index task spawns a new set of worker tasks (type `partial_index_generic_merge`) to merge the partitioned
data created in the previous phase. Here, the partitioned data is shuffled based on
the time chunk and the value of `partitionDimension`; each worker task reads the segments
falling in the same partition of the same range from multiple MiddleManager/Indexer processes and merges
them to create the final segments. Finally, they push the final segments to the deep storage.

> Because the task with single-dimension range partitioning makes two passes over the input
> in `partial dimension distribution` and `partial segment generation` phases,
> the task may fail if the input changes in between the two passes.

#### Multi-dimension range partitioning

> Multiple dimension (multi-dimension) range partitioning is an experimental feature.
> Multi-dimension range partitioning is not supported in the sequential mode of the
> `index_parallel` task type.

Range partitioning has [several benefits](#benefits-of-range-partitioning) related to storage footprint and query
performance. Multi-dimension range partitioning improves over single-dimension range partitioning by allowing
Druid to distribute segment sizes more evenly, and to prune on more dimensions.

Range partitioning is not possible on multi-value dimensions. If one of the provided
`partitionDimensions` is multi-value, your ingestion job will report an error.

|property|description|default|required?|
|--------|-----------|-------|---------|
|type|Set the value to `range`.|none|yes|
|partitionDimensions|An array of dimensions to partition on. Order the dimensions from most frequently queried to least frequently queried. For best results, limit your number of dimensions to between three and five dimensions.|none|yes|
|targetRowsPerSegment|Target number of rows to include in a partition, should be a number that targets segments of 500MB\~1GB.|none|either this or `maxRowsPerSegment`|
|maxRowsPerSegment|Soft max for the number of rows to include in a partition.|none|either this or `targetRowsPerSegment`|
|assumeGrouped|Assume that input data has already been grouped on time and dimensions. Ingestion will run faster, but may choose sub-optimal partitions if this assumption is violated.|false|no|

#### Benefits of range partitioning

Range partitioning, either `single_dim` or `range`, has several benefits:

1. Lower storage footprint due to combining similar data into the same segments, which improves compressibility.
2. Better query performance due to Broker-level segment pruning, which removes segments from
   consideration when they cannot possibly contain data matching the query filter.

For Broker-level segment pruning to be effective, you must include partition dimensions in the `WHERE` clause. Each
partition dimension can participate in pruning if the prior partition dimensions (those to its left) are also
participating, and if the query uses filters that support pruning.

Filters that support pruning include:

- Equality on string literals, like `x = 'foo'` and `x IN ('foo', 'bar')` where `x` is a string.
- Comparison between string columns and string literals, like `x < 'foo'` or other comparisons
  involving `<`, `>`, `<=`, or `>=`.

For example, if you configure the following `range` partitioning during ingestion:

```json
"partitionsSpec": {
  "type": "range",
  "partitionDimensions": ["coutryName", "cityName"],
  "targetRowsPerSegment": 5000
}
```

Then, filters like `WHERE countryName = 'United States'` or `WHERE countryName = 'United States' AND cityName = 'New York'`
can make use of pruning. However, `WHERE cityName = 'New York'` cannot make use of pruning, because countryName is not
involved. The clause `WHERE cityName LIKE 'New%'` cannot make use of pruning either, because LIKE filters do not
support pruning.

## HTTP status endpoints

The supervisor task provides some HTTP endpoints to get running status.

* `http://{PEON_IP}:{PEON_PORT}/druid/worker/v1/chat/{SUPERVISOR_TASK_ID}/mode`

Returns 'parallel' if the indexing task is running in parallel. Otherwise, it returns 'sequential'.

* `http://{PEON_IP}:{PEON_PORT}/druid/worker/v1/chat/{SUPERVISOR_TASK_ID}/phase`

Returns the name of the current phase if the task running in the parallel mode.

* `http://{PEON_IP}:{PEON_PORT}/druid/worker/v1/chat/{SUPERVISOR_TASK_ID}/progress`

Returns the estimated progress of the current phase if the supervisor task is running in the parallel mode.

An example of the result is

```json
{
  "running":10,
  "succeeded":0,
  "failed":0,
  "complete":0,
  "total":10,
  "estimatedExpectedSucceeded":10
}
```

* `http://{PEON_IP}:{PEON_PORT}/druid/worker/v1/chat/{SUPERVISOR_TASK_ID}/subtasks/running`

Returns the task IDs of running worker tasks, or an empty list if the supervisor task is running in the sequential mode.

* `http://{PEON_IP}:{PEON_PORT}/druid/worker/v1/chat/{SUPERVISOR_TASK_ID}/subtaskspecs`

Returns all worker task specs, or an empty list if the supervisor task is running in the sequential mode.

* `http://{PEON_IP}:{PEON_PORT}/druid/worker/v1/chat/{SUPERVISOR_TASK_ID}/subtaskspecs/running`

Returns running worker task specs, or an empty list if the supervisor task is running in the sequential mode.

* `http://{PEON_IP}:{PEON_PORT}/druid/worker/v1/chat/{SUPERVISOR_TASK_ID}/subtaskspecs/complete`

Returns complete worker task specs, or an empty list if the supervisor task is running in the sequential mode.

* `http://{PEON_IP}:{PEON_PORT}/druid/worker/v1/chat/{SUPERVISOR_TASK_ID}/subtaskspec/{SUB_TASK_SPEC_ID}`

Returns the worker task spec of the given id, or HTTP 404 Not Found error if the supervisor task is running in the sequential mode.

* `http://{PEON_IP}:{PEON_PORT}/druid/worker/v1/chat/{SUPERVISOR_TASK_ID}/subtaskspec/{SUB_TASK_SPEC_ID}/state`

Returns the state of the worker task spec of the given id, or HTTP 404 Not Found error if the supervisor task is running in the sequential mode.
The returned result contains the worker task spec, a current task status if exists, and task attempt history.

An example of the result is

```json
{
  "spec": {
    "id": "index_parallel_lineitem_2018-04-20T22:12:43.610Z_2",
    "groupId": "index_parallel_lineitem_2018-04-20T22:12:43.610Z",
    "supervisorTaskId": "index_parallel_lineitem_2018-04-20T22:12:43.610Z",
    "context": null,
    "inputSplit": {
      "split": "/path/to/data/lineitem.tbl.5"
    },
    "ingestionSpec": {
      "dataSchema": {
        "dataSource": "lineitem",
        "timestampSpec": {
          "column": "l_shipdate",
          "format": "yyyy-MM-dd"
        },
        "dimensionsSpec": {
          "dimensions": [
            "l_orderkey",
            "l_partkey",
            "l_suppkey",
            "l_linenumber",
            "l_returnflag",
            "l_linestatus",
            "l_shipdate",
            "l_commitdate",
            "l_receiptdate",
            "l_shipinstruct",
            "l_shipmode",
            "l_comment"
          ]
        },
        "metricsSpec": [
          {
            "type": "count",
            "name": "count"
          },
          {
            "type": "longSum",
            "name": "l_quantity",
            "fieldName": "l_quantity",
            "expression": null
          },
          {
            "type": "doubleSum",
            "name": "l_extendedprice",
            "fieldName": "l_extendedprice",
            "expression": null
          },
          {
            "type": "doubleSum",
            "name": "l_discount",
            "fieldName": "l_discount",
            "expression": null
          },
          {
            "type": "doubleSum",
            "name": "l_tax",
            "fieldName": "l_tax",
            "expression": null
          }
        ],
        "granularitySpec": {
          "type": "uniform",
          "segmentGranularity": "YEAR",
          "queryGranularity": {
            "type": "none"
          },
          "rollup": true,
          "intervals": [
            "1980-01-01T00:00:00.000Z/2020-01-01T00:00:00.000Z"
          ]
        },
        "transformSpec": {
          "filter": null,
          "transforms": []
        }
      },
      "ioConfig": {
        "type": "index_parallel",
        "inputSource": {
          "type": "local",
          "baseDir": "/path/to/data/",
          "filter": "lineitem.tbl.5"
        },
        "inputFormat": {
          "format": "tsv",
          "delimiter": "|",
          "columns": [
            "l_orderkey",
            "l_partkey",
            "l_suppkey",
            "l_linenumber",
            "l_quantity",
            "l_extendedprice",
            "l_discount",
            "l_tax",
            "l_returnflag",
            "l_linestatus",
            "l_shipdate",
            "l_commitdate",
            "l_receiptdate",
            "l_shipinstruct",
            "l_shipmode",
            "l_comment"
          ]
        },
        "appendToExisting": false,
        "dropExisting": false
      },
      "tuningConfig": {
        "type": "index_parallel",
        "maxRowsPerSegment": 5000000,
        "maxRowsInMemory": 1000000,
        "maxTotalRows": 20000000,
        "numShards": null,
        "indexSpec": {
          "bitmap": {
            "type": "roaring"
          },
          "dimensionCompression": "lz4",
          "metricCompression": "lz4",
          "longEncoding": "longs"
        },
        "indexSpecForIntermediatePersists": {
          "bitmap": {
            "type": "roaring"
          },
          "dimensionCompression": "lz4",
          "metricCompression": "lz4",
          "longEncoding": "longs"
        },
        "maxPendingPersists": 0,
        "reportParseExceptions": false,
        "pushTimeout": 0,
        "segmentWriteOutMediumFactory": null,
        "maxNumConcurrentSubTasks": 4,
        "maxRetry": 3,
        "taskStatusCheckPeriodMs": 1000,
        "chatHandlerTimeout": "PT10S",
        "chatHandlerNumRetries": 5,
        "logParseExceptions": false,
        "maxParseExceptions": 2147483647,
        "maxSavedParseExceptions": 0,
        "forceGuaranteedRollup": false
      }
    }
  },
  "currentStatus": {
    "id": "index_sub_lineitem_2018-04-20T22:16:29.922Z",
    "type": "index_sub",
    "createdTime": "2018-04-20T22:16:29.925Z",
    "queueInsertionTime": "2018-04-20T22:16:29.929Z",
    "statusCode": "RUNNING",
    "duration": -1,
    "location": {
      "host": null,
      "port": -1,
      "tlsPort": -1
    },
    "dataSource": "lineitem",
    "errorMsg": null
  },
  "taskHistory": []
}
```

* `http://{PEON_IP}:{PEON_PORT}/druid/worker/v1/chat/{SUPERVISOR_TASK_ID}/subtaskspec/{SUB_TASK_SPEC_ID}/history`

Returns the task attempt history of the worker task spec of the given id, or HTTP 404 Not Found error if the supervisor task is running in the sequential mode.

## Segment pushing modes
While ingesting data using the parallel task indexing, Druid creates segments from the input data and pushes them. For segment pushing,
the parallel task index supports the following segment pushing modes based upon your type of [rollup](./rollup.md):

- Bulk pushing mode: Used for perfect rollup. Druid pushes every segment at the very end of the index task. Until then, Druid stores created segments in memory and local storage of the service running the index task. This mode can cause problems if you have limited storage capacity, and is not recommended to use in production.
To enable bulk pushing mode, set `forceGuaranteedRollup` in your TuningConfig. You cannot use bulk pushing with `appendToExisting` in your IOConfig.
- Incremental pushing mode: Used for best-effort rollup. Druid pushes segments are incrementally during the course of the indexing task. The index task collects data and stores created segments in the memory and disks of the services running the task until the total number of collected rows exceeds `maxTotalRows`. At that point the index task immediately pushes all segments created up until that moment, cleans up pushed segments, and continues to ingest the remaining data.

## Capacity planning

The supervisor task can create up to `maxNumConcurrentSubTasks` worker tasks no matter how many task slots are currently available.
As a result, total number of tasks which can be run at the same time is `(maxNumConcurrentSubTasks + 1)` (including the supervisor task).
Please note that this can be even larger than total number of task slots (sum of the capacity of all workers).
If `maxNumConcurrentSubTasks` is larger than `n (available task slots)`, then
`maxNumConcurrentSubTasks` tasks are created by the supervisor task, but only `n` tasks would be started.
Others will wait in the pending state until any running task is finished.

If you are using the Parallel Index Task with stream ingestion together,
we would recommend to limit the max capacity for batch ingestion to prevent
stream ingestion from being blocked by batch ingestion. Suppose you have
`t` Parallel Index Tasks to run at the same time, but want to limit
the max number of tasks for batch ingestion to `b`. Then, (sum of `maxNumConcurrentSubTasks`
of all Parallel Index Tasks + `t` (for supervisor tasks)) must be smaller than `b`.

If you have some tasks of a higher priority than others, you may set their
`maxNumConcurrentSubTasks` to a higher value than lower priority tasks.
This may help the higher priority tasks to finish earlier than lower priority tasks
by assigning more task slots to them.

## Splittable input sources
Use the `inputSource` object to define the location where your index can read data. Only the native parallel task and simple task support the input source.

For details on available input sources see:
- [S3 input source](./native-batch-input-source.md#s3-input-source) (`s3`) reads data from AWS S3 storage.
- [Google Cloud Storage input source](./native-batch-input-source.md#google-cloud-storage-input-source) (`gs`) reads data from Google Cloud Storage.
- [Azure input source](./native-batch-input-source.md#azure-input-source) (`azure`) reads data from Azure Blob Storage and Azure Data Lake.
- [HDFS input source](./native-batch-input-source.md#hdfs-input-source) (`hdfs`) reads data from HDFS storage.
- [HTTP input Source](./native-batch-input-source.md#http-input-source) (`http`) reads data from HTTP servers.
- [Inline input Source](./native-batch-input-source.md#inline-input-source) reads data you paste into the Druid console.
- [Local input Source](./native-batch-input-source.md#local-input-source) (`local`) reads data from local storage.
- [Druid input Source](./native-batch-input-source.md#druid-input-source) (`druid`) reads data from a Druid datasource.
- [SQL input Source](./native-batch-input-source.md#sql-input-source) (`sql`) reads data from a RDBMS source.

For information on how to combine input sources, see [Combining input sources](./native-batch-input-source.md#combining-input-sources).

<<<<<<< HEAD
While ingesting data using the Index task, it creates segments from the input data and pushes them. For segment pushing,
the Index task supports two segment pushing modes, i.e., _bulk pushing mode_ and _incremental pushing mode_ for
[perfect rollup and best-effort rollup](rollup.md), respectively.

In the bulk pushing mode, every segment is pushed at the very end of the index task. Until then, created segments
are stored in the memory and local storage of the process running the index task. As a result, this mode might cause a
problem due to limited storage capacity, and is not recommended to use in production.

On the contrary, in the incremental pushing mode, segments are incrementally pushed, that is they can be pushed
in the middle of the index task. More precisely, the index task collects data and stores created segments in the memory
and disks of the process running that task until the total number of collected rows exceeds `maxTotalRows`. Once it exceeds,
the index task immediately pushes all segments created until that moment, cleans all pushed segments up, and
continues to ingest remaining data.

To enable bulk pushing mode, `forceGuaranteedRollup` should be set in the TuningConfig. Note that this option cannot
be used with `appendToExisting` of IOConfig.

## Input Sources

The input source is the place to define from where your index task reads data.
Only the native Parallel task and Simple task support the input source. 

### S3 Input Source

> You need to include the [`druid-s3-extensions`](../development/extensions-core/s3.md) as an extension to use the S3 input source. 

The S3 input source is to support reading objects directly from S3.
Objects can be specified either via a list of S3 URI strings or a list of
S3 location prefixes, which will attempt to list the contents and ingest
all objects contained in the locations. The S3 input source is splittable
and can be used by the [Parallel task](#parallel-task),
where each worker task of `index_parallel` will read one or multiple objects.

Sample specs:

```json
...
    "ioConfig": {
      "type": "index_parallel",
      "inputSource": {
        "type": "s3",
        "uris": ["s3://foo/bar/file.json", "s3://bar/foo/file2.json"]
      },
      "inputFormat": {
        "type": "json"
      },
      ...
    },
...
```

```json
...
    "ioConfig": {
      "type": "index_parallel",
      "inputSource": {
        "type": "s3",
        "prefixes": ["s3://foo/bar/", "s3://bar/foo/"]
      },
      "inputFormat": {
        "type": "json"
      },
      ...
    },
...
```


```json
...
    "ioConfig": {
      "type": "index_parallel",
      "inputSource": {
        "type": "s3",
        "objects": [
          { "bucket": "foo", "path": "bar/file1.json"},
          { "bucket": "bar", "path": "foo/file2.json"}
        ]
      },
      "inputFormat": {
        "type": "json"
      },
      ...
    },
...
```

```json
...
    "ioConfig": {
      "type": "index_parallel",
      "inputSource": {
        "type": "s3",
        "uris": ["s3://foo/bar/file.json", "s3://bar/foo/file2.json"],
        "properties": {
          "accessKeyId": "KLJ78979SDFdS2",
          "secretAccessKey": "KLS89s98sKJHKJKJH8721lljkd"
        }
      },
      "inputFormat": {
        "type": "json"
      },
      ...
    },
...
```

```json
...
    "ioConfig": {
      "type": "index_parallel",
      "inputSource": {
        "type": "s3",
        "uris": ["s3://foo/bar/file.json", "s3://bar/foo/file2.json"],
        "properties": {
          "accessKeyId": "KLJ78979SDFdS2",
          "secretAccessKey": "KLS89s98sKJHKJKJH8721lljkd",
          "assumeRoleArn": "arn:aws:iam::2981002874992:role/role-s3"
        }
      },
      "inputFormat": {
        "type": "json"
      },
      ...
    },
...
```
```json
...
    "ioConfig": {
      "type": "index_parallel",
      "inputSource": {
        "type": "s3",
        "uris": ["s3://foo/bar/file.json", "s3://bar/foo/file2.json"],
        "endpointConfig": {
             "url" : "s3-store.aws.com",
             "signingRegion" : "us-west-2"
         },
         "clientConfig": {
             "protocol" : "http",
             "disableChunkedEncoding" : true,
             "enablePathStyleAccess" : true,
             "forceGlobalBucketAccessEnabled" : false
         },
         
         "proxyConfig": {
             "host" : "proxy-s3.aws.com",
             "port" : 8888,
             "username" : "admin",
             "password" : "admin"
         },

        "properties": {
          "accessKeyId": "KLJ78979SDFdS2",
          "secretAccessKey": "KLS89s98sKJHKJKJH8721lljkd",
          "assumeRoleArn": "arn:aws:iam::2981002874992:role/role-s3"
        }
      },
      "inputFormat": {
        "type": "json"
      },
      ...
    },
...
```


|property|description|default|required?|
|--------|-----------|-------|---------|
|type|This should be `s3`.|None|yes|
|uris|JSON array of URIs where S3 objects to be ingested are located.|None|`uris` or `prefixes` or `objects` must be set|
|prefixes|JSON array of URI prefixes for the locations of S3 objects to be ingested. Empty objects starting with one of the given prefixes will be skipped.|None|`uris` or `prefixes` or `objects` must be set|
|objects|JSON array of S3 Objects to be ingested.|None|`uris` or `prefixes` or `objects` must be set|
| endpointConfig |Config for overriding the default S3 endpoint and signing region. This would allow ingesting data from a different S3 store. See below for more information.|None|No (defaults will be used if not given)
| clientConfig |S3 client properties for the overridden s3 endpoint. This is used in conjunction with `endPointConfig`. Please see [s3 config](../development/extensions-core/s3.md#connecting-to-s3-configuration) for more information.|None|No (defaults will be used if not given)
| proxyConfig |Properties for specifying proxy information for the overridden s3 endpoint. This is used in conjunction with `clientConfig`. Please see [s3 config](../development/extensions-core/s3.md#connecting-to-s3-configuration) for more information.|None|No (defaults will be used if not given)
|properties|Properties Object for overriding the default S3 configuration. See below for more information.|None|No (defaults will be used if not given)

Note that the S3 input source will skip all empty objects only when `prefixes` is specified.

S3 Object:

|property|description|default|required?|
|--------|-----------|-------|---------|
|bucket|Name of the S3 bucket|None|yes|
|path|The path where data is located.|None|yes|

Properties Object:

|property|description|default|required?|
|--------|-----------|-------|---------|
|accessKeyId|The [Password Provider](../operations/password-provider.md) or plain text string of this S3 InputSource's access key|None|yes if secretAccessKey is given|
|secretAccessKey|The [Password Provider](../operations/password-provider.md) or plain text string of this S3 InputSource's secret key|None|yes if accessKeyId is given|
|assumeRoleArn|AWS ARN of the role to assume [see](https://docs.aws.amazon.com/IAM/latest/UserGuide/id_credentials_temp_request.html). **assumeRoleArn** can be used either with the ingestion spec AWS credentials or with the default S3 credentials|None|no|
|assumeRoleExternalId|A unique identifier that might be required when you assume a role in another account [see](https://docs.aws.amazon.com/IAM/latest/UserGuide/id_credentials_temp_request.html)|None|no|

**Note :** *If accessKeyId and secretAccessKey are not given, the default [S3 credentials provider chain](../development/extensions-core/s3.md#s3-authentication-methods) is used.*

### Google Cloud Storage Input Source

> You need to include the [`druid-google-extensions`](../development/extensions-core/google.md) as an extension to use the Google Cloud Storage input source.

The Google Cloud Storage input source is to support reading objects directly
from Google Cloud Storage. Objects can be specified as list of Google
Cloud Storage URI strings. The Google Cloud Storage input source is splittable
and can be used by the [Parallel task](#parallel-task), where each worker task of `index_parallel` will read
one or multiple objects.

Sample specs:

```json
...
    "ioConfig": {
      "type": "index_parallel",
      "inputSource": {
        "type": "google",
        "uris": ["gs://foo/bar/file.json", "gs://bar/foo/file2.json"]
      },
      "inputFormat": {
        "type": "json"
      },
      ...
    },
...
```

```json
...
    "ioConfig": {
      "type": "index_parallel",
      "inputSource": {
        "type": "google",
        "prefixes": ["gs://foo/bar/", "gs://bar/foo/"]
      },
      "inputFormat": {
        "type": "json"
      },
      ...
    },
...
```


```json
...
    "ioConfig": {
      "type": "index_parallel",
      "inputSource": {
        "type": "google",
        "objects": [
          { "bucket": "foo", "path": "bar/file1.json"},
          { "bucket": "bar", "path": "foo/file2.json"}
        ]
      },
      "inputFormat": {
        "type": "json"
      },
      ...
    },
...
```

|property|description|default|required?|
|--------|-----------|-------|---------|
|type|This should be `google`.|None|yes|
|uris|JSON array of URIs where Google Cloud Storage objects to be ingested are located.|None|`uris` or `prefixes` or `objects` must be set|
|prefixes|JSON array of URI prefixes for the locations of Google Cloud Storage objects to be ingested. Empty objects starting with one of the given prefixes will be skipped.|None|`uris` or `prefixes` or `objects` must be set|
|objects|JSON array of Google Cloud Storage objects to be ingested.|None|`uris` or `prefixes` or `objects` must be set|

Note that the Google Cloud Storage input source will skip all empty objects only when `prefixes` is specified.

Google Cloud Storage object:

|property|description|default|required?|
|--------|-----------|-------|---------|
|bucket|Name of the Google Cloud Storage bucket|None|yes|
|path|The path where data is located.|None|yes|

### Azure Input Source

> You need to include the [`druid-azure-extensions`](../development/extensions-core/azure.md) as an extension to use the Azure input source.

The Azure input source reads objects directly from Azure Blob store or Azure Data Lake sources. You can
specify objects as a list of file URI strings or prefixes. You can split the Azure input source for use with [Parallel task](#parallel-task) indexing and each worker task reads one chunk of the split data.

Sample specs:

```json
...
    "ioConfig": {
      "type": "index_parallel",
      "inputSource": {
        "type": "azure",
        "uris": ["azure://container/prefix1/file.json", "azure://container/prefix2/file2.json"]
      },
      "inputFormat": {
        "type": "json"
      },
      ...
    },
...
```

```json
...
    "ioConfig": {
      "type": "index_parallel",
      "inputSource": {
        "type": "azure",
        "prefixes": ["azure://container/prefix1/", "azure://container/prefix2/"]
      },
      "inputFormat": {
        "type": "json"
      },
      ...
    },
...
```


```json
...
    "ioConfig": {
      "type": "index_parallel",
      "inputSource": {
        "type": "azure",
        "objects": [
          { "bucket": "container", "path": "prefix1/file1.json"},
          { "bucket": "container", "path": "prefix2/file2.json"}
        ]
      },
      "inputFormat": {
        "type": "json"
      },
      ...
    },
...
```

|property|description|default|required?|
|--------|-----------|-------|---------|
|type|This should be `azure`.|None|yes|
|uris|JSON array of URIs where the Azure objects to be ingested are located, in the form "azure://\<container>/\<path-to-file\>"|None|`uris` or `prefixes` or `objects` must be set|
|prefixes|JSON array of URI prefixes for the locations of Azure objects to ingest, in the form "azure://\<container>/\<prefix\>". Empty objects starting with one of the given prefixes are skipped.|None|`uris` or `prefixes` or `objects` must be set|
|objects|JSON array of Azure objects to ingest.|None|`uris` or `prefixes` or `objects` must be set|

Note that the Azure input source skips all empty objects only when `prefixes` is specified.

The `objects` property is:

|property|description|default|required?|
|--------|-----------|-------|---------|
|bucket|Name of the Azure Blob Storage or Azure Data Lake container|None|yes|
|path|The path where data is located.|None|yes|

### HDFS Input Source

> You need to include the [`druid-hdfs-storage`](../development/extensions-core/hdfs.md) as an extension to use the HDFS input source.

The HDFS input source is to support reading files directly
from HDFS storage. File paths can be specified as an HDFS URI string or a list
of HDFS URI strings. The HDFS input source is splittable and can be used by the [Parallel task](#parallel-task),
where each worker task of `index_parallel` will read one or multiple files.

Sample specs:

```json
...
    "ioConfig": {
      "type": "index_parallel",
      "inputSource": {
        "type": "hdfs",
        "paths": "hdfs://namenode_host/foo/bar/", "hdfs://namenode_host/bar/foo"
      },
      "inputFormat": {
        "type": "json"
      },
      ...
    },
...
```

```json
...
    "ioConfig": {
      "type": "index_parallel",
      "inputSource": {
        "type": "hdfs",
        "paths": "hdfs://namenode_host/foo/bar/", "hdfs://namenode_host/bar/foo"
      },
      "inputFormat": {
        "type": "json"
      },
      ...
    },
...
```

```json
...
    "ioConfig": {
      "type": "index_parallel",
      "inputSource": {
        "type": "hdfs",
        "paths": "hdfs://namenode_host/foo/bar/file.json", "hdfs://namenode_host/bar/foo/file2.json"
      },
      "inputFormat": {
        "type": "json"
      },
      ...
    },
...
```

```json
...
    "ioConfig": {
      "type": "index_parallel",
      "inputSource": {
        "type": "hdfs",
        "paths": ["hdfs://namenode_host/foo/bar/file.json", "hdfs://namenode_host/bar/foo/file2.json"]
      },
      "inputFormat": {
        "type": "json"
      },
      ...
    },
...
```

|property|description|default|required?|
|--------|-----------|-------|---------|
|type|This should be `hdfs`.|None|yes|
|paths|HDFS paths. Can be either a JSON array or comma-separated string of paths. Wildcards like `*` are supported in these paths. Empty files located under one of the given paths will be skipped.|None|yes|

You can also ingest from other storage using the HDFS input source if the HDFS client supports that storage.
However, if you want to ingest from cloud storage, consider using the service-specific input source for your data storage.
If you want to use a non-hdfs protocol with the HDFS input source, include the protocol
in `druid.ingestion.hdfs.allowedProtocols`. See [HDFS input source security configuration](../configuration/index.md#hdfs-input-source) for more details.

### HTTP Input Source

The HTTP input source is to support reading files directly from remote sites via HTTP.

> **NOTE:** Ingestion tasks run under the operating system account that runs the Druid processes, for example the Indexer, Middle Manager, and Peon. This means any user who can submit an ingestion task can specify an `HTTPInputSource` at any location where the Druid process has permissions. For example, using `HTTPInputSource`, a console user has access to internal network locations where the they would be denied access otherwise.

> **WARNING:** `HTTPInputSource` is not limited to the HTTP or HTTPS protocols. It uses the Java `URI` class that supports HTTP, HTTPS, FTP, file, and jar protocols by default. This means you should never run Druid under the `root` account, because a user can use the file protocol to access any files on the local disk.

For more information about security best practices, see [Security overview](../operations/security-overview.md#best-practices).

The HTTP input source is _splittable_ and can be used by the [Parallel task](#parallel-task),
where each worker task of `index_parallel` will read only one file. This input source does not support Split Hint Spec.

Sample specs:

```json
...
    "ioConfig": {
      "type": "index_parallel",
      "inputSource": {
        "type": "http",
        "uris": ["http://example.com/uri1", "http://example2.com/uri2"]
      },
      "inputFormat": {
        "type": "json"
      },
      ...
    },
...
```

Example with authentication fields using the DefaultPassword provider (this requires the password to be in the ingestion spec):

```json
...
    "ioConfig": {
      "type": "index_parallel",
      "inputSource": {
        "type": "http",
        "uris": ["http://example.com/uri1", "http://example2.com/uri2"],
        "httpAuthenticationUsername": "username",
        "httpAuthenticationPassword": "password123"
      },
      "inputFormat": {
        "type": "json"
      },
      ...
    },
...
```

You can also use the other existing Druid PasswordProviders. Here is an example using the EnvironmentVariablePasswordProvider:

```json
...
    "ioConfig": {
      "type": "index_parallel",
      "inputSource": {
        "type": "http",
        "uris": ["http://example.com/uri1", "http://example2.com/uri2"],
        "httpAuthenticationUsername": "username",
        "httpAuthenticationPassword": {
          "type": "environment",
          "variable": "HTTP_INPUT_SOURCE_PW"
        }
      },
      "inputFormat": {
        "type": "json"
      },
      ...
    },
...
}
```

|property|description|default|required?|
|--------|-----------|-------|---------|
|type|This should be `http`|None|yes|
|uris|URIs of the input files. See below for the protocols allowed for URIs.|None|yes|
|httpAuthenticationUsername|Username to use for authentication with specified URIs. Can be optionally used if the URIs specified in the spec require a Basic Authentication Header.|None|no|
|httpAuthenticationPassword|PasswordProvider to use with specified URIs. Can be optionally used if the URIs specified in the spec require a Basic Authentication Header.|None|no|

You can only use protocols listed in the `druid.ingestion.http.allowedProtocols` property as HTTP input sources.
The `http` and `https` protocols are allowed by default. See [HTTP input source security configuration](../configuration/index.md#http-input-source) for more details.

### Inline Input Source

The Inline input source can be used to read the data inlined in its own spec.
It can be used for demos or for quickly testing out parsing and schema.

Sample spec:

```json
...
    "ioConfig": {
      "type": "index_parallel",
      "inputSource": {
        "type": "inline",
        "data": "0,values,formatted\n1,as,CSV"
      },
      "inputFormat": {
        "type": "csv"
      },
      ...
    },
...
```

|property|description|required?|
|--------|-----------|---------|
|type|This should be "inline".|yes|
|data|Inlined data to ingest.|yes|

### Local Input Source

The Local input source is to support reading files directly from local storage,
and is mainly intended for proof-of-concept testing.
The Local input source is _splittable_ and can be used by the [Parallel task](#parallel-task),
where each worker task of `index_parallel` will read one or multiple files.

Sample spec:

```json
...
    "ioConfig": {
      "type": "index_parallel",
      "inputSource": {
        "type": "local",
        "filter" : "*.csv",
        "baseDir": "/data/directory",
        "files": ["/bar/foo", "/foo/bar"]
      },
      "inputFormat": {
        "type": "csv"
      },
      ...
    },
...
```

|property|description|required?|
|--------|-----------|---------|
|type|This should be "local".|yes|
|filter|A wildcard filter for files. See [here](http://commons.apache.org/proper/commons-io/apidocs/org/apache/commons/io/filefilter/WildcardFileFilter) for more information.|yes if `baseDir` is specified|
|baseDir|Directory to search recursively for files to be ingested. Empty files under the `baseDir` will be skipped.|At least one of `baseDir` or `files` should be specified|
|files|File paths to ingest. Some files can be ignored to avoid ingesting duplicate files if they are located under the specified `baseDir`. Empty files will be skipped.|At least one of `baseDir` or `files` should be specified|

### Druid Input Source

The Druid input source is to support reading data directly from existing Druid segments,
potentially using a new schema and changing the name, dimensions, metrics, rollup, etc. of the segment.
The Druid input source is _splittable_ and can be used by the [Parallel task](#parallel-task).
This input source has a fixed input format for reading from Druid segments;
no `inputFormat` field needs to be specified in the ingestion spec when using this input source.

|property|description|required?|
|--------|-----------|---------|
|type|This should be "druid".|yes|
|dataSource|A String defining the Druid datasource to fetch rows from|yes|
|interval|A String representing an ISO-8601 interval, which defines the time range to fetch the data over.|yes|
|filter| See [Filters](../querying/filters.md). Only rows that match the filter, if specified, will be returned.|no|

The Druid input source can be used for a variety of purposes, including:

- Creating new datasources that are rolled-up copies of existing datasources.
- Changing the [partitioning or sorting](./partitioning.md) of a datasource to improve performance.
- Updating or removing rows using a [`transformSpec`](./ingestion-spec.md#transformspec).

When using the Druid input source, the timestamp column shows up as a numeric field named `__time` set to the number
of milliseconds since the epoch (January 1, 1970 00:00:00 UTC). It is common to use this in the timestampSpec, if you
want the output timestamp to be equivalent to the input timestamp. In this case, set the timestamp column to `__time`
and the format to `auto` or `millis`.

It is OK for the input and output datasources to be the same. In this case, newly generated data will overwrite the
previous data for the intervals specified in the `granularitySpec`. Generally, if you are going to do this, it is a
good idea to test out your reindexing by writing to a separate datasource before overwriting your main one.
Alternatively, if your goals can be satisfied by [compaction](compaction.md), consider that instead as a simpler
approach.

An example task spec is shown below. It reads from a hypothetical raw datasource `wikipedia_raw` and creates a new
rolled-up datasource `wikipedia_rollup` by grouping on hour, "countryName", and "page".

```json
{
  "type": "index_parallel",
  "spec": {
    "dataSchema": {
      "dataSource": "wikipedia_rollup",
      "timestampSpec": {
        "column": "__time",
        "format": "millis"
      },
      "dimensionsSpec": {
        "dimensions": [
          "countryName",
          "page"
        ]
      },
      "metricsSpec": [
        {
          "type": "count",
          "name": "cnt"
        }
      ],
      "granularitySpec": {
        "type": "uniform",
        "queryGranularity": "HOUR",
        "segmentGranularity": "DAY",
        "intervals": ["2016-06-27/P1D"],
        "rollup": true
      }
    },
    "ioConfig": {
      "type": "index_parallel",
      "inputSource": {
        "type": "druid",
        "dataSource": "wikipedia_raw",
        "interval": "2016-06-27/P1D"
      }
    },
    "tuningConfig": {
      "type": "index_parallel",
      "partitionsSpec": {
        "type": "hashed"
      },
      "forceGuaranteedRollup": true,
      "maxNumConcurrentSubTasks": 1
    }
  }
}
```

> Note: Older versions (0.19 and earlier) did not respect the timestampSpec when using the Druid input source. If you
> have ingestion specs that rely on this and cannot rewrite them, set
> [`druid.indexer.task.ignoreTimestampSpecForDruidInputSource`](../configuration/index.md#indexer-general-configuration)
> to `true` to enable a compatibility mode where the timestampSpec is ignored.

### SQL Input Source

The SQL input source is used to read data directly from RDBMS.
The SQL input source is _splittable_ and can be used by the [Parallel task](#parallel-task), where each worker task will read from one SQL query from the list of queries.
This input source does not support Split Hint Spec.
Since this input source has a fixed input format for reading events, no `inputFormat` field needs to be specified in the ingestion spec when using this input source.
Please refer to the Recommended practices section below before using this input source.

|property|description|required?|
|--------|-----------|---------|
|type|This should be "sql".|Yes|
|database|Specifies the database connection details. The database type corresponds to the extension that supplies the `connectorConfig` support. The specified extension must be loaded into Druid:<br/><br/><ul><li>[mysql-metadata-storage](../development/extensions-core/mysql.md) for `mysql`</li><li> [postgresql-metadata-storage](../development/extensions-core/postgresql.md) extension for `postgresql`.</li></ul><br/><br/>You can selectively allow JDBC properties in `connectURI`. See [JDBC connections security config](../configuration/index.md#jdbc-connections-to-external-databases) for more details.|Yes|
|foldCase|Toggle case folding of database column names. This may be enabled in cases where the database returns case insensitive column names in query results.|No|
|sqls|List of SQL queries where each SQL query would retrieve the data to be indexed.|Yes|

An example SqlInputSource spec is shown below:

```json
...
    "ioConfig": {
      "type": "index_parallel",
      "inputSource": {
        "type": "sql",
        "database": {
            "type": "mysql",
            "connectorConfig": {
                "connectURI": "jdbc:mysql://host:port/schema",
                "user": "user",
                "password": "password"
            }
        },
        "sqls": ["SELECT * FROM table1 WHERE timestamp BETWEEN '2013-01-01 00:00:00' AND '2013-01-01 11:59:59'", "SELECT * FROM table2 WHERE timestamp BETWEEN '2013-01-01 00:00:00' AND '2013-01-01 11:59:59'"]
      }
    },
...
```

The spec above will read all events from two separate SQLs for the interval `2013-01-01/2013-01-02`.
Each of the SQL queries will be run in its own sub-task and thus for the above example, there would be two sub-tasks.

**Recommended practices**

Compared to the other native batch InputSources, SQL InputSource behaves differently in terms of reading the input data and so it would be helpful to consider the following points before using this InputSource in a production environment:

* During indexing, each sub-task would execute one of the SQL queries and the results are stored locally on disk. The sub-tasks then proceed to read the data from these local input files and generate segments. Presently, there isn’t any restriction on the size of the generated files and this would require the MiddleManagers or Indexers to have sufficient disk capacity based on the volume of data being indexed.

* Filtering the SQL queries based on the intervals specified in the `granularitySpec` can avoid unwanted data being retrieved and stored locally by the indexing sub-tasks. For example, if the `intervals` specified in the `granularitySpec` is `["2013-01-01/2013-01-02"]` and the SQL query is `SELECT * FROM table1`, `SqlInputSource` will read all the data for `table1` based on the query, even though only data between the intervals specified will be indexed into Druid.

* Pagination may be used on the SQL queries to ensure that each query pulls a similar amount of data, thereby improving the efficiency of the sub-tasks.

* Similar to file-based input formats, any updates to existing data will replace the data in segments specific to the intervals specified in the `granularitySpec`.


### Combining Input Source

The Combining input source is used to read data from multiple InputSources. This input source should be only used if all the delegate input sources are
 _splittable_ and can be used by the [Parallel task](#parallel-task). This input source will identify the splits from its delegates and each split will be processed by a worker task. Similar to other input sources, this input source supports a single `inputFormat`. Therefore, please note that delegate input sources requiring an `inputFormat` must have the same format for input data.

|property|description|required?|
|--------|-----------|---------|
|type|This should be "combining".|Yes|
|delegates|List of _splittable_ InputSources to read data from.|Yes|

Sample spec:


```json
...
    "ioConfig": {
      "type": "index_parallel",
      "inputSource": {
        "type": "combining",
        "delegates" : [
         {
          "type": "local",
          "filter" : "*.csv",
          "baseDir": "/data/directory",
          "files": ["/bar/foo", "/foo/bar"]
         },
         {
          "type": "druid",
          "dataSource": "wikipedia",
          "interval": "2013-01-01/2013-01-02"
         }
        ]
      },
      "inputFormat": {
        "type": "csv"
      },
      ...
    },
...
```


###

## Firehoses (Deprecated)

Firehoses are deprecated in 0.17.0. It's highly recommended to use the [Input source](#input-sources) instead.
There are several firehoses readily available in Druid, some are meant for examples, others can be used directly in a production environment.

### StaticS3Firehose

> You need to include the [`druid-s3-extensions`](../development/extensions-core/s3.md) as an extension to use the StaticS3Firehose.

This firehose ingests events from a predefined list of S3 objects.
This firehose is _splittable_ and can be used by the [Parallel task](#parallel-task).
Since each split represents an object in this firehose, each worker task of `index_parallel` will read an object.

Sample spec:

```json
"firehose" : {
    "type" : "static-s3",
    "uris": ["s3://foo/bar/file.gz", "s3://bar/foo/file2.gz"]
}
```

This firehose provides caching and prefetching features. In the Simple task, a firehose can be read twice if intervals or
shardSpecs are not specified, and, in this case, caching can be useful. Prefetching is preferred when direct scan of objects is slow.
Note that prefetching or caching isn't that useful in the Parallel task.

|property|description|default|required?|
|--------|-----------|-------|---------|
|type|This should be `static-s3`.|None|yes|
|uris|JSON array of URIs where s3 files to be ingested are located.|None|`uris` or `prefixes` must be set|
|prefixes|JSON array of URI prefixes for the locations of s3 files to be ingested.|None|`uris` or `prefixes` must be set|
|maxCacheCapacityBytes|Maximum size of the cache space in bytes. 0 means disabling cache. Cached files are not removed until the ingestion task completes.|1073741824|no|
|maxFetchCapacityBytes|Maximum size of the fetch space in bytes. 0 means disabling prefetch. Prefetched files are removed immediately once they are read.|1073741824|no|
|prefetchTriggerBytes|Threshold to trigger prefetching s3 objects.|maxFetchCapacityBytes / 2|no|
|fetchTimeout|Timeout for fetching an s3 object.|60000|no|
|maxFetchRetry|Maximum retry for fetching an s3 object.|3|no|

#### StaticGoogleBlobStoreFirehose

> You need to include the [`druid-google-extensions`](../development/extensions-core/google.md) as an extension to use the StaticGoogleBlobStoreFirehose.

This firehose ingests events, similar to the StaticS3Firehose, but from an Google Cloud Store.

As with the S3 blobstore, it is assumed to be gzipped if the extension ends in .gz

This firehose is _splittable_ and can be used by the [Parallel task](#parallel-task).
Since each split represents an object in this firehose, each worker task of `index_parallel` will read an object.

Sample spec:

```json
"firehose" : {
    "type" : "static-google-blobstore",
    "blobs": [
        {
          "bucket": "foo",
          "path": "/path/to/your/file.json"
        },
        {
          "bucket": "bar",
          "path": "/another/path.json"
        }
    ]
}
```

This firehose provides caching and prefetching features. In the Simple task, a firehose can be read twice if intervals or
shardSpecs are not specified, and, in this case, caching can be useful. Prefetching is preferred when direct scan of objects is slow.
Note that prefetching or caching isn't that useful in the Parallel task.

|property|description|default|required?|
|--------|-----------|-------|---------|
|type|This should be `static-google-blobstore`.|None|yes|
|blobs|JSON array of Google Blobs.|None|yes|
|maxCacheCapacityBytes|Maximum size of the cache space in bytes. 0 means disabling cache. Cached files are not removed until the ingestion task completes.|1073741824|no|
|maxFetchCapacityBytes|Maximum size of the fetch space in bytes. 0 means disabling prefetch. Prefetched files are removed immediately once they are read.|1073741824|no|
|prefetchTriggerBytes|Threshold to trigger prefetching Google Blobs.|maxFetchCapacityBytes / 2|no|
|fetchTimeout|Timeout for fetching a Google Blob.|60000|no|
|maxFetchRetry|Maximum retry for fetching a Google Blob.|3|no|

Google Blobs:

|property|description|default|required?|
|--------|-----------|-------|---------|
|bucket|Name of the Google Cloud bucket|None|yes|
|path|The path where data is located.|None|yes|

### HDFSFirehose

> You need to include the [`druid-hdfs-storage`](../development/extensions-core/hdfs.md) as an extension to use the HDFSFirehose.

This firehose ingests events from a predefined list of files from the HDFS storage.
This firehose is _splittable_ and can be used by the [Parallel task](#parallel-task).
Since each split represents an HDFS file, each worker task of `index_parallel` will read files.

Sample spec:

```json
"firehose" : {
    "type" : "hdfs",
    "paths": "/foo/bar,/foo/baz"
}
```

This firehose provides caching and prefetching features. During native batch indexing, a firehose can be read twice if
`intervals` are not specified, and, in this case, caching can be useful. Prefetching is preferred when direct scanning
of files is slow.
Note that prefetching or caching isn't that useful in the Parallel task.

|Property|Description|Default|
|--------|-----------|-------|
|type|This should be `hdfs`.|none (required)|
|paths|HDFS paths. Can be either a JSON array or comma-separated string of paths. Wildcards like `*` are supported in these paths.|none (required)|
|maxCacheCapacityBytes|Maximum size of the cache space in bytes. 0 means disabling cache. Cached files are not removed until the ingestion task completes.|1073741824|
|maxFetchCapacityBytes|Maximum size of the fetch space in bytes. 0 means disabling prefetch. Prefetched files are removed immediately once they are read.|1073741824|
|prefetchTriggerBytes|Threshold to trigger prefetching files.|maxFetchCapacityBytes / 2|
|fetchTimeout|Timeout for fetching each file.|60000|
|maxFetchRetry|Maximum number of retries for fetching each file.|3|

You can also ingest from other storage using the HDFS firehose if the HDFS client supports that storage.
However, if you want to ingest from cloud storage, consider using the service-specific input source for your data storage.
If you want to use a non-hdfs protocol with the HDFS firehose, you need to include the protocol you want
in `druid.ingestion.hdfs.allowedProtocols`. See [HDFS firehose security configuration](../configuration/index.md#hdfs-input-source) for more details.

### LocalFirehose

This Firehose can be used to read the data from files on local disk, and is mainly intended for proof-of-concept testing, and works with `string` typed parsers.
This Firehose is _splittable_ and can be used by [native parallel index tasks](native-batch.md#parallel-task).
Since each split represents a file in this Firehose, each worker task of `index_parallel` will read a file.
A sample local Firehose spec is shown below:

```json
{
    "type": "local",
    "filter" : "*.csv",
    "baseDir": "/data/directory"
}
```

|property|description|required?|
|--------|-----------|---------|
|type|This should be "local".|yes|
|filter|A wildcard filter for files. See [here](http://commons.apache.org/proper/commons-io/apidocs/org/apache/commons/io/filefilter/WildcardFileFilter) for more information.|yes|
|baseDir|directory to search recursively for files to be ingested. |yes|

<a name="http-firehose"></a>

### HttpFirehose

This Firehose can be used to read the data from remote sites via HTTP, and works with `string` typed parsers.
This Firehose is _splittable_ and can be used by [native parallel index tasks](native-batch.md#parallel-task).
Since each split represents a file in this Firehose, each worker task of `index_parallel` will read a file.
A sample HTTP Firehose spec is shown below:

```json
{
    "type": "http",
    "uris": ["http://example.com/uri1", "http://example2.com/uri2"]
}
```

You can only use protocols listed in the `druid.ingestion.http.allowedProtocols` property as HTTP firehose input sources.
The `http` and `https` protocols are allowed by default. See [HTTP firehose security configuration](../configuration/index.md#http-input-source) for more details.

The below configurations can be optionally used if the URIs specified in the spec require a Basic Authentication Header.
Omitting these fields from your spec will result in HTTP requests with no Basic Authentication Header.

|property|description|default|
|--------|-----------|-------|
|httpAuthenticationUsername|Username to use for authentication with specified URIs|None|
|httpAuthenticationPassword|PasswordProvider to use with specified URIs|None|

Example with authentication fields using the DefaultPassword provider (this requires the password to be in the ingestion spec):

```json
{
    "type": "http",
    "uris": ["http://example.com/uri1", "http://example2.com/uri2"],
    "httpAuthenticationUsername": "username",
    "httpAuthenticationPassword": "password123"
}
```

You can also use the other existing Druid PasswordProviders. Here is an example using the EnvironmentVariablePasswordProvider:

```json
{
    "type": "http",
    "uris": ["http://example.com/uri1", "http://example2.com/uri2"],
    "httpAuthenticationUsername": "username",
    "httpAuthenticationPassword": {
        "type": "environment",
        "variable": "HTTP_FIREHOSE_PW"
    }
}
```

The below configurations can optionally be used for tuning the Firehose performance.
Note that prefetching or caching isn't that useful in the Parallel task.

|property|description|default|
|--------|-----------|-------|
|maxCacheCapacityBytes|Maximum size of the cache space in bytes. 0 means disabling cache. Cached files are not removed until the ingestion task completes.|1073741824|
|maxFetchCapacityBytes|Maximum size of the fetch space in bytes. 0 means disabling prefetch. Prefetched files are removed immediately once they are read.|1073741824|
|prefetchTriggerBytes|Threshold to trigger prefetching HTTP objects.|maxFetchCapacityBytes / 2|
|fetchTimeout|Timeout for fetching an HTTP object.|60000|
|maxFetchRetry|Maximum retries for fetching an HTTP object.|3|

<a name="segment-firehose"></a>

### IngestSegmentFirehose

This Firehose can be used to read the data from existing druid segments, potentially using a new schema and changing the name, dimensions, metrics, rollup, etc. of the segment.
This Firehose is _splittable_ and can be used by [native parallel index tasks](native-batch.md#parallel-task).
This firehose will accept any type of parser, but will only utilize the list of dimensions and the timestamp specification.
 A sample ingest Firehose spec is shown below:

```json
{
    "type": "ingestSegment",
    "dataSource": "wikipedia",
    "interval": "2013-01-01/2013-01-02"
}
```

|property|description|required?|
|--------|-----------|---------|
|type|This should be "ingestSegment".|yes|
|dataSource|A String defining the data source to fetch rows from, very similar to a table in a relational database|yes|
|interval|A String representing the ISO-8601 interval. This defines the time range to fetch the data over.|yes|
|dimensions|The list of dimensions to select. If left empty, no dimensions are returned. If left null or not defined, all dimensions are returned. |no|
|metrics|The list of metrics to select. If left empty, no metrics are returned. If left null or not defined, all metrics are selected.|no|
|filter| See [Filters](../querying/filters.md)|no|
|maxInputSegmentBytesPerTask|Deprecated. Use [Segments Split Hint Spec](#segments-split-hint-spec) instead. When used with the native parallel index task, the maximum number of bytes of input segments to process in a single task. If a single segment is larger than this number, it will be processed by itself in a single task (input segments are never split across tasks). Defaults to 150MB.|no|

<a name="sql-firehose"></a>

### SqlFirehose

This Firehose can be used to ingest events residing in an RDBMS. The database connection information is provided as part of the ingestion spec.
For each query, the results are fetched locally and indexed.
If there are multiple queries from which data needs to be indexed, queries are prefetched in the background, up to `maxFetchCapacityBytes` bytes.
This Firehose is _splittable_ and can be used by [native parallel index tasks](native-batch.md#parallel-task).
This firehose will accept any type of parser, but will only utilize the list of dimensions and the timestamp specification. See the extension documentation for more detailed ingestion examples.

Requires one of the following extensions:
 * [MySQL Metadata Store](../development/extensions-core/mysql.md).
 * [PostgreSQL Metadata Store](../development/extensions-core/postgresql.md).


```json
{
    "type": "sql",
    "database": {
        "type": "mysql",
        "connectorConfig": {
            "connectURI": "jdbc:mysql://host:port/schema",
            "user": "user",
            "password": "password"
        }
     },
    "sqls": ["SELECT * FROM table1", "SELECT * FROM table2"]
}
```

|property|description|default|required?|
|--------|-----------|-------|---------|
|type|This should be "sql".||Yes|
|database|Specifies the database connection details. The database type corresponds to the extension that supplies the `connectorConfig` support. The specified extension must be loaded into Druid:<br/><br/><ul><li>[mysql-metadata-storage](../development/extensions-core/mysql.md) for `mysql`</li><li> [postgresql-metadata-storage](../development/extensions-core/postgresql.md) extension for `postgresql`.</li></ul><br/><br/>You can selectively allow JDBC properties in `connectURI`. See [JDBC connections security config](../configuration/index.md#jdbc-connections-to-external-databases) for more details.||Yes|
|maxCacheCapacityBytes|Maximum size of the cache space in bytes. 0 means disabling cache. Cached files are not removed until the ingestion task completes.|1073741824|No|
|maxFetchCapacityBytes|Maximum size of the fetch space in bytes. 0 means disabling prefetch. Prefetched files are removed immediately once they are read.|1073741824|No|
|prefetchTriggerBytes|Threshold to trigger prefetching SQL result objects.|maxFetchCapacityBytes / 2|No|
|fetchTimeout|Timeout for fetching the result set.|60000|No|
|foldCase|Toggle case folding of database column names. This may be enabled in cases where the database returns case insensitive column names in query results.|false|No|
|sqls|List of SQL queries where each SQL query would retrieve the data to be indexed.||Yes|

#### Database

|property|description|default|required?|
|--------|-----------|-------|---------|
|type|The type of database to query. Valid values are `mysql` and `postgresql`_||Yes|
|connectorConfig|Specify the database connection properties via `connectURI`, `user` and `password`||Yes|

### InlineFirehose

This Firehose can be used to read the data inlined in its own spec.
It can be used for demos or for quickly testing out parsing and schema, and works with `string` typed parsers.
A sample inline Firehose spec is shown below:

```json
{
    "type": "inline",
    "data": "0,values,formatted\n1,as,CSV"
}
```

|property|description|required?|
|--------|-----------|---------|
|type|This should be "inline".|yes|
|data|Inlined data to ingest.|yes|

### CombiningFirehose

This Firehose can be used to combine and merge data from a list of different Firehoses.

```json
{
    "type": "combining",
    "delegates": [ { firehose1 }, { firehose2 }, ... ]
}
```

|property|description|required?|
|--------|-----------|---------|
|type|This should be "combining"|yes|
|delegates|List of Firehoses to combine data from|yes|
=======
>>>>>>> bcff35f7
<|MERGE_RESOLUTION|>--- conflicted
+++ resolved
@@ -719,7 +719,6 @@
 
 For information on how to combine input sources, see [Combining input sources](./native-batch-input-source.md#combining-input-sources).
 
-<<<<<<< HEAD
 While ingesting data using the Index task, it creates segments from the input data and pushes them. For segment pushing,
 the Index task supports two segment pushing modes, i.e., _bulk pushing mode_ and _incremental pushing mode_ for
 [perfect rollup and best-effort rollup](rollup.md), respectively.
@@ -997,818 +996,3 @@
 |--------|-----------|-------|---------|
 |bucket|Name of the Google Cloud Storage bucket|None|yes|
 |path|The path where data is located.|None|yes|
-
-### Azure Input Source
-
-> You need to include the [`druid-azure-extensions`](../development/extensions-core/azure.md) as an extension to use the Azure input source.
-
-The Azure input source reads objects directly from Azure Blob store or Azure Data Lake sources. You can
-specify objects as a list of file URI strings or prefixes. You can split the Azure input source for use with [Parallel task](#parallel-task) indexing and each worker task reads one chunk of the split data.
-
-Sample specs:
-
-```json
-...
-    "ioConfig": {
-      "type": "index_parallel",
-      "inputSource": {
-        "type": "azure",
-        "uris": ["azure://container/prefix1/file.json", "azure://container/prefix2/file2.json"]
-      },
-      "inputFormat": {
-        "type": "json"
-      },
-      ...
-    },
-...
-```
-
-```json
-...
-    "ioConfig": {
-      "type": "index_parallel",
-      "inputSource": {
-        "type": "azure",
-        "prefixes": ["azure://container/prefix1/", "azure://container/prefix2/"]
-      },
-      "inputFormat": {
-        "type": "json"
-      },
-      ...
-    },
-...
-```
-
-
-```json
-...
-    "ioConfig": {
-      "type": "index_parallel",
-      "inputSource": {
-        "type": "azure",
-        "objects": [
-          { "bucket": "container", "path": "prefix1/file1.json"},
-          { "bucket": "container", "path": "prefix2/file2.json"}
-        ]
-      },
-      "inputFormat": {
-        "type": "json"
-      },
-      ...
-    },
-...
-```
-
-|property|description|default|required?|
-|--------|-----------|-------|---------|
-|type|This should be `azure`.|None|yes|
-|uris|JSON array of URIs where the Azure objects to be ingested are located, in the form "azure://\<container>/\<path-to-file\>"|None|`uris` or `prefixes` or `objects` must be set|
-|prefixes|JSON array of URI prefixes for the locations of Azure objects to ingest, in the form "azure://\<container>/\<prefix\>". Empty objects starting with one of the given prefixes are skipped.|None|`uris` or `prefixes` or `objects` must be set|
-|objects|JSON array of Azure objects to ingest.|None|`uris` or `prefixes` or `objects` must be set|
-
-Note that the Azure input source skips all empty objects only when `prefixes` is specified.
-
-The `objects` property is:
-
-|property|description|default|required?|
-|--------|-----------|-------|---------|
-|bucket|Name of the Azure Blob Storage or Azure Data Lake container|None|yes|
-|path|The path where data is located.|None|yes|
-
-### HDFS Input Source
-
-> You need to include the [`druid-hdfs-storage`](../development/extensions-core/hdfs.md) as an extension to use the HDFS input source.
-
-The HDFS input source is to support reading files directly
-from HDFS storage. File paths can be specified as an HDFS URI string or a list
-of HDFS URI strings. The HDFS input source is splittable and can be used by the [Parallel task](#parallel-task),
-where each worker task of `index_parallel` will read one or multiple files.
-
-Sample specs:
-
-```json
-...
-    "ioConfig": {
-      "type": "index_parallel",
-      "inputSource": {
-        "type": "hdfs",
-        "paths": "hdfs://namenode_host/foo/bar/", "hdfs://namenode_host/bar/foo"
-      },
-      "inputFormat": {
-        "type": "json"
-      },
-      ...
-    },
-...
-```
-
-```json
-...
-    "ioConfig": {
-      "type": "index_parallel",
-      "inputSource": {
-        "type": "hdfs",
-        "paths": "hdfs://namenode_host/foo/bar/", "hdfs://namenode_host/bar/foo"
-      },
-      "inputFormat": {
-        "type": "json"
-      },
-      ...
-    },
-...
-```
-
-```json
-...
-    "ioConfig": {
-      "type": "index_parallel",
-      "inputSource": {
-        "type": "hdfs",
-        "paths": "hdfs://namenode_host/foo/bar/file.json", "hdfs://namenode_host/bar/foo/file2.json"
-      },
-      "inputFormat": {
-        "type": "json"
-      },
-      ...
-    },
-...
-```
-
-```json
-...
-    "ioConfig": {
-      "type": "index_parallel",
-      "inputSource": {
-        "type": "hdfs",
-        "paths": ["hdfs://namenode_host/foo/bar/file.json", "hdfs://namenode_host/bar/foo/file2.json"]
-      },
-      "inputFormat": {
-        "type": "json"
-      },
-      ...
-    },
-...
-```
-
-|property|description|default|required?|
-|--------|-----------|-------|---------|
-|type|This should be `hdfs`.|None|yes|
-|paths|HDFS paths. Can be either a JSON array or comma-separated string of paths. Wildcards like `*` are supported in these paths. Empty files located under one of the given paths will be skipped.|None|yes|
-
-You can also ingest from other storage using the HDFS input source if the HDFS client supports that storage.
-However, if you want to ingest from cloud storage, consider using the service-specific input source for your data storage.
-If you want to use a non-hdfs protocol with the HDFS input source, include the protocol
-in `druid.ingestion.hdfs.allowedProtocols`. See [HDFS input source security configuration](../configuration/index.md#hdfs-input-source) for more details.
-
-### HTTP Input Source
-
-The HTTP input source is to support reading files directly from remote sites via HTTP.
-
-> **NOTE:** Ingestion tasks run under the operating system account that runs the Druid processes, for example the Indexer, Middle Manager, and Peon. This means any user who can submit an ingestion task can specify an `HTTPInputSource` at any location where the Druid process has permissions. For example, using `HTTPInputSource`, a console user has access to internal network locations where the they would be denied access otherwise.
-
-> **WARNING:** `HTTPInputSource` is not limited to the HTTP or HTTPS protocols. It uses the Java `URI` class that supports HTTP, HTTPS, FTP, file, and jar protocols by default. This means you should never run Druid under the `root` account, because a user can use the file protocol to access any files on the local disk.
-
-For more information about security best practices, see [Security overview](../operations/security-overview.md#best-practices).
-
-The HTTP input source is _splittable_ and can be used by the [Parallel task](#parallel-task),
-where each worker task of `index_parallel` will read only one file. This input source does not support Split Hint Spec.
-
-Sample specs:
-
-```json
-...
-    "ioConfig": {
-      "type": "index_parallel",
-      "inputSource": {
-        "type": "http",
-        "uris": ["http://example.com/uri1", "http://example2.com/uri2"]
-      },
-      "inputFormat": {
-        "type": "json"
-      },
-      ...
-    },
-...
-```
-
-Example with authentication fields using the DefaultPassword provider (this requires the password to be in the ingestion spec):
-
-```json
-...
-    "ioConfig": {
-      "type": "index_parallel",
-      "inputSource": {
-        "type": "http",
-        "uris": ["http://example.com/uri1", "http://example2.com/uri2"],
-        "httpAuthenticationUsername": "username",
-        "httpAuthenticationPassword": "password123"
-      },
-      "inputFormat": {
-        "type": "json"
-      },
-      ...
-    },
-...
-```
-
-You can also use the other existing Druid PasswordProviders. Here is an example using the EnvironmentVariablePasswordProvider:
-
-```json
-...
-    "ioConfig": {
-      "type": "index_parallel",
-      "inputSource": {
-        "type": "http",
-        "uris": ["http://example.com/uri1", "http://example2.com/uri2"],
-        "httpAuthenticationUsername": "username",
-        "httpAuthenticationPassword": {
-          "type": "environment",
-          "variable": "HTTP_INPUT_SOURCE_PW"
-        }
-      },
-      "inputFormat": {
-        "type": "json"
-      },
-      ...
-    },
-...
-}
-```
-
-|property|description|default|required?|
-|--------|-----------|-------|---------|
-|type|This should be `http`|None|yes|
-|uris|URIs of the input files. See below for the protocols allowed for URIs.|None|yes|
-|httpAuthenticationUsername|Username to use for authentication with specified URIs. Can be optionally used if the URIs specified in the spec require a Basic Authentication Header.|None|no|
-|httpAuthenticationPassword|PasswordProvider to use with specified URIs. Can be optionally used if the URIs specified in the spec require a Basic Authentication Header.|None|no|
-
-You can only use protocols listed in the `druid.ingestion.http.allowedProtocols` property as HTTP input sources.
-The `http` and `https` protocols are allowed by default. See [HTTP input source security configuration](../configuration/index.md#http-input-source) for more details.
-
-### Inline Input Source
-
-The Inline input source can be used to read the data inlined in its own spec.
-It can be used for demos or for quickly testing out parsing and schema.
-
-Sample spec:
-
-```json
-...
-    "ioConfig": {
-      "type": "index_parallel",
-      "inputSource": {
-        "type": "inline",
-        "data": "0,values,formatted\n1,as,CSV"
-      },
-      "inputFormat": {
-        "type": "csv"
-      },
-      ...
-    },
-...
-```
-
-|property|description|required?|
-|--------|-----------|---------|
-|type|This should be "inline".|yes|
-|data|Inlined data to ingest.|yes|
-
-### Local Input Source
-
-The Local input source is to support reading files directly from local storage,
-and is mainly intended for proof-of-concept testing.
-The Local input source is _splittable_ and can be used by the [Parallel task](#parallel-task),
-where each worker task of `index_parallel` will read one or multiple files.
-
-Sample spec:
-
-```json
-...
-    "ioConfig": {
-      "type": "index_parallel",
-      "inputSource": {
-        "type": "local",
-        "filter" : "*.csv",
-        "baseDir": "/data/directory",
-        "files": ["/bar/foo", "/foo/bar"]
-      },
-      "inputFormat": {
-        "type": "csv"
-      },
-      ...
-    },
-...
-```
-
-|property|description|required?|
-|--------|-----------|---------|
-|type|This should be "local".|yes|
-|filter|A wildcard filter for files. See [here](http://commons.apache.org/proper/commons-io/apidocs/org/apache/commons/io/filefilter/WildcardFileFilter) for more information.|yes if `baseDir` is specified|
-|baseDir|Directory to search recursively for files to be ingested. Empty files under the `baseDir` will be skipped.|At least one of `baseDir` or `files` should be specified|
-|files|File paths to ingest. Some files can be ignored to avoid ingesting duplicate files if they are located under the specified `baseDir`. Empty files will be skipped.|At least one of `baseDir` or `files` should be specified|
-
-### Druid Input Source
-
-The Druid input source is to support reading data directly from existing Druid segments,
-potentially using a new schema and changing the name, dimensions, metrics, rollup, etc. of the segment.
-The Druid input source is _splittable_ and can be used by the [Parallel task](#parallel-task).
-This input source has a fixed input format for reading from Druid segments;
-no `inputFormat` field needs to be specified in the ingestion spec when using this input source.
-
-|property|description|required?|
-|--------|-----------|---------|
-|type|This should be "druid".|yes|
-|dataSource|A String defining the Druid datasource to fetch rows from|yes|
-|interval|A String representing an ISO-8601 interval, which defines the time range to fetch the data over.|yes|
-|filter| See [Filters](../querying/filters.md). Only rows that match the filter, if specified, will be returned.|no|
-
-The Druid input source can be used for a variety of purposes, including:
-
-- Creating new datasources that are rolled-up copies of existing datasources.
-- Changing the [partitioning or sorting](./partitioning.md) of a datasource to improve performance.
-- Updating or removing rows using a [`transformSpec`](./ingestion-spec.md#transformspec).
-
-When using the Druid input source, the timestamp column shows up as a numeric field named `__time` set to the number
-of milliseconds since the epoch (January 1, 1970 00:00:00 UTC). It is common to use this in the timestampSpec, if you
-want the output timestamp to be equivalent to the input timestamp. In this case, set the timestamp column to `__time`
-and the format to `auto` or `millis`.
-
-It is OK for the input and output datasources to be the same. In this case, newly generated data will overwrite the
-previous data for the intervals specified in the `granularitySpec`. Generally, if you are going to do this, it is a
-good idea to test out your reindexing by writing to a separate datasource before overwriting your main one.
-Alternatively, if your goals can be satisfied by [compaction](compaction.md), consider that instead as a simpler
-approach.
-
-An example task spec is shown below. It reads from a hypothetical raw datasource `wikipedia_raw` and creates a new
-rolled-up datasource `wikipedia_rollup` by grouping on hour, "countryName", and "page".
-
-```json
-{
-  "type": "index_parallel",
-  "spec": {
-    "dataSchema": {
-      "dataSource": "wikipedia_rollup",
-      "timestampSpec": {
-        "column": "__time",
-        "format": "millis"
-      },
-      "dimensionsSpec": {
-        "dimensions": [
-          "countryName",
-          "page"
-        ]
-      },
-      "metricsSpec": [
-        {
-          "type": "count",
-          "name": "cnt"
-        }
-      ],
-      "granularitySpec": {
-        "type": "uniform",
-        "queryGranularity": "HOUR",
-        "segmentGranularity": "DAY",
-        "intervals": ["2016-06-27/P1D"],
-        "rollup": true
-      }
-    },
-    "ioConfig": {
-      "type": "index_parallel",
-      "inputSource": {
-        "type": "druid",
-        "dataSource": "wikipedia_raw",
-        "interval": "2016-06-27/P1D"
-      }
-    },
-    "tuningConfig": {
-      "type": "index_parallel",
-      "partitionsSpec": {
-        "type": "hashed"
-      },
-      "forceGuaranteedRollup": true,
-      "maxNumConcurrentSubTasks": 1
-    }
-  }
-}
-```
-
-> Note: Older versions (0.19 and earlier) did not respect the timestampSpec when using the Druid input source. If you
-> have ingestion specs that rely on this and cannot rewrite them, set
-> [`druid.indexer.task.ignoreTimestampSpecForDruidInputSource`](../configuration/index.md#indexer-general-configuration)
-> to `true` to enable a compatibility mode where the timestampSpec is ignored.
-
-### SQL Input Source
-
-The SQL input source is used to read data directly from RDBMS.
-The SQL input source is _splittable_ and can be used by the [Parallel task](#parallel-task), where each worker task will read from one SQL query from the list of queries.
-This input source does not support Split Hint Spec.
-Since this input source has a fixed input format for reading events, no `inputFormat` field needs to be specified in the ingestion spec when using this input source.
-Please refer to the Recommended practices section below before using this input source.
-
-|property|description|required?|
-|--------|-----------|---------|
-|type|This should be "sql".|Yes|
-|database|Specifies the database connection details. The database type corresponds to the extension that supplies the `connectorConfig` support. The specified extension must be loaded into Druid:<br/><br/><ul><li>[mysql-metadata-storage](../development/extensions-core/mysql.md) for `mysql`</li><li> [postgresql-metadata-storage](../development/extensions-core/postgresql.md) extension for `postgresql`.</li></ul><br/><br/>You can selectively allow JDBC properties in `connectURI`. See [JDBC connections security config](../configuration/index.md#jdbc-connections-to-external-databases) for more details.|Yes|
-|foldCase|Toggle case folding of database column names. This may be enabled in cases where the database returns case insensitive column names in query results.|No|
-|sqls|List of SQL queries where each SQL query would retrieve the data to be indexed.|Yes|
-
-An example SqlInputSource spec is shown below:
-
-```json
-...
-    "ioConfig": {
-      "type": "index_parallel",
-      "inputSource": {
-        "type": "sql",
-        "database": {
-            "type": "mysql",
-            "connectorConfig": {
-                "connectURI": "jdbc:mysql://host:port/schema",
-                "user": "user",
-                "password": "password"
-            }
-        },
-        "sqls": ["SELECT * FROM table1 WHERE timestamp BETWEEN '2013-01-01 00:00:00' AND '2013-01-01 11:59:59'", "SELECT * FROM table2 WHERE timestamp BETWEEN '2013-01-01 00:00:00' AND '2013-01-01 11:59:59'"]
-      }
-    },
-...
-```
-
-The spec above will read all events from two separate SQLs for the interval `2013-01-01/2013-01-02`.
-Each of the SQL queries will be run in its own sub-task and thus for the above example, there would be two sub-tasks.
-
-**Recommended practices**
-
-Compared to the other native batch InputSources, SQL InputSource behaves differently in terms of reading the input data and so it would be helpful to consider the following points before using this InputSource in a production environment:
-
-* During indexing, each sub-task would execute one of the SQL queries and the results are stored locally on disk. The sub-tasks then proceed to read the data from these local input files and generate segments. Presently, there isn’t any restriction on the size of the generated files and this would require the MiddleManagers or Indexers to have sufficient disk capacity based on the volume of data being indexed.
-
-* Filtering the SQL queries based on the intervals specified in the `granularitySpec` can avoid unwanted data being retrieved and stored locally by the indexing sub-tasks. For example, if the `intervals` specified in the `granularitySpec` is `["2013-01-01/2013-01-02"]` and the SQL query is `SELECT * FROM table1`, `SqlInputSource` will read all the data for `table1` based on the query, even though only data between the intervals specified will be indexed into Druid.
-
-* Pagination may be used on the SQL queries to ensure that each query pulls a similar amount of data, thereby improving the efficiency of the sub-tasks.
-
-* Similar to file-based input formats, any updates to existing data will replace the data in segments specific to the intervals specified in the `granularitySpec`.
-
-
-### Combining Input Source
-
-The Combining input source is used to read data from multiple InputSources. This input source should be only used if all the delegate input sources are
- _splittable_ and can be used by the [Parallel task](#parallel-task). This input source will identify the splits from its delegates and each split will be processed by a worker task. Similar to other input sources, this input source supports a single `inputFormat`. Therefore, please note that delegate input sources requiring an `inputFormat` must have the same format for input data.
-
-|property|description|required?|
-|--------|-----------|---------|
-|type|This should be "combining".|Yes|
-|delegates|List of _splittable_ InputSources to read data from.|Yes|
-
-Sample spec:
-
-
-```json
-...
-    "ioConfig": {
-      "type": "index_parallel",
-      "inputSource": {
-        "type": "combining",
-        "delegates" : [
-         {
-          "type": "local",
-          "filter" : "*.csv",
-          "baseDir": "/data/directory",
-          "files": ["/bar/foo", "/foo/bar"]
-         },
-         {
-          "type": "druid",
-          "dataSource": "wikipedia",
-          "interval": "2013-01-01/2013-01-02"
-         }
-        ]
-      },
-      "inputFormat": {
-        "type": "csv"
-      },
-      ...
-    },
-...
-```
-
-
-###
-
-## Firehoses (Deprecated)
-
-Firehoses are deprecated in 0.17.0. It's highly recommended to use the [Input source](#input-sources) instead.
-There are several firehoses readily available in Druid, some are meant for examples, others can be used directly in a production environment.
-
-### StaticS3Firehose
-
-> You need to include the [`druid-s3-extensions`](../development/extensions-core/s3.md) as an extension to use the StaticS3Firehose.
-
-This firehose ingests events from a predefined list of S3 objects.
-This firehose is _splittable_ and can be used by the [Parallel task](#parallel-task).
-Since each split represents an object in this firehose, each worker task of `index_parallel` will read an object.
-
-Sample spec:
-
-```json
-"firehose" : {
-    "type" : "static-s3",
-    "uris": ["s3://foo/bar/file.gz", "s3://bar/foo/file2.gz"]
-}
-```
-
-This firehose provides caching and prefetching features. In the Simple task, a firehose can be read twice if intervals or
-shardSpecs are not specified, and, in this case, caching can be useful. Prefetching is preferred when direct scan of objects is slow.
-Note that prefetching or caching isn't that useful in the Parallel task.
-
-|property|description|default|required?|
-|--------|-----------|-------|---------|
-|type|This should be `static-s3`.|None|yes|
-|uris|JSON array of URIs where s3 files to be ingested are located.|None|`uris` or `prefixes` must be set|
-|prefixes|JSON array of URI prefixes for the locations of s3 files to be ingested.|None|`uris` or `prefixes` must be set|
-|maxCacheCapacityBytes|Maximum size of the cache space in bytes. 0 means disabling cache. Cached files are not removed until the ingestion task completes.|1073741824|no|
-|maxFetchCapacityBytes|Maximum size of the fetch space in bytes. 0 means disabling prefetch. Prefetched files are removed immediately once they are read.|1073741824|no|
-|prefetchTriggerBytes|Threshold to trigger prefetching s3 objects.|maxFetchCapacityBytes / 2|no|
-|fetchTimeout|Timeout for fetching an s3 object.|60000|no|
-|maxFetchRetry|Maximum retry for fetching an s3 object.|3|no|
-
-#### StaticGoogleBlobStoreFirehose
-
-> You need to include the [`druid-google-extensions`](../development/extensions-core/google.md) as an extension to use the StaticGoogleBlobStoreFirehose.
-
-This firehose ingests events, similar to the StaticS3Firehose, but from an Google Cloud Store.
-
-As with the S3 blobstore, it is assumed to be gzipped if the extension ends in .gz
-
-This firehose is _splittable_ and can be used by the [Parallel task](#parallel-task).
-Since each split represents an object in this firehose, each worker task of `index_parallel` will read an object.
-
-Sample spec:
-
-```json
-"firehose" : {
-    "type" : "static-google-blobstore",
-    "blobs": [
-        {
-          "bucket": "foo",
-          "path": "/path/to/your/file.json"
-        },
-        {
-          "bucket": "bar",
-          "path": "/another/path.json"
-        }
-    ]
-}
-```
-
-This firehose provides caching and prefetching features. In the Simple task, a firehose can be read twice if intervals or
-shardSpecs are not specified, and, in this case, caching can be useful. Prefetching is preferred when direct scan of objects is slow.
-Note that prefetching or caching isn't that useful in the Parallel task.
-
-|property|description|default|required?|
-|--------|-----------|-------|---------|
-|type|This should be `static-google-blobstore`.|None|yes|
-|blobs|JSON array of Google Blobs.|None|yes|
-|maxCacheCapacityBytes|Maximum size of the cache space in bytes. 0 means disabling cache. Cached files are not removed until the ingestion task completes.|1073741824|no|
-|maxFetchCapacityBytes|Maximum size of the fetch space in bytes. 0 means disabling prefetch. Prefetched files are removed immediately once they are read.|1073741824|no|
-|prefetchTriggerBytes|Threshold to trigger prefetching Google Blobs.|maxFetchCapacityBytes / 2|no|
-|fetchTimeout|Timeout for fetching a Google Blob.|60000|no|
-|maxFetchRetry|Maximum retry for fetching a Google Blob.|3|no|
-
-Google Blobs:
-
-|property|description|default|required?|
-|--------|-----------|-------|---------|
-|bucket|Name of the Google Cloud bucket|None|yes|
-|path|The path where data is located.|None|yes|
-
-### HDFSFirehose
-
-> You need to include the [`druid-hdfs-storage`](../development/extensions-core/hdfs.md) as an extension to use the HDFSFirehose.
-
-This firehose ingests events from a predefined list of files from the HDFS storage.
-This firehose is _splittable_ and can be used by the [Parallel task](#parallel-task).
-Since each split represents an HDFS file, each worker task of `index_parallel` will read files.
-
-Sample spec:
-
-```json
-"firehose" : {
-    "type" : "hdfs",
-    "paths": "/foo/bar,/foo/baz"
-}
-```
-
-This firehose provides caching and prefetching features. During native batch indexing, a firehose can be read twice if
-`intervals` are not specified, and, in this case, caching can be useful. Prefetching is preferred when direct scanning
-of files is slow.
-Note that prefetching or caching isn't that useful in the Parallel task.
-
-|Property|Description|Default|
-|--------|-----------|-------|
-|type|This should be `hdfs`.|none (required)|
-|paths|HDFS paths. Can be either a JSON array or comma-separated string of paths. Wildcards like `*` are supported in these paths.|none (required)|
-|maxCacheCapacityBytes|Maximum size of the cache space in bytes. 0 means disabling cache. Cached files are not removed until the ingestion task completes.|1073741824|
-|maxFetchCapacityBytes|Maximum size of the fetch space in bytes. 0 means disabling prefetch. Prefetched files are removed immediately once they are read.|1073741824|
-|prefetchTriggerBytes|Threshold to trigger prefetching files.|maxFetchCapacityBytes / 2|
-|fetchTimeout|Timeout for fetching each file.|60000|
-|maxFetchRetry|Maximum number of retries for fetching each file.|3|
-
-You can also ingest from other storage using the HDFS firehose if the HDFS client supports that storage.
-However, if you want to ingest from cloud storage, consider using the service-specific input source for your data storage.
-If you want to use a non-hdfs protocol with the HDFS firehose, you need to include the protocol you want
-in `druid.ingestion.hdfs.allowedProtocols`. See [HDFS firehose security configuration](../configuration/index.md#hdfs-input-source) for more details.
-
-### LocalFirehose
-
-This Firehose can be used to read the data from files on local disk, and is mainly intended for proof-of-concept testing, and works with `string` typed parsers.
-This Firehose is _splittable_ and can be used by [native parallel index tasks](native-batch.md#parallel-task).
-Since each split represents a file in this Firehose, each worker task of `index_parallel` will read a file.
-A sample local Firehose spec is shown below:
-
-```json
-{
-    "type": "local",
-    "filter" : "*.csv",
-    "baseDir": "/data/directory"
-}
-```
-
-|property|description|required?|
-|--------|-----------|---------|
-|type|This should be "local".|yes|
-|filter|A wildcard filter for files. See [here](http://commons.apache.org/proper/commons-io/apidocs/org/apache/commons/io/filefilter/WildcardFileFilter) for more information.|yes|
-|baseDir|directory to search recursively for files to be ingested. |yes|
-
-<a name="http-firehose"></a>
-
-### HttpFirehose
-
-This Firehose can be used to read the data from remote sites via HTTP, and works with `string` typed parsers.
-This Firehose is _splittable_ and can be used by [native parallel index tasks](native-batch.md#parallel-task).
-Since each split represents a file in this Firehose, each worker task of `index_parallel` will read a file.
-A sample HTTP Firehose spec is shown below:
-
-```json
-{
-    "type": "http",
-    "uris": ["http://example.com/uri1", "http://example2.com/uri2"]
-}
-```
-
-You can only use protocols listed in the `druid.ingestion.http.allowedProtocols` property as HTTP firehose input sources.
-The `http` and `https` protocols are allowed by default. See [HTTP firehose security configuration](../configuration/index.md#http-input-source) for more details.
-
-The below configurations can be optionally used if the URIs specified in the spec require a Basic Authentication Header.
-Omitting these fields from your spec will result in HTTP requests with no Basic Authentication Header.
-
-|property|description|default|
-|--------|-----------|-------|
-|httpAuthenticationUsername|Username to use for authentication with specified URIs|None|
-|httpAuthenticationPassword|PasswordProvider to use with specified URIs|None|
-
-Example with authentication fields using the DefaultPassword provider (this requires the password to be in the ingestion spec):
-
-```json
-{
-    "type": "http",
-    "uris": ["http://example.com/uri1", "http://example2.com/uri2"],
-    "httpAuthenticationUsername": "username",
-    "httpAuthenticationPassword": "password123"
-}
-```
-
-You can also use the other existing Druid PasswordProviders. Here is an example using the EnvironmentVariablePasswordProvider:
-
-```json
-{
-    "type": "http",
-    "uris": ["http://example.com/uri1", "http://example2.com/uri2"],
-    "httpAuthenticationUsername": "username",
-    "httpAuthenticationPassword": {
-        "type": "environment",
-        "variable": "HTTP_FIREHOSE_PW"
-    }
-}
-```
-
-The below configurations can optionally be used for tuning the Firehose performance.
-Note that prefetching or caching isn't that useful in the Parallel task.
-
-|property|description|default|
-|--------|-----------|-------|
-|maxCacheCapacityBytes|Maximum size of the cache space in bytes. 0 means disabling cache. Cached files are not removed until the ingestion task completes.|1073741824|
-|maxFetchCapacityBytes|Maximum size of the fetch space in bytes. 0 means disabling prefetch. Prefetched files are removed immediately once they are read.|1073741824|
-|prefetchTriggerBytes|Threshold to trigger prefetching HTTP objects.|maxFetchCapacityBytes / 2|
-|fetchTimeout|Timeout for fetching an HTTP object.|60000|
-|maxFetchRetry|Maximum retries for fetching an HTTP object.|3|
-
-<a name="segment-firehose"></a>
-
-### IngestSegmentFirehose
-
-This Firehose can be used to read the data from existing druid segments, potentially using a new schema and changing the name, dimensions, metrics, rollup, etc. of the segment.
-This Firehose is _splittable_ and can be used by [native parallel index tasks](native-batch.md#parallel-task).
-This firehose will accept any type of parser, but will only utilize the list of dimensions and the timestamp specification.
- A sample ingest Firehose spec is shown below:
-
-```json
-{
-    "type": "ingestSegment",
-    "dataSource": "wikipedia",
-    "interval": "2013-01-01/2013-01-02"
-}
-```
-
-|property|description|required?|
-|--------|-----------|---------|
-|type|This should be "ingestSegment".|yes|
-|dataSource|A String defining the data source to fetch rows from, very similar to a table in a relational database|yes|
-|interval|A String representing the ISO-8601 interval. This defines the time range to fetch the data over.|yes|
-|dimensions|The list of dimensions to select. If left empty, no dimensions are returned. If left null or not defined, all dimensions are returned. |no|
-|metrics|The list of metrics to select. If left empty, no metrics are returned. If left null or not defined, all metrics are selected.|no|
-|filter| See [Filters](../querying/filters.md)|no|
-|maxInputSegmentBytesPerTask|Deprecated. Use [Segments Split Hint Spec](#segments-split-hint-spec) instead. When used with the native parallel index task, the maximum number of bytes of input segments to process in a single task. If a single segment is larger than this number, it will be processed by itself in a single task (input segments are never split across tasks). Defaults to 150MB.|no|
-
-<a name="sql-firehose"></a>
-
-### SqlFirehose
-
-This Firehose can be used to ingest events residing in an RDBMS. The database connection information is provided as part of the ingestion spec.
-For each query, the results are fetched locally and indexed.
-If there are multiple queries from which data needs to be indexed, queries are prefetched in the background, up to `maxFetchCapacityBytes` bytes.
-This Firehose is _splittable_ and can be used by [native parallel index tasks](native-batch.md#parallel-task).
-This firehose will accept any type of parser, but will only utilize the list of dimensions and the timestamp specification. See the extension documentation for more detailed ingestion examples.
-
-Requires one of the following extensions:
- * [MySQL Metadata Store](../development/extensions-core/mysql.md).
- * [PostgreSQL Metadata Store](../development/extensions-core/postgresql.md).
-
-
-```json
-{
-    "type": "sql",
-    "database": {
-        "type": "mysql",
-        "connectorConfig": {
-            "connectURI": "jdbc:mysql://host:port/schema",
-            "user": "user",
-            "password": "password"
-        }
-     },
-    "sqls": ["SELECT * FROM table1", "SELECT * FROM table2"]
-}
-```
-
-|property|description|default|required?|
-|--------|-----------|-------|---------|
-|type|This should be "sql".||Yes|
-|database|Specifies the database connection details. The database type corresponds to the extension that supplies the `connectorConfig` support. The specified extension must be loaded into Druid:<br/><br/><ul><li>[mysql-metadata-storage](../development/extensions-core/mysql.md) for `mysql`</li><li> [postgresql-metadata-storage](../development/extensions-core/postgresql.md) extension for `postgresql`.</li></ul><br/><br/>You can selectively allow JDBC properties in `connectURI`. See [JDBC connections security config](../configuration/index.md#jdbc-connections-to-external-databases) for more details.||Yes|
-|maxCacheCapacityBytes|Maximum size of the cache space in bytes. 0 means disabling cache. Cached files are not removed until the ingestion task completes.|1073741824|No|
-|maxFetchCapacityBytes|Maximum size of the fetch space in bytes. 0 means disabling prefetch. Prefetched files are removed immediately once they are read.|1073741824|No|
-|prefetchTriggerBytes|Threshold to trigger prefetching SQL result objects.|maxFetchCapacityBytes / 2|No|
-|fetchTimeout|Timeout for fetching the result set.|60000|No|
-|foldCase|Toggle case folding of database column names. This may be enabled in cases where the database returns case insensitive column names in query results.|false|No|
-|sqls|List of SQL queries where each SQL query would retrieve the data to be indexed.||Yes|
-
-#### Database
-
-|property|description|default|required?|
-|--------|-----------|-------|---------|
-|type|The type of database to query. Valid values are `mysql` and `postgresql`_||Yes|
-|connectorConfig|Specify the database connection properties via `connectURI`, `user` and `password`||Yes|
-
-### InlineFirehose
-
-This Firehose can be used to read the data inlined in its own spec.
-It can be used for demos or for quickly testing out parsing and schema, and works with `string` typed parsers.
-A sample inline Firehose spec is shown below:
-
-```json
-{
-    "type": "inline",
-    "data": "0,values,formatted\n1,as,CSV"
-}
-```
-
-|property|description|required?|
-|--------|-----------|---------|
-|type|This should be "inline".|yes|
-|data|Inlined data to ingest.|yes|
-
-### CombiningFirehose
-
-This Firehose can be used to combine and merge data from a list of different Firehoses.
-
-```json
-{
-    "type": "combining",
-    "delegates": [ { firehose1 }, { firehose2 }, ... ]
-}
-```
-
-|property|description|required?|
-|--------|-----------|---------|
-|type|This should be "combining"|yes|
-|delegates|List of Firehoses to combine data from|yes|
-=======
->>>>>>> bcff35f7
