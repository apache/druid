---
id: native-batch
title: "Native batch ingestion"
sidebar_label: "Native batch"
---

<!--
  ~ Licensed to the Apache Software Foundation (ASF) under one
  ~ or more contributor license agreements.  See the NOTICE file
  ~ distributed with this work for additional information
  ~ regarding copyright ownership.  The ASF licenses this file
  ~ to you under the Apache License, Version 2.0 (the
  ~ "License"); you may not use this file except in compliance
  ~ with the License.  You may obtain a copy of the License at
  ~
  ~   http://www.apache.org/licenses/LICENSE-2.0
  ~
  ~ Unless required by applicable law or agreed to in writing,
  ~ software distributed under the License is distributed on an
  ~ "AS IS" BASIS, WITHOUT WARRANTIES OR CONDITIONS OF ANY
  ~ KIND, either express or implied.  See the License for the
  ~ specific language governing permissions and limitations
  ~ under the License.
  -->


Apache Druid currently has two types of native batch indexing tasks, `index_parallel` which can run
multiple tasks in parallel, and `index` which will run a single indexing task. Please refer to our
[Hadoop-based vs. native batch comparison table](index.md#batch) for comparisons between Hadoop-based, native batch
(simple), and native batch (parallel) ingestion.

To run either kind of native batch indexing task, write an ingestion spec as specified below. Then POST it to the
[`/druid/indexer/v1/task`](../operations/api-reference.md#tasks) endpoint on the Overlord, or use the
`bin/post-index-task` script included with Druid.

## Tutorial

This page contains reference documentation for native batch ingestion.
For a walk-through instead, check out the [Loading a file](../tutorials/tutorial-batch.md) tutorial, which
demonstrates the "simple" (single-task) mode.

## Parallel task

The Parallel task (type `index_parallel`) is a task for parallel batch indexing. This task only uses Druid's resource and
doesn't depend on other external systems like Hadoop. The `index_parallel` task is a supervisor task that orchestrates
the whole indexing process. The supervisor task splits the input data and creates worker tasks to process those splits.
The created worker tasks are issued to the Overlord so that they can be scheduled and run on MiddleManagers or Indexers.
Once a worker task successfully processes the assigned input split, it reports the generated segment list to the supervisor task.
The supervisor task periodically checks the status of worker tasks. If one of them fails, it retries the failed task
until the number of retries reaches the configured limit. If all worker tasks succeed, it publishes the reported segments at once and finalizes ingestion.

The detailed behavior of the Parallel task is different depending on the [`partitionsSpec`](#partitionsspec).
See each `partitionsSpec` for more details.

To use this task, the [`inputSource`](#input-sources) in the `ioConfig` should be _splittable_ and `maxNumConcurrentSubTasks` should be set to larger than 1 in the `tuningConfig`.
Otherwise, this task runs sequentially; the `index_parallel` task reads each input file one by one and creates segments by itself.
The supported splittable input formats for now are:

- [`s3`](#s3-input-source) reads data from AWS S3 storage.
- [`gs`](#google-cloud-storage-input-source) reads data from Google Cloud Storage.
- [`azure`](#azure-input-source) reads data from Azure Blob Storage and Azure Data Lake.
- [`hdfs`](#hdfs-input-source) reads data from HDFS storage.
- [`http`](#http-input-source) reads data from HTTP servers.
- [`local`](#local-input-source) reads data from local storage.
- [`druid`](#druid-input-source) reads data from a Druid datasource.
- [`sql`](#sql-input-source) reads data from a RDBMS source.

Some other cloud storage types are supported with the legacy [`firehose`](#firehoses-deprecated).
The below `firehose` types are also splittable. Note that only text formats are supported
with the `firehose`.

### Compression formats supported
The supported compression formats for native batch ingestion are `bz2`, `gz`, `xz`, `zip`, `sz` (Snappy), and `zst` (ZSTD).

- [`static-cloudfiles`](../development/extensions-contrib/cloudfiles.md#firehose)

### Implementation considerations

- You may want to control the amount of input data each worker task processes. This can be
  controlled using different configurations depending on the phase in parallel ingestion (see [`partitionsSpec`](#partitionsspec) for more details).
  For the tasks that read data from the `inputSource`, you can set the [Split hint spec](#split-hint-spec) in the `tuningConfig`.
  For the tasks that merge shuffled segments, you can set the `totalNumMergeTasks` in the `tuningConfig`.
- The number of concurrent worker tasks in parallel ingestion is determined by `maxNumConcurrentSubTasks` in the `tuningConfig`.
  The supervisor task checks the number of current running worker tasks and creates more if it's smaller than `maxNumConcurrentSubTasks`
  no matter how many task slots are currently available.
  This may affect to other ingestion performance. See the below [Capacity Planning](#capacity-planning) section for more details.
- By default, batch ingestion replaces all data (in your `granularitySpec`'s intervals) in any segment that it writes to.
  If you'd like to add to the segment instead, set the `appendToExisting` flag in the `ioConfig`. Note that it only replaces
  data in segments where it actively adds data: if there are segments in your `granularitySpec`'s intervals that have
  no data written by this task, they will be left alone. If any existing segments partially overlap with the
  `granularitySpec`'s intervals, the portion of those segments outside the new segments' intervals will still be visible.
- You can set `dropExisting` flag in the `ioConfig` to true if you want the ingestion task to drop all existing segments that 
  start and end within your `granularitySpec`'s intervals. This applies whether or not the new data covers all existing segments. 
  `dropExisting` only applies when `appendToExisting` is false and the  `granularitySpec` contains an `interval`. WARNING: this 
  functionality is still in beta and can result in temporary data unavailability for data within the specified `interval`
  
  The following examples demonstrate when to set the `dropExisting` property to true in the `ioConfig`:
  
  - Example 1: Consider an existing segment with an interval of 2020-01-01 to 2021-01-01 and YEAR segmentGranularity. You want to
  overwrite the whole interval of 2020-01-01 to 2021-01-01 with new data using the finer segmentGranularity of MONTH. 
  If the replacement data does not have a record within every months from 2020-01-01 to 2021-01-01
  Druid cannot drop the original YEAR segment even if it does include all the replacement. Set `dropExisting` to true in this case to drop 
  the original segment at year `segmentGranularity` since you no longer need it.
  - Example 2: Consider the case where you want to re-ingest or overwrite a datasource and the new data does not contains some time intervals that exist
  in the datasource. For example, a datasource contains the following data at MONTH segmentGranularity:  
    January: 1 record  
    February: 10 records  
    March: 10 records  
  You want to re-ingest and overwrite with new data as follows:  
    January: 0 records  
    February: 10 records  
    March: 9 records  
  Unless you set `dropExisting` to true, the result after ingestion with overwrite using the same MONTH segmentGranularity would be:  
    January: 1 record  
    February: 10 records  
    March: 9 records  
  This is incorrect since the new data has 0 records for January. Setting `dropExisting` to true to drop the original 
  segment for January that is not needed since the newly ingested data has no records for January.
   
### Task syntax

A sample task is shown below:

```json
{
  "type": "index_parallel",
  "spec": {
    "dataSchema": {
      "dataSource": "wikipedia_parallel_index_test",
      "timestampSpec": {
        "column": "timestamp"
      },
      "dimensionsSpec": {
        "dimensions": [
          "page",
          "language",
          "user",
          "unpatrolled",
          "newPage",
          "robot",
          "anonymous",
          "namespace",
          "continent",
          "country",
          "region",
          "city"
        ]
      },
      "metricsSpec": [
        {
          "type": "count",
              "name": "count"
            },
            {
              "type": "doubleSum",
              "name": "added",
              "fieldName": "added"
            },
            {
              "type": "doubleSum",
              "name": "deleted",
              "fieldName": "deleted"
            },
            {
              "type": "doubleSum",
              "name": "delta",
              "fieldName": "delta"
            }
        ],
        "granularitySpec": {
          "segmentGranularity": "DAY",
          "queryGranularity": "second",
          "intervals" : [ "2013-08-31/2013-09-02" ]
        }
    },
    "ioConfig": {
        "type": "index_parallel",
        "inputSource": {
          "type": "local",
          "baseDir": "examples/indexing/",
          "filter": "wikipedia_index_data*"
        },
        "inputFormat": {
          "type": "json"
        }
    },
    "tuningConfig": {
        "type": "index_parallel",
        "maxNumConcurrentSubTasks": 2
    }
  }
}
```

|property|description|required?|
|--------|-----------|---------|
|type|The task type, this should always be `index_parallel`.|yes|
|id|The task ID. If this is not explicitly specified, Druid generates the task ID using task type, data source name, interval, and date-time stamp. |no|
|spec|The ingestion spec including the data schema, IOConfig, and TuningConfig. See below for more details. |yes|
|context|Context containing various task configuration parameters. See below for more details.|no|
|awaitSegmentAvailabilityTimeoutMillis|Long|Milliseconds to wait for the newly indexed segments to become available for query after ingestion completes. If `<= 0`, no wait will occur. If `> 0`, the task will wait for the Coordinator to indicate that the new segments are available for querying. If the timeout expires, the task will exit as successful, but the segments were not confirmed to have become available for query. Note for compaction tasks: you should not set this to a non-zero value because it is not supported by the compaction task type at this time.|no (default = 0)|

### `dataSchema`

This field is required.

See [Ingestion Spec DataSchema](../ingestion/index.md#dataschema)

If you specify `intervals` explicitly in your dataSchema's `granularitySpec`, batch ingestion will lock the full intervals
specified when it starts up, and you will learn quickly if the specified interval overlaps with locks held by other
tasks (e.g., Kafka ingestion). Otherwise, batch ingestion will lock each interval as it is discovered, so you may only
learn that the task overlaps with a higher-priority task later in ingestion.  If you specify `intervals` explicitly, any
rows outside the specified intervals will be thrown away. We recommend setting `intervals` explicitly if you know the
time range of the data so that locking failure happens faster, and so that you don't accidentally replace data outside
that range if there's some stray data with unexpected timestamps.

### `ioConfig`

|property|description|default|required?|
|--------|-----------|-------|---------|
|type|The task type, this should always be `index_parallel`.|none|yes|
|inputFormat|[`inputFormat`](./data-formats.md#input-format) to specify how to parse input data.|none|yes|
|appendToExisting|Creates segments as additional shards of the latest version, effectively appending to the segment set instead of replacing it. This means that you can append new segments to any datasource regardless of its original partitioning scheme. You must use the `dynamic` partitioning type for the appended segments. If you specify a different partitioning type, the task fails with an error.|false|no|
|dropExisting|If `true` and `appendToExisting` is `false` and the `granularitySpec` contains an`interval`, then the ingestion task drops (mark unused) all existing segments fully contained by the specified `interval` when the task publishes new segments. If ingestion fails, Druid does not drop or mark unused any segments. In the case of misconfiguration where either `appendToExisting` is `true` or `interval` is not specified in `granularitySpec`, Druid does not drop any segments even if `dropExisting` is `true`. WARNING: this functionality is still in beta and can result in temporary data unavailability for data within the specified `interval`.|false|no|

### `tuningConfig`

The tuningConfig is optional and default parameters will be used if no tuningConfig is specified. See below for more details.

|property|description|default|required?|
|--------|-----------|-------|---------|
|type|The task type, this should always be `index_parallel`.|none|yes|
|maxRowsPerSegment|Deprecated. Use `partitionsSpec` instead. Used in sharding. Determines how many rows are in each segment.|5000000|no|
|maxRowsInMemory|Used in determining when intermediate persists to disk should occur. Normally user does not need to set this, but depending on the nature of data, if rows are short in terms of bytes, user may not want to store a million rows in memory and this value should be set.|1000000|no|
|maxBytesInMemory|Used in determining when intermediate persists to disk should occur. Normally this is computed internally and user does not need to set it. This value represents number of bytes to aggregate in heap memory before persisting. This is based on a rough estimate of memory usage and not actual usage. The maximum heap memory usage for indexing is maxBytesInMemory * (2 + maxPendingPersists). Note that `maxBytesInMemory` also includes heap usage of artifacts created from intermediary persists. This means that after every persist, the amount of `maxBytesInMemory` until next persist will decreases, and task will fail when the sum of bytes of all intermediary persisted artifacts exceeds `maxBytesInMemory`.|1/6 of max JVM memory|no|
|maxColumnsToMerge|A parameter that limits how many segments can be merged in a single phase when merging segments for publishing. This limit is imposed on the total number of columns present in a set of segments being merged. If the limit is exceeded, segment merging will occur in multiple phases. At least 2 segments will be merged in a single phase, regardless of this setting.|-1 (unlimited)|no|
|maxTotalRows|Deprecated. Use `partitionsSpec` instead. Total number of rows in segments waiting for being pushed. Used in determining when intermediate pushing should occur.|20000000|no|
|numShards|Deprecated. Use `partitionsSpec` instead. Directly specify the number of shards to create when using a `hashed` `partitionsSpec`. If this is specified and `intervals` is specified in the `granularitySpec`, the index task can skip the determine intervals/partitions pass through the data. `numShards` cannot be specified if `maxRowsPerSegment` is set.|null|no|
|splitHintSpec|Used to give a hint to control the amount of data that each first phase task reads. This hint could be ignored depending on the implementation of the input source. See [Split hint spec](#split-hint-spec) for more details.|size-based split hint spec|no|
|partitionsSpec|Defines how to partition data in each timeChunk, see [PartitionsSpec](#partitionsspec)|`dynamic` if `forceGuaranteedRollup` = false, `hashed` or `single_dim` if `forceGuaranteedRollup` = true|no|
|indexSpec|Defines segment storage format options to be used at indexing time, see [IndexSpec](index.md#indexspec)|null|no|
|indexSpecForIntermediatePersists|Defines segment storage format options to be used at indexing time for intermediate persisted temporary segments. this can be used to disable dimension/metric compression on intermediate segments to reduce memory required for final merging. however, disabling compression on intermediate segments might increase page cache use while they are used before getting merged into final segment published, see [IndexSpec](index.md#indexspec) for possible values.|same as indexSpec|no|
|maxPendingPersists|Maximum number of persists that can be pending but not started. If this limit would be exceeded by a new intermediate persist, ingestion will block until the currently-running persist finishes. Maximum heap memory usage for indexing scales with maxRowsInMemory * (2 + maxPendingPersists).|0 (meaning one persist can be running concurrently with ingestion, and none can be queued up)|no|
|forceGuaranteedRollup|Forces guaranteeing the [perfect rollup](../ingestion/index.md#rollup). The perfect rollup optimizes the total size of generated segments and querying time while indexing time will be increased. If this is set to true, `intervals` in `granularitySpec` must be set and `hashed` or `single_dim` must be used for `partitionsSpec`. This flag cannot be used with `appendToExisting` of IOConfig. For more details, see the below __Segment pushing modes__ section.|false|no|
|reportParseExceptions|If true, exceptions encountered during parsing will be thrown and will halt ingestion; if false, unparseable rows and fields will be skipped.|false|no|
|pushTimeout|Milliseconds to wait for pushing segments. It must be >= 0, where 0 means to wait forever.|0|no|
|segmentWriteOutMediumFactory|Segment write-out medium to use when creating segments. See [SegmentWriteOutMediumFactory](#segmentwriteoutmediumfactory).|Not specified, the value from `druid.peon.defaultSegmentWriteOutMediumFactory.type` is used|no|
|maxNumConcurrentSubTasks|Maximum number of worker tasks which can be run in parallel at the same time. The supervisor task would spawn worker tasks up to `maxNumConcurrentSubTasks` regardless of the current available task slots. If this value is set to 1, the supervisor task processes data ingestion on its own instead of spawning worker tasks. If this value is set to too large, too many worker tasks can be created which might block other ingestion. Check [Capacity Planning](#capacity-planning) for more details.|1|no|
|maxRetry|Maximum number of retries on task failures.|3|no|
|maxNumSegmentsToMerge|Max limit for the number of segments that a single task can merge at the same time in the second phase. Used only `forceGuaranteedRollup` is set.|100|no|
|totalNumMergeTasks|Total number of tasks to merge segments in the merge phase when `partitionsSpec` is set to `hashed` or `single_dim`.|10|no|
|taskStatusCheckPeriodMs|Polling period in milliseconds to check running task statuses.|1000|no|
|chatHandlerTimeout|Timeout for reporting the pushed segments in worker tasks.|PT10S|no|
|chatHandlerNumRetries|Retries for reporting the pushed segments in worker tasks.|5|no|
|awaitSegmentAvailabilityTimeoutMillis|Long|Milliseconds to wait for the newly indexed segments to become available for query after ingestion completes. If `<= 0`, no wait will occur. If `> 0`, the task will wait for the Coordinator to indicate that the new segments are available for querying. If the timeout expires, the task will exit as successful, but the segments were not confirmed to have become available for query.|no (default = 0)| 

### Split Hint Spec

The split hint spec is used to give a hint when the supervisor task creates input splits.
Note that each worker task processes a single input split. You can control the amount of data each worker task will read during the first phase.

#### Size-based Split Hint Spec

The size-based split hint spec is respected by all splittable input sources except for the HTTP input source and SQL input source.

|property|description|default|required?|
|--------|-----------|-------|---------|
|type|This should always be `maxSize`.|none|yes|
|maxSplitSize|Maximum number of bytes of input files to process in a single subtask. If a single file is larger than this number, it will be processed by itself in a single subtask (Files are never split across tasks yet). Note that one subtask will not process more files than `maxNumFiles` even when their total size is smaller than `maxSplitSize`. [Human-readable format](../configuration/human-readable-byte.md) is supported.|1GiB|no|
|maxNumFiles|Maximum number of input files to process in a single subtask. This limit is to avoid task failures when the ingestion spec is too long. There are two known limits on the max size of serialized ingestion spec, i.e., the max ZNode size in ZooKeeper (`jute.maxbuffer`) and the max packet size in MySQL (`max_allowed_packet`). These can make ingestion tasks fail if the serialized ingestion spec size hits one of them. Note that one subtask will not process more data than `maxSplitSize` even when the total number of files is smaller than `maxNumFiles`.|1000|no|

#### Segments Split Hint Spec

The segments split hint spec is used only for [`DruidInputSource`](#druid-input-source) (and legacy [`IngestSegmentFirehose`](#ingestsegmentfirehose)).

|property|description|default|required?|
|--------|-----------|-------|---------|
|type|This should always be `segments`.|none|yes|
|maxInputSegmentBytesPerTask|Maximum number of bytes of input segments to process in a single subtask. If a single segment is larger than this number, it will be processed by itself in a single subtask (input segments are never split across tasks). Note that one subtask will not process more segments than `maxNumSegments` even when their total size is smaller than `maxInputSegmentBytesPerTask`. [Human-readable format](../configuration/human-readable-byte.md) is supported.|1GiB|no|
|maxNumSegments|Maximum number of input segments to process in a single subtask. This limit is to avoid task failures when the ingestion spec is too long. There are two known limits on the max size of serialized ingestion spec, i.e., the max ZNode size in ZooKeeper (`jute.maxbuffer`) and the max packet size in MySQL (`max_allowed_packet`). These can make ingestion tasks fail if the serialized ingestion spec size hits one of them. Note that one subtask will not process more data than `maxInputSegmentBytesPerTask` even when the total number of segments is smaller than `maxNumSegments`.|1000|no|

### `partitionsSpec`

PartitionsSpec is used to describe the secondary partitioning method.
You should use different partitionsSpec depending on the [rollup mode](../ingestion/index.md#rollup) you want.
For perfect rollup, you should use either `hashed` (partitioning based on the hash of dimensions in each row) or
`single_dim` (based on ranges of a single dimension). For best-effort rollup, you should use `dynamic`.

The three `partitionsSpec` types have different characteristics.

| PartitionsSpec | Ingestion speed | Partitioning method | Supported rollup mode | Secondary partition pruning at query time |
|----------------|-----------------|---------------------|-----------------------|-------------------------------|
| `dynamic` | Fastest  | [Dynamic partitioning](#dynamic-partitioning) based on the number of rows in a segment. | Best-effort rollup | N/A |
| `hashed`  | Moderate | Multiple dimension [hash-based partitioning](#hash-based-partitioning) may reduce both your datasource size and query latency by improving data locality. See [Partitioning](./index.md#partitioning) for more details. | Perfect rollup | The broker can use the partition information to prune segments early to speed up queries. Since the broker knows how to hash `partitionDimensions` values to locate a segment, given a query including a filter on all the `partitionDimensions`, the broker can pick up only the segments holding the rows satisfying the filter on `partitionDimensions` for query processing.<br/><br/>Note that `partitionDimensions` must be set at ingestion time to enable secondary partition pruning at query time.|
| `single_dim` | Slowest | Single dimension [range partitioning](#single-dimension-range-partitioning) may reduce your datasource size and query latency by improving data locality. See [Partitioning](./index.md#partitioning) for more details. | Perfect rollup | The broker can use the partition information to prune segments early to speed up queries. Since the broker knows the range of `partitionDimension` values in each segment, given a query including a filter on the `partitionDimension`, the broker can pick up only the segments holding the rows satisfying the filter on `partitionDimension` for query processing. |

The recommended use case for each partitionsSpec is:
- If your data has a uniformly distributed column which is frequently used in your queries,
consider using `single_dim` partitionsSpec to maximize the performance of most of your queries.
- If your data doesn't have a uniformly distributed column, but is expected to have a [high rollup ratio](./index.md#maximizing-rollup-ratio)
when you roll up with some dimensions, consider using `hashed` partitionsSpec.
It could reduce the size of datasource and query latency by improving data locality.
- If the above two scenarios are not the case or you don't need to roll up your datasource,
consider using `dynamic` partitionsSpec. 

#### Dynamic partitioning

|property|description|default|required?|
|--------|-----------|-------|---------|
|type|This should always be `dynamic`|none|yes|
|maxRowsPerSegment|Used in sharding. Determines how many rows are in each segment.|5000000|no|
|maxTotalRows|Total number of rows across all segments waiting for being pushed. Used in determining when intermediate segment push should occur.|20000000|no|

With the Dynamic partitioning, the parallel index task runs in a single phase:
it will spawn multiple worker tasks (type `single_phase_sub_task`), each of which creates segments.
How the worker task creates segments is:

- The task creates a new segment whenever the number of rows in the current segment exceeds
  `maxRowsPerSegment`.
- Once the total number of rows in all segments across all time chunks reaches to `maxTotalRows`,
  the task pushes all segments created so far to the deep storage and creates new ones.

#### Hash-based partitioning

|property|description|default|required?|
|--------|-----------|-------|---------|
|type|This should always be `hashed`|none|yes|
|numShards|Directly specify the number of shards to create. If this is specified and `intervals` is specified in the `granularitySpec`, the index task can skip the determine intervals/partitions pass through the data. This property and `targetRowsPerSegment` cannot both be set.|none|no|
|targetRowsPerSegment|A target row count for each partition. If `numShards` is left unspecified, the Parallel task will determine a partition count automatically such that each partition has a row count close to the target, assuming evenly distributed keys in the input data. A target per-segment row count of 5 million is used if both `numShards` and `targetRowsPerSegment` are null. |null (or 5,000,000 if both `numShards` and `targetRowsPerSegment` are null)|no|
|partitionDimensions|The dimensions to partition on. Leave blank to select all dimensions.|null|no|
|partitionFunction|A function to compute hash of partition dimensions. See [Hash partition function](#hash-partition-function)|`murmur3_32_abs`|no|

The Parallel task with hash-based partitioning is similar to [MapReduce](https://en.wikipedia.org/wiki/MapReduce).
The task runs in up to 3 phases: `partial dimension cardinality`, `partial segment generation` and `partial segment merge`.
- The `partial dimension cardinality` phase is an optional phase that only runs if `numShards` is not specified.
The Parallel task splits the input data and assigns them to worker tasks based on the split hint spec.
Each worker task (type `partial_dimension_cardinality`) gathers estimates of partitioning dimensions cardinality for
each time chunk. The Parallel task will aggregate these estimates from the worker tasks and determine the highest
cardinality across all of the time chunks in the input data, dividing this cardinality by `targetRowsPerSegment` to
automatically determine `numShards`.
- In the `partial segment generation` phase, just like the Map phase in MapReduce,
the Parallel task splits the input data based on the split hint spec
and assigns each split to a worker task. Each worker task (type `partial_index_generate`) reads the assigned split,
and partitions rows by the time chunk from `segmentGranularity` (primary partition key) in the `granularitySpec`
and then by the hash value of `partitionDimensions` (secondary partition key) in the `partitionsSpec`.
The partitioned data is stored in local storage of 
the [middleManager](../design/middlemanager.md) or the [indexer](../design/indexer.md).
- The `partial segment merge` phase is similar to the Reduce phase in MapReduce.
The Parallel task spawns a new set of worker tasks (type `partial_index_generic_merge`) to merge the partitioned data
created in the previous phase. Here, the partitioned data is shuffled based on
the time chunk and the hash value of `partitionDimensions` to be merged; each worker task reads the data
falling in the same time chunk and the same hash value from multiple MiddleManager/Indexer processes and merges
them to create the final segments. Finally, they push the final segments to the deep storage at once.

##### Hash partition function

In hash partitioning, the partition function is used to compute hash of partition dimensions. The partition dimension
values are first serialized into a byte array as a whole, and then the partition function is applied to compute hash of
the byte array.
Druid currently supports only one partition function.

|name|description|
|----|-----------|
|`murmur3_32_abs`|Applies an absolute value function to the result of [`murmur3_32`](https://guava.dev/releases/16.0/api/docs/com/google/common/hash/Hashing.html#murmur3_32()).|

#### Single-dimension range partitioning

> Single dimension range partitioning is currently not supported in the sequential mode of the Parallel task.

The Parallel task will use one subtask when you set `maxNumConcurrentSubTasks` to 1.

<<<<<<< HEAD
If you use this technique to partition your data, you can wind up with varying segment sizes if the values for `partitionDimension` from your original data are unequally distributed.

> It is possible to concatenate multiple dimensions into a single new dimension to use for the  `partitionDimension`. To take advantage of the performance improvements of segment pruning in this case, filter on the newly concatenated dimension at query time.
=======
> Be aware that, with this technique, segment sizes could be skewed if your chosen `partitionDimension` is also skewed in source data.

> While it is technically possible to concatenate multiple dimensions into a single new dimension
> that you go on to specify in `partitionDimension`, remember that you _must_ then use this newly concatenated dimension at query time
> in order for segment pruning to be effective.
>>>>>>> bef6f43e

|property|description|default|required?|
|--------|-----------|-------|---------|
|type|This should always be `single_dim`|none|yes|
|partitionDimension|The dimension to partition on. Only rows with a single dimension value are allowed.|none|yes|
|targetRowsPerSegment|Target number of rows to include in a partition, should be a number that targets segments of 500MB\~1GB.|none|either this or `maxRowsPerSegment`|
|maxRowsPerSegment|Soft max for the number of rows to include in a partition.|none|either this or `targetRowsPerSegment`|
|assumeGrouped|Assume that input data has already been grouped on time and dimensions. Ingestion will run faster, but may choose sub-optimal partitions if this assumption is violated.|false|no|

With `single-dim` partitioning, the Parallel task runs in 3 phases,
i.e., `partial dimension distribution`, `partial segment generation`, and `partial segment merge`.
The first phase is to collect some statistics to find
the best partitioning and the other 2 phases are to create partial segments
and to merge them, respectively, as in hash-based partitioning.
- In the `partial dimension distribution` phase, the Parallel task splits the input data and
assigns them to worker tasks based on the split hint spec. Each worker task (type `partial_dimension_distribution`) reads
the assigned split and builds a histogram for `partitionDimension`.
The Parallel task collects those histograms from worker tasks and finds
the best range partitioning based on `partitionDimension` to evenly
distribute rows across partitions. Note that either `targetRowsPerSegment`
or `maxRowsPerSegment` will be used to find the best partitioning.
- In the `partial segment generation` phase, the Parallel task spawns new worker tasks (type `partial_range_index_generate`)
to create partitioned data. Each worker task reads a split created as in the previous phase,
partitions rows by the time chunk from the `segmentGranularity` (primary partition key) in the `granularitySpec`
and then by the range partitioning found in the previous phase.
The partitioned data is stored in local storage of
the [middleManager](../design/middlemanager.md) or the [indexer](../design/indexer.md).
- In the `partial segment merge` phase, the parallel index task spawns a new set of worker tasks (type `partial_index_generic_merge`) to merge the partitioned
data created in the previous phase. Here, the partitioned data is shuffled based on
the time chunk and the value of `partitionDimension`; each worker task reads the segments
falling in the same partition of the same range from multiple MiddleManager/Indexer processes and merges
them to create the final segments. Finally, they push the final segments to the deep storage.

> Because the task with single-dimension range partitioning makes two passes over the input
> in `partial dimension distribution` and `partial segment generation` phases,
> the task may fail if the input changes in between the two passes.

### HTTP status endpoints

The supervisor task provides some HTTP endpoints to get running status.

* `http://{PEON_IP}:{PEON_PORT}/druid/worker/v1/chat/{SUPERVISOR_TASK_ID}/mode`

Returns 'parallel' if the indexing task is running in parallel. Otherwise, it returns 'sequential'.

* `http://{PEON_IP}:{PEON_PORT}/druid/worker/v1/chat/{SUPERVISOR_TASK_ID}/phase`

Returns the name of the current phase if the task running in the parallel mode.

* `http://{PEON_IP}:{PEON_PORT}/druid/worker/v1/chat/{SUPERVISOR_TASK_ID}/progress`

Returns the estimated progress of the current phase if the supervisor task is running in the parallel mode.

An example of the result is

```json
{
  "running":10,
  "succeeded":0,
  "failed":0,
  "complete":0,
  "total":10,
  "estimatedExpectedSucceeded":10
}
```

* `http://{PEON_IP}:{PEON_PORT}/druid/worker/v1/chat/{SUPERVISOR_TASK_ID}/subtasks/running`

Returns the task IDs of running worker tasks, or an empty list if the supervisor task is running in the sequential mode.

* `http://{PEON_IP}:{PEON_PORT}/druid/worker/v1/chat/{SUPERVISOR_TASK_ID}/subtaskspecs`

Returns all worker task specs, or an empty list if the supervisor task is running in the sequential mode.

* `http://{PEON_IP}:{PEON_PORT}/druid/worker/v1/chat/{SUPERVISOR_TASK_ID}/subtaskspecs/running`

Returns running worker task specs, or an empty list if the supervisor task is running in the sequential mode.

* `http://{PEON_IP}:{PEON_PORT}/druid/worker/v1/chat/{SUPERVISOR_TASK_ID}/subtaskspecs/complete`

Returns complete worker task specs, or an empty list if the supervisor task is running in the sequential mode.

* `http://{PEON_IP}:{PEON_PORT}/druid/worker/v1/chat/{SUPERVISOR_TASK_ID}/subtaskspec/{SUB_TASK_SPEC_ID}`

Returns the worker task spec of the given id, or HTTP 404 Not Found error if the supervisor task is running in the sequential mode.

* `http://{PEON_IP}:{PEON_PORT}/druid/worker/v1/chat/{SUPERVISOR_TASK_ID}/subtaskspec/{SUB_TASK_SPEC_ID}/state`

Returns the state of the worker task spec of the given id, or HTTP 404 Not Found error if the supervisor task is running in the sequential mode.
The returned result contains the worker task spec, a current task status if exists, and task attempt history.

An example of the result is

```json
{
  "spec": {
    "id": "index_parallel_lineitem_2018-04-20T22:12:43.610Z_2",
    "groupId": "index_parallel_lineitem_2018-04-20T22:12:43.610Z",
    "supervisorTaskId": "index_parallel_lineitem_2018-04-20T22:12:43.610Z",
    "context": null,
    "inputSplit": {
      "split": "/path/to/data/lineitem.tbl.5"
    },
    "ingestionSpec": {
      "dataSchema": {
        "dataSource": "lineitem",
        "timestampSpec": {
          "column": "l_shipdate",
          "format": "yyyy-MM-dd"
        },
        "dimensionsSpec": {
          "dimensions": [
            "l_orderkey",
            "l_partkey",
            "l_suppkey",
            "l_linenumber",
            "l_returnflag",
            "l_linestatus",
            "l_shipdate",
            "l_commitdate",
            "l_receiptdate",
            "l_shipinstruct",
            "l_shipmode",
            "l_comment"
          ]
        },
        "metricsSpec": [
          {
            "type": "count",
            "name": "count"
          },
          {
            "type": "longSum",
            "name": "l_quantity",
            "fieldName": "l_quantity",
            "expression": null
          },
          {
            "type": "doubleSum",
            "name": "l_extendedprice",
            "fieldName": "l_extendedprice",
            "expression": null
          },
          {
            "type": "doubleSum",
            "name": "l_discount",
            "fieldName": "l_discount",
            "expression": null
          },
          {
            "type": "doubleSum",
            "name": "l_tax",
            "fieldName": "l_tax",
            "expression": null
          }
        ],
        "granularitySpec": {
          "type": "uniform",
          "segmentGranularity": "YEAR",
          "queryGranularity": {
            "type": "none"
          },
          "rollup": true,
          "intervals": [
            "1980-01-01T00:00:00.000Z/2020-01-01T00:00:00.000Z"
          ]
        },
        "transformSpec": {
          "filter": null,
          "transforms": []
        }
      },
      "ioConfig": {
        "type": "index_parallel",
        "inputSource": {
          "type": "local",
          "baseDir": "/path/to/data/",
          "filter": "lineitem.tbl.5"
        },
        "inputFormat": {
          "format": "tsv",
          "delimiter": "|",
          "columns": [
            "l_orderkey",
            "l_partkey",
            "l_suppkey",
            "l_linenumber",
            "l_quantity",
            "l_extendedprice",
            "l_discount",
            "l_tax",
            "l_returnflag",
            "l_linestatus",
            "l_shipdate",
            "l_commitdate",
            "l_receiptdate",
            "l_shipinstruct",
            "l_shipmode",
            "l_comment"
          ]
        },
        "appendToExisting": false,
        "dropExisting": false
      },
      "tuningConfig": {
        "type": "index_parallel",
        "maxRowsPerSegment": 5000000,
        "maxRowsInMemory": 1000000,
        "maxTotalRows": 20000000,
        "numShards": null,
        "indexSpec": {
          "bitmap": {
            "type": "roaring"
          },
          "dimensionCompression": "lz4",
          "metricCompression": "lz4",
          "longEncoding": "longs"
        },
        "indexSpecForIntermediatePersists": {
          "bitmap": {
            "type": "roaring"
          },
          "dimensionCompression": "lz4",
          "metricCompression": "lz4",
          "longEncoding": "longs"
        },
        "maxPendingPersists": 0,
        "reportParseExceptions": false,
        "pushTimeout": 0,
        "segmentWriteOutMediumFactory": null,
        "maxNumConcurrentSubTasks": 4,
        "maxRetry": 3,
        "taskStatusCheckPeriodMs": 1000,
        "chatHandlerTimeout": "PT10S",
        "chatHandlerNumRetries": 5,
        "logParseExceptions": false,
        "maxParseExceptions": 2147483647,
        "maxSavedParseExceptions": 0,
        "forceGuaranteedRollup": false
      }
    }
  },
  "currentStatus": {
    "id": "index_sub_lineitem_2018-04-20T22:16:29.922Z",
    "type": "index_sub",
    "createdTime": "2018-04-20T22:16:29.925Z",
    "queueInsertionTime": "2018-04-20T22:16:29.929Z",
    "statusCode": "RUNNING",
    "duration": -1,
    "location": {
      "host": null,
      "port": -1,
      "tlsPort": -1
    },
    "dataSource": "lineitem",
    "errorMsg": null
  },
  "taskHistory": []
}
```

* `http://{PEON_IP}:{PEON_PORT}/druid/worker/v1/chat/{SUPERVISOR_TASK_ID}/subtaskspec/{SUB_TASK_SPEC_ID}/history`

Returns the task attempt history of the worker task spec of the given id, or HTTP 404 Not Found error if the supervisor task is running in the sequential mode.

### Capacity planning

The supervisor task can create up to `maxNumConcurrentSubTasks` worker tasks no matter how many task slots are currently available.
As a result, total number of tasks which can be run at the same time is `(maxNumConcurrentSubTasks + 1)` (including the supervisor task).
Please note that this can be even larger than total number of task slots (sum of the capacity of all workers).
If `maxNumConcurrentSubTasks` is larger than `n (available task slots)`, then
`maxNumConcurrentSubTasks` tasks are created by the supervisor task, but only `n` tasks would be started.
Others will wait in the pending state until any running task is finished.

If you are using the Parallel Index Task with stream ingestion together,
we would recommend to limit the max capacity for batch ingestion to prevent
stream ingestion from being blocked by batch ingestion. Suppose you have
`t` Parallel Index Tasks to run at the same time, but want to limit
the max number of tasks for batch ingestion to `b`. Then, (sum of `maxNumConcurrentSubTasks`
of all Parallel Index Tasks + `t` (for supervisor tasks)) must be smaller than `b`.

If you have some tasks of a higher priority than others, you may set their
`maxNumConcurrentSubTasks` to a higher value than lower priority tasks.
This may help the higher priority tasks to finish earlier than lower priority tasks
by assigning more task slots to them.

## Simple task

The simple task (type `index`) is designed to be used for smaller data sets. The task executes within the indexing service.

### Task syntax

A sample task is shown below:

```json
{
  "type" : "index",
  "spec" : {
    "dataSchema" : {
      "dataSource" : "wikipedia",
      "timestampSpec" : {
        "column" : "timestamp",
        "format" : "auto"
      },
      "dimensionsSpec" : {
        "dimensions": ["page","language","user","unpatrolled","newPage","robot","anonymous","namespace","continent","country","region","city"],
        "dimensionExclusions" : []
      },
      "metricsSpec" : [
        {
          "type" : "count",
          "name" : "count"
        },
        {
          "type" : "doubleSum",
          "name" : "added",
          "fieldName" : "added"
        },
        {
          "type" : "doubleSum",
          "name" : "deleted",
          "fieldName" : "deleted"
        },
        {
          "type" : "doubleSum",
          "name" : "delta",
          "fieldName" : "delta"
        }
      ],
      "granularitySpec" : {
        "type" : "uniform",
        "segmentGranularity" : "DAY",
        "queryGranularity" : "NONE",
        "intervals" : [ "2013-08-31/2013-09-01" ]
      }
    },
    "ioConfig" : {
      "type" : "index",
      "inputSource" : {
        "type" : "local",
        "baseDir" : "examples/indexing/",
        "filter" : "wikipedia_data.json"
       },
       "inputFormat": {
         "type": "json"
       }
    },
    "tuningConfig" : {
      "type" : "index",
      "maxRowsPerSegment" : 5000000,
      "maxRowsInMemory" : 1000000
    }
  }
}
```

|property|description|required?|
|--------|-----------|---------|
|type|The task type, this should always be `index`.|yes|
|id|The task ID. If this is not explicitly specified, Druid generates the task ID using task type, data source name, interval, and date-time stamp. |no|
|spec|The ingestion spec including the data schema, IOConfig, and TuningConfig. See below for more details. |yes|
|context|Context containing various task configuration parameters. See below for more details.|no|

### `dataSchema`

This field is required.

See the [`dataSchema`](../ingestion/index.md#dataschema) section of the ingestion docs for details.

If you do not specify `intervals` explicitly in your dataSchema's granularitySpec, the Local Index Task will do an extra
pass over the data to determine the range to lock when it starts up.  If you specify `intervals` explicitly, any rows
outside the specified intervals will be thrown away. We recommend setting `intervals` explicitly if you know the time
range of the data because it allows the task to skip the extra pass, and so that you don't accidentally replace data outside
that range if there's some stray data with unexpected timestamps.

### `ioConfig`

|property|description|default|required?|
|--------|-----------|-------|---------|
|type|The task type, this should always be "index".|none|yes|
|inputFormat|[`inputFormat`](./data-formats.md#input-format) to specify how to parse input data.|none|yes|
|appendToExisting|Creates segments as additional shards of the latest version, effectively appending to the segment set instead of replacing it. This means that you can append new segments to any datasource regardless of its original partitioning scheme. You must use the `dynamic` partitioning type for the appended segments. If you specify a different partitioning type, the task fails with an error.|false|no|
|dropExisting|If `true` and `appendToExisting` is `false` and the `granularitySpec` contains an`interval`, then the ingestion task drops (mark unused) all existing segments fully contained by the specified `interval` when the task publishes new segments. If ingestion fails, Druid does not drop or mark unused any segments. In the case of misconfiguration where either `appendToExisting` is `true` or `interval` is not specified in `granularitySpec`, Druid does not drop any segments even if `dropExisting` is `true`. WARNING: this functionality is still in beta and can result in temporary data unavailability for data within the specified `interval`.|false|no|

### `tuningConfig`

The tuningConfig is optional and default parameters will be used if no tuningConfig is specified. See below for more details.

|property|description|default|required?|
|--------|-----------|-------|---------|
|type|The task type, this should always be "index".|none|yes|
|maxRowsPerSegment|Deprecated. Use `partitionsSpec` instead. Used in sharding. Determines how many rows are in each segment.|5000000|no|
|maxRowsInMemory|Used in determining when intermediate persists to disk should occur. Normally user does not need to set this, but depending on the nature of data, if rows are short in terms of bytes, user may not want to store a million rows in memory and this value should be set.|1000000|no|
|maxBytesInMemory|Used in determining when intermediate persists to disk should occur. Normally this is computed internally and user does not need to set it. This value represents number of bytes to aggregate in heap memory before persisting. This is based on a rough estimate of memory usage and not actual usage. The maximum heap memory usage for indexing is maxBytesInMemory * (2 + maxPendingPersists). Note that `maxBytesInMemory` also includes heap usage of artifacts created from intermediary persists. This means that after every persist, the amount of `maxBytesInMemory` until next persist will decreases, and task will fail when the sum of bytes of all intermediary persisted artifacts exceeds `maxBytesInMemory`.|1/6 of max JVM memory|no|
|maxTotalRows|Deprecated. Use `partitionsSpec` instead. Total number of rows in segments waiting for being pushed. Used in determining when intermediate pushing should occur.|20000000|no|
|numShards|Deprecated. Use `partitionsSpec` instead. Directly specify the number of shards to create. If this is specified and `intervals` is specified in the `granularitySpec`, the index task can skip the determine intervals/partitions pass through the data. `numShards` cannot be specified if `maxRowsPerSegment` is set.|null|no|
|partitionDimensions|Deprecated. Use `partitionsSpec` instead. The dimensions to partition on. Leave blank to select all dimensions. Only used with `forceGuaranteedRollup` = true, will be ignored otherwise.|null|no|
|partitionsSpec|Defines how to partition data in each timeChunk, see [PartitionsSpec](#partitionsspec)|`dynamic` if `forceGuaranteedRollup` = false, `hashed` if `forceGuaranteedRollup` = true|no|
|indexSpec|Defines segment storage format options to be used at indexing time, see [IndexSpec](index.md#indexspec)|null|no|
|indexSpecForIntermediatePersists|Defines segment storage format options to be used at indexing time for intermediate persisted temporary segments. this can be used to disable dimension/metric compression on intermediate segments to reduce memory required for final merging. however, disabling compression on intermediate segments might increase page cache use while they are used before getting merged into final segment published, see [IndexSpec](index.md#indexspec) for possible values.|same as indexSpec|no|
|maxPendingPersists|Maximum number of persists that can be pending but not started. If this limit would be exceeded by a new intermediate persist, ingestion will block until the currently-running persist finishes. Maximum heap memory usage for indexing scales with maxRowsInMemory * (2 + maxPendingPersists).|0 (meaning one persist can be running concurrently with ingestion, and none can be queued up)|no|
|forceGuaranteedRollup|Forces guaranteeing the [perfect rollup](../ingestion/index.md#rollup). The perfect rollup optimizes the total size of generated segments and querying time while indexing time will be increased. If this is set to true, the index task will read the entire input data twice: one for finding the optimal number of partitions per time chunk and one for generating segments. Note that the result segments would be hash-partitioned. This flag cannot be used with `appendToExisting` of IOConfig. For more details, see the below __Segment pushing modes__ section.|false|no|
|reportParseExceptions|DEPRECATED. If true, exceptions encountered during parsing will be thrown and will halt ingestion; if false, unparseable rows and fields will be skipped. Setting `reportParseExceptions` to true will override existing configurations for `maxParseExceptions` and `maxSavedParseExceptions`, setting `maxParseExceptions` to 0 and limiting `maxSavedParseExceptions` to no more than 1.|false|no|
|pushTimeout|Milliseconds to wait for pushing segments. It must be >= 0, where 0 means to wait forever.|0|no|
|segmentWriteOutMediumFactory|Segment write-out medium to use when creating segments. See [SegmentWriteOutMediumFactory](#segmentwriteoutmediumfactory).|Not specified, the value from `druid.peon.defaultSegmentWriteOutMediumFactory.type` is used|no|
|logParseExceptions|If true, log an error message when a parsing exception occurs, containing information about the row where the error occurred.|false|no|
|maxParseExceptions|The maximum number of parse exceptions that can occur before the task halts ingestion and fails. Overridden if `reportParseExceptions` is set.|unlimited|no|
|maxSavedParseExceptions|When a parse exception occurs, Druid can keep track of the most recent parse exceptions. "maxSavedParseExceptions" limits how many exception instances will be saved. These saved exceptions will be made available after the task finishes in the [task completion report](tasks.md#task-reports). Overridden if `reportParseExceptions` is set.|0|no|

### `partitionsSpec`

PartitionsSpec is to describe the secondary partitioning method.
You should use different partitionsSpec depending on the [rollup mode](../ingestion/index.md#rollup) you want.
For perfect rollup, you should use `hashed`.

|property|description|default|required?|
|--------|-----------|-------|---------|
|type|This should always be `hashed`|none|yes|
|maxRowsPerSegment|Used in sharding. Determines how many rows are in each segment.|5000000|no|
|numShards|Directly specify the number of shards to create. If this is specified and `intervals` is specified in the `granularitySpec`, the index task can skip the determine intervals/partitions pass through the data. `numShards` cannot be specified if `maxRowsPerSegment` is set.|null|no|
|partitionDimensions|The dimensions to partition on. Leave blank to select all dimensions.|null|no|
|partitionFunction|A function to compute hash of partition dimensions. See [Hash partition function](#hash-partition-function)|`murmur3_32_abs`|no|

For best-effort rollup, you should use `dynamic`.

|property|description|default|required?|
|--------|-----------|-------|---------|
|type|This should always be `dynamic`|none|yes|
|maxRowsPerSegment|Used in sharding. Determines how many rows are in each segment.|5000000|no|
|maxTotalRows|Total number of rows in segments waiting for being pushed.|20000000|no|

### `segmentWriteOutMediumFactory`

|Field|Type|Description|Required|
|-----|----|-----------|--------|
|type|String|See [Additional Peon Configuration: SegmentWriteOutMediumFactory](../configuration/index.md#segmentwriteoutmediumfactory) for explanation and available options.|yes|

### Segment pushing modes

While ingesting data using the Index task, it creates segments from the input data and pushes them. For segment pushing,
the Index task supports two segment pushing modes, i.e., _bulk pushing mode_ and _incremental pushing mode_ for
[perfect rollup and best-effort rollup](../ingestion/index.md#rollup), respectively.

In the bulk pushing mode, every segment is pushed at the very end of the index task. Until then, created segments
are stored in the memory and local storage of the process running the index task. As a result, this mode might cause a
problem due to limited storage capacity, and is not recommended to use in production.

On the contrary, in the incremental pushing mode, segments are incrementally pushed, that is they can be pushed
in the middle of the index task. More precisely, the index task collects data and stores created segments in the memory
and disks of the process running that task until the total number of collected rows exceeds `maxTotalRows`. Once it exceeds,
the index task immediately pushes all segments created until that moment, cleans all pushed segments up, and
continues to ingest remaining data.

To enable bulk pushing mode, `forceGuaranteedRollup` should be set in the TuningConfig. Note that this option cannot
be used with `appendToExisting` of IOConfig.

## Input Sources

The input source is the place to define from where your index task reads data.
Only the native Parallel task and Simple task support the input source. 

### S3 Input Source

> You need to include the [`druid-s3-extensions`](../development/extensions-core/s3.md) as an extension to use the S3 input source. 

The S3 input source is to support reading objects directly from S3.
Objects can be specified either via a list of S3 URI strings or a list of
S3 location prefixes, which will attempt to list the contents and ingest
all objects contained in the locations. The S3 input source is splittable
and can be used by the [Parallel task](#parallel-task),
where each worker task of `index_parallel` will read one or multiple objects.

Sample specs:

```json
...
    "ioConfig": {
      "type": "index_parallel",
      "inputSource": {
        "type": "s3",
        "uris": ["s3://foo/bar/file.json", "s3://bar/foo/file2.json"]
      },
      "inputFormat": {
        "type": "json"
      },
      ...
    },
...
```

```json
...
    "ioConfig": {
      "type": "index_parallel",
      "inputSource": {
        "type": "s3",
        "prefixes": ["s3://foo/bar/", "s3://bar/foo/"]
      },
      "inputFormat": {
        "type": "json"
      },
      ...
    },
...
```


```json
...
    "ioConfig": {
      "type": "index_parallel",
      "inputSource": {
        "type": "s3",
        "objects": [
          { "bucket": "foo", "path": "bar/file1.json"},
          { "bucket": "bar", "path": "foo/file2.json"}
        ]
      },
      "inputFormat": {
        "type": "json"
      },
      ...
    },
...
```

```json
...
    "ioConfig": {
      "type": "index_parallel",
      "inputSource": {
        "type": "s3",
        "uris": ["s3://foo/bar/file.json", "s3://bar/foo/file2.json"],
        "properties": {
          "accessKeyId": "KLJ78979SDFdS2",
          "secretAccessKey": "KLS89s98sKJHKJKJH8721lljkd"
        }
      },
      "inputFormat": {
        "type": "json"
      },
      ...
    },
...
```

```json
...
    "ioConfig": {
      "type": "index_parallel",
      "inputSource": {
        "type": "s3",
        "uris": ["s3://foo/bar/file.json", "s3://bar/foo/file2.json"],
        "properties": {
          "accessKeyId": "KLJ78979SDFdS2",
          "secretAccessKey": "KLS89s98sKJHKJKJH8721lljkd",
          "assumeRoleArn": "arn:aws:iam::2981002874992:role/role-s3"
        }
      },
      "inputFormat": {
        "type": "json"
      },
      ...
    },
...
```

|property|description|default|required?|
|--------|-----------|-------|---------|
|type|This should be `s3`.|None|yes|
|uris|JSON array of URIs where S3 objects to be ingested are located.|None|`uris` or `prefixes` or `objects` must be set|
|prefixes|JSON array of URI prefixes for the locations of S3 objects to be ingested. Empty objects starting with one of the given prefixes will be skipped.|None|`uris` or `prefixes` or `objects` must be set|
|objects|JSON array of S3 Objects to be ingested.|None|`uris` or `prefixes` or `objects` must be set|
|properties|Properties Object for overriding the default S3 configuration. See below for more information.|None|No (defaults will be used if not given)

Note that the S3 input source will skip all empty objects only when `prefixes` is specified.

S3 Object:

|property|description|default|required?|
|--------|-----------|-------|---------|
|bucket|Name of the S3 bucket|None|yes|
|path|The path where data is located.|None|yes|

Properties Object:

|property|description|default|required?|
|--------|-----------|-------|---------|
|accessKeyId|The [Password Provider](../operations/password-provider.md) or plain text string of this S3 InputSource's access key|None|yes if secretAccessKey is given|
|secretAccessKey|The [Password Provider](../operations/password-provider.md) or plain text string of this S3 InputSource's secret key|None|yes if accessKeyId is given|
|assumeRoleArn|AWS ARN of the role to assume [see](https://docs.aws.amazon.com/IAM/latest/UserGuide/id_credentials_temp_request.html). **assumeRoleArn** can be used either with the ingestion spec AWS credentials or with the default S3 credentials|None|no|
|assumeRoleExternalId|A unique identifier that might be required when you assume a role in another account [see](https://docs.aws.amazon.com/IAM/latest/UserGuide/id_credentials_temp_request.html)|None|no|

**Note :** *If accessKeyId and secretAccessKey are not given, the default [S3 credentials provider chain](../development/extensions-core/s3.md#s3-authentication-methods) is used.*

### Google Cloud Storage Input Source

> You need to include the [`druid-google-extensions`](../development/extensions-core/google.md) as an extension to use the Google Cloud Storage input source.

The Google Cloud Storage input source is to support reading objects directly
from Google Cloud Storage. Objects can be specified as list of Google
Cloud Storage URI strings. The Google Cloud Storage input source is splittable
and can be used by the [Parallel task](#parallel-task), where each worker task of `index_parallel` will read
one or multiple objects.

Sample specs:

```json
...
    "ioConfig": {
      "type": "index_parallel",
      "inputSource": {
        "type": "google",
        "uris": ["gs://foo/bar/file.json", "gs://bar/foo/file2.json"]
      },
      "inputFormat": {
        "type": "json"
      },
      ...
    },
...
```

```json
...
    "ioConfig": {
      "type": "index_parallel",
      "inputSource": {
        "type": "google",
        "prefixes": ["gs://foo/bar/", "gs://bar/foo/"]
      },
      "inputFormat": {
        "type": "json"
      },
      ...
    },
...
```


```json
...
    "ioConfig": {
      "type": "index_parallel",
      "inputSource": {
        "type": "google",
        "objects": [
          { "bucket": "foo", "path": "bar/file1.json"},
          { "bucket": "bar", "path": "foo/file2.json"}
        ]
      },
      "inputFormat": {
        "type": "json"
      },
      ...
    },
...
```

|property|description|default|required?|
|--------|-----------|-------|---------|
|type|This should be `google`.|None|yes|
|uris|JSON array of URIs where Google Cloud Storage objects to be ingested are located.|None|`uris` or `prefixes` or `objects` must be set|
|prefixes|JSON array of URI prefixes for the locations of Google Cloud Storage objects to be ingested. Empty objects starting with one of the given prefixes will be skipped.|None|`uris` or `prefixes` or `objects` must be set|
|objects|JSON array of Google Cloud Storage objects to be ingested.|None|`uris` or `prefixes` or `objects` must be set|

Note that the Google Cloud Storage input source will skip all empty objects only when `prefixes` is specified.

Google Cloud Storage object:

|property|description|default|required?|
|--------|-----------|-------|---------|
|bucket|Name of the Google Cloud Storage bucket|None|yes|
|path|The path where data is located.|None|yes|

### Azure Input Source

> You need to include the [`druid-azure-extensions`](../development/extensions-core/azure.md) as an extension to use the Azure input source.

The Azure input source reads objects directly from Azure Blob store or Azure Data Lake sources. You can
specify objects as a list of file URI strings or prefixes. You can split the Azure input source for use with [Parallel task](#parallel-task) indexing and each worker task reads one chunk of the split data.

Sample specs:

```json
...
    "ioConfig": {
      "type": "index_parallel",
      "inputSource": {
        "type": "azure",
        "uris": ["azure://container/prefix1/file.json", "azure://container/prefix2/file2.json"]
      },
      "inputFormat": {
        "type": "json"
      },
      ...
    },
...
```

```json
...
    "ioConfig": {
      "type": "index_parallel",
      "inputSource": {
        "type": "azure",
        "prefixes": ["azure://container/prefix1/", "azure://container/prefix2/"]
      },
      "inputFormat": {
        "type": "json"
      },
      ...
    },
...
```


```json
...
    "ioConfig": {
      "type": "index_parallel",
      "inputSource": {
        "type": "azure",
        "objects": [
          { "bucket": "container", "path": "prefix1/file1.json"},
          { "bucket": "container", "path": "prefix2/file2.json"}
        ]
      },
      "inputFormat": {
        "type": "json"
      },
      ...
    },
...
```

|property|description|default|required?|
|--------|-----------|-------|---------|
|type|This should be `azure`.|None|yes|
|uris|JSON array of URIs where the Azure objects to be ingested are located, in the form "azure://\<container>/\<path-to-file\>"|None|`uris` or `prefixes` or `objects` must be set|
|prefixes|JSON array of URI prefixes for the locations of Azure objects to ingest, in the form "azure://\<container>/\<prefix\>". Empty objects starting with one of the given prefixes are skipped.|None|`uris` or `prefixes` or `objects` must be set|
|objects|JSON array of Azure objects to ingest.|None|`uris` or `prefixes` or `objects` must be set|

Note that the Azure input source skips all empty objects only when `prefixes` is specified.

The `objects` property is:

|property|description|default|required?|
|--------|-----------|-------|---------|
|bucket|Name of the Azure Blob Storage or Azure Data Lake container|None|yes|
|path|The path where data is located.|None|yes|

### HDFS Input Source

> You need to include the [`druid-hdfs-storage`](../development/extensions-core/hdfs.md) as an extension to use the HDFS input source.

The HDFS input source is to support reading files directly
from HDFS storage. File paths can be specified as an HDFS URI string or a list
of HDFS URI strings. The HDFS input source is splittable and can be used by the [Parallel task](#parallel-task),
where each worker task of `index_parallel` will read one or multiple files.

Sample specs:

```json
...
    "ioConfig": {
      "type": "index_parallel",
      "inputSource": {
        "type": "hdfs",
        "paths": "hdfs://namenode_host/foo/bar/", "hdfs://namenode_host/bar/foo"
      },
      "inputFormat": {
        "type": "json"
      },
      ...
    },
...
```

```json
...
    "ioConfig": {
      "type": "index_parallel",
      "inputSource": {
        "type": "hdfs",
        "paths": "hdfs://namenode_host/foo/bar/", "hdfs://namenode_host/bar/foo"
      },
      "inputFormat": {
        "type": "json"
      },
      ...
    },
...
```

```json
...
    "ioConfig": {
      "type": "index_parallel",
      "inputSource": {
        "type": "hdfs",
        "paths": "hdfs://namenode_host/foo/bar/file.json", "hdfs://namenode_host/bar/foo/file2.json"
      },
      "inputFormat": {
        "type": "json"
      },
      ...
    },
...
```

```json
...
    "ioConfig": {
      "type": "index_parallel",
      "inputSource": {
        "type": "hdfs",
        "paths": ["hdfs://namenode_host/foo/bar/file.json", "hdfs://namenode_host/bar/foo/file2.json"]
      },
      "inputFormat": {
        "type": "json"
      },
      ...
    },
...
```

|property|description|default|required?|
|--------|-----------|-------|---------|
|type|This should be `hdfs`.|None|yes|
|paths|HDFS paths. Can be either a JSON array or comma-separated string of paths. Wildcards like `*` are supported in these paths. Empty files located under one of the given paths will be skipped.|None|yes|

You can also ingest from other storage using the HDFS input source if the HDFS client supports that storage.
However, if you want to ingest from cloud storage, consider using the service-specific input source for your data storage.
If you want to use a non-hdfs protocol with the HDFS input source, include the protocol
in `druid.ingestion.hdfs.allowedProtocols`. See [HDFS input source security configuration](../configuration/index.md#hdfs-input-source) for more details.

### HTTP Input Source

The HTTP input source is to support reading files directly from remote sites via HTTP.

> **NOTE:** Ingestion tasks run under the operating system account that runs the Druid processes, for example the Indexer, Middle Manager, and Peon. This means any user who can submit an ingestion task can specify an `HTTPInputSource` at any location where the Druid process has permissions. For example, using `HTTPInputSource`, a console user has access to internal network locations where the they would be denied access otherwise.

> **WARNING:** `HTTPInputSource` is not limited to the HTTP or HTTPS protocols. It uses the Java `URI` class that supports HTTP, HTTPS, FTP, file, and jar protocols by default. This means you should never run Druid under the `root` account, because a user can use the file protocol to access any files on the local disk.

For more information about security best practices, see [Security overview](../operations/security-overview.md#best-practices).

The HTTP input source is _splittable_ and can be used by the [Parallel task](#parallel-task),
where each worker task of `index_parallel` will read only one file. This input source does not support Split Hint Spec.

Sample specs:

```json
...
    "ioConfig": {
      "type": "index_parallel",
      "inputSource": {
        "type": "http",
        "uris": ["http://example.com/uri1", "http://example2.com/uri2"]
      },
      "inputFormat": {
        "type": "json"
      },
      ...
    },
...
```

Example with authentication fields using the DefaultPassword provider (this requires the password to be in the ingestion spec):

```json
...
    "ioConfig": {
      "type": "index_parallel",
      "inputSource": {
        "type": "http",
        "uris": ["http://example.com/uri1", "http://example2.com/uri2"],
        "httpAuthenticationUsername": "username",
        "httpAuthenticationPassword": "password123"
      },
      "inputFormat": {
        "type": "json"
      },
      ...
    },
...
```

You can also use the other existing Druid PasswordProviders. Here is an example using the EnvironmentVariablePasswordProvider:

```json
...
    "ioConfig": {
      "type": "index_parallel",
      "inputSource": {
        "type": "http",
        "uris": ["http://example.com/uri1", "http://example2.com/uri2"],
        "httpAuthenticationUsername": "username",
        "httpAuthenticationPassword": {
          "type": "environment",
          "variable": "HTTP_INPUT_SOURCE_PW"
        }
      },
      "inputFormat": {
        "type": "json"
      },
      ...
    },
...
}
```

|property|description|default|required?|
|--------|-----------|-------|---------|
|type|This should be `http`|None|yes|
|uris|URIs of the input files. See below for the protocols allowed for URIs.|None|yes|
|httpAuthenticationUsername|Username to use for authentication with specified URIs. Can be optionally used if the URIs specified in the spec require a Basic Authentication Header.|None|no|
|httpAuthenticationPassword|PasswordProvider to use with specified URIs. Can be optionally used if the URIs specified in the spec require a Basic Authentication Header.|None|no|

You can only use protocols listed in the `druid.ingestion.http.allowedProtocols` property as HTTP input sources.
The `http` and `https` protocols are allowed by default. See [HTTP input source security configuration](../configuration/index.md#http-input-source) for more details.

### Inline Input Source

The Inline input source can be used to read the data inlined in its own spec.
It can be used for demos or for quickly testing out parsing and schema.

Sample spec:

```json
...
    "ioConfig": {
      "type": "index_parallel",
      "inputSource": {
        "type": "inline",
        "data": "0,values,formatted\n1,as,CSV"
      },
      "inputFormat": {
        "type": "csv"
      },
      ...
    },
...
```

|property|description|required?|
|--------|-----------|---------|
|type|This should be "inline".|yes|
|data|Inlined data to ingest.|yes|

### Local Input Source

The Local input source is to support reading files directly from local storage,
and is mainly intended for proof-of-concept testing.
The Local input source is _splittable_ and can be used by the [Parallel task](#parallel-task),
where each worker task of `index_parallel` will read one or multiple files.

Sample spec:

```json
...
    "ioConfig": {
      "type": "index_parallel",
      "inputSource": {
        "type": "local",
        "filter" : "*.csv",
        "baseDir": "/data/directory",
        "files": ["/bar/foo", "/foo/bar"]
      },
      "inputFormat": {
        "type": "csv"
      },
      ...
    },
...
```

|property|description|required?|
|--------|-----------|---------|
|type|This should be "local".|yes|
|filter|A wildcard filter for files. See [here](http://commons.apache.org/proper/commons-io/apidocs/org/apache/commons/io/filefilter/WildcardFileFilter) for more information.|yes if `baseDir` is specified|
|baseDir|Directory to search recursively for files to be ingested. Empty files under the `baseDir` will be skipped.|At least one of `baseDir` or `files` should be specified|
|files|File paths to ingest. Some files can be ignored to avoid ingesting duplicate files if they are located under the specified `baseDir`. Empty files will be skipped.|At least one of `baseDir` or `files` should be specified|

### Druid Input Source

The Druid input source is to support reading data directly from existing Druid segments,
potentially using a new schema and changing the name, dimensions, metrics, rollup, etc. of the segment.
The Druid input source is _splittable_ and can be used by the [Parallel task](#parallel-task).
This input source has a fixed input format for reading from Druid segments;
no `inputFormat` field needs to be specified in the ingestion spec when using this input source.

|property|description|required?|
|--------|-----------|---------|
|type|This should be "druid".|yes|
|dataSource|A String defining the Druid datasource to fetch rows from|yes|
|interval|A String representing an ISO-8601 interval, which defines the time range to fetch the data over.|yes|
|filter| See [Filters](../querying/filters.md). Only rows that match the filter, if specified, will be returned.|no|

The Druid input source can be used for a variety of purposes, including:

- Creating new datasources that are rolled-up copies of existing datasources.
- Changing the [partitioning or sorting](index.md#partitioning) of a datasource to improve performance.
- Updating or removing rows using a [`transformSpec`](index.md#transformspec).

When using the Druid input source, the timestamp column shows up as a numeric field named `__time` set to the number
of milliseconds since the epoch (January 1, 1970 00:00:00 UTC). It is common to use this in the timestampSpec, if you
want the output timestamp to be equivalent to the input timestamp. In this case, set the timestamp column to `__time`
and the format to `auto` or `millis`.

It is OK for the input and output datasources to be the same. In this case, newly generated data will overwrite the
previous data for the intervals specified in the `granularitySpec`. Generally, if you are going to do this, it is a
good idea to test out your reindexing by writing to a separate datasource before overwriting your main one.
Alternatively, if your goals can be satisfied by [compaction](compaction.md), consider that instead as a simpler
approach.

An example task spec is shown below. It reads from a hypothetical raw datasource `wikipedia_raw` and creates a new
rolled-up datasource `wikipedia_rollup` by grouping on hour, "countryName", and "page".

```json
{
  "type": "index_parallel",
  "spec": {
    "dataSchema": {
      "dataSource": "wikipedia_rollup",
      "timestampSpec": {
        "column": "__time",
        "format": "millis"
      },
      "dimensionsSpec": {
        "dimensions": [
          "countryName",
          "page"
        ]
      },
      "metricsSpec": [
        {
          "type": "count",
          "name": "cnt"
        }
      ],
      "granularitySpec": {
        "type": "uniform",
        "queryGranularity": "HOUR",
        "segmentGranularity": "DAY",
        "intervals": ["2016-06-27/P1D"],
        "rollup": true
      }
    },
    "ioConfig": {
      "type": "index_parallel",
      "inputSource": {
        "type": "druid",
        "dataSource": "wikipedia_raw",
        "interval": "2016-06-27/P1D"
      }
    },
    "tuningConfig": {
      "type": "index_parallel",
      "partitionsSpec": {
        "type": "hashed"
      },
      "forceGuaranteedRollup": true,
      "maxNumConcurrentSubTasks": 1
    }
  }
}
```

> Note: Older versions (0.19 and earlier) did not respect the timestampSpec when using the Druid input source. If you
> have ingestion specs that rely on this and cannot rewrite them, set
> [`druid.indexer.task.ignoreTimestampSpecForDruidInputSource`](../configuration/index.md#indexer-general-configuration)
> to `true` to enable a compatibility mode where the timestampSpec is ignored.

### SQL Input Source

The SQL input source is used to read data directly from RDBMS.
The SQL input source is _splittable_ and can be used by the [Parallel task](#parallel-task), where each worker task will read from one SQL query from the list of queries.
This input source does not support Split Hint Spec.
Since this input source has a fixed input format for reading events, no `inputFormat` field needs to be specified in the ingestion spec when using this input source.
Please refer to the Recommended practices section below before using this input source.

|property|description|required?|
|--------|-----------|---------|
|type|This should be "sql".|Yes|
|database|Specifies the database connection details. The database type corresponds to the extension that supplies the `connectorConfig` support. The specified extension must be loaded into Druid:<br/><br/><ul><li>[mysql-metadata-storage](../development/extensions-core/mysql.md) for `mysql`</li><li> [postgresql-metadata-storage](../development/extensions-core/postgresql.md) extension for `postgresql`.</li></ul><br/><br/>You can selectively allow JDBC properties in `connectURI`. See [JDBC connections security config](../configuration/index.md#jdbc-connections-to-external-databases) for more details.|Yes|
|foldCase|Toggle case folding of database column names. This may be enabled in cases where the database returns case insensitive column names in query results.|No|
|sqls|List of SQL queries where each SQL query would retrieve the data to be indexed.|Yes|

An example SqlInputSource spec is shown below:

```json
...
    "ioConfig": {
      "type": "index_parallel",
      "inputSource": {
        "type": "sql",
        "database": {
            "type": "mysql",
            "connectorConfig": {
                "connectURI": "jdbc:mysql://host:port/schema",
                "user": "user",
                "password": "password"
            }
        },
        "sqls": ["SELECT * FROM table1 WHERE timestamp BETWEEN '2013-01-01 00:00:00' AND '2013-01-01 11:59:59'", "SELECT * FROM table2 WHERE timestamp BETWEEN '2013-01-01 00:00:00' AND '2013-01-01 11:59:59'"]
      }
    },
...
```

The spec above will read all events from two separate SQLs for the interval `2013-01-01/2013-01-02`.
Each of the SQL queries will be run in its own sub-task and thus for the above example, there would be two sub-tasks.

**Recommended practices**

Compared to the other native batch InputSources, SQL InputSource behaves differently in terms of reading the input data and so it would be helpful to consider the following points before using this InputSource in a production environment:

* During indexing, each sub-task would execute one of the SQL queries and the results are stored locally on disk. The sub-tasks then proceed to read the data from these local input files and generate segments. Presently, there isn’t any restriction on the size of the generated files and this would require the MiddleManagers or Indexers to have sufficient disk capacity based on the volume of data being indexed.

* Filtering the SQL queries based on the intervals specified in the `granularitySpec` can avoid unwanted data being retrieved and stored locally by the indexing sub-tasks. For example, if the `intervals` specified in the `granularitySpec` is `["2013-01-01/2013-01-02"]` and the SQL query is `SELECT * FROM table1`, `SqlInputSource` will read all the data for `table1` based on the query, even though only data between the intervals specified will be indexed into Druid.

* Pagination may be used on the SQL queries to ensure that each query pulls a similar amount of data, thereby improving the efficiency of the sub-tasks.

* Similar to file-based input formats, any updates to existing data will replace the data in segments specific to the intervals specified in the `granularitySpec`.


### Combining Input Source

The Combining input source is used to read data from multiple InputSources. This input source should be only used if all the delegate input sources are
 _splittable_ and can be used by the [Parallel task](#parallel-task). This input source will identify the splits from its delegates and each split will be processed by a worker task. Similar to other input sources, this input source supports a single `inputFormat`. Therefore, please note that delegate input sources requiring an `inputFormat` must have the same format for input data.

|property|description|required?|
|--------|-----------|---------|
|type|This should be "combining".|Yes|
|delegates|List of _splittable_ InputSources to read data from.|Yes|

Sample spec:


```json
...
    "ioConfig": {
      "type": "index_parallel",
      "inputSource": {
        "type": "combining",
        "delegates" : [
         {
          "type": "local",
          "filter" : "*.csv",
          "baseDir": "/data/directory",
          "files": ["/bar/foo", "/foo/bar"]
         },
         {
          "type": "druid",
          "dataSource": "wikipedia",
          "interval": "2013-01-01/2013-01-02"
         }
        ]
      },
      "inputFormat": {
        "type": "csv"
      },
      ...
    },
...
```


###

## Firehoses (Deprecated)

Firehoses are deprecated in 0.17.0. It's highly recommended to use the [Input source](#input-sources) instead.
There are several firehoses readily available in Druid, some are meant for examples, others can be used directly in a production environment.

### StaticS3Firehose

> You need to include the [`druid-s3-extensions`](../development/extensions-core/s3.md) as an extension to use the StaticS3Firehose.

This firehose ingests events from a predefined list of S3 objects.
This firehose is _splittable_ and can be used by the [Parallel task](#parallel-task).
Since each split represents an object in this firehose, each worker task of `index_parallel` will read an object.

Sample spec:

```json
"firehose" : {
    "type" : "static-s3",
    "uris": ["s3://foo/bar/file.gz", "s3://bar/foo/file2.gz"]
}
```

This firehose provides caching and prefetching features. In the Simple task, a firehose can be read twice if intervals or
shardSpecs are not specified, and, in this case, caching can be useful. Prefetching is preferred when direct scan of objects is slow.
Note that prefetching or caching isn't that useful in the Parallel task.

|property|description|default|required?|
|--------|-----------|-------|---------|
|type|This should be `static-s3`.|None|yes|
|uris|JSON array of URIs where s3 files to be ingested are located.|None|`uris` or `prefixes` must be set|
|prefixes|JSON array of URI prefixes for the locations of s3 files to be ingested.|None|`uris` or `prefixes` must be set|
|maxCacheCapacityBytes|Maximum size of the cache space in bytes. 0 means disabling cache. Cached files are not removed until the ingestion task completes.|1073741824|no|
|maxFetchCapacityBytes|Maximum size of the fetch space in bytes. 0 means disabling prefetch. Prefetched files are removed immediately once they are read.|1073741824|no|
|prefetchTriggerBytes|Threshold to trigger prefetching s3 objects.|maxFetchCapacityBytes / 2|no|
|fetchTimeout|Timeout for fetching an s3 object.|60000|no|
|maxFetchRetry|Maximum retry for fetching an s3 object.|3|no|

#### StaticGoogleBlobStoreFirehose

> You need to include the [`druid-google-extensions`](../development/extensions-core/google.md) as an extension to use the StaticGoogleBlobStoreFirehose.

This firehose ingests events, similar to the StaticS3Firehose, but from an Google Cloud Store.

As with the S3 blobstore, it is assumed to be gzipped if the extension ends in .gz

This firehose is _splittable_ and can be used by the [Parallel task](#parallel-task).
Since each split represents an object in this firehose, each worker task of `index_parallel` will read an object.

Sample spec:

```json
"firehose" : {
    "type" : "static-google-blobstore",
    "blobs": [
        {
          "bucket": "foo",
          "path": "/path/to/your/file.json"
        },
        {
          "bucket": "bar",
          "path": "/another/path.json"
        }
    ]
}
```

This firehose provides caching and prefetching features. In the Simple task, a firehose can be read twice if intervals or
shardSpecs are not specified, and, in this case, caching can be useful. Prefetching is preferred when direct scan of objects is slow.
Note that prefetching or caching isn't that useful in the Parallel task.

|property|description|default|required?|
|--------|-----------|-------|---------|
|type|This should be `static-google-blobstore`.|None|yes|
|blobs|JSON array of Google Blobs.|None|yes|
|maxCacheCapacityBytes|Maximum size of the cache space in bytes. 0 means disabling cache. Cached files are not removed until the ingestion task completes.|1073741824|no|
|maxFetchCapacityBytes|Maximum size of the fetch space in bytes. 0 means disabling prefetch. Prefetched files are removed immediately once they are read.|1073741824|no|
|prefetchTriggerBytes|Threshold to trigger prefetching Google Blobs.|maxFetchCapacityBytes / 2|no|
|fetchTimeout|Timeout for fetching a Google Blob.|60000|no|
|maxFetchRetry|Maximum retry for fetching a Google Blob.|3|no|

Google Blobs:

|property|description|default|required?|
|--------|-----------|-------|---------|
|bucket|Name of the Google Cloud bucket|None|yes|
|path|The path where data is located.|None|yes|

### HDFSFirehose

> You need to include the [`druid-hdfs-storage`](../development/extensions-core/hdfs.md) as an extension to use the HDFSFirehose.

This firehose ingests events from a predefined list of files from the HDFS storage.
This firehose is _splittable_ and can be used by the [Parallel task](#parallel-task).
Since each split represents an HDFS file, each worker task of `index_parallel` will read files.

Sample spec:

```json
"firehose" : {
    "type" : "hdfs",
    "paths": "/foo/bar,/foo/baz"
}
```

This firehose provides caching and prefetching features. During native batch indexing, a firehose can be read twice if
`intervals` are not specified, and, in this case, caching can be useful. Prefetching is preferred when direct scanning
of files is slow.
Note that prefetching or caching isn't that useful in the Parallel task.

|Property|Description|Default|
|--------|-----------|-------|
|type|This should be `hdfs`.|none (required)|
|paths|HDFS paths. Can be either a JSON array or comma-separated string of paths. Wildcards like `*` are supported in these paths.|none (required)|
|maxCacheCapacityBytes|Maximum size of the cache space in bytes. 0 means disabling cache. Cached files are not removed until the ingestion task completes.|1073741824|
|maxFetchCapacityBytes|Maximum size of the fetch space in bytes. 0 means disabling prefetch. Prefetched files are removed immediately once they are read.|1073741824|
|prefetchTriggerBytes|Threshold to trigger prefetching files.|maxFetchCapacityBytes / 2|
|fetchTimeout|Timeout for fetching each file.|60000|
|maxFetchRetry|Maximum number of retries for fetching each file.|3|

You can also ingest from other storage using the HDFS firehose if the HDFS client supports that storage.
However, if you want to ingest from cloud storage, consider using the service-specific input source for your data storage.
If you want to use a non-hdfs protocol with the HDFS firehose, you need to include the protocol you want
in `druid.ingestion.hdfs.allowedProtocols`. See [HDFS firehose security configuration](../configuration/index.md#hdfs-input-source) for more details.

### LocalFirehose

This Firehose can be used to read the data from files on local disk, and is mainly intended for proof-of-concept testing, and works with `string` typed parsers.
This Firehose is _splittable_ and can be used by [native parallel index tasks](native-batch.md#parallel-task).
Since each split represents a file in this Firehose, each worker task of `index_parallel` will read a file.
A sample local Firehose spec is shown below:

```json
{
    "type": "local",
    "filter" : "*.csv",
    "baseDir": "/data/directory"
}
```

|property|description|required?|
|--------|-----------|---------|
|type|This should be "local".|yes|
|filter|A wildcard filter for files. See [here](http://commons.apache.org/proper/commons-io/apidocs/org/apache/commons/io/filefilter/WildcardFileFilter) for more information.|yes|
|baseDir|directory to search recursively for files to be ingested. |yes|

<a name="http-firehose"></a>

### HttpFirehose

This Firehose can be used to read the data from remote sites via HTTP, and works with `string` typed parsers.
This Firehose is _splittable_ and can be used by [native parallel index tasks](native-batch.md#parallel-task).
Since each split represents a file in this Firehose, each worker task of `index_parallel` will read a file.
A sample HTTP Firehose spec is shown below:

```json
{
    "type": "http",
    "uris": ["http://example.com/uri1", "http://example2.com/uri2"]
}
```

You can only use protocols listed in the `druid.ingestion.http.allowedProtocols` property as HTTP firehose input sources.
The `http` and `https` protocols are allowed by default. See [HTTP firehose security configuration](../configuration/index.md#http-input-source) for more details.

The below configurations can be optionally used if the URIs specified in the spec require a Basic Authentication Header.
Omitting these fields from your spec will result in HTTP requests with no Basic Authentication Header.

|property|description|default|
|--------|-----------|-------|
|httpAuthenticationUsername|Username to use for authentication with specified URIs|None|
|httpAuthenticationPassword|PasswordProvider to use with specified URIs|None|

Example with authentication fields using the DefaultPassword provider (this requires the password to be in the ingestion spec):

```json
{
    "type": "http",
    "uris": ["http://example.com/uri1", "http://example2.com/uri2"],
    "httpAuthenticationUsername": "username",
    "httpAuthenticationPassword": "password123"
}
```

You can also use the other existing Druid PasswordProviders. Here is an example using the EnvironmentVariablePasswordProvider:

```json
{
    "type": "http",
    "uris": ["http://example.com/uri1", "http://example2.com/uri2"],
    "httpAuthenticationUsername": "username",
    "httpAuthenticationPassword": {
        "type": "environment",
        "variable": "HTTP_FIREHOSE_PW"
    }
}
```

The below configurations can optionally be used for tuning the Firehose performance.
Note that prefetching or caching isn't that useful in the Parallel task.

|property|description|default|
|--------|-----------|-------|
|maxCacheCapacityBytes|Maximum size of the cache space in bytes. 0 means disabling cache. Cached files are not removed until the ingestion task completes.|1073741824|
|maxFetchCapacityBytes|Maximum size of the fetch space in bytes. 0 means disabling prefetch. Prefetched files are removed immediately once they are read.|1073741824|
|prefetchTriggerBytes|Threshold to trigger prefetching HTTP objects.|maxFetchCapacityBytes / 2|
|fetchTimeout|Timeout for fetching an HTTP object.|60000|
|maxFetchRetry|Maximum retries for fetching an HTTP object.|3|

<a name="segment-firehose"></a>

### IngestSegmentFirehose

This Firehose can be used to read the data from existing druid segments, potentially using a new schema and changing the name, dimensions, metrics, rollup, etc. of the segment.
This Firehose is _splittable_ and can be used by [native parallel index tasks](native-batch.md#parallel-task).
This firehose will accept any type of parser, but will only utilize the list of dimensions and the timestamp specification.
 A sample ingest Firehose spec is shown below:

```json
{
    "type": "ingestSegment",
    "dataSource": "wikipedia",
    "interval": "2013-01-01/2013-01-02"
}
```

|property|description|required?|
|--------|-----------|---------|
|type|This should be "ingestSegment".|yes|
|dataSource|A String defining the data source to fetch rows from, very similar to a table in a relational database|yes|
|interval|A String representing the ISO-8601 interval. This defines the time range to fetch the data over.|yes|
|dimensions|The list of dimensions to select. If left empty, no dimensions are returned. If left null or not defined, all dimensions are returned. |no|
|metrics|The list of metrics to select. If left empty, no metrics are returned. If left null or not defined, all metrics are selected.|no|
|filter| See [Filters](../querying/filters.md)|no|
|maxInputSegmentBytesPerTask|Deprecated. Use [Segments Split Hint Spec](#segments-split-hint-spec) instead. When used with the native parallel index task, the maximum number of bytes of input segments to process in a single task. If a single segment is larger than this number, it will be processed by itself in a single task (input segments are never split across tasks). Defaults to 150MB.|no|

<a name="sql-firehose"></a>

### SqlFirehose

This Firehose can be used to ingest events residing in an RDBMS. The database connection information is provided as part of the ingestion spec.
For each query, the results are fetched locally and indexed.
If there are multiple queries from which data needs to be indexed, queries are prefetched in the background, up to `maxFetchCapacityBytes` bytes.
This Firehose is _splittable_ and can be used by [native parallel index tasks](native-batch.md#parallel-task).
This firehose will accept any type of parser, but will only utilize the list of dimensions and the timestamp specification. See the extension documentation for more detailed ingestion examples.

Requires one of the following extensions:
 * [MySQL Metadata Store](../development/extensions-core/mysql.md).
 * [PostgreSQL Metadata Store](../development/extensions-core/postgresql.md).


```json
{
    "type": "sql",
    "database": {
        "type": "mysql",
        "connectorConfig": {
            "connectURI": "jdbc:mysql://host:port/schema",
            "user": "user",
            "password": "password"
        }
     },
    "sqls": ["SELECT * FROM table1", "SELECT * FROM table2"]
}
```

|property|description|default|required?|
|--------|-----------|-------|---------|
|type|This should be "sql".||Yes|
|database|Specifies the database connection details. The database type corresponds to the extension that supplies the `connectorConfig` support. The specified extension must be loaded into Druid:<br/><br/><ul><li>[mysql-metadata-storage](../development/extensions-core/mysql.md) for `mysql`</li><li> [postgresql-metadata-storage](../development/extensions-core/postgresql.md) extension for `postgresql`.</li></ul><br/><br/>You can selectively allow JDBC properties in `connectURI`. See [JDBC connections security config](../configuration/index.md#jdbc-connections-to-external-databases) for more details.||Yes|
|maxCacheCapacityBytes|Maximum size of the cache space in bytes. 0 means disabling cache. Cached files are not removed until the ingestion task completes.|1073741824|No|
|maxFetchCapacityBytes|Maximum size of the fetch space in bytes. 0 means disabling prefetch. Prefetched files are removed immediately once they are read.|1073741824|No|
|prefetchTriggerBytes|Threshold to trigger prefetching SQL result objects.|maxFetchCapacityBytes / 2|No|
|fetchTimeout|Timeout for fetching the result set.|60000|No|
|foldCase|Toggle case folding of database column names. This may be enabled in cases where the database returns case insensitive column names in query results.|false|No|
|sqls|List of SQL queries where each SQL query would retrieve the data to be indexed.||Yes|

#### Database

|property|description|default|required?|
|--------|-----------|-------|---------|
|type|The type of database to query. Valid values are `mysql` and `postgresql`_||Yes|
|connectorConfig|Specify the database connection properties via `connectURI`, `user` and `password`||Yes|

### InlineFirehose

This Firehose can be used to read the data inlined in its own spec.
It can be used for demos or for quickly testing out parsing and schema, and works with `string` typed parsers.
A sample inline Firehose spec is shown below:

```json
{
    "type": "inline",
    "data": "0,values,formatted\n1,as,CSV"
}
```

|property|description|required?|
|--------|-----------|---------|
|type|This should be "inline".|yes|
|data|Inlined data to ingest.|yes|

### CombiningFirehose

This Firehose can be used to combine and merge data from a list of different Firehoses.

```json
{
    "type": "combining",
    "delegates": [ { firehose1 }, { firehose2 }, ... ]
}
```

|property|description|required?|
|--------|-----------|---------|
|type|This should be "combining"|yes|
|delegates|List of Firehoses to combine data from|yes|<|MERGE_RESOLUTION|>--- conflicted
+++ resolved
@@ -369,17 +369,16 @@
 
 The Parallel task will use one subtask when you set `maxNumConcurrentSubTasks` to 1.
 
-<<<<<<< HEAD
-If you use this technique to partition your data, you can wind up with varying segment sizes if the values for `partitionDimension` from your original data are unequally distributed.
-
-> It is possible to concatenate multiple dimensions into a single new dimension to use for the  `partitionDimension`. To take advantage of the performance improvements of segment pruning in this case, filter on the newly concatenated dimension at query time.
-=======
-> Be aware that, with this technique, segment sizes could be skewed if your chosen `partitionDimension` is also skewed in source data.
-
-> While it is technically possible to concatenate multiple dimensions into a single new dimension
-> that you go on to specify in `partitionDimension`, remember that you _must_ then use this newly concatenated dimension at query time
-> in order for segment pruning to be effective.
->>>>>>> bef6f43e
+> When using this technique to partition your data, segment sizes may be unequally distributed if the data
+> in your `partitionDimension` is also unequally distributed.  You should therefore review distribution of values
+> in your chosen dimension when opting to use single-dimension partitioning.
+
+> In order for segment pruning to be effective and translate into better query performance, you _must_ use
+> the `partitionDimension` at query time.  Thus, while it is possible to concatenate values from multiple
+> dimensions into a single new dimension that you then opt to specify in `partitionDimension`, remember that you
+> must use that new `partitionDimension` dimension in your
+> [native filter](https://druid.apache.org/docs/latest/querying/filters.html) /
+> [WHERE clause](https://druid.apache.org/docs/latest/querying/sql.html#where).
 
 |property|description|default|required?|
 |--------|-----------|-------|---------|
