---
id: native-batch-input-sources
title: "Native batch input sources"
sidebar_label: "Input sources"
---

<!--
  ~ Licensed to the Apache Software Foundation (ASF) under one
  ~ or more contributor license agreements.  See the NOTICE file
  ~ distributed with this work for additional information
  ~ regarding copyright ownership.  The ASF licenses this file
  ~ to you under the Apache License, Version 2.0 (the
  ~ "License"); you may not use this file except in compliance
  ~ with the License.  You may obtain a copy of the License at
  ~
  ~   http://www.apache.org/licenses/LICENSE-2.0
  ~
  ~ Unless required by applicable law or agreed to in writing,
  ~ software distributed under the License is distributed on an
  ~ "AS IS" BASIS, WITHOUT WARRANTIES OR CONDITIONS OF ANY
  ~ KIND, either express or implied.  See the License for the
  ~ specific language governing permissions and limitations
  ~ under the License.
  -->

The input source defines where your index task reads data for Apache Druid native batch ingestion. Only the native parallel task and simple task support the input source.

For general information on native batch indexing and parallel task indexing, see [Native batch ingestion](./native-batch.md).

## S3 input source

> You need to include the [`druid-s3-extensions`](../development/extensions-core/s3.md) as an extension to use the S3 input source.

The S3 input source reads objects directly from S3. You can specify either:
- a list of S3 URI strings
- a list of S3 location prefixes that attempts to list the contents and ingest
all objects contained within the locations.

The S3 input source is splittable. Therefore, you can use it with the [Parallel task](./native-batch.md). Each worker task of `index_parallel` reads one or multiple objects.

Sample specs:

```json
...
    "ioConfig": {
      "type": "index_parallel",
      "inputSource": {
        "type": "s3",
        "filter": "*.json",
        "uris": ["s3://foo/bar/file.json", "s3://bar/foo/file2.json"]
      },
      "inputFormat": {
        "type": "json"
      },
      ...
    },
...
```

```json
...
    "ioConfig": {
      "type": "index_parallel",
      "inputSource": {
        "type": "s3",
        "filter": "*.parquet",
        "prefixes": ["s3://foo/bar/", "s3://bar/foo/"]
      },
      "inputFormat": {
        "type": "json"
      },
      ...
    },
...
```


```json
...
    "ioConfig": {
      "type": "index_parallel",
      "inputSource": {
        "type": "s3",
        "filter": "*.json",
        "objects": [
          { "bucket": "foo", "path": "bar/file1.json"},
          { "bucket": "bar", "path": "foo/file2.json"}
        ]
      },
      "inputFormat": {
        "type": "json"
      },
      ...
    },
...
```

```json
...
    "ioConfig": {
      "type": "index_parallel",
      "inputSource": {
        "type": "s3",
        "filter": "*.json",
        "uris": ["s3://foo/bar/file.json", "s3://bar/foo/file2.json"],
        "properties": {
          "accessKeyId": "KLJ78979SDFdS2",
          "secretAccessKey": "KLS89s98sKJHKJKJH8721lljkd"
        }
      },
      "inputFormat": {
        "type": "json"
      },
      ...
    },
...
```

```json
...
    "ioConfig": {
      "type": "index_parallel",
      "inputSource": {
        "type": "s3",
        "filter": "*.json",
        "uris": ["s3://foo/bar/file.json", "s3://bar/foo/file2.json"],
        "properties": {
          "accessKeyId": "KLJ78979SDFdS2",
          "secretAccessKey": "KLS89s98sKJHKJKJH8721lljkd",
          "assumeRoleArn": "arn:aws:iam::2981002874992:role/role-s3"
        }
      },
      "inputFormat": {
        "type": "json"
      },
      ...
    },
...
```

<<<<<<< HEAD
|Property|Description|Default|Required|
=======
```json
...
    "ioConfig": {
      "type": "index_parallel",
      "inputSource": {
        "type": "s3",
        "uris": ["s3://foo/bar/file.json", "s3://bar/foo/file2.json"],
        "endpointConfig": {
             "url" : "s3-store.aws.com",
             "signingRegion" : "us-west-2"
         },
         "clientConfig": {
             "protocol" : "http",
             "disableChunkedEncoding" : true,
             "enablePathStyleAccess" : true,
             "forceGlobalBucketAccessEnabled" : false
         },
         "proxyConfig": {
             "host" : "proxy-s3.aws.com",
             "port" : 8888,
             "username" : "admin",
             "password" : "admin"
         },

        "properties": {
          "accessKeyId": "KLJ78979SDFdS2",
          "secretAccessKey": "KLS89s98sKJHKJKJH8721lljkd",
          "assumeRoleArn": "arn:aws:iam::2981002874992:role/role-s3"
        }
      },
      "inputFormat": {
        "type": "json"
      },
      ...
    },
...
```


|property|description|default|required?|
>>>>>>> f3272a25
|--------|-----------|-------|---------|
|type|Set the value to `s3`.|None|yes|
|uris|JSON array of URIs where S3 objects to be ingested are located.|None|`uris` or `prefixes` or `objects` must be set|
|prefixes|JSON array of URI prefixes for the locations of S3 objects to be ingested. Empty objects starting with one of the given prefixes will be skipped.|None|`uris` or `prefixes` or `objects` must be set|
|objects|JSON array of S3 Objects to be ingested.|None|`uris` or `prefixes` or `objects` must be set|
|filter|A wildcard filter for files. See [here](http://commons.apache.org/proper/commons-io/apidocs/org/apache/commons/io/filefilter/WildcardFileFilter) for more information. Files matching the filter criteria are considered for ingestion. Files not matching the filter criteria are ignored.|None|no|
| endpointConfig |Config for overriding the default S3 endpoint and signing region. This would allow ingesting data from a different S3 store. Please see [s3 config](../development/extensions-core/s3.md#connecting-to-s3-configuration) for more information.|None|No (defaults will be used if not given)
| clientConfig |S3 client properties for the overridden s3 endpoint. This is used in conjunction with `endPointConfig`. Please see [s3 config](../development/extensions-core/s3.md#connecting-to-s3-configuration) for more information.|None|No (defaults will be used if not given)
| proxyConfig |Properties for specifying proxy information for the overridden s3 endpoint. This is used in conjunction with `clientConfig`. Please see [s3 config](../development/extensions-core/s3.md#connecting-to-s3-configuration) for more information.|None|No (defaults will be used if not given)
|properties|Properties Object for overriding the default S3 configuration. See below for more information.|None|No (defaults will be used if not given)

Note that the S3 input source will skip all empty objects only when `prefixes` is specified.

S3 Object:

|Property|Description|Default|Required|
|--------|-----------|-------|---------|
|bucket|Name of the S3 bucket|None|yes|
|path|The path where data is located.|None|yes|

Properties Object:

|Property|Description|Default|Required|
|--------|-----------|-------|---------|
|accessKeyId|The [Password Provider](../operations/password-provider.md) or plain text string of this S3 input source access key|None|yes if secretAccessKey is given|
|secretAccessKey|The [Password Provider](../operations/password-provider.md) or plain text string of this S3 input source secret key|None|yes if accessKeyId is given|
|assumeRoleArn|AWS ARN of the role to assume [see](https://docs.aws.amazon.com/IAM/latest/UserGuide/id_credentials_temp_request.html). **assumeRoleArn** can be used either with the ingestion spec AWS credentials or with the default S3 credentials|None|no|
|assumeRoleExternalId|A unique identifier that might be required when you assume a role in another account [see](https://docs.aws.amazon.com/IAM/latest/UserGuide/id_credentials_temp_request.html)|None|no|

> **Note:** If `accessKeyId` and `secretAccessKey` are not given, the default [S3 credentials provider chain](../development/extensions-core/s3.md#s3-authentication-methods) is used.

## Google Cloud Storage input source

> You need to include the [`druid-google-extensions`](../development/extensions-core/google.md) as an extension to use the Google Cloud Storage input source.

The Google Cloud Storage input source is to support reading objects directly
from Google Cloud Storage. Objects can be specified as list of Google
Cloud Storage URI strings. The Google Cloud Storage input source is splittable
and can be used by the [Parallel task](./native-batch.md), where each worker task of `index_parallel` will read
one or multiple objects.

Sample specs:

```json
...
    "ioConfig": {
      "type": "index_parallel",
      "inputSource": {
        "type": "google",
        "filter": "*.json",
        "uris": ["gs://foo/bar/file.json", "gs://bar/foo/file2.json"]
      },
      "inputFormat": {
        "type": "json"
      },
      ...
    },
...
```

```json
...
    "ioConfig": {
      "type": "index_parallel",
      "inputSource": {
        "type": "google",
        "filter": "*.parquet",
        "prefixes": ["gs://foo/bar/", "gs://bar/foo/"]
      },
      "inputFormat": {
        "type": "json"
      },
      ...
    },
...
```


```json
...
    "ioConfig": {
      "type": "index_parallel",
      "inputSource": {
        "type": "google",
        "filter": "*.json",
        "objects": [
          { "bucket": "foo", "path": "bar/file1.json"},
          { "bucket": "bar", "path": "foo/file2.json"}
        ]
      },
      "inputFormat": {
        "type": "json"
      },
      ...
    },
...
```

|Property|Description|Default|Required|
|--------|-----------|-------|---------|
|type|Set the value to `google`.|None|yes|
|uris|JSON array of URIs where Google Cloud Storage objects to be ingested are located.|None|`uris` or `prefixes` or `objects` must be set|
|prefixes|JSON array of URI prefixes for the locations of Google Cloud Storage objects to be ingested. Empty objects starting with one of the given prefixes will be skipped.|None|`uris` or `prefixes` or `objects` must be set|
|objects|JSON array of Google Cloud Storage objects to be ingested.|None|`uris` or `prefixes` or `objects` must be set|
|filter|A wildcard filter for files. See [here](http://commons.apache.org/proper/commons-io/apidocs/org/apache/commons/io/filefilter/WildcardFileFilter) for more information. Files matching the filter criteria are considered for ingestion. Files not matching the filter criteria are ignored.|None|no|

Note that the Google Cloud Storage input source will skip all empty objects only when `prefixes` is specified.

Google Cloud Storage object:

|Property|Description|Default|Required|
|--------|-----------|-------|---------|
|bucket|Name of the Google Cloud Storage bucket|None|yes|
|path|The path where data is located.|None|yes|

## Azure input source

> You need to include the [`druid-azure-extensions`](../development/extensions-core/azure.md) as an extension to use the Azure input source.

The Azure input source reads objects directly from Azure Blob store or Azure Data Lake sources. You can
specify objects as a list of file URI strings or prefixes. You can split the Azure input source for use with [Parallel task](./native-batch.md) indexing and each worker task reads one chunk of the split data.

Sample specs:

```json
...
    "ioConfig": {
      "type": "index_parallel",
      "inputSource": {
        "type": "azure",
        "filter": "*.json",
        "uris": ["azure://container/prefix1/file.json", "azure://container/prefix2/file2.json"]
      },
      "inputFormat": {
        "type": "json"
      },
      ...
    },
...
```

```json
...
    "ioConfig": {
      "type": "index_parallel",
      "inputSource": {
        "type": "azure",
        "filter": "*.parquet",
        "prefixes": ["azure://container/prefix1/", "azure://container/prefix2/"]
      },
      "inputFormat": {
        "type": "json"
      },
      ...
    },
...
```


```json
...
    "ioConfig": {
      "type": "index_parallel",
      "inputSource": {
        "type": "azure",
        "filter": "*.json",
        "objects": [
          { "bucket": "container", "path": "prefix1/file1.json"},
          { "bucket": "container", "path": "prefix2/file2.json"}
        ]
      },
      "inputFormat": {
        "type": "json"
      },
      ...
    },
...
```

|Property|Description|Default|Required|
|--------|-----------|-------|---------|
|type|Set the value to `azure`.|None|yes|
|uris|JSON array of URIs where the Azure objects to be ingested are located, in the form "azure://\<container>/\<path-to-file\>"|None|`uris` or `prefixes` or `objects` must be set|
|prefixes|JSON array of URI prefixes for the locations of Azure objects to ingest, in the form `azure://\<container>/\<prefix\>`. Empty objects starting with one of the given prefixes are skipped.|None|`uris` or `prefixes` or `objects` must be set|
|objects|JSON array of Azure objects to ingest.|None|`uris` or `prefixes` or `objects` must be set|
|filter|A wildcard filter for files. See [here](http://commons.apache.org/proper/commons-io/apidocs/org/apache/commons/io/filefilter/WildcardFileFilter) for more information. Files matching the filter criteria are considered for ingestion. Files not matching the filter criteria are ignored.|None|no|

Note that the Azure input source skips all empty objects only when `prefixes` is specified.

The `objects` property is:

|Property|Description|Default|Required|
|--------|-----------|-------|---------|
|bucket|Name of the Azure Blob Storage or Azure Data Lake container|None|yes|
|path|The path where data is located.|None|yes|

## HDFS input source

> You need to include the [`druid-hdfs-storage`](../development/extensions-core/hdfs.md) as an extension to use the HDFS input source.

The HDFS input source is to support reading files directly
from HDFS storage. File paths can be specified as an HDFS URI string or a list
of HDFS URI strings. The HDFS input source is splittable and can be used by the [Parallel task](./native-batch.md),
where each worker task of `index_parallel` will read one or multiple files.

Sample specs:

```json
...
    "ioConfig": {
      "type": "index_parallel",
      "inputSource": {
        "type": "hdfs",
        "paths": "hdfs://namenode_host/foo/bar/", "hdfs://namenode_host/bar/foo"
      },
      "inputFormat": {
        "type": "json"
      },
      ...
    },
...
```

```json
...
    "ioConfig": {
      "type": "index_parallel",
      "inputSource": {
        "type": "hdfs",
        "paths": "hdfs://namenode_host/foo/bar/", "hdfs://namenode_host/bar/foo"
      },
      "inputFormat": {
        "type": "json"
      },
      ...
    },
...
```

```json
...
    "ioConfig": {
      "type": "index_parallel",
      "inputSource": {
        "type": "hdfs",
        "paths": "hdfs://namenode_host/foo/bar/file.json", "hdfs://namenode_host/bar/foo/file2.json"
      },
      "inputFormat": {
        "type": "json"
      },
      ...
    },
...
```

```json
...
    "ioConfig": {
      "type": "index_parallel",
      "inputSource": {
        "type": "hdfs",
        "paths": ["hdfs://namenode_host/foo/bar/file.json", "hdfs://namenode_host/bar/foo/file2.json"]
      },
      "inputFormat": {
        "type": "json"
      },
      ...
    },
...
```

|Property|Description|Default|Required|
|--------|-----------|-------|---------|
|type|Set the value to `hdfs`.|None|yes|
|paths|HDFS paths. Can be either a JSON array or comma-separated string of paths. Wildcards like `*` are supported in these paths. Empty files located under one of the given paths will be skipped.|None|yes|

You can also ingest from other storage using the HDFS input source if the HDFS client supports that storage.
However, if you want to ingest from cloud storage, consider using the service-specific input source for your data storage.
If you want to use a non-hdfs protocol with the HDFS input source, include the protocol
in `druid.ingestion.hdfs.allowedProtocols`. See [HDFS input source security configuration](../configuration/index.md#hdfs-input-source) for more details.

## HTTP input source

The HTTP input source is to support reading files directly from remote sites via HTTP.

> **NOTE:** Ingestion tasks run under the operating system account that runs the Druid processes, for example the Indexer, Middle Manager, and Peon. This means any user who can submit an ingestion task can specify an `HTTPInputSource` at any location where the Druid process has permissions. For example, using `HTTPInputSource`, a console user has access to internal network locations where the they would be denied access otherwise.

> **WARNING:** `HTTPInputSource` is not limited to the HTTP or HTTPS protocols. It uses the Java `URI` class that supports HTTP, HTTPS, FTP, file, and jar protocols by default. This means you should never run Druid under the `root` account, because a user can use the file protocol to access any files on the local disk.

For more information about security best practices, see [Security overview](../operations/security-overview.md#best-practices).

The HTTP input source is _splittable_ and can be used by the [Parallel task](./native-batch.md),
where each worker task of `index_parallel` will read only one file. This input source does not support Split Hint Spec.

Sample specs:

```json
...
    "ioConfig": {
      "type": "index_parallel",
      "inputSource": {
        "type": "http",
        "uris": ["http://example.com/uri1", "http://example2.com/uri2"]
      },
      "inputFormat": {
        "type": "json"
      },
      ...
    },
...
```

Example with authentication fields using the DefaultPassword provider (this requires the password to be in the ingestion spec):

```json
...
    "ioConfig": {
      "type": "index_parallel",
      "inputSource": {
        "type": "http",
        "uris": ["http://example.com/uri1", "http://example2.com/uri2"],
        "httpAuthenticationUsername": "username",
        "httpAuthenticationPassword": "password123"
      },
      "inputFormat": {
        "type": "json"
      },
      ...
    },
...
```

You can also use the other existing Druid PasswordProviders. Here is an example using the EnvironmentVariablePasswordProvider:

```json
...
    "ioConfig": {
      "type": "index_parallel",
      "inputSource": {
        "type": "http",
        "uris": ["http://example.com/uri1", "http://example2.com/uri2"],
        "httpAuthenticationUsername": "username",
        "httpAuthenticationPassword": {
          "type": "environment",
          "variable": "HTTP_INPUT_SOURCE_PW"
        }
      },
      "inputFormat": {
        "type": "json"
      },
      ...
    },
...
}
```

|Property|Description|Default|Required|
|--------|-----------|-------|---------|
|type|Set the value to `http`.|None|yes|
|uris|URIs of the input files. See below for the protocols allowed for URIs.|None|yes|
|httpAuthenticationUsername|Username to use for authentication with specified URIs. Can be optionally used if the URIs specified in the spec require a Basic Authentication Header.|None|no|
|httpAuthenticationPassword|PasswordProvider to use with specified URIs. Can be optionally used if the URIs specified in the spec require a Basic Authentication Header.|None|no|

You can only use protocols listed in the `druid.ingestion.http.allowedProtocols` property as HTTP input sources.
The `http` and `https` protocols are allowed by default. See [HTTP input source security configuration](../configuration/index.md#http-input-source) for more details.

## Inline input source

The Inline input source can be used to read the data inlined in its own spec.
It can be used for demos or for quickly testing out parsing and schema.

Sample spec:

```json
...
    "ioConfig": {
      "type": "index_parallel",
      "inputSource": {
        "type": "inline",
        "data": "0,values,formatted\n1,as,CSV"
      },
      "inputFormat": {
        "type": "csv"
      },
      ...
    },
...
```

|Property|Description|Required|
|--------|-----------|---------|
|type|Set the value to `inline`.|yes|
|data|Inlined data to ingest.|yes|

## Local input source

The Local input source is to support reading files directly from local storage,
and is mainly intended for proof-of-concept testing.
The Local input source is _splittable_ and can be used by the [Parallel task](./native-batch.md),
where each worker task of `index_parallel` will read one or multiple files.

Sample spec:

```json
...
    "ioConfig": {
      "type": "index_parallel",
      "inputSource": {
        "type": "local",
        "filter" : "*.csv",
        "baseDir": "/data/directory",
        "files": ["/bar/foo", "/foo/bar"]
      },
      "inputFormat": {
        "type": "csv"
      },
      ...
    },
...
```

|Property|Description|Required|
|--------|-----------|---------|
|type|Set the value to `local`.|yes|
|filter|A wildcard filter for files. See [here](http://commons.apache.org/proper/commons-io/apidocs/org/apache/commons/io/filefilter/WildcardFileFilter) for more information. Files matching the filter criteria are considered for ingestion. Files not matching the filter criteria are ignored.|yes if `baseDir` is specified|
|baseDir|Directory to search recursively for files to be ingested. Empty files under the `baseDir` will be skipped.|At least one of `baseDir` or `files` should be specified|
|files|File paths to ingest. Some files can be ignored to avoid ingesting duplicate files if they are located under the specified `baseDir`. Empty files will be skipped.|At least one of `baseDir` or `files` should be specified|

## Druid input source

The Druid input source is to support reading data directly from existing Druid segments,
potentially using a new schema and changing the name, dimensions, metrics, rollup, etc. of the segment.
The Druid input source is _splittable_ and can be used by the [Parallel task](./native-batch.md).
This input source has a fixed input format for reading from Druid segments;
no `inputFormat` field needs to be specified in the ingestion spec when using this input source.

|Property|Description|Required|
|--------|-----------|---------|
|type|Set the value to `druid`.|yes|
|dataSource|A String defining the Druid datasource to fetch rows from|yes|
|interval|A String representing an ISO-8601 interval, which defines the time range to fetch the data over.|yes|
|filter| See [Filters](../querying/filters.md). Only rows that match the filter, if specified, will be returned.|no|

The Druid input source can be used for a variety of purposes, including:

- Creating new datasources that are rolled-up copies of existing datasources.
- Changing the [partitioning or sorting](./partitioning.md) of a datasource to improve performance.
- Updating or removing rows using a [`transformSpec`](./ingestion-spec.md#transformspec).

When using the Druid input source, the timestamp column shows up as a numeric field named `__time` set to the number
of milliseconds since the epoch (January 1, 1970 00:00:00 UTC). It is common to use this in the timestampSpec, if you
want the output timestamp to be equivalent to the input timestamp. In this case, set the timestamp column to `__time`
and the format to `auto` or `millis`.

It is OK for the input and output datasources to be the same. In this case, newly generated data will overwrite the
previous data for the intervals specified in the `granularitySpec`. Generally, if you are going to do this, it is a
good idea to test out your reindexing by writing to a separate datasource before overwriting your main one.
Alternatively, if your goals can be satisfied by [compaction](compaction.md), consider that instead as a simpler
approach.

An example task spec is shown below. It reads from a hypothetical raw datasource `wikipedia_raw` and creates a new
rolled-up datasource `wikipedia_rollup` by grouping on hour, "countryName", and "page".

```json
{
  "type": "index_parallel",
  "spec": {
    "dataSchema": {
      "dataSource": "wikipedia_rollup",
      "timestampSpec": {
        "column": "__time",
        "format": "millis"
      },
      "dimensionsSpec": {
        "dimensions": [
          "countryName",
          "page"
        ]
      },
      "metricsSpec": [
        {
          "type": "count",
          "name": "cnt"
        }
      ],
      "granularitySpec": {
        "type": "uniform",
        "queryGranularity": "HOUR",
        "segmentGranularity": "DAY",
        "intervals": ["2016-06-27/P1D"],
        "rollup": true
      }
    },
    "ioConfig": {
      "type": "index_parallel",
      "inputSource": {
        "type": "druid",
        "dataSource": "wikipedia_raw",
        "interval": "2016-06-27/P1D"
      }
    },
    "tuningConfig": {
      "type": "index_parallel",
      "partitionsSpec": {
        "type": "hashed"
      },
      "forceGuaranteedRollup": true,
      "maxNumConcurrentSubTasks": 1
    }
  }
}
```

> Note: Older versions (0.19 and earlier) did not respect the timestampSpec when using the Druid input source. If you
> have ingestion specs that rely on this and cannot rewrite them, set
> [`druid.indexer.task.ignoreTimestampSpecForDruidInputSource`](../configuration/index.md#indexer-general-configuration)
> to `true` to enable a compatibility mode where the timestampSpec is ignored.

## SQL input source

The SQL input source is used to read data directly from RDBMS.
The SQL input source is _splittable_ and can be used by the [Parallel task](./native-batch.md), where each worker task will read from one SQL query from the list of queries.
This input source does not support Split Hint Spec.
Since this input source has a fixed input format for reading events, no `inputFormat` field needs to be specified in the ingestion spec when using this input source.
Please refer to the Recommended practices section below before using this input source.

|Property|Description|Required|
|--------|-----------|---------|
|type|Set the value to `sql`.|Yes|
|database|Specifies the database connection details. The database type corresponds to the extension that supplies the `connectorConfig` support. The specified extension must be loaded into Druid:<br/><br/><ul><li>[mysql-metadata-storage](../development/extensions-core/mysql.md) for `mysql`</li><li> [postgresql-metadata-storage](../development/extensions-core/postgresql.md) extension for `postgresql`.</li></ul><br/><br/>You can selectively allow JDBC properties in `connectURI`. See [JDBC connections security config](../configuration/index.md#jdbc-connections-to-external-databases) for more details.|Yes|
|foldCase|Toggle case folding of database column names. This may be enabled in cases where the database returns case insensitive column names in query results.|No|
|sqls|List of SQL queries where each SQL query would retrieve the data to be indexed.|Yes|

The following is an example of an SQL input source spec:

```json
...
    "ioConfig": {
      "type": "index_parallel",
      "inputSource": {
        "type": "sql",
        "database": {
            "type": "mysql",
            "connectorConfig": {
                "connectURI": "jdbc:mysql://host:port/schema",
                "user": "user",
                "password": "password"
            }
        },
        "sqls": ["SELECT * FROM table1 WHERE timestamp BETWEEN '2013-01-01 00:00:00' AND '2013-01-01 11:59:59'", "SELECT * FROM table2 WHERE timestamp BETWEEN '2013-01-01 00:00:00' AND '2013-01-01 11:59:59'"]
      }
    },
...
```

The spec above will read all events from two separate SQLs for the interval `2013-01-01/2013-01-02`.
Each of the SQL queries will be run in its own sub-task and thus for the above example, there would be two sub-tasks.

**Recommended practices**

Compared to the other native batch input sources, SQL input source behaves differently in terms of reading the input data and so it would be helpful to consider the following points before using this input source in a production environment:

* During indexing, each sub-task would execute one of the SQL queries and the results are stored locally on disk. The sub-tasks then proceed to read the data from these local input files and generate segments. Presently, there isn’t any restriction on the size of the generated files and this would require the MiddleManagers or Indexers to have sufficient disk capacity based on the volume of data being indexed.

* Filtering the SQL queries based on the intervals specified in the `granularitySpec` can avoid unwanted data being retrieved and stored locally by the indexing sub-tasks. For example, if the `intervals` specified in the `granularitySpec` is `["2013-01-01/2013-01-02"]` and the SQL query is `SELECT * FROM table1`, `SqlInputSource` will read all the data for `table1` based on the query, even though only data between the intervals specified will be indexed into Druid.

* Pagination may be used on the SQL queries to ensure that each query pulls a similar amount of data, thereby improving the efficiency of the sub-tasks.

* Similar to file-based input formats, any updates to existing data will replace the data in segments specific to the intervals specified in the `granularitySpec`.


## Combining input source

The Combining input source lets you read data from multiple input sources.
It identifies the splits from delegate input sources and uses a worker task to process each split.
Use the Combining input source only if all the delegates are splittable and can be used by the [Parallel task](./native-batch.md). 

Similar to other input sources, the Combining input source supports a single `inputFormat`.
Delegate input sources that require an `inputFormat` must have the same format for input data.

|Property|Description|Required|
|--------|-----------|---------|
|type|Set the value to `combining`.|Yes|
|delegates|List of splittable input sources to read data from.|Yes|

The following is an example of a Combining input source spec:

```json
...
    "ioConfig": {
      "type": "index_parallel",
      "inputSource": {
        "type": "combining",
        "delegates" : [
         {
          "type": "local",
          "filter" : "*.csv",
          "baseDir": "/data/directory",
          "files": ["/bar/foo", "/foo/bar"]
         },
         {
          "type": "druid",
          "dataSource": "wikipedia",
          "interval": "2013-01-01/2013-01-02"
         }
        ]
      },
      "inputFormat": {
        "type": "csv"
      },
      ...
    },
...
```

The [secondary partitioning method](native-batch.md#partitionsspec) determines the requisite number of concurrent worker tasks that run in parallel to complete ingestion with the Combining input source.
Set this value in `maxNumConcurrentSubTasks` in `tuningConfig` based on the secondary partitioning method:
- `range` or `single_dim` partitioning: greater than or equal to 1
- `hashed` or `dynamic` partitioning: greater than or equal to 2

For more information on the `maxNumConcurrentSubTasks` field, see [Implementation considerations](native-batch.md#implementation-considerations).<|MERGE_RESOLUTION|>--- conflicted
+++ resolved
@@ -138,9 +138,6 @@
 ...
 ```
 
-<<<<<<< HEAD
-|Property|Description|Default|Required|
-=======
 ```json
 ...
     "ioConfig": {
@@ -179,9 +176,7 @@
 ...
 ```
 
-
-|property|description|default|required?|
->>>>>>> f3272a25
+|Property|Description|Default|Required|
 |--------|-----------|-------|---------|
 |type|Set the value to `s3`.|None|yes|
 |uris|JSON array of URIs where S3 objects to be ingested are located.|None|`uris` or `prefixes` or `objects` must be set|
