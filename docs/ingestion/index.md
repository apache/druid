--- conflicted
+++ resolved
@@ -79,661 +79,5 @@
 | **External dependencies** | None. | Hadoop cluster (Druid submits Map/Reduce jobs). | None. |
 | **Input locations** | Any [`inputSource`](./native-batch.md#input-sources). | Any Hadoop FileSystem or Druid datasource. | Any [`inputSource`](./native-batch.md#input-sources). |
 | **File formats** | Any [`inputFormat`](./data-formats.md#input-format). | Any Hadoop InputFormat. | Any [`inputFormat`](./data-formats.md#input-format). |
-<<<<<<< HEAD
 | **[Rollup modes](rollup.md)** | Perfect if `forceGuaranteedRollup` = true in the [`tuningConfig`](native-batch.md#tuningconfig).  | Always perfect. | Perfect if `forceGuaranteedRollup` = true in the [`tuningConfig`](native-batch.md#tuningconfig). |
-| **Partitioning options** | Dynamic, hash-based, and range-based partitioning methods are available. See [Partitions Spec](./native-batch.md#partitionsspec) for details. | Hash-based or range-based partitioning via [`partitionsSpec`](hadoop.md#partitionsspec). | Dynamic and hash-based partitioning methods are available. See [Partitions Spec](./native-batch.md#partitionsspec-1) for details. |
-=======
-| **[Rollup modes](#rollup)** | Perfect if `forceGuaranteedRollup` = true in the [`tuningConfig`](native-batch.md#tuningconfig).  | Always perfect. | Perfect if `forceGuaranteedRollup` = true in the [`tuningConfig`](native-batch.md#tuningconfig). |
-| **Partitioning options** | Dynamic, hash-based, and range-based partitioning methods are available. See [Partitions Spec](./native-batch.md#partitionsspec) for details. | Hash-based or range-based partitioning via [`partitionsSpec`](hadoop.md#partitionsspec). | Dynamic and hash-based partitioning methods are available. See [Partitions Spec](./native-batch.md#partitionsspec-1) for details. |
-
-<a name="data-model"></a>
-
-## Druid's data model
-
-### Datasources
-
-Druid data is stored in datasources, which are similar to tables in a traditional RDBMS. Druid
-offers a unique data modeling system that bears similarity to both relational and timeseries models.
-
-### Primary timestamp
-
-Druid schemas must always include a primary timestamp. The primary timestamp is used for
-[partitioning and sorting](#partitioning) your data. Druid queries are able to rapidly identify and retrieve data
-corresponding to time ranges of the primary timestamp column. Druid is also able to use the primary timestamp column
-for time-based [data management operations](data-management.md) such as dropping time chunks, overwriting time chunks,
-and time-based retention rules.
-
-The primary timestamp is parsed based on the [`timestampSpec`](#timestampspec). In addition, the
-[`granularitySpec`](#granularityspec) controls other important operations that are based on the primary timestamp.
-Regardless of which input field the primary timestamp is read from, it will always be stored as a column named `__time`
-in your Druid datasource.
-
-If you have more than one timestamp column, you can store the others as
-[secondary timestamps](schema-design.md#secondary-timestamps).
-
-### Dimensions
-
-Dimensions are columns that are stored as-is and can be used for any purpose. You can group, filter, or apply
-aggregators to dimensions at query time in an ad-hoc manner. If you run with [rollup](#rollup) disabled, then the set of
-dimensions is simply treated like a set of columns to ingest, and behaves exactly as you would expect from a typical
-database that does not support a rollup feature.
-
-Dimensions are configured through the [`dimensionsSpec`](#dimensionsspec).
-
-### Metrics
-
-Metrics are columns that are stored in an aggregated form. They are most useful when [rollup](#rollup) is enabled.
-Specifying a metric allows you to choose an aggregation function for Druid to apply to each row during ingestion. This
-has two benefits:
-
-1. If [rollup](#rollup) is enabled, multiple rows can be collapsed into one row even while retaining summary
-information. In the [rollup tutorial](../tutorials/tutorial-rollup.md), this is used to collapse netflow data to a
-single row per `(minute, srcIP, dstIP)` tuple, while retaining aggregate information about total packet and byte counts.
-2. Some aggregators, especially approximate ones, can be computed faster at query time even on non-rolled-up data if
-they are partially computed at ingestion time.
-
-Metrics are configured through the [`metricsSpec`](#metricsspec).
-
-## Rollup
-
-### What is rollup?
-
-Druid can roll up data as it is ingested to minimize the amount of raw data that needs to be stored. Rollup is
-a form of summarization or pre-aggregation. In practice, rolling up data can dramatically reduce the size of data that
-needs to be stored, reducing row counts by potentially orders of magnitude. This storage reduction does come at a cost:
-as we roll up data, we lose the ability to query individual events.
-
-When rollup is disabled, Druid loads each row as-is without doing any form of pre-aggregation. This mode is similar
-to what you would expect from a typical database that does not support a rollup feature.
-
-When rollup is enabled, then any rows that have identical [dimensions](#dimensions) and [timestamp](#primary-timestamp)
-to each other (after [`queryGranularity`-based truncation](#granularityspec)) can be collapsed, or _rolled up_, into a
-single row in Druid.
-
-By default, rollup is enabled.
-
-### Enabling or disabling rollup
-
-Rollup is controlled by the `rollup` setting in the [`granularitySpec`](#granularityspec). By default, it is `true`
-(enabled). Set this to `false` if you want Druid to store each record as-is, without any rollup summarization.
-
-### Example of rollup
-
-For an example of how to configure rollup, and of how the feature will modify your data, check out the
-[rollup tutorial](../tutorials/tutorial-rollup.md).
-
-### Maximizing rollup ratio
-
-You can measure the rollup ratio of a datasource by comparing the number of rows in Druid (`COUNT`) with the number of ingested
-events.  One way to do this is with a
-[Druid SQL](../querying/sql.md) query such as the following, where "count" refers to a `count`-type metric generated at ingestion time:
-
-```sql
-SELECT SUM("count") / (COUNT(*) * 1.0)
-FROM datasource
-```
-
-The higher this number is, the more benefit you are gaining from rollup.
-
-> See [Counting the number of ingested events](schema-design.md#counting) on the "Schema design" page for more details about
-how counting works when rollup is enabled.
-
-Tips for maximizing rollup:
-
-- Generally, the fewer dimensions you have, and the lower the cardinality of your dimensions, the better rollup ratios
-you will achieve.
-- Use [sketches](schema-design.md#sketches) to avoid storing high cardinality dimensions, which harm rollup ratios.
-- Adjusting `queryGranularity` at ingestion time (for example, using `PT5M` instead of `PT1M`) increases the
-likelihood of two rows in Druid having matching timestamps, and can improve your rollup ratios.
-- It can be beneficial to load the same data into more than one Druid datasource. Some users choose to create a "full"
-datasource that has rollup disabled (or enabled, but with a minimal rollup ratio) and an "abbreviated" datasource that
-has fewer dimensions and a higher rollup ratio. When queries only involve dimensions in the "abbreviated" set, using
-that datasource leads to much faster query times. This can often be done with just a small increase in storage
-footprint, since abbreviated datasources tend to be substantially smaller.
-- If you are using a [best-effort rollup](#perfect-rollup-vs-best-effort-rollup) ingestion configuration that does not guarantee perfect
-rollup, you can potentially improve your rollup ratio by switching to a guaranteed perfect rollup option, or by
-[reindexing](data-management.md#reingesting-data) or [compacting](compaction.md) your data in the background after initial ingestion.
-
-### Perfect rollup vs Best-effort rollup
-
-Some Druid ingestion methods guarantee _perfect rollup_, meaning that input data are perfectly aggregated at ingestion
-time. Others offer _best-effort rollup_, meaning that input data might not be perfectly aggregated and thus there could
-be multiple segments holding rows with the same timestamp and dimension values.
-
-In general, ingestion methods that offer best-effort rollup do this because they are either parallelizing ingestion
-without a shuffling step (which would be required for perfect rollup), or because they are finalizing and publishing
-segments before all data for a time chunk has been received, which we call _incremental publishing_. In both of these
-cases, records that could theoretically be rolled up may end up in different segments. All types of streaming ingestion
-run in this mode.
-
-Ingestion methods that guarantee perfect rollup do it with an additional preprocessing step to determine intervals
-and partitioning before the actual data ingestion stage. This preprocessing step scans the entire input dataset, which
-generally increases the time required for ingestion, but provides information necessary for perfect rollup.
-
-The following table shows how each method handles rollup:
-
-|Method|How it works|
-|------|------------|
-|[Native batch](native-batch.md)|`index_parallel` and `index` type may be either perfect or best-effort, based on configuration.|
-|[Hadoop](hadoop.md)|Always perfect.|
-|[Kafka indexing service](../development/extensions-core/kafka-ingestion.md)|Always best-effort.|
-|[Kinesis indexing service](../development/extensions-core/kinesis-ingestion.md)|Always best-effort.|
-
-## Partitioning
-
-### Why partition?
-
-Optimal partitioning and sorting of segments within your datasources can have substantial impact on footprint and
-performance.
-
-Druid datasources are always partitioned by time into _time chunks_, and each time chunk contains one or more segments.
-This partitioning happens for all ingestion methods, and is based on the `segmentGranularity` parameter of your
-ingestion spec's `dataSchema`.
-
-The segments within a particular time chunk may also be partitioned further, using options that vary based on the
-ingestion type you have chosen. In general, doing this secondary partitioning using a particular dimension will
-improve locality, meaning that rows with the same value for that dimension are stored together and can be accessed
-quickly.
-
-You will usually get the best performance and smallest overall footprint by partitioning your data on some "natural"
-dimension that you often filter by, if one exists. This will often improve compression - users have reported threefold
-storage size decreases - and it also tends to improve query performance as well.
-
-> Partitioning and sorting are best friends! If you do have a "natural" partitioning dimension, you should also consider
-> placing it first in the `dimensions` list of your `dimensionsSpec`, which tells Druid to sort rows within each segment
-> by that column. This will often improve compression even more, beyond the improvement gained by partitioning alone.
->
-> However, note that currently, Druid always sorts rows within a segment by timestamp first, even before the first
-> dimension listed in your `dimensionsSpec`. This can prevent dimension sorting from being maximally effective. If
-> necessary, you can work around this limitation by setting `queryGranularity` equal to `segmentGranularity` in your
-> [`granularitySpec`](#granularityspec), which will set all timestamps within the segment to the same value, and by saving
-> your "real" timestamp as a [secondary timestamp](schema-design.md#secondary-timestamps). This limitation may be removed
-> in a future version of Druid.
-
-### How to set up partitioning
-
-Not all ingestion methods support an explicit partitioning configuration, and not all have equivalent levels of
-flexibility. As of current Druid versions, If you are doing initial ingestion through a less-flexible method (like
-Kafka) then you can use [reindexing](data-management.md#reingesting-data) or [compaction](compaction.md) to repartition your data after it
-is initially ingested. This is a powerful technique: you can use it to ensure that any data older than a certain
-threshold is optimally partitioned, even as you continuously add new data from a stream.
-
-The following table shows how each ingestion method handles partitioning:
-
-|Method|How it works|
-|------|------------|
-|[Native batch](native-batch.md)|Configured using [`partitionsSpec`](native-batch.md#partitionsspec) inside the `tuningConfig`.|
-|[Hadoop](hadoop.md)|Configured using [`partitionsSpec`](hadoop.md#partitionsspec) inside the `tuningConfig`.|
-|[Kafka indexing service](../development/extensions-core/kafka-ingestion.md)|Partitioning in Druid is guided by how your Kafka topic is partitioned. You can also [reindex](data-management.md#reingesting-data) or [compact](compaction.md) to repartition after initial ingestion.|
-|[Kinesis indexing service](../development/extensions-core/kinesis-ingestion.md)|Partitioning in Druid is guided by how your Kinesis stream is sharded. You can also [reindex](data-management.md#reingesting-data) or [compact](compaction.md) to repartition after initial ingestion.|
-
-> Note that, of course, one way to partition data is to load it into separate datasources. This is a perfectly viable
-> approach and works very well when the number of datasources does not lead to excessive per-datasource overheads. If
-> you go with this approach, then you can ignore this section, since it is describing how to set up partitioning
-> _within a single datasource_.
->
-> For more details on splitting data up into separate datasources, and potential operational considerations, refer
-> to the [Multitenancy considerations](../querying/multitenancy.md) page.
-
-<a name="spec"></a>
-
-## Ingestion specs
-
-No matter what ingestion method you use, data is loaded into Druid using either one-time [tasks](tasks.md) or
-ongoing "supervisors" (which run and supervise a set of tasks over time). In any case, part of the task or supervisor
-definition is an _ingestion spec_.
-
-Ingestion specs consists of three main components:
-
-- [`dataSchema`](#dataschema), which configures the [datasource name](#datasource),
-   [primary timestamp](#timestampspec), [dimensions](#dimensionsspec), [metrics](#metricsspec), and [transforms and filters](#transformspec) (if needed).
-- [`ioConfig`](#ioconfig), which tells Druid how to connect to the source system and how to parse data. For more information, see the
-   documentation for each [ingestion method](#ingestion-methods).
-- [`tuningConfig`](#tuningconfig), which controls various tuning parameters specific to each
-  [ingestion method](#ingestion-methods).
-
-Example ingestion spec for task type `index_parallel` (native batch):
-
-```
-{
-  "type": "index_parallel",
-  "spec": {
-    "dataSchema": {
-      "dataSource": "wikipedia",
-      "timestampSpec": {
-        "column": "timestamp",
-        "format": "auto"
-      },
-      "dimensionsSpec": {
-        "dimensions": [
-          "page",
-          "language",
-          { "type": "long", "name": "userId" }
-        ]
-      },
-      "metricsSpec": [
-        { "type": "count", "name": "count" },
-        { "type": "doubleSum", "name": "bytes_added_sum", "fieldName": "bytes_added" },
-        { "type": "doubleSum", "name": "bytes_deleted_sum", "fieldName": "bytes_deleted" }
-      ],
-      "granularitySpec": {
-        "segmentGranularity": "day",
-        "queryGranularity": "none",
-        "intervals": [
-          "2013-08-31/2013-09-01"
-        ]
-      }
-    },
-    "ioConfig": {
-      "type": "index_parallel",
-      "inputSource": {
-        "type": "local",
-        "baseDir": "examples/indexing/",
-        "filter": "wikipedia_data.json"
-      },
-      "inputFormat": {
-        "type": "json",
-        "flattenSpec": {
-          "useFieldDiscovery": true,
-          "fields": [
-            { "type": "path", "name": "userId", "expr": "$.user.id" }
-          ]
-        }
-      }
-    },
-    "tuningConfig": {
-      "type": "index_parallel"
-    }
-  }
-}
-```
-
-The specific options supported by these sections will depend on the [ingestion method](#ingestion-methods) you have chosen.
-For more examples, refer to the documentation for each ingestion method.
-
-You can also load data visually, without the need to write an ingestion spec, using the "Load data" functionality
-available in Druid's [web console](../operations/druid-console.md). Druid's visual data loader supports
-[Kafka](../development/extensions-core/kafka-ingestion.md),
-[Kinesis](../development/extensions-core/kinesis-ingestion.md), and
-[native batch](native-batch.md) mode.
-
-## `dataSchema`
-
-> The `dataSchema` spec has been changed in 0.17.0. The new spec is supported by all ingestion methods
-except for _Hadoop_ ingestion. See the [Legacy `dataSchema` spec](#legacy-dataschema-spec) for the old spec.
-
-The `dataSchema` is a holder for the following components:
-
-- [datasource name](#datasource), [primary timestamp](#timestampspec),
-  [dimensions](#dimensionsspec), [metrics](#metricsspec), and 
-  [transforms and filters](#transformspec) (if needed).
-
-An example `dataSchema` is:
-
-```
-"dataSchema": {
-  "dataSource": "wikipedia",
-  "timestampSpec": {
-    "column": "timestamp",
-    "format": "auto"
-  },
-  "dimensionsSpec": {
-    "dimensions": [
-      "page",
-      "language",
-      { "type": "long", "name": "userId" }
-    ]
-  },
-  "metricsSpec": [
-    { "type": "count", "name": "count" },
-    { "type": "doubleSum", "name": "bytes_added_sum", "fieldName": "bytes_added" },
-    { "type": "doubleSum", "name": "bytes_deleted_sum", "fieldName": "bytes_deleted" }
-  ],
-  "granularitySpec": {
-    "segmentGranularity": "day",
-    "queryGranularity": "none",
-    "intervals": [
-      "2013-08-31/2013-09-01"
-    ]
-  }
-}
-```
-
-### `dataSource`
-
-The `dataSource` is located in `dataSchema` → `dataSource` and is simply the name of the
-[datasource](../design/architecture.md#datasources-and-segments) that data will be written to. An example
-`dataSource` is:
-
-```
-"dataSource": "my-first-datasource"
-```
-
-### `timestampSpec`
-
-The `timestampSpec` is located in `dataSchema` → `timestampSpec` and is responsible for
-configuring the [primary timestamp](#primary-timestamp). An example `timestampSpec` is:
-
-```
-"timestampSpec": {
-  "column": "timestamp",
-  "format": "auto"
-}
-```
-
-> Conceptually, after input data records are read, Druid applies ingestion spec components in a particular order:
-> first [`flattenSpec`](data-formats.md#flattenspec) (if any), then [`timestampSpec`](#timestampspec), then [`transformSpec`](#transformspec),
-> and finally [`dimensionsSpec`](#dimensionsspec) and [`metricsSpec`](#metricsspec). Keep this in mind when writing
-> your ingestion spec.
-
-A `timestampSpec` can have the following components:
-
-|Field|Description|Default|
-|-----|-----------|-------|
-|column|Input row field to read the primary timestamp from.<br><br>Regardless of the name of this input field, the primary timestamp will always be stored as a column named `__time` in your Druid datasource.|timestamp|
-|format|Timestamp format. Options are: <ul><li>`iso`: ISO8601 with 'T' separator, like "2000-01-01T01:02:03.456"</li><li>`posix`: seconds since epoch</li><li>`millis`: milliseconds since epoch</li><li>`micro`: microseconds since epoch</li><li>`nano`: nanoseconds since epoch</li><li>`auto`: automatically detects ISO (either 'T' or space separator) or millis format</li><li>any [Joda DateTimeFormat string](http://joda-time.sourceforge.net/apidocs/org/joda/time/format/DateTimeFormat.html)</li></ul>|auto|
-|missingValue|Timestamp to use for input records that have a null or missing timestamp `column`. Should be in ISO8601 format, like `"2000-01-01T01:02:03.456"`, even if you have specified something else for `format`. Since Druid requires a primary timestamp, this setting can be useful for ingesting datasets that do not have any per-record timestamps at all. |none|
-
-### `dimensionsSpec`
-
-The `dimensionsSpec` is located in `dataSchema` → `dimensionsSpec` and is responsible for
-configuring [dimensions](#dimensions). An example `dimensionsSpec` is:
-
-```
-"dimensionsSpec" : {
-  "dimensions": [
-    "page",
-    "language",
-    { "type": "long", "name": "userId" }
-  ],
-  "dimensionExclusions" : [],
-  "spatialDimensions" : []
-}
-```
-
-> Conceptually, after input data records are read, Druid applies ingestion spec components in a particular order:
-> first [`flattenSpec`](data-formats.md#flattenspec) (if any), then [`timestampSpec`](#timestampspec), then [`transformSpec`](#transformspec),
-> and finally [`dimensionsSpec`](#dimensionsspec) and [`metricsSpec`](#metricsspec). Keep this in mind when writing
-> your ingestion spec.
-
-A `dimensionsSpec` can have the following components:
-
-| Field | Description | Default |
-|-------|-------------|---------|
-| dimensions | A list of [dimension names or objects](#dimension-objects). Cannot have the same column in both `dimensions` and `dimensionExclusions`.<br><br>If this and `spatialDimensions` are both null or empty arrays, Druid will treat all non-timestamp, non-metric columns that do not appear in `dimensionExclusions` as String-typed dimension columns. See [inclusions and exclusions](#inclusions-and-exclusions) below for details. | `[]` |
-| dimensionExclusions | The names of dimensions to exclude from ingestion. Only names are supported here, not objects.<br><br>This list is only used if the `dimensions` and `spatialDimensions` lists are both null or empty arrays; otherwise it is ignored. See [inclusions and exclusions](#inclusions-and-exclusions) below for details. | `[]` |
-| spatialDimensions | An array of [spatial dimensions](../development/geo.md). | `[]` |
-
-#### Dimension objects
-
-Each dimension in the `dimensions` list can either be a name or an object. Providing a name is equivalent to providing
-a `string` type dimension object with the given name, e.g. `"page"` is equivalent to `{"name": "page", "type": "string"}`.
-
-Dimension objects can have the following components:
-
-| Field | Description | Default |
-|-------|-------------|---------|
-| type | Either `string`, `long`, `float`, or `double`. | `string` |
-| name | The name of the dimension. This will be used as the field name to read from input records, as well as the column name stored in generated segments.<br><br>Note that you can use a [`transformSpec`](#transformspec) if you want to rename columns during ingestion time. | none (required) |
-| createBitmapIndex | For `string` typed dimensions, whether or not bitmap indexes should be created for the column in generated segments. Creating a bitmap index requires more storage, but speeds up certain kinds of filtering (especially equality and prefix filtering). Only supported for `string` typed dimensions. | `true` |
-| multiValueHandling | Specify the type of handling for [multi-value fields](../querying/multi-value-dimensions.md). Possible values are `sorted_array`, `sorted_set`, and `array`. `sorted_array` and `sorted_set` order the array upon ingestion. `sorted_set` removes duplicates. `array` ingests data as-is | `sorted_array` |
-
-#### Inclusions and exclusions
-
-Druid will interpret a `dimensionsSpec` in two possible ways: _normal_ or _schemaless_.
-
-Normal interpretation occurs when either `dimensions` or `spatialDimensions` is non-empty. In this case, the combination of the two lists will be taken as the set of dimensions to be ingested, and the list of `dimensionExclusions` will be ignored.
-
-Schemaless interpretation occurs when both `dimensions` and `spatialDimensions` are empty or null. In this case, the set of dimensions is determined in the following way:
-
-1. First, start from the set of all root-level fields from the input record, as determined by the [`inputFormat`](./data-formats.md). "Root-level" includes all fields at the top level of a data structure, but does not included fields nested within maps or lists. To extract these, you must use a [`flattenSpec`](./data-formats.md#flattenspec). All fields of non-nested data formats, such as CSV and delimited text, are considered root-level.
-2. If a [`flattenSpec`](./data-formats.md#flattenspec) is being used, the set of root-level fields includes any fields generated by the flattenSpec. The useFieldDiscovery parameter determines whether the original root-level fields will be retained or discarded.
-3. Any field listed in `dimensionExclusions` is excluded.
-4. The field listed as `column` in the [`timestampSpec`](#timestampspec) is excluded.
-5. Any field used as an input to an aggregator from the [metricsSpec](#metricsspec) is excluded.
-6. Any field with the same name as an aggregator from the [metricsSpec](#metricsspec) is excluded.
-7. All other fields are ingested as `string` typed dimensions with the [default settings](#dimension-objects).
-
-> Note: Fields generated by a [`transformSpec`](#transformspec) are not currently considered candidates for
-> schemaless dimension interpretation.
-
-### `metricsSpec`
-
-The `metricsSpec` is located in `dataSchema` → `metricsSpec` and is a list of [aggregators](../querying/aggregations.md)
-to apply at ingestion time. This is most useful when [rollup](#rollup) is enabled, since it's how you configure
-ingestion-time aggregation.
-
-An example `metricsSpec` is:
-
-```
-"metricsSpec": [
-  { "type": "count", "name": "count" },
-  { "type": "doubleSum", "name": "bytes_added_sum", "fieldName": "bytes_added" },
-  { "type": "doubleSum", "name": "bytes_deleted_sum", "fieldName": "bytes_deleted" }
-]
-```
-
-> Generally, when [rollup](#rollup) is disabled, you should have an empty `metricsSpec` (because without rollup,
-> Druid does not do any ingestion-time aggregation, so there is little reason to include an ingestion-time aggregator). However,
-> in some cases, it can still make sense to define metrics: for example, if you want to create a complex column as a way of
-> pre-computing part of an [approximate aggregation](../querying/aggregations.md#approximate-aggregations), this can only
-> be done by defining a metric in a `metricsSpec`.
-
-### `granularitySpec`
-
-The `granularitySpec` is located in `dataSchema` → `granularitySpec` and is responsible for configuring
-the following operations:
-
-1. Partitioning a datasource into [time chunks](../design/architecture.md#datasources-and-segments) (via `segmentGranularity`).
-2. Truncating the timestamp, if desired (via `queryGranularity`).
-3. Specifying which time chunks of segments should be created, for batch ingestion (via `intervals`).
-4. Specifying whether ingestion-time [rollup](#rollup) should be used or not (via `rollup`).
-
-Other than `rollup`, these operations are all based on the [primary timestamp](#primary-timestamp).
-
-An example `granularitySpec` is:
-
-```
-"granularitySpec": {
-  "segmentGranularity": "day",
-  "queryGranularity": "none",
-  "intervals": [
-    "2013-08-31/2013-09-01"
-  ],
-  "rollup": true
-}
-```
-
-A `granularitySpec` can have the following components:
-
-| Field | Description | Default |
-|-------|-------------|---------|
-| type | Either `uniform` or `arbitrary`. In most cases you want to use `uniform`.| `uniform` |
-| segmentGranularity | [Time chunking](../design/architecture.md#datasources-and-segments) granularity for this datasource. Multiple segments can be created per time chunk. For example, when set to `day`, the events of the same day fall into the same time chunk which can be optionally further partitioned into multiple segments based on other configurations and input size. Any [granularity](../querying/granularities.md) can be provided here. Note that all segments in the same time chunk should have the same segment granularity.<br><br>Ignored if `type` is set to `arbitrary`.| `day` |
-| queryGranularity | The resolution of timestamp storage within each segment. This must be equal to, or finer, than `segmentGranularity`. This will be the finest granularity that you can query at and still receive sensible results, but note that you can still query at anything coarser than this granularity. E.g., a value of `minute` will mean that records will be stored at minutely granularity, and can be sensibly queried at any multiple of minutes (including minutely, 5-minutely, hourly, etc).<br><br>Any [granularity](../querying/granularities.md) can be provided here. Use `none` to store timestamps as-is, without any truncation. Note that `rollup` will be applied if it is set even when the `queryGranularity` is set to `none`. | `none` |
-| rollup | Whether to use ingestion-time [rollup](#rollup) or not. Note that rollup is still effective even when `queryGranularity` is set to `none`. Your data will be rolled up if they have the exactly same timestamp. | `true` |
-| intervals | A list of intervals describing what time chunks of segments should be created. If `type` is set to `uniform`, this list will be broken up and rounded-off based on the `segmentGranularity`. If `type` is set to `arbitrary`, this list will be used as-is.<br><br>If `null` or not provided, batch ingestion tasks will generally determine which time chunks to output based on what timestamps are found in the input data.<br><br>If specified, batch ingestion tasks may be able to skip a determining-partitions phase, which can result in faster ingestion. Batch ingestion tasks may also be able to request all their locks up-front instead of one by one. Batch ingestion tasks will throw away any records with timestamps outside of the specified intervals.<br><br>Ignored for any form of streaming ingestion. | `null` |
-
-### `transformSpec`
-
-The `transformSpec` is located in `dataSchema` → `transformSpec` and is responsible for transforming and filtering
-records during ingestion time. It is optional. An example `transformSpec` is:
-
-```
-"transformSpec": {
-  "transforms": [
-    { "type": "expression", "name": "countryUpper", "expression": "upper(country)" }
-  ],
-  "filter": {
-    "type": "selector",
-    "dimension": "country",
-    "value": "San Serriffe"
-  }
-}
-```
-
-> Conceptually, after input data records are read, Druid applies ingestion spec components in a particular order:
-> first [`flattenSpec`](data-formats.md#flattenspec) (if any), then [`timestampSpec`](#timestampspec), then [`transformSpec`](#transformspec),
-> and finally [`dimensionsSpec`](#dimensionsspec) and [`metricsSpec`](#metricsspec). Keep this in mind when writing
-> your ingestion spec.
-
-#### Transforms
-
-The `transforms` list allows you to specify a set of expressions to evaluate on top of input data. Each transform has a
-"name" which can be referred to by your `dimensionsSpec`, `metricsSpec`, etc.
-
-If a transform has the same name as a field in an input row, then it will shadow the original field. Transforms that
-shadow fields may still refer to the fields they shadow. This can be used to transform a field "in-place".
-
-Transforms do have some limitations. They can only refer to fields present in the actual input rows; in particular,
-they cannot refer to other transforms. And they cannot remove fields, only add them. However, they can shadow a field
-with another field containing all nulls, which will act similarly to removing the field.
-
-Transforms can refer to the [timestamp](#timestampspec) of an input row by referring to `__time` as part of the expression.
-They can also _replace_ the timestamp if you set their "name" to `__time`. In both cases, `__time` should be treated as
-a millisecond timestamp (number of milliseconds since Jan 1, 1970 at midnight UTC). Transforms are applied _after_ the
-`timestampSpec`.
-
-Druid currently includes one kind of built-in transform, the expression transform. It has the following syntax:
-
-```
-{
-  "type": "expression",
-  "name": "<output name>",
-  "expression": "<expr>"
-}
-```
-
-The `expression` is a [Druid query expression](../misc/math-expr.md).
-
-> Conceptually, after input data records are read, Druid applies ingestion spec components in a particular order:
-> first [`flattenSpec`](data-formats.md#flattenspec) (if any), then [`timestampSpec`](#timestampspec), then [`transformSpec`](#transformspec),
-> and finally [`dimensionsSpec`](#dimensionsspec) and [`metricsSpec`](#metricsspec). Keep this in mind when writing
-> your ingestion spec.
-
-#### Filter
-
-The `filter` conditionally filters input rows during ingestion. Only rows that pass the filter will be
-ingested. Any of Druid's standard [query filters](../querying/filters.md) can be used. Note that within a
-`transformSpec`, the `transforms` are applied before the `filter`, so the filter can refer to a transform.
-
-### Legacy `dataSchema` spec
-
-> The `dataSchema` spec has been changed in 0.17.0. The new spec is supported by all ingestion methods
-except for _Hadoop_ ingestion. See [`dataSchema`](#dataschema) for the new spec.
-
-The legacy `dataSchema` spec has below two more components in addition to the ones listed in the [`dataSchema`](#dataschema) section above.
-
-- [input row parser](#parser-deprecated), [flattening of nested data](#flattenspec) (if needed)
-
-#### `parser` (Deprecated)
-
-In legacy `dataSchema`, the `parser` is located in the `dataSchema` → `parser` and is responsible for configuring a wide variety of
-items related to parsing input records. The `parser` is deprecated and it is highly recommended to use `inputFormat` instead.
-For details about `inputFormat` and supported `parser` types, see the ["Data formats" page](data-formats.md).
-
-For details about major components of the `parseSpec`, refer to their subsections:
-
-- [`timestampSpec`](#timestampspec), responsible for configuring the [primary timestamp](#primary-timestamp).
-- [`dimensionsSpec`](#dimensionsspec), responsible for configuring [dimensions](#dimensions).
-- [`flattenSpec`](#flattenspec), responsible for flattening nested data formats.
-
-An example `parser` is:
-
-```
-"parser": {
-  "type": "string",
-  "parseSpec": {
-    "format": "json",
-    "flattenSpec": {
-      "useFieldDiscovery": true,
-      "fields": [
-        { "type": "path", "name": "userId", "expr": "$.user.id" }
-      ]
-    },
-    "timestampSpec": {
-      "column": "timestamp",
-      "format": "auto"
-    },
-    "dimensionsSpec": {
-      "dimensions": [
-        "page",
-        "language",
-        { "type": "long", "name": "userId" }
-      ]
-    }
-  }
-}
-```
-
-#### `flattenSpec`
-
-In the legacy `dataSchema`, the `flattenSpec` is located in `dataSchema` → `parser` → `parseSpec` → `flattenSpec` and is responsible for
-bridging the gap between potentially nested input data (such as JSON, Avro, etc) and Druid's flat data model.
-See [Flatten spec](./data-formats.md#flattenspec) for more details.
-
-## `ioConfig`
-
-The `ioConfig` influences how data is read from a source system, such as Apache Kafka, Amazon S3, a mounted
-filesystem, or any other supported source system. The `inputFormat` property applies to all
-[ingestion method](#ingestion-methods) except for Hadoop ingestion. The Hadoop ingestion still
-uses the [`parser`](#parser-deprecated) in the legacy `dataSchema`.
-The rest of `ioConfig` is specific to each individual ingestion method.
-An example `ioConfig` to read JSON data is:
-
-```json
-"ioConfig": {
-    "type": "<ingestion-method-specific type code>",
-    "inputFormat": {
-      "type": "json"
-    },
-    ...
-}
-```
-For more details, see the documentation provided by each [ingestion method](#ingestion-methods).
-
-## `tuningConfig`
-
-Tuning properties are specified in a `tuningConfig`, which goes at the top level of an ingestion spec. Some
-properties apply to all [ingestion methods](#ingestion-methods), but most are specific to each individual
-ingestion method. An example `tuningConfig` that sets all of the shared, common properties to their defaults
-is:
-
-```plaintext
-"tuningConfig": {
-  "type": "<ingestion-method-specific type code>",
-  "maxRowsInMemory": 1000000,
-  "maxBytesInMemory": <one-sixth of JVM memory>,
-  "indexSpec": {
-    "bitmap": { "type": "roaring" },
-    "dimensionCompression": "lz4",
-    "metricCompression": "lz4",
-    "longEncoding": "longs"
-  },
-  <other ingestion-method-specific properties>
-}
-```
-
-|Field|Description|Default|
-|-----|-----------|-------|
-|type|Each ingestion method has its own tuning type code. You must specify the type code that matches your ingestion method. Common options are `index`, `hadoop`, `kafka`, and `kinesis`.||
-|maxRowsInMemory|The maximum number of records to store in memory before persisting to disk. Note that this is the number of rows post-rollup, and so it may not be equal to the number of input records. Ingested records will be persisted to disk when either `maxRowsInMemory` or `maxBytesInMemory` are reached (whichever happens first).|`1000000`|
-|maxBytesInMemory|The maximum aggregate size of records, in bytes, to store in the JVM heap before persisting. This is based on a rough estimate of memory usage. Ingested records will be persisted to disk when either `maxRowsInMemory` or `maxBytesInMemory` are reached (whichever happens first). `maxBytesInMemory` also includes heap usage of artifacts created from intermediary persists. This means that after every persist, the amount of `maxBytesInMemory` until next persist will decreases, and task will fail when the sum of bytes of all intermediary persisted artifacts exceeds `maxBytesInMemory`.<br /><br />Setting maxBytesInMemory to -1 disables this check, meaning Druid will rely entirely on maxRowsInMemory to control memory usage. Setting it to zero means the default value will be used (one-sixth of JVM heap size).<br /><br />Note that the estimate of memory usage is designed to be an overestimate, and can be especially high when using complex ingest-time aggregators, including sketches. If this causes your indexing workloads to persist to disk too often, you can set maxBytesInMemory to -1 and rely on maxRowsInMemory instead.|One-sixth of max JVM heap size|
-|skipBytesInMemoryOverheadCheck|The calculation of maxBytesInMemory takes into account overhead objects created during ingestion and each intermediate persist. Setting this to true can exclude the bytes of these overhead objects from maxBytesInMemory check.|false|
-|indexSpec|Tune how data is indexed. See below for more information.|See table below|
-|Other properties|Each ingestion method has its own list of additional tuning properties. See the documentation for each method for a full list: [Kafka indexing service](../development/extensions-core/kafka-ingestion.md#tuningconfig), [Kinesis indexing service](../development/extensions-core/kinesis-ingestion.md#tuningconfig), [Native batch](native-batch.md#tuningconfig), and [Hadoop-based](hadoop.md#tuningconfig).||
-
-#### `indexSpec`
-
-The `indexSpec` object can include the following properties:
-
-|Field|Description|Default|
-|-----|-----------|-------|
-|bitmap|Compression format for bitmap indexes. Should be a JSON object with `type` set to `roaring` or `concise`. For type `roaring`, the boolean property `compressRunOnSerialization` (defaults to true) controls whether or not run-length encoding will be used when it is determined to be more space-efficient.|`{"type": "concise"}`|
-|dimensionCompression|Compression format for dimension columns. Options are `lz4`, `lzf`, or `uncompressed`.|`lz4`|
-|metricCompression|Compression format for primitive type metric columns. Options are `lz4`, `lzf`, `uncompressed`, or `none` (which is more efficient than `uncompressed`, but not supported by older versions of Druid).|`lz4`|
-|longEncoding|Encoding format for long-typed columns. Applies regardless of whether they are dimensions or metrics. Options are `auto` or `longs`. `auto` encodes the values using offset or lookup table depending on column cardinality, and store them with variable size. `longs` stores the value as-is with 8 bytes each.|`longs`|
-
-Beyond these properties, each ingestion method has its own specific tuning properties. See the documentation for each
-[ingestion method](#ingestion-methods) for details.
->>>>>>> 55a01a03
+| **Partitioning options** | Dynamic, hash-based, and range-based partitioning methods are available. See [Partitions Spec](./native-batch.md#partitionsspec) for details.|