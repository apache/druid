---
id: compaction
title: "Compaction"
description: "Defines compaction and automatic compaction (auto-compaction or autocompaction) for segment optimization. Use cases and strategies for compaction. Describes compaction task configuration."
---

<!--
  ~ Licensed to the Apache Software Foundation (ASF) under one
  ~ or more contributor license agreements.  See the NOTICE file
  ~ distributed with this work for additional information
  ~ regarding copyright ownership.  The ASF licenses this file
  ~ to you under the Apache License, Version 2.0 (the
  ~ "License"); you may not use this file except in compliance
  ~ with the License.  You may obtain a copy of the License at
  ~
  ~   http://www.apache.org/licenses/LICENSE-2.0
  ~
  ~ Unless required by applicable law or agreed to in writing,
  ~ software distributed under the License is distributed on an
  ~ "AS IS" BASIS, WITHOUT WARRANTIES OR CONDITIONS OF ANY
  ~ KIND, either express or implied.  See the License for the
  ~ specific language governing permissions and limitations
  ~ under the License.
  -->
Query performance in Apache Druid depends on optimally sized segments. Compaction is one strategy you can use to optimize segment size for your Druid database. Compaction tasks read an existing set of segments for a given time interval and combine the data into a new "compacted" set of segments. In some cases the compacted segments are larger, but there are fewer of them. In other cases the compacted segments may be smaller. Compaction tends to increase performance because optimized segments require less per-segment processing and less memory overhead for ingestion and for querying paths.

## Compaction strategies

There are several cases to consider compaction for segment optimization:

- With streaming ingestion, data can arrive out of chronological order creating lots of small segments.
- If you append data using `appendToExisting` for [native batch](native-batch.md) ingestion creating suboptimal segments.
- When you use `index_parallel` for parallel batch indexing and the parallel ingestion tasks create many small segments.
- When a misconfigured ingestion task creates oversized segments.

By default, compaction does not modify the underlying data of the segments. However, there are cases when you may want to modify data during compaction to improve query performance:

- If, after ingestion, you realize that data for the time interval is sparse, you can use compaction to increase the segment granularity.
- Over time you don't need fine-grained granularity for older data so you want use compaction to change older segments to a coarser query granularity. This reduces the storage space required for older data. For example from `minute` to `hour`, or `hour` to `day`. 
- You can change the dimension order to improve sorting and reduce segment size.
- You can remove unused columns in compaction or implement an aggregation metric for older data.
- You can change segment rollup from dynamic partitioning with best-effort rollup to hash or range partitioning with perfect rollup. For more information on rollup, see [perfect vs best-effort rollup](./rollup.md#perfect-rollup-vs-best-effort-rollup).

Compaction does not improve performance in all situations. For example, if you rewrite your data with each ingestion task, you don't need to use compaction. See [Segment optimization](../operations/segment-optimization.md) for additional guidance to determine if compaction will help in your environment.

## Types of compaction
You can configure the Druid Coordinator to perform automatic compaction, also called auto-compaction, for a datasource. Using a segment search policy, the coordinator periodically identifies segments for compaction starting with the newest to oldest. When it discovers segments that have not been compacted or segments that were compacted with a different or changed spec, it submits compaction task for those segments and only those segments.

Automatic compaction works in most use cases and should be your first option. To learn more about automatic compaction, see [Compacting Segments](../design/coordinator.md#compacting-segments).

In cases where you require more control over compaction, you can manually submit compaction tasks. For example:

- Automatic compaction is running into the limit of task slots available to it, so tasks are waiting for previous automatic compaction tasks to complete. Manual compaction can use all available task slots, therefore you can complete compaction more quickly by submitting more concurrent tasks for more intervals.
- You want to force compaction for a specific time range or you want to compact data out of chronological order.

See [Setting up a manual compaction task](#setting-up-manual-compaction) for more about manual compaction tasks.

## Data handling with compaction

During compaction, Druid overwrites the original set of segments with the compacted set. Druid also locks the segments for the time interval being compacted to ensure data consistency. By default, compaction tasks do not modify the underlying data. You can configure the compaction task to change the query granularity or add or remove dimensions in the compaction task. This means that the only changes to query results should be the result of intentional, not automatic, changes.

You can set `dropExisting` in `ioConfig` to "true" in the compaction task to configure Druid to replace all existing segments fully contained by the interval. See the suggestion for reindexing with finer granularity under [Implementation considerations](native-batch.md#implementation-considerations) for an example.
> WARNING: `dropExisting` in `ioConfig` is a beta feature.

If an ingestion task needs to write data to a segment for a time interval locked for compaction, by default the ingestion task supersedes the compaction task and the compaction task fails without finishing. For manual compaction tasks you can adjust the input spec interval to avoid conflicts between ingestion and compaction. For automatic compaction, you can set the `skipOffsetFromLatest` key to adjust the auto compaction starting point from the current time to reduce the chance of conflicts between ingestion and compaction. See [Compaction dynamic configuration](../configuration/index.md#compaction-dynamic-configuration) for more information. Another option is to set the compaction task to higher priority than the ingestion task.

### Segment granularity handling

Unless you modify the segment granularity in [`granularitySpec`](#compaction-granularity-spec), Druid attempts to retain the granularity for the compacted segments. When segments have different segment granularities with no overlap in interval Druid creates a separate compaction task for each to retain the segment granularity in the compacted segment.

If segments have different segment granularities before compaction but there is some overlap in interval, Druid attempts find start and end of the overlapping interval and uses the closest segment granularity level for the compacted segment.

For example consider two overlapping segments: segment "A" for the interval 01/01/2021-01/02/2021 with day granularity and segment "B" for the interval 01/01/2021-02/01/2021. Druid attempts to combine and compact the overlapped segments. In this example, the earliest start time for the two segments is 01/01/2020 and the latest end time of the two segments is 02/01/2020. Druid compacts the segments together even though they have different segment granularity. Druid uses month segment granularity for the newly compacted segment even though segment A's original segment granularity was DAY.

### Query granularity handling

Unless you modify the query granularity in the [`granularitySpec`](#compaction-granularity-spec), Druid retains the query granularity for the compacted segments. If segments have different query granularities before compaction, Druid chooses the finest level of granularity for the resulting compacted segment. For example if a compaction task combines two segments, one with day query granularity and one with minute query granularity, the resulting segment uses minute query granularity.

> In Apache Druid 0.21.0 and prior, Druid sets the granularity for compacted segments to the default granularity of `NONE` regardless of the query granularity of the original segments.

If you configure query granularity in compaction to go from a finer granularity like month to a coarser query granularity like year, then Druid overshadows the original segment with coarser granularity. Because the new segments have a coarser granularity, running a kill task to remove the overshadowed segments for those intervals will cause you to permanently lose the finer granularity data.

### Dimension handling
<<<<<<< HEAD
Apache Druid supports schema changes. Therefore, dimensions can be different across segments even if they are a part of the same data source. See [Different schemas among segments](../design/segments.md#segments-with-different-schemas). If the input segments have different dimensions, the resulting compacted segment include all dimensions of the input segments. 
=======

Apache Druid supports schema changes. Therefore, dimensions can be different across segments even if they are a part of the same data source. See [Different schemas among segments](../design/segments.md#different-schemas-among-segments). If the input segments have different dimensions, the resulting compacted segment include all dimensions of the input segments. 
>>>>>>> f24e9c68

Even when the input segments have the same set of dimensions, the dimension order or the data type of dimensions can be different. The dimensions of recent segments precede that of old segments in terms of data types and the ordering because more recent segments are more likely to have the preferred order and data types.

If you want to control dimension ordering or ensure specific values for dimension types, you can configure a custom `dimensionsSpec` in the compaction task spec.

### Rollup
Druid only rolls up the output segment when `rollup` is set for all input segments.
See [Roll-up](../ingestion/rollup.md) for more details.
You can check that your segments are rolled up or not by using [Segment Metadata Queries](../querying/segmentmetadataquery.md#analysistypes).

## Setting up manual compaction

To perform a manual compaction, you submit a compaction task. Compaction tasks merge all segments for the defined interval according to the following syntax:

```json
{
    "type": "compact",
    "id": <task_id>,
    "dataSource": <task_datasource>,
    "ioConfig": <IO config>,
    "dimensionsSpec": <custom dimensionsSpec>,
    "metricsSpec": <custom metricsSpec>,
    "tuningConfig": <parallel indexing task tuningConfig>,
    "granularitySpec": <compaction task granularitySpec>,
    "context": <task context>
}
```

|Field|Description|Required|
|-----|-----------|--------|
|`type`|Task type. Should be `compact`|Yes|
|`id`|Task id|No|
|`dataSource`|Data source name to compact|Yes|
|`ioConfig`|I/O configuration for compaction task. See [Compaction I/O configuration](#compaction-io-configuration) for details.|Yes|
|`dimensionsSpec`|Custom `dimensionsSpec`. The compaction task uses the specified `dimensionsSpec` if it exists instead of generating one. See [Compaction dimensionsSpec](#compaction-dimensions-spec) for details.|No|
|`transformSpec`|Custom `transformSpec`. The compaction task uses the specified `transformSpec` rather than using `null`. See [Compaction transformSpec](#compaction-transform-spec) for details.|No|
|`metricsSpec`|Custom `metricsSpec`. The compaction task uses the specified `metricsSpec` rather than generating one.|No|
|`segmentGranularity`|When set, the compaction task changes the segment granularity for the given interval.  Deprecated. Use `granularitySpec`. |No.|
|`tuningConfig`|[Parallel indexing task tuningConfig](native-batch.md#tuningconfig). `awaitSegmentAvailabilityTimeoutMillis` in the tuning config is not currently supported for compaction tasks. Do not set it to a non-zero value.|No|
|`context`|[Task context](./tasks.md#context)|No|
|`granularitySpec`|Custom `granularitySpec`. The compaction task uses the specified `granularitySpec` rather than generating one. See [Compaction `granularitySpec`](#compaction-granularity-spec) for details.|No|

> Note: Use `granularitySpec` over `segmentGranularity` and only set one of these values. If you specify different values for these in the same compaction spec, the task fails.

To control the number of result segments per time chunk, you can set [`maxRowsPerSegment`](../configuration/index.md#compaction-dynamic-configuration) or [`numShards`](../ingestion/native-batch.md#tuningconfig).

> You can run multiple compaction tasks in parallel. For example, if you want to compact the data for a year, you are not limited to running a single task for the entire year. You can run 12 compaction tasks with month-long intervals.

A compaction task internally generates an `index` task spec for performing compaction work with some fixed parameters. For example, its `inputSource` is always the [DruidInputSource](./native-batch-input-source.md), and `dimensionsSpec` and `metricsSpec` include all dimensions and metrics of the input segments by default.

Compaction tasks exit without doing anything and issue a failure status code in either of the following cases:

- If the interval you specify has no data segments loaded<br>
- If the interval you specify is empty.

Note that the metadata between input segments and the resulting compacted segments may differ if the metadata among the input segments differs as well. If all input segments have the same metadata, however, the resulting output segment will have the same metadata as all input segments.


### Example compaction task

The following JSON illustrates a compaction task to compact _all segments_ within the interval `2020-01-01/2021-01-01` and create new segments:

```json
{
  "type": "compact",
  "dataSource": "wikipedia",
  "ioConfig": {
    "type": "compact",
    "inputSpec": {
      "type": "interval",
      "interval": "2020-01-01/2021-01-01"
    }
  },
  "granularitySpec": {
    "segmentGranularity": "day",
    "queryGranularity": "hour"
  }
}
```

`granularitySpec` is an optional field.
If you don't specify `granularitySpec`, Druid retains the original segment and query granularities when compaction is complete.

### Compaction I/O configuration

The compaction `ioConfig` requires specifying `inputSpec` as follows:

|Field|Description|Default|Required?|
|-----|-----------|-------|--------|
|`type`|Task type: `compact`|none|Yes|
|`inputSpec`|Specification of the target [intervals](#interval-inputspec) or [segments](#segments-inputspec).|none|Yes|
|`dropExisting`|If `true` the task replaces all existing segments fully contained by either of the following:<br>- the `interval` in the `interval` type `inputSpec`.<br>- the umbrella interval of the `segments` in the `segment` type `inputSpec`.<br>If compaction fails, Druid does change any of the existing segments.<br>**WARNING**: `dropExisting` in `ioConfig` is a beta feature. |false|no|


Druid supports two supported `inputSpec` formats:

#### Interval `inputSpec`

|Field|Description|Required|
|-----|-----------|--------|
|`type`|Task type. Should be `interval`|Yes|
|`interval`|Interval to compact|Yes|

#### Segments `inputSpec`

|Field|Description|Required|
|-----|-----------|--------|
|`type`|Task type. Should be `segments`|Yes|
|`segments`|A list of segment IDs|Yes|

### Compaction dimensions spec

|Field|Description|Required|
|-----|-----------|--------|
|`dimensions`| A list of dimension names or objects. Cannot have the same column in both `dimensions` and `dimensionExclusions`. Defaults to `null`, which preserves the original dimensions.|No|
|`dimensionExclusions`| The names of dimensions to exclude from compaction. Only names are supported here, not objects. This list is only used if the dimensions list is null or empty; otherwise it is ignored. Defaults to `[]`.|No|

### Compaction transform spec

|Field|Description|Required|
|-----|-----------|--------|
|`filter`| The `filter` conditionally filters input rows during compaction. Only rows that pass the filter will be included in the compacted segments. Any of Druid's standard [query filters](../querying/filters.md) can be used. Defaults to 'null', which will not filter any row. |No|

### Compaction granularity spec

|Field|Description|Required|
|-----|-----------|--------|
|`segmentGranularity`|Time chunking period for the segment granularity. Defaults to 'null', which preserves the original segment granularity. Accepts all [Query granularity](../querying/granularities.md) values.|No|
|`queryGranularity`|The resolution of timestamp storage within each segment. Defaults to 'null', which preserves the original query granularity. Accepts all [Query granularity](../querying/granularities.md) values.|No|
|`rollup`|Whether to enable ingestion-time rollup or not. Defaults to 'null', which preserves the original setting. Note that once data is rollup, individual records can no longer be recovered. |No|

For example, to set the segment granularity to "day", the query granularity to "hour", and enabling rollup:

```json
{
  "type": "compact",
  "dataSource": "wikipedia",
  "ioConfig": {
    "type": "compact",
    "inputSpec": {
      "type": "interval",
      "interval": "2017-01-01/2018-01-01"
    },
    "granularitySpec": {
      "segmentGranularity": "day",
      "queryGranularity": "hour",
      "rollup": true
    }
  }
}
```

## Learn more

See the following topics for more information:
- [Segment optimization](../operations/segment-optimization.md) for guidance to determine if compaction will help in your case.
- [Compacting Segments](../design/coordinator.md#compacting-segments) for more on automatic compaction.
- [Compaction Configuration API](../operations/api-reference.md#compaction-configuration)
and [Compaction Configuration](../configuration/index.md#compaction-dynamic-configuration) for automatic compaction configuration information.<|MERGE_RESOLUTION|>--- conflicted
+++ resolved
@@ -81,12 +81,9 @@
 If you configure query granularity in compaction to go from a finer granularity like month to a coarser query granularity like year, then Druid overshadows the original segment with coarser granularity. Because the new segments have a coarser granularity, running a kill task to remove the overshadowed segments for those intervals will cause you to permanently lose the finer granularity data.
 
 ### Dimension handling
-<<<<<<< HEAD
+
 Apache Druid supports schema changes. Therefore, dimensions can be different across segments even if they are a part of the same data source. See [Different schemas among segments](../design/segments.md#segments-with-different-schemas). If the input segments have different dimensions, the resulting compacted segment include all dimensions of the input segments. 
-=======
-
-Apache Druid supports schema changes. Therefore, dimensions can be different across segments even if they are a part of the same data source. See [Different schemas among segments](../design/segments.md#different-schemas-among-segments). If the input segments have different dimensions, the resulting compacted segment include all dimensions of the input segments. 
->>>>>>> f24e9c68
+
 
 Even when the input segments have the same set of dimensions, the dimension order or the data type of dimensions can be different. The dimensions of recent segments precede that of old segments in terms of data types and the ordering because more recent segments are more likely to have the preferred order and data types.
 
