---
id: tutorial-jupyter-index
title: "Jupyter Notebook tutorials"
---

<!--
  ~ Licensed to the Apache Software Foundation (ASF) under one
  ~ or more contributor license agreements.  See the NOTICE file
  ~ distributed with this work for additional information
  ~ regarding copyright ownership.  The ASF licenses this file
  ~ to you under the Apache License, Version 2.0 (the
  ~ "License"); you may not use this file except in compliance
  ~ with the License.  You may obtain a copy of the License at
  ~
  ~   http://www.apache.org/licenses/LICENSE-2.0
  ~
  ~ Unless required by applicable law or agreed to in writing,
  ~ software distributed under the License is distributed on an
  ~ "AS IS" BASIS, WITHOUT WARRANTIES OR CONDITIONS OF ANY
  ~ KIND, either express or implied.  See the License for the
  ~ specific language governing permissions and limitations
  ~ under the License.
  -->

<!-- tutorial-jupyter-index.md and examples/quickstart/juptyer-notebooks/README.md
    share a lot of the same content. If you make a change in one place, update the other
    too. -->

You can try out the Druid APIs using the Jupyter Notebook-based tutorials. These
tutorials provide snippets of Python code that you can use to run calls against
the Druid API to complete the tutorial.

## Prerequisites

Make sure you meet the following requirements before starting the Jupyter-based tutorials:

- Python 3.7 or later

- The `requests` package for Python. For example, you can install it with the following command:

   ```bash
   pip3 install requests
   ```

<<<<<<< HEAD
- JupyterLab (recommended) or Jupyter Notebook running on a non-default port. By default, Druid
  and Jupyter both try to use port `8888`, so start Jupyter on a different port.
=======
- JupyterLab (recommended) or Jupyter Notebook running on a non-default port. By default, Druid and Jupyter both try to use port `8888`, so start Jupyter on a different port.
>>>>>>> b4b354b6

  - Install JupyterLab or Notebook:

    ```bash
    # Install JupyterLab
    pip3 install jupyterlab
    # Install Jupyter Notebook
    pip3 install notebook
    ```
  - Start Jupyter using either JupyterLab
    ```bash
    # Start JupyterLab on port 3001
    jupyter lab --port 3001
    ```

    Or using Jupyter Notebook
    ```bash
    # Start Jupyter Notebook on port 3001
    jupyter notebook --port 3001
    ```

- An available Druid instance. You can use the [Quickstart (local)](./index.md) instance. The tutorials
  assume that you are using the quickstart, so no authentication or authorization
  is expected unless explicitly mentioned.

  If you contribute to Druid, and work with Druid integration tests, can use a test cluster.
  Assume you have an environment variable, `DRUID_DEV`, which identifies your Druid source repo.

  ```bash
  cd $DRUID_DEV
  ./it.sh build
  ./it.sh image
  ./it.sh up <category>
  ```

  Replace `<category>` with one of the available integration test categories. See the integration
  test `README.md` for details.

## Simple Druid API

One of the notebooks shows how to use the Druid REST API. The others focus on other
topics and use a simple set of Python wrappers around the underlying REST API. The
wrappers reside in the `druidapi` package within the notebooks directory. While the package
can be used in any Python program, the key purpose, at present, is to support these
notebooks. See the [Introduction to the Druid Python API]
(https://github.com/apache/druid/tree/master/examples/quickstart/jupyter-notebooks/python-api-tutorial.ipynb)
for an overview of the Python API.

## Tutorials

The notebooks are located in the [apache/druid repo](https://github.com/apache/druid/tree/master/examples/quickstart/jupyter-notebooks/). You can either clone the repo or download the notebooks you want individually.

The links that follow are the raw GitHub URLs, so you can use them to download the notebook directly, such as with `wget`, or manually through your web browser. Note that if you save the file from your web browser, make sure to remove the `.txt` extension.

- [Introduction to the Druid REST API](
  https://raw.githubusercontent.com/apache/druid/master/examples/quickstart/jupyter-notebooks/api-tutorial.ipynb)
  walks you through some of the basics related to the Druid REST API and several endpoints.
- [Introduction to the Druid Python API](
  https://raw.githubusercontent.com/apache/druid/master/examples/quickstart/jupyter-notebooks/Python_API_Tutorial.ipynb)
  walks you through some of the basics related to the Druid API using the Python wrapper API.
- [Introduction to Druid SQL](https://raw.githubusercontent.com/apache/druid/master/examples/quickstart/jupyter-notebooks/sql-tutorial.ipynb) covers the basics of Druid SQL.<|MERGE_RESOLUTION|>--- conflicted
+++ resolved
@@ -42,12 +42,9 @@
    pip3 install requests
    ```
 
-<<<<<<< HEAD
 - JupyterLab (recommended) or Jupyter Notebook running on a non-default port. By default, Druid
   and Jupyter both try to use port `8888`, so start Jupyter on a different port.
-=======
-- JupyterLab (recommended) or Jupyter Notebook running on a non-default port. By default, Druid and Jupyter both try to use port `8888`, so start Jupyter on a different port.
->>>>>>> b4b354b6
+
 
   - Install JupyterLab or Notebook:
 
