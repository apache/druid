--- conflicted
+++ resolved
@@ -42,13 +42,10 @@
    pip3 install requests
    ```
 
-<<<<<<< HEAD
-- JupyterLab (recommended) or Jupyter Notebook running on a non-default port. By default, Druid and Jupyter both try to use port `8888`, so start Jupyter on a different port.
-=======
+
 - JupyterLab (recommended) or Jupyter Notebook running on a non-default port. By default, Druid
   and Jupyter both try to use port `8888`, so start Jupyter on a different port.
 
->>>>>>> c7f4bb50
 
   - Install JupyterLab or Notebook:
 
@@ -103,10 +100,12 @@
 
 The links that follow are the raw GitHub URLs, so you can use them to download the notebook directly, such as with `wget`, or manually through your web browser. Note that if you save the file from your web browser, make sure to remove the `.txt` extension.
 
+
 - [Introduction to the Druid REST API](
   https://raw.githubusercontent.com/apache/druid/master/examples/quickstart/jupyter-notebooks/api-tutorial.ipynb)
   walks you through some of the basics related to the Druid REST API and several endpoints.
 - [Introduction to the Druid Python API](
   https://raw.githubusercontent.com/apache/druid/master/examples/quickstart/jupyter-notebooks/Python_API_Tutorial.ipynb)
   walks you through some of the basics related to the Druid API using the Python wrapper API.
+
 - [Introduction to Druid SQL](https://raw.githubusercontent.com/apache/druid/master/examples/quickstart/jupyter-notebooks/sql-tutorial.ipynb) covers the basics of Druid SQL.