---
id: tutorial-jupyter-index
title: "Jupyter Notebook tutorials"
---

<!--
  ~ Licensed to the Apache Software Foundation (ASF) under one
  ~ or more contributor license agreements.  See the NOTICE file
  ~ distributed with this work for additional information
  ~ regarding copyright ownership.  The ASF licenses this file
  ~ to you under the Apache License, Version 2.0 (the
  ~ "License"); you may not use this file except in compliance
  ~ with the License.  You may obtain a copy of the License at
  ~
  ~   http://www.apache.org/licenses/LICENSE-2.0
  ~
  ~ Unless required by applicable law or agreed to in writing,
  ~ software distributed under the License is distributed on an
  ~ "AS IS" BASIS, WITHOUT WARRANTIES OR CONDITIONS OF ANY
  ~ KIND, either express or implied.  See the License for the
  ~ specific language governing permissions and limitations
  ~ under the License.
  -->

<!-- tutorial-jupyter-index.md and examples/quickstart/juptyer-notebooks/README.md share a lot of the same content. If you make a change in one place, update the other too. -->

You can try out the Druid APIs using the Jupyter Notebook-based tutorials. These tutorials provide snippets of Python code that you can use to run calls against the Druid API to complete the tutorial.

## Prerequisites 

Make sure you meet the following requirements before starting the Jupyter-based tutorials:

- Python 3 

- The `requests` package for Python. For example, you can install it with the following command: 
   
   ```bash
   pip3 install requests
   ````

- JupyterLab (recommended) or Jupyter Notebook running on a non-default port. By default, Druid and Jupyter both try to use port `8888,` so start Jupyter on a different port.

  - Install JupyterLab or Notebook:
  
     ```bash
     # Install JupyterLab
     pip3 install jupyterlab  
     # Install Jupyter Notebook
     pip3 install notebook
     ```
<<<<<<< HEAD

  -  Start Jupyter:
      -  JupyterLab 
=======
  - Start Jupyter
      - JupyterLab 
>>>>>>> 58d9720b
         ```bash
         # Start JupyterLab on port 3001
         jupyter lab --port 3001
         ```
      - Jupyter Notebook
<<<<<<< HEAD
        ```bash
        # Start Jupyter Notebook on port 3001
        jupyter notebook --port 3001
        ```
=======
         ```bash
         # Start Jupyter Notebook on port 3001
         jupyter notebook --port 3001
         ```
>>>>>>> 58d9720b

- An available Druid instance. You can use the [Quickstart (local)](./index.md) instance. The tutorials assume that you are using the quickstart, so no authentication or authorization is expected unless explicitly mentioned.

## Tutorials

The notebooks are located in the [apache/druid repo](https://github.com/apache/druid/tree/master/examples/quickstart/jupyter-notebooks/). You can either clone the repo or download the notebooks you want individually. 

The links that follow are the raw GitHub URLs, so you can use them to download the notebook directly, such as with `wget`, or manually through your web browser. Note that if you save the file from your web browser, make sure to remove the `.txt` extension.

- [Introduction to the Druid API](https://raw.githubusercontent.com/apache/druid/master/examples/quickstart/jupyter-notebooks/api-tutorial.ipynb) walks you through some of the basics related to the Druid API and several endpoints.
- [Introduction to Druid SQL](https://raw.githubusercontent.com/apache/druid/master/examples/quickstart/jupyter-notebooks/sql-tutorial.ipynb) covers the basics of Druid SQL.
- [Druid SQL segment sizing and partitioning](https://raw.githubusercontent.com/apache/druid/master/examples/quickstart/jupyter-notebooks/partitioned-by-tutorial.ipynb) lists the different ways you can time-partition data in Druid SQL.<|MERGE_RESOLUTION|>--- conflicted
+++ resolved
@@ -48,30 +48,17 @@
      # Install Jupyter Notebook
      pip3 install notebook
      ```
-<<<<<<< HEAD
-
-  -  Start Jupyter:
-      -  JupyterLab 
-=======
-  - Start Jupyter
-      - JupyterLab 
->>>>>>> 58d9720b
-         ```bash
-         # Start JupyterLab on port 3001
-         jupyter lab --port 3001
-         ```
-      - Jupyter Notebook
-<<<<<<< HEAD
-        ```bash
-        # Start Jupyter Notebook on port 3001
-        jupyter notebook --port 3001
-        ```
-=======
-         ```bash
-         # Start Jupyter Notebook on port 3001
-         jupyter notebook --port 3001
-         ```
->>>>>>> 58d9720b
+  - Start JupyterLab
+  
+    ```bash
+     # Start JupyterLab on port 3001
+     jupyter lab --port 3001
+     ```
+   - Alternatively, start Jupyter Notebook
+     ```bash
+     # Start Jupyter Notebook on port 3001
+     jupyter notebook --port 3001
+     ```
 
 - An available Druid instance. You can use the [Quickstart (local)](./index.md) instance. The tutorials assume that you are using the quickstart, so no authentication or authorization is expected unless explicitly mentioned.
 
