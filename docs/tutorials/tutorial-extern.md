---
id: tutorial-extern
title: Export query results
sidebar_label: Export results
description: How to use EXTERN to export query results.
---

<!--
  ~ Licensed to the Apache Software Foundation (ASF) under one
  ~ or more contributor license agreements.  See the NOTICE file
  ~ distributed with this work for additional information
  ~ regarding copyright ownership.  The ASF licenses this file
  ~ to you under the Apache License, Version 2.0 (the
  ~ "License"); you may not use this file except in compliance
  ~ with the License.  You may obtain a copy of the License at
  ~
  ~   http://www.apache.org/licenses/LICENSE-2.0
  ~
  ~ Unless required by applicable law or agreed to in writing,
  ~ software distributed under the License is distributed on an
  ~ "AS IS" BASIS, WITHOUT WARRANTIES OR CONDITIONS OF ANY
  ~ KIND, either express or implied.  See the License for the
  ~ specific language governing permissions and limitations
  ~ under the License.
  -->

import Tabs from '@theme/Tabs';
import TabItem from '@theme/TabItem';

This tutorial demonstrates how to use the Apache Druid&circledR; SQL [EXTERN](../multi-stage-query/reference.md#extern-function) function to export data.

## Prerequisites

Before you follow the steps in this tutorial, download Druid as described in the [Local quickstart](index.md).
Don't start Druid, you'll do that as part of the tutorial.

You should be familiar with ingesting and querying data in Druid.
If you haven't already, go through the [Query data](../tutorials/tutorial-query.md) tutorial first.

## Export query results to the local file system

This example demonstrates how to configure Druid to export data to the local file system.
While you can use this approach to learn about EXTERN syntax for exporting data, it's not suitable for production scenarios.

### Configure Druid local export directory 

The following commands set the base path for the Druid exports to `/tmp/druid/`.
If the account running Druid doesn't have access to `/tmp/druid/`, change the path.
For example: `/Users/Example/druid`.
If you change the path in this step, use the updated path in all subsequent steps.

From the root of the Druid distribution, run the following:

```bash
export export_path="/tmp/druid"
sed -i -e $'$a\\\n\\\n\\\n#\\\n###Local export\\\n#\\\ndruid.export.storage.baseDir='$export_path' conf/druid/auto/_common/common.runtime.properties
```

This adds the following section to the Druid `common.runtime.properties` configuration file located in `conf/druid/auto/_common`:

```
#
###Local export
#
druid.export.storage.baseDir=/tmp/druid/
```

### Start Druid and load sample data

1. From the root of the Druid distribution, launch Druid as follows:

     ```bash
    ./bin/start-druid
     ```
1. After Druid starts, open [http://localhost:8888/](http://localhost:8888/) in your browser to access the Web Console.
1. From the [Query view](http://localhost:8888/unified-console.html#workbench), run the following command to load the Wikipedia example data set:
     ```sql
     REPLACE INTO "wikipedia" OVERWRITE ALL
     WITH "ext" AS (
       SELECT *
       FROM TABLE(
         EXTERN(
           '{"type":"http","uris":["https://druid.apache.org/data/wikipedia.json.gz"]}',
           '{"type":"json"}'
         )
       ) EXTEND ("isRobot" VARCHAR, "channel" VARCHAR, "timestamp" VARCHAR, "flags" VARCHAR, "isUnpatrolled" VARCHAR, "page" VARCHAR, "diffUrl" VARCHAR, "added" BIGINT, "comment" VARCHAR, "commentLength" BIGINT, "isNew" VARCHAR, "isMinor" VARCHAR, "delta" BIGINT, "isAnonymous" VARCHAR, "user" VARCHAR, "deltaBucket" BIGINT, "deleted" BIGINT, "namespace" VARCHAR, "cityName" VARCHAR, "countryName" VARCHAR, "regionIsoCode" VARCHAR, "metroCode" BIGINT, "countryIsoCode" VARCHAR, "regionName" VARCHAR)
     )
     SELECT
       TIME_PARSE("timestamp") AS "__time",
       "isRobot",
       "channel",
       "flags",
       "isUnpatrolled",
       "page",
       "diffUrl",
       "added",
       "comment",
       "commentLength",
       "isNew",
       "isMinor",
       "delta",
       "isAnonymous",
       "user",
       "deltaBucket",
       "deleted",
       "namespace",
       "cityName",
       "countryName",
       "regionIsoCode",
       "metroCode",
       "countryIsoCode",
       "regionName"
     FROM "ext"
     PARTITIONED BY DAY
     ```

### Query to export data

Open a new tab and run the following query to export query results to the path:
`/tmp/druid/wiki_example`.
The path must be a subdirectory of the `druid.export.storage.baseDir`.


```sql
INSERT INTO
  EXTERN(
    local(exportPath => '/tmp/druid/wiki_example')
        )
AS CSV
SELECT "channel",
  SUM("delta") AS "changes"
FROM "wikipedia"
GROUP BY 1
LIMIT 10
```

<<<<<<< HEAD
Druid exports the results of the query to the `/tmp/druid/wiki_example` dirctory.
Run the following comannd to list the contents of 
=======
Druid exports the results of the query to the `/tmp/druid/wiki_example` directory.
Run the following command to list the contents of the directory.
>>>>>>> bb4c2f40

```bash
ls /tmp/druid/wiki_example
```

The results are a CSV file export of the data and a directory.

## Export query results to cloud storage

The steps to export to cloud storage are similar to exporting to the local file system.
Druid supports Amazon S3 or Google Cloud Storage (GCS) as cloud storage destinations.

1. Enable the extension for your cloud storage destination. See [Loading core extensions](../configuration/extensions.md#loading-core-extensions).
   - **Amazon S3**: `druid-s3-extensions`
<<<<<<< HEAD
   - **Google GCS**: `google-extensions`
1. Configure the additional properties for your cloud storage destination. Replace {CLOUD} with `s3` or `google` accordingly:
   - `druid.export.storage.{CLOUD}.tempLocalDir`:  The local temp directory where the query engine stages files to export.
   - `druid.export.storage.{CLOUD}.allowedExportPaths`: The s3 or GS prefixes allowed as Druid export locations. For example:

       **S3**:  `[\"s3://bucket1/export/\",\"s3://bucket2/export/\"]`

       **GCS**: `[\"gs://bucket1/export/\", \"gs://bucket2/export/\"]`
   - `druid.export.storage.{CLOUD}.maxRetry`: The maximum number times to attempt cloud API calls to avoid failures from transient errors.
   - `druid.export.storage.s3.chunkSize`: The maximum size of individual data chunks to store in the temp directory.
=======
   - **GCS**: `google-extensions`
  See [Loading core extensions](../configuration/extensions.md#loading-core-extensions) for more information.
1. Configure the additional properties for your cloud storage destination. Replace `{CLOUD}` with `s3` or `google` accordingly:
   - `druid.export.storage.{CLOUD}.tempLocalDir`:  Local temporary directory where the query engine stages files to export.
   - `druid.export.storage.{CLOUD}.allowedExportPaths`: S3 or GS prefixes allowed as Druid export locations. For example `[\"s3://bucket1/export/\",\"s3://bucket2/export/\"]` or `[\"gs://bucket1/export/\", \"gs://bucket2/export/\"]`.
   - `druid.export.storage.{CLOUD}.maxRetry`: Maximum number of times to attempt cloud API calls to avoid failures from transient errors.
   - `druid.export.storage.s3.chunkSize`: Maximum size of individual data chunks to store in the temporary directory.
>>>>>>> bb4c2f40
1. Verify the instance role has the correct permissions to the bucket and folders: read, write, create, and delete. See [Permissions for durable storage](../multi-stage-query/security.md#permissions-for-durable-storage).
1. Use the query syntax for your cloud storage type. For example:

   <Tabs>

   <TabItem value="1" label="S3">

    ```sql
    INSERT INTO
    EXTERN(
      s3(bucket => 'your_bucket', prefix => 'prefix/to/files'))
    AS CSV
    SELECT "channel",
    SUM("delta") AS "changes"
    FROM "wikipedia"
    GROUP BY 1
    LIMIT 10
    ```

  </TabItem>

   <TabItem value="2" label="GCS">

   ```sql
   INSERT INTO
   EXTERN
    google(bucket => 'your_bucket', prefix => 'prefix/to/files')
   AS CSV
   SELECT "channel",
   SUM("delta") AS "changes"
   FROM "wikipedia"
   GROUP BY 1
   LIMIT 10
   ``` 

   </TabItem>

   </Tabs>

1. When querying, use the `rowsPerPage` query context parameter to restrict the output file size. While it's possible to add a very large LIMIT at the end of your query to force Druid to create a single file, we don't recommend this technique.

## Learn more

See the following topics for more information:

* [Export to a destination](../multi-stage-query/reference.md#extern-to-export-to-a-destination) for a reference of the EXTERN.
* [SQL-based ingestion security](../multi-stage-query/security.md/#permissions-for-durable-storage) for cloud permission requirements for MSQ.<|MERGE_RESOLUTION|>--- conflicted
+++ resolved
@@ -134,13 +134,8 @@
 LIMIT 10
 ```
 
-<<<<<<< HEAD
 Druid exports the results of the query to the `/tmp/druid/wiki_example` dirctory.
 Run the following comannd to list the contents of 
-=======
-Druid exports the results of the query to the `/tmp/druid/wiki_example` directory.
-Run the following command to list the contents of the directory.
->>>>>>> bb4c2f40
 
 ```bash
 ls /tmp/druid/wiki_example
@@ -155,18 +150,6 @@
 
 1. Enable the extension for your cloud storage destination. See [Loading core extensions](../configuration/extensions.md#loading-core-extensions).
    - **Amazon S3**: `druid-s3-extensions`
-<<<<<<< HEAD
-   - **Google GCS**: `google-extensions`
-1. Configure the additional properties for your cloud storage destination. Replace {CLOUD} with `s3` or `google` accordingly:
-   - `druid.export.storage.{CLOUD}.tempLocalDir`:  The local temp directory where the query engine stages files to export.
-   - `druid.export.storage.{CLOUD}.allowedExportPaths`: The s3 or GS prefixes allowed as Druid export locations. For example:
-
-       **S3**:  `[\"s3://bucket1/export/\",\"s3://bucket2/export/\"]`
-
-       **GCS**: `[\"gs://bucket1/export/\", \"gs://bucket2/export/\"]`
-   - `druid.export.storage.{CLOUD}.maxRetry`: The maximum number times to attempt cloud API calls to avoid failures from transient errors.
-   - `druid.export.storage.s3.chunkSize`: The maximum size of individual data chunks to store in the temp directory.
-=======
    - **GCS**: `google-extensions`
   See [Loading core extensions](../configuration/extensions.md#loading-core-extensions) for more information.
 1. Configure the additional properties for your cloud storage destination. Replace `{CLOUD}` with `s3` or `google` accordingly:
@@ -174,7 +157,6 @@
    - `druid.export.storage.{CLOUD}.allowedExportPaths`: S3 or GS prefixes allowed as Druid export locations. For example `[\"s3://bucket1/export/\",\"s3://bucket2/export/\"]` or `[\"gs://bucket1/export/\", \"gs://bucket2/export/\"]`.
    - `druid.export.storage.{CLOUD}.maxRetry`: Maximum number of times to attempt cloud API calls to avoid failures from transient errors.
    - `druid.export.storage.s3.chunkSize`: Maximum size of individual data chunks to store in the temporary directory.
->>>>>>> bb4c2f40
 1. Verify the instance role has the correct permissions to the bucket and folders: read, write, create, and delete. See [Permissions for durable storage](../multi-stage-query/security.md#permissions-for-durable-storage).
 1. Use the query syntax for your cloud storage type. For example:
 
