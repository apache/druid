--- conflicted
+++ resolved
@@ -33,106 +33,6 @@
 likely that you'll want to automate data ingestion. This tutorial starts by showing you how to submit an ingestion spec 
 directly in the Druid console, and then introduces ways to ingest batch data that lend themselves to 
 automation&mdash;from the command line and from a script. 
-
-<<<<<<< HEAD
-Before starting, you should have already installed Druid using the `micro-quickstart` single-machine 
-configuration and have it
-running on your local machine. See the [Quickstart](./index.md) if not. 
-=======
-An ingestion spec can be written by hand or by using the "Data loader" that is built into the Druid console.
-The data loader can help you build an ingestion spec by sampling your data and and iteratively configuring various ingestion parameters.
-The data loader currently only supports native batch ingestion (support for streaming, including data stored in Apache Kafka and AWS Kinesis, is coming in future releases).
-Streaming ingestion is only available through a written ingestion spec today.
-
-We've included a sample of Wikipedia edits from September 12, 2015 to get you started.
-
-
-## Loading data with the data loader
-
-Navigate to [localhost:8888](http://localhost:8888) and click `Load data` in the console header.
-
-![Data loader init](../assets/tutorial-batch-data-loader-01.png "Data loader init")
-
-Select `Local disk` and click `Connect data`.
-
-![Data loader sample](../assets/tutorial-batch-data-loader-02.png "Data loader sample")
-
-Enter `quickstart/tutorial/` as the base directory and `wikiticker-2015-09-12-sampled.json.gz` as a filter.
-The separation of base directory and [wildcard file filter](https://commons.apache.org/proper/commons-io/apidocs/org/apache/commons/io/filefilter/WildcardFileFilter.html) is there if you need to ingest data from multiple files.
-
-Click `Apply` and make sure that the data you are seeing is correct.
-
-Once the data is located, you can click "Next: Parse data" to go to the next step.
-
-![Data loader parse data](../assets/tutorial-batch-data-loader-03.png "Data loader parse data")
-
-The data loader will try to automatically determine the correct parser for the data.
-In this case it will successfully determine `json`.
-Feel free to play around with different parser options to get a preview of how Druid will parse your data.
-
-With the `json` parser selected, click `Next: Parse time` to get to the step centered around determining your primary timestamp column.
-
-![Data loader parse time](../assets/tutorial-batch-data-loader-04.png "Data loader parse time")
-
-Druid's architecture requires a primary timestamp column (internally stored in a column called `__time`).
-If you do not have a timestamp in your data, select `Constant value`.
-In our example, the data loader will determine that the `time` column in our raw data is the only candidate that can be used as the primary time column.
-
-Click `Next: ...` twice to go past the `Transform` and `Filter` steps.
-You do not need to enter anything in these steps as applying ingestion time transforms and filters are out of scope for this tutorial.
-
-![Data loader schema](../assets/tutorial-batch-data-loader-05.png "Data loader schema")
-
-In the `Configure schema` step, you can configure which [dimensions](../ingestion/index.md#dimensions) and [metrics](../ingestion/index.md#metrics) will be ingested into Druid.
-This is exactly what the data will appear like in Druid once it is ingested.
-Since our dataset is very small, go ahead and turn off [`Rollup`](../ingestion/index.md#rollup) by clicking on the switch and confirming the change.
-
-Once you are satisfied with the schema, click `Next` to go to the `Partition` step where you can fine tune how the data will be partitioned into segments.
-
-![Data loader partition](../assets/tutorial-batch-data-loader-06.png "Data loader partition")
-
-Here, you can adjust how the data will be split up into segments in Druid.
-Since this is a small dataset, there are no adjustments that need to be made in this step.
-
-Clicking past the `Tune` step, to get to the publish step.
-
-![Data loader publish](../assets/tutorial-batch-data-loader-07.png "Data loader publish")
-
-The `Publish` step is where we can specify what the datasource name in Druid.
-Let's name this datasource `wikipedia`.
-Finally, click `Next` to review your spec.
-
-![Data loader spec](../assets/tutorial-batch-data-loader-08.png "Data loader spec")
-
-This is the spec you have constructed.
-Feel free to go back and make changes in previous steps to see how changes will update the spec.
-Similarly, you can also edit the spec directly and see it reflected in the previous steps.
-
-Once you are satisfied with the spec, click `Submit` and an ingestion task will be created.
-
-![Tasks view](../assets/tutorial-batch-data-loader-09.png "Tasks view")
-
-You will be taken to the task view with the focus on the newly created task.
-The task view is set to auto refresh, wait until your task succeeds.
-
-When a tasks succeeds it means that it built one or more segments that will now be picked up by the data servers.
-
-Navigate to the `Datasources` view from the header.
- 
-![Datasource view](../assets/tutorial-batch-data-loader-10.png "Datasource view")
- 
-Wait until your datasource (`wikipedia`) appears.
-This can take a few seconds as the segments are being loaded.
-
-A datasource is queryable once you see a green (fully available) circle.
-At this point, you can go to the `Query` view to run SQL queries against the datasource.
-
-![Query view](../assets/tutorial-batch-data-loader-11.png "Query view")
-
-Run a `SELECT * FROM "wikipedia"` query to see your results.
-
-Check out the [query tutorial](../tutorials/tutorial-query.md) to run some example queries on the newly loaded data.
->>>>>>> 39722bd0
 
 
 ## Loading data with a spec (via console)
