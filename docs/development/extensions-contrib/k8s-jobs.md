--- conflicted
+++ resolved
@@ -31,11 +31,7 @@
 The K8s extension builds a pod spec using the specified pod adapter, the default implementation takes the podSpec of your `Overlord` pod and creates a kubernetes job from this podSpec.  Thus if you have sidecars such as Splunk or Istio it can optionally launch a task as a K8s job.  All jobs are natively restorable, they are decoupled from the druid deployment, thus restarting pods or doing upgrades has no affect on tasks in flight.  They will continue to run and when the overlord comes back up it will start tracking them again.  
 
 ## Pod Adapters
-<<<<<<< HEAD
 The logic defining how the pod template is built for your kubernetes job depends on which pod adapter you have specified.
-=======
-The logic deefining how the pod template is built for your kubernetes job depends on which pod apapter you have specified.
->>>>>>> 92af6d24
 
 ### Overlord Single Container Pod Adapter
 The overlord single container pod adapter takes the podSpec of your `Overlord` pod and creates a kubernetes job from this podSpec.  This is the default pod adapter implementation, to explicitly enable it you can specify the runtime property `druid.indexer.runner.k8s.adapter.type: overlordSingleContainer`
@@ -44,11 +40,7 @@
 The overlord multi container pod adapter takes the podSpec of your `Overlord` pod and creates a kubernetes job from this podSpec.  It uses kubexit to manage dependency ordering between the main container that runs your druid peon and other sidecars defined in the `Overlord` pod spec.  To enable this pod adapter you can specify the runtime property `druid.indexer.runner.k8s.adapter.type: overlordMultiContainer` 
 
 ### Custom Template Pod Adapter
-<<<<<<< HEAD
-The pod template pod adapter allows you to specify a pod template file per task type.  This adapter requires you to specify a `base` pod spec which will be used in the case that a task specific pod spec has not been defined.  To enable this pod adapter you can specify the runtime property `druid.indexer.runner.k8s.adapter.type: customTemplateAdapter`
-=======
-The custom template pod adapter allows you to specify a pod template file per task type.  This adapter requires you to specify a `base` pod spec which will be used in the case that a task specifc pod spec has not been defined.  To enable this pod adapter you can specify the runtime property `druid.indexer.runner.k8s.adapter.type: customTemplateAdapter`
->>>>>>> 92af6d24
+The custom template pod adapter allows you to specify a pod template file per task type.  This adapter requires you to specify a `base` pod spec which will be used in the case that a task specific pod spec has not been defined.  To enable this pod adapter you can specify the runtime property `druid.indexer.runner.k8s.adapter.type: customTemplateAdapter`
 
 The base pod template must be specified as the runtime property `druid.indexer.runner.k8s.podTemplate.base: /path/to/basePodSpec.yaml`
 Task specific pod templates must be specified as the runtime property `druid.indexer.runner.k8s.podTemplate.{taskType}: /path/to/taskSpecificPodSpec.yaml` where {taskType} is the name of the task type i.e `index_parallel`
