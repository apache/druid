---
id: datasketches-tuple
title: "DataSketches Tuple Sketch module"
---

<!--
  ~ Licensed to the Apache Software Foundation (ASF) under one
  ~ or more contributor license agreements.  See the NOTICE file
  ~ distributed with this work for additional information
  ~ regarding copyright ownership.  The ASF licenses this file
  ~ to you under the Apache License, Version 2.0 (the
  ~ "License"); you may not use this file except in compliance
  ~ with the License.  You may obtain a copy of the License at
  ~
  ~   http://www.apache.org/licenses/LICENSE-2.0
  ~
  ~ Unless required by applicable law or agreed to in writing,
  ~ software distributed under the License is distributed on an
  ~ "AS IS" BASIS, WITHOUT WARRANTIES OR CONDITIONS OF ANY
  ~ KIND, either express or implied.  See the License for the
  ~ specific language governing permissions and limitations
  ~ under the License.
  -->


This module provides Apache Druid aggregators based on Tuple sketch from [Apache DataSketches](https://datasketches.apache.org/) library. ArrayOfDoublesSketch sketches extend the functionality of the count-distinct Theta sketches by adding arrays of double values associated with unique keys.

To use this aggregator, make sure you [include](../../development/extensions.md#loading-extensions) the extension in your config file:

```
druid.extensions.loadList=["druid-datasketches"]
```

For additional sketch types supported in Druid, see [DataSketches extension](datasketches-extension.md).

## Aggregator

```json
{
  "type" : "arrayOfDoublesSketch",
  "name" : <output_name>,
  "fieldName" : <metric_name>,
  "nominalEntries": <number>,
  "metricColumns" : <array of strings>,
  "numberOfValues" : <number>
 }
```

|Property|Description|Required?|
|--------|-----------|---------|
<<<<<<< HEAD
|`type`|This String should always be "arrayOfDoublesSketch"|yes|
|`name`|A String for the output (result) name of the calculation.|yes|
|`fieldName`|A String for the name of the input field.|yes|
|`nominalEntries`|Parameter that determines the accuracy and size of the sketch. Higher k means higher accuracy but more space to store sketches. Must be a power of 2. See the [Theta sketch accuracy](https://datasketches.apache.org/docs/Theta/ThetaErrorTable) for details. |no, defaults to 16384|
|`numberOfValues`|Number of values associated with each distinct key. |no, defaults to 1|
|`metricColumns`|If building sketches from raw data, an array of names of the input columns containing numeric values to be associated with each distinct key.|no, defaults to empty array|
=======
|type|This String should always be "arrayOfDoublesSketch"|yes|
|name|String representing the output column to store sketch values.|yes|
|fieldName|A String for the name of the input field.|yes|
|nominalEntries|Parameter that determines the accuracy and size of the sketch. Higher k means higher accuracy but more space to store sketches. Must be a power of 2. See the [Theta sketch accuracy](https://datasketches.apache.org/docs/Theta/ThetaErrorTable) for details. |no, defaults to 16384|
|metricColumns|When building sketches from raw data, an array input column that contain numeric values to associate with each distinct key. If not provided, assumes `fieldName` is an `arrayOfDoublesSketch`|no, if not provided `fieldName` is assumed to be an arrayOfDoublesSketch|
|numberOfValues|Number of values associated with each distinct key. |no, defaults to the length of `metricColumns` if provided and 1 otherwise|

You can use the `arrayOfDoublesSketch` aggregator to:

- Build a sketch from raw data. In this case, set `metricColumns` to an array.
- Build a sketch from an existing `ArrayOfDoubles` sketch . In this case, leave `metricColumns` unset and set the `fieldName` to an `ArrayOfDoubles` sketch with `numberOfValues` doubles. At ingestion time, you must base64 encode `ArrayOfDoubles`  sketches at ingestion time.

#### Example on top of raw data

Compute a theta of unique users. For each user store the `added` and `deleted` scores. The new sketch column will be called `users_theta`.

```json
{
  "type": "arrayOfDoublesSketch",
  "name": "users_theta",
  "fieldName": "user",
  "nominalEntries": 16384,
  "metricColumns": ["added", "deleted"],
}
```

#### Example ingesting a precomputed sketch column

Ingest a sketch column called `user_sketches` that has a base64 encoded value of two doubles in its array and store it in a column called `users_theta`.

```json
{
  "type": "arrayOfDoublesSketch",
  "name": "users_theta",
  "fieldName": "user_sketches",
  "nominalEntries": 16384,
  "numberOfValues": 2,
}
```
>>>>>>> b56855b8

## Post aggregators

### Estimate of the number of distinct keys

Returns a distinct count estimate from a given ArrayOfDoublesSketch.

```json
{
  "type"  : "arrayOfDoublesSketchToEstimate",
  "name": <output name>,
  "field"  : <post aggregator that refers to an ArrayOfDoublesSketch (fieldAccess or another post aggregator)>
}
```

### Estimate of the number of distinct keys with error bounds

Returns a distinct count estimate and error bounds from a given ArrayOfDoublesSketch. The result will be three double values: estimate of the number of distinct keys, lower bound and upper bound. The bounds are provided at the given number of standard deviations (optional, defaults to 1). This must be an integer value of 1, 2 or 3 corresponding to approximately 68.3%, 95.4% and 99.7% confidence intervals.

```json
{
  "type"  : "arrayOfDoublesSketchToEstimateAndBounds",
  "name": <output name>,
  "field"  : <post aggregator that refers to an  ArrayOfDoublesSketch (fieldAccess or another post aggregator)>,
  "numStdDevs", <number from 1 to 3>
}
```

### Number of retained entries

Returns the number of retained entries from a given ArrayOfDoublesSketch.

```json
{
  "type"  : "arrayOfDoublesSketchToNumEntries",
  "name": <output name>,
  "field"  : <post aggregator that refers to an ArrayOfDoublesSketch (fieldAccess or another post aggregator)>
}
```

### Mean values for each column

Returns a list of mean values from a given ArrayOfDoublesSketch. The result will be N double values, where N is the number of double values kept in the sketch per key.

```json
{
  "type"  : "arrayOfDoublesSketchToMeans",
  "name": <output name>,
  "field"  : <post aggregator that refers to a DoublesSketch (fieldAccess or another post aggregator)>
}
```

### Variance values for each column

Returns a list of variance values from a given ArrayOfDoublesSketch. The result will be N double values, where N is the number of double values kept in the sketch per key.

```json
{
  "type"  : "arrayOfDoublesSketchToVariances",
  "name": <output name>,
  "field"  : <post aggregator that refers to a DoublesSketch (fieldAccess or another post aggregator)>
}
```

### Quantiles sketch from a column

Returns a quantiles DoublesSketch constructed from a given column of values from a given ArrayOfDoublesSketch using optional parameter k that determines the accuracy and size of the quantiles sketch. See [Quantiles Sketch Module](datasketches-quantiles.md)

* The column number is 1-based and is optional (the default is 1).
* The parameter k is optional (the default is defined in the sketch library).
* The result is a quantiles sketch.

```json
{
  "type"  : "arrayOfDoublesSketchToQuantilesSketch",
  "name": <output name>,
  "field"  : <post aggregator that refers to a DoublesSketch (fieldAccess or another post aggregator)>,
  "column" : <number>,
  "k" : <parameter that determines the accuracy and size of the quantiles sketch>
}
```

### Set operations

Returns a result of a specified set operation on the given array of sketches. Supported operations are: union, intersection and set difference (UNION, INTERSECT, NOT).

```json
{
  "type"  : "arrayOfDoublesSketchSetOp",
  "name": <output name>,
  "operation": <"UNION"|"INTERSECT"|"NOT">,
  "fields"  : <array of post aggregators to access sketch aggregators or post aggregators to allow arbitrary combination of set operations>,
  "nominalEntries" : <parameter that determines the accuracy and size of the sketch>,
  "numberOfValues" : <number of values associated with each distinct key>
}
```

### Student's t-test

Performs Student's t-test and returns a list of p-values given two instances of ArrayOfDoublesSketch. The result will be N double values, where N is the number of double values kept in the sketch per key. See [t-test documentation](https://commons.apache.org/proper/commons-math/javadocs/api-3.6.1/org/apache/commons/math3/stat/inference/TTest.html).

```json
{
  "type"  : "arrayOfDoublesSketchTTest",
  "name": <output name>,
  "fields"  : <array with two post aggregators to access sketch aggregators or post aggregators referring to an ArrayOfDoublesSketch>,
}
```

### Sketch summary

Returns a human-readable summary of a given ArrayOfDoublesSketch. This is a string returned by toString() method of the sketch. This can be useful for debugging.

```json
{
  "type"  : "arrayOfDoublesSketchToString",
  "name": <output name>,
  "field"  : <post aggregator that refers to an ArrayOfDoublesSketch (fieldAccess or another post aggregator)>
}
```<|MERGE_RESOLUTION|>--- conflicted
+++ resolved
@@ -48,27 +48,19 @@
 
 |Property|Description|Required?|
 |--------|-----------|---------|
-<<<<<<< HEAD
-|`type`|This String should always be "arrayOfDoublesSketch"|yes|
-|`name`|A String for the output (result) name of the calculation.|yes|
-|`fieldName`|A String for the name of the input field.|yes|
+|`type`|This string should always be "arrayOfDoublesSketch"|yes|
+|`name`|String representing the output column to store sketch values.|yes|
+|`fieldName`|A string for the name of the input field.|yes|
 |`nominalEntries`|Parameter that determines the accuracy and size of the sketch. Higher k means higher accuracy but more space to store sketches. Must be a power of 2. See the [Theta sketch accuracy](https://datasketches.apache.org/docs/Theta/ThetaErrorTable) for details. |no, defaults to 16384|
-|`numberOfValues`|Number of values associated with each distinct key. |no, defaults to 1|
-|`metricColumns`|If building sketches from raw data, an array of names of the input columns containing numeric values to be associated with each distinct key.|no, defaults to empty array|
-=======
-|type|This String should always be "arrayOfDoublesSketch"|yes|
-|name|String representing the output column to store sketch values.|yes|
-|fieldName|A String for the name of the input field.|yes|
-|nominalEntries|Parameter that determines the accuracy and size of the sketch. Higher k means higher accuracy but more space to store sketches. Must be a power of 2. See the [Theta sketch accuracy](https://datasketches.apache.org/docs/Theta/ThetaErrorTable) for details. |no, defaults to 16384|
-|metricColumns|When building sketches from raw data, an array input column that contain numeric values to associate with each distinct key. If not provided, assumes `fieldName` is an `arrayOfDoublesSketch`|no, if not provided `fieldName` is assumed to be an arrayOfDoublesSketch|
-|numberOfValues|Number of values associated with each distinct key. |no, defaults to the length of `metricColumns` if provided and 1 otherwise|
+|`metricColumns`|When building sketches from raw data, an array input column that contain numeric values to associate with each distinct key. If not provided, assumes `fieldName` is an `arrayOfDoublesSketch`|no, if not provided `fieldName` is assumed to be an arrayOfDoublesSketch|
+|`numberOfValues`|Number of values associated with each distinct key. |no, defaults to the length of `metricColumns` if provided and 1 otherwise|
 
 You can use the `arrayOfDoublesSketch` aggregator to:
 
 - Build a sketch from raw data. In this case, set `metricColumns` to an array.
 - Build a sketch from an existing `ArrayOfDoubles` sketch . In this case, leave `metricColumns` unset and set the `fieldName` to an `ArrayOfDoubles` sketch with `numberOfValues` doubles. At ingestion time, you must base64 encode `ArrayOfDoubles`  sketches at ingestion time.
 
-#### Example on top of raw data
+### Example on top of raw data
 
 Compute a theta of unique users. For each user store the `added` and `deleted` scores. The new sketch column will be called `users_theta`.
 
@@ -82,7 +74,7 @@
 }
 ```
 
-#### Example ingesting a precomputed sketch column
+### Example ingesting a precomputed sketch column
 
 Ingest a sketch column called `user_sketches` that has a base64 encoded value of two doubles in its array and store it in a column called `users_theta`.
 
@@ -95,7 +87,6 @@
   "numberOfValues": 2,
 }
 ```
->>>>>>> b56855b8
 
 ## Post aggregators
 
