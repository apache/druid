--- conflicted
+++ resolved
@@ -45,17 +45,6 @@
 ```
 
 ### Properties
-<<<<<<< HEAD
-|Property| Description                                                                                                                                                                                         |Default|required|
-|--------|-----------------------------------------------------------------------------------------------------------------------------------------------------------------------------------------------------|-----------|-------|
-|`druid.auth.pac4j.cookiePassphrase`| passphrase for encrypting the cookies used to manage authentication session with browser. It can be provided as plaintext string or The [Password Provider](../../operations/password-provider.md). |none|Yes|
-|`druid.auth.pac4j.readTimeout`| Socket connect and read timeout duration used when communicating with authentication server                                                                                                         |PT5S|No|
-|`druid.auth.pac4j.enableCustomSslContext`| Whether to use custom SSLContext setup via [simple-client-sslcontext](simple-client-sslcontext.md) extension which must be added to extensions list when this property is set to true.              |false|No|
-|`druid.auth.pac4j.oidc.clientID`| OAuth Client Application id.                                                                                                                                                                        |none|Yes|
-|`druid.auth.pac4j.oidc.clientSecret`| OAuth Client Application secret. It can be provided as plaintext string or The [Password Provider](../../operations/password-provider.md).                                                          |none|Yes|
-|`druid.auth.pac4j.oidc.discoveryURI`| discovery URI for fetching OP metadata [see this](http://openid.net/specs/openid-connect-discovery-1_0.html).                                                                                       |none|Yes|
-|`druid.auth.pac4j.oidc.scope`| scope is used by an application during authentication to authorize access to a user's details                                                                                                       |`openid profile email`|No
-=======
 |Property|Description|Default|required|
 |--------|---------------|-----------|-------|
 |`druid.auth.pac4j.cookiePassphrase`|passphrase for encrypting the cookies used to manage authentication session with browser. It can be provided as plaintext string or The [Password Provider](../../operations/password-provider.md).|none|Yes|
@@ -65,4 +54,4 @@
 |`druid.auth.pac4j.oidc.clientSecret`|OAuth Client Application secret. It can be provided as plaintext string or The [Password Provider](../../operations/password-provider.md).|none|Yes|
 |`druid.auth.pac4j.oidc.discoveryURI`|discovery URI for fetching OP metadata [see this](http://openid.net/specs/openid-connect-discovery-1_0.html).|none|Yes|
 |`druid.auth.pac4j.oidc.oidcClaim`|[claim](https://openid.net/specs/openid-connect-core-1_0.html#Claims) that will be extracted from the ID Token after validation.|name|No|
->>>>>>> daff7fe7
+|`druid.auth.pac4j.oidc.scope`| scope is used by an application during authentication to authorize access to a user's details                                                                                                       |`openid profile email`|No