--- conflicted
+++ resolved
@@ -29,14 +29,8 @@
 
 ## Setup
 
-<<<<<<< HEAD
-:::info
- Before you deploy the Kinesis extension to production, read the [Kinesis known issues](#kinesis-known-issues).
-:::
-=======
 To use the Kinesis indexing service, you must first load the `druid-kinesis-indexing-service` core extension on both the Overlord and the Middle Manager. See [Loading extensions](../../configuration/extensions.md#loading-extensions) for more information.
 Review the [Kinesis known issues](#kinesis-known-issues) before deploying the `druid-kinesis-indexing-service` extension to production.
->>>>>>> 62ddeaf1
 
 ## Supervisor spec
 
