--- conflicted
+++ resolved
@@ -806,14 +806,9 @@
 | `druid.indexer.runner.graceTerminationPeriodSeconds` | `Long` | Number of seconds you want to wait after a sigterm for container lifecycle hooks to complete. Keep at a smaller value if you want tasks to hold locks for shorter periods. | `PT30S` (K8s default) | No |
 | `druid.indexer.runner.capacity` | `Integer` | Number of concurrent jobs that can be sent to Kubernetes. | `2147483647` | No |
 | `druid.indexer.runner.cpuCoreInMicro` | `Integer` | Number of CPU micro core for the task. | `1000` | No |
-<<<<<<< HEAD
-| `druid.indexer.runner.logSaveTimeout` | `Duration` | How long to wait for task logs to be saved before giving up. | `PT300S` | NO |
+| `druid.indexer.runner.logSaveTimeout` | `Duration` | The peon executing the ingestion task makes a best effort to persist the pod logs from `k8s` to persistent task log storage. The timeout ensures that `k8s` connection issues do not cause the pod to hang indefinitely thereby blocking Overlord operations. If the timeout occurs before the logs are saved, those logs will not be available in Druid. | `PT300S` | NO |
 | `druid.indexer.runner.enableKubernetesClientSharedInformers` | `boolean` | Whether to use shared informers to watch for pod/job changes. This is more efficient on the Kubernetes API server, but may use more memory in the Overlord. | `false` | No |
 | `druid.indexer.runner.kubernetesClientInformerResyncPeriod` | `Duration` | When using shared informers, controls how frequently the informers resync with the Kubernetes API server. | `PT30S` | No |
-=======
-| `druid.indexer.runner.logSaveTimeout` | `Duration` | The peon executing the ingestion task makes a best effort to persist the pod logs from `k8s` to persistent task log storage. The timeout ensures that `k8s` connection issues do not cause the pod to hang indefinitely thereby blocking Overlord operations. If the timeout occurs before the logs are saved, those logs will not be available in Druid. | `PT300S` | NO |
-
->>>>>>> a4d0433e
 
 ### Metrics added
 
