---
id: sql
title: "Druid SQL overview"
sidebar_label: "Druid SQL overview"
---

<!--
  ~ Licensed to the Apache Software Foundation (ASF) under one
  ~ or more contributor license agreements.  See the NOTICE file
  ~ distributed with this work for additional information
  ~ regarding copyright ownership.  The ASF licenses this file
  ~ to you under the Apache License, Version 2.0 (the
  ~ "License"); you may not use this file except in compliance
  ~ with the License.  You may obtain a copy of the License at
  ~
  ~   http://www.apache.org/licenses/LICENSE-2.0
  ~
  ~ Unless required by applicable law or agreed to in writing,
  ~ software distributed under the License is distributed on an
  ~ "AS IS" BASIS, WITHOUT WARRANTIES OR CONDITIONS OF ANY
  ~ KIND, either express or implied.  See the License for the
  ~ specific language governing permissions and limitations
  ~ under the License.
  -->

> Apache Druid supports two query languages: Druid SQL and [native queries](querying.md).
> This document describes the SQL language.

You can query data in Druid datasources using Druid SQL.
Druid uses [Apache Calcite](https://calcite.apache.org/) to parse and plan SQL queries.
Druid translates SQL statements into its native JSON-based query language.
Other than the slight overhead of translating SQL on the Broker, there isn't an
additional performance penalty to using Druid SQL compared to native queries.

Druid SQL planning occurs on the Broker.
Set [Broker runtime properties](../configuration/index.md#sql) to configure the query plan and JDBC querying.

See [Defining SQL permissions](../operations/security-user-auth.md#sql-permissions)
for information on permissions needed to make SQL queries.

## Unsupported features

Druid does not support all SQL features. In particular, the following features are not supported.

- JOIN between native datasources (table, lookup, subquery) and [system tables](sql-metadata-tables.md).
- JOIN conditions that are not an equality between expressions from the left- and right-hand sides.
- JOIN conditions containing a constant value inside the condition.
- JOIN conditions on a column which contains a multi-value dimension.
- OVER clauses, and analytic functions such as `LAG` and `LEAD`.
- ORDER BY for a non-aggregating query, except for `ORDER BY __time` or `ORDER BY __time DESC`, which are supported.
  This restriction only applies to non-aggregating queries; you can ORDER BY any column in an aggregating query.
- DDL and DML.
- Using Druid-specific functions like `TIME_PARSE` and `APPROX_QUANTILE_DS` on [system tables](sql-metadata-tables.md).

Additionally, some Druid native query features are not supported by the SQL language. Some unsupported Druid features
include:

- [Inline datasources](datasource.md#inline).
- [Spatial filters](../development/geo.md).
- [Multi-value dimensions](sql-data-types.md#multi-value-strings) are only partially implemented in Druid SQL. There are known
inconsistencies between their behavior in SQL queries and in native queries due to how they are currently treated by
<<<<<<< HEAD
the SQL planner.

## Client APIs

<a name="json-over-http"></a>

### HTTP POST

To use the SQL API to make Druid SQL queries, POST your query to the following endpoint on either the Router or Broker:
```
POST https://ROUTER:8888/druid/v2/sql/`. 
```  

Submit your query as the value of a "query" field in the JSON object within the request payload. For example:
```json
{"query" : "SELECT COUNT(*) FROM data_source WHERE foo = 'bar'"}
```

##### Request body
      
|Property|Description|Default|
|--------|----|-----------|
|`query`|SQL query string.| none (required)|
|`resultFormat`|Format of query results. See [Responses](#responses) for details.|`"object"`|
|`header`|Whether or not to include a header row for the query result. See [Responses](#responses) for details.|`false`|
|`context`|JSON object containing [connection context parameters](#connection-context).|`{}` (empty)|
|`parameters`|List of query parameters for parameterized queries. Each parameter in the list should be a JSON object like `{"type": "VARCHAR", "value": "foo"}`. The type should be a SQL type; see [Data types](#data-types) for a list of supported SQL types.|`[]` (empty)|

You can use _curl_ to send SQL queries from the command-line:

```bash
$ cat query.json
{"query":"SELECT COUNT(*) AS TheCount FROM data_source"}

$ curl -XPOST -H'Content-Type: application/json' http://ROUTER:8888/druid/v2/sql/ -d @query.json
[{"TheCount":24433}]
```

There are a variety of [connection context parameters](#connection-context) you can provide by adding a "context" map,
like:

```json
{
  "query" : "SELECT COUNT(*) FROM data_source WHERE foo = 'bar' AND __time > TIMESTAMP '2000-01-01 00:00:00'",
  "context" : {
    "sqlTimeZone" : "America/Los_Angeles"
  }
}
```

Parameterized SQL queries are also supported:

```json
{
  "query" : "SELECT COUNT(*) FROM data_source WHERE foo = ? AND __time > ?",
  "parameters": [
    { "type": "VARCHAR", "value": "bar"},
    { "type": "TIMESTAMP", "value": "2000-01-01 00:00:00" }
  ]
}
```

Metadata is available over HTTP POST by querying [metadata tables](#metadata-tables).

#### Responses

Druid SQL's HTTP POST API supports a variety of result formats. You can specify these by adding a "resultFormat"
parameter, like:

```json
{
  "query" : "SELECT COUNT(*) FROM data_source WHERE foo = 'bar' AND __time > TIMESTAMP '2000-01-01 00:00:00'",
  "resultFormat" : "object"
}
```

The supported result formats are:

|Format|Description|Content-Type|
|------|-----------|------------|
|`object`|The default, a JSON array of JSON objects. Each object's field names match the columns returned by the SQL query, and are provided in the same order as the SQL query.|application/json|
|`array`|JSON array of JSON arrays. Each inner array has elements matching the columns returned by the SQL query, in order.|application/json|
|`objectLines`|Like "object", but the JSON objects are separated by newlines instead of being wrapped in a JSON array. This can make it easier to parse the entire response set as a stream, if you do not have ready access to a streaming JSON parser. To make it possible to detect a truncated response, this format includes a trailer of one blank line.|text/plain|
|`arrayLines`|Like "array", but the JSON arrays are separated by newlines instead of being wrapped in a JSON array. This can make it easier to parse the entire response set as a stream, if you do not have ready access to a streaming JSON parser. To make it possible to detect a truncated response, this format includes a trailer of one blank line.|text/plain|
|`csv`|Comma-separated values, with one row per line. Individual field values may be escaped by being surrounded in double quotes. If double quotes appear in a field value, they will be escaped by replacing them with double-double-quotes like `""this""`. To make it possible to detect a truncated response, this format includes a trailer of one blank line.|text/csv|

You can additionally request a header by setting "header" to true in your request, like:

```json
{
  "query" : "SELECT COUNT(*) FROM data_source WHERE foo = 'bar' AND __time > TIMESTAMP '2000-01-01 00:00:00'",
  "resultFormat" : "arrayLines",
  "header" : true
}
```

In this case, the first result of the response body is the header row. For the `csv`, `array`, and `arrayLines` formats, the header
will be a list of column names. For the `object` and `objectLines` formats, the header will be an object where the
keys are column names, and the values are null.

Druid returns the SQL query identifier in the `X-Druid-SQL-Query-Id` HTTP header.
This query id will be assigned the value of `sqlQueryId` from the [connection context parameters](#connection-context)
if specified, else Druid will generate a SQL query id for you.

Errors that occur before the response body is sent will be reported in JSON, with an HTTP 500 status code, in the
same format as [native Druid query errors](../querying/querying.md#query-errors). If an error occurs while the response body is
being sent, at that point it is too late to change the HTTP status code or report a JSON error, so the response will
simply end midstream and an error will be logged by the Druid server that was handling your request.

As a caller, it is important that you properly handle response truncation. This is easy for the "object" and "array"
formats, since truncated responses will be invalid JSON. For the line-oriented formats, you should check the
trailer they all include: one blank line at the end of the result set. If you detect a truncated response, either
through a JSON parsing error or through a missing trailing newline, you should assume the response was not fully
delivered due to an error.

### HTTP DELETE
You can use the HTTP `DELETE` method to cancel a SQL query on either the Router or the Broker. When you cancel a query, Druid handles the cancellation in a best-effort manner. It marks the query canceled immediately and aborts the query execution as soon as possible. However, your query may run for a short time after your cancellation request.

Druid SQL's HTTP DELETE method uses the following syntax:
```
DELETE https://ROUTER:8888/druid/v2/sql/{sqlQueryId}
```

The DELETE method requires the `sqlQueryId` path parameter. To predict the query id you must set it in the query context. Druid does not enforce unique `sqlQueryId` in the query context. If you issue a cancel request for a `sqlQueryId` active in more than one query context, Druid cancels all requests that use the query id.

For example if you issue the following query:
```bash
curl --request POST 'https://ROUTER:8888/druid/v2/sql' \
--header 'Content-Type: application/json' \
--data-raw '{"query" : "SELECT sleep(CASE WHEN sum_added > 0 THEN 1 ELSE 0 END) FROM wikiticker WHERE sum_added > 0 LIMIT 15",
"context" : {"sqlQueryId" : "myQuery01"}}'
```
You can cancel the query using the query id `myQuery01` as follows:
```bash
curl --request DELETE 'https://ROUTER:8888/druid/v2/sql/myQuery01' \
```

Cancellation requests require READ permission on all resources used in the sql query. 

Druid returns an HTTP 202 response for successful deletion requests.

Druid returns an HTTP 404 response in the following cases:
  - `sqlQueryId` is incorrect.
  - The query completes before your cancellation request is processed.
  
Druid returns an HTTP 403 response for authorization failure.

### JDBC

You can make Druid SQL queries using the [Avatica JDBC driver](https://calcite.apache.org/avatica/downloads/). We recommend using Avatica JDBC driver version 1.17.0 or later. Note that as of the time of this writing, Avatica 1.17.0, the latest version, does not support passing connection string parameters from the URL to Druid, so you must pass them using a `Properties` object. Once you've downloaded the Avatica client jar, add it to your classpath and use the connect string `jdbc:avatica:remote:url=http://BROKER:8082/druid/v2/sql/avatica/`.

Example code:

```java
// Connect to /druid/v2/sql/avatica/ on your Broker.
String url = "jdbc:avatica:remote:url=http://localhost:8082/druid/v2/sql/avatica/";

// Set any connection context parameters you need here (see "Connection context" below).
// Or leave empty for default behavior.
Properties connectionProperties = new Properties();

try (Connection connection = DriverManager.getConnection(url, connectionProperties)) {
  try (
      final Statement statement = connection.createStatement();
      final ResultSet resultSet = statement.executeQuery(query)
  ) {
    while (resultSet.next()) {
      // process result set
    }
  }
}
```

It is also possible to use a protocol buffers JDBC connection with Druid, this offer reduced bloat and potential performance
improvements for larger result sets. To use it apply the following connection url instead, everything else remains the same
```
String url = "jdbc:avatica:remote:url=http://localhost:8082/druid/v2/sql/avatica-protobuf/;serialization=protobuf";
```

> The protobuf endpoint is also known to work with the official [Golang Avatica driver](https://github.com/apache/calcite-avatica-go)

Table metadata is available over JDBC using `connection.getMetaData()` or by querying the
["INFORMATION_SCHEMA" tables](#metadata-tables).

#### Connection stickiness

Druid's JDBC server does not share connection state between Brokers. This means that if you're using JDBC and have
multiple Druid Brokers, you should either connect to a specific Broker, or use a load balancer with sticky sessions
enabled. The Druid Router process provides connection stickiness when balancing JDBC requests, and can be used to achieve
the necessary stickiness even with a normal non-sticky load balancer. Please see the
[Router](../design/router.md) documentation for more details.

Note that the non-JDBC [JSON over HTTP](#http-post) API is stateless and does not require stickiness.

### Dynamic Parameters

You can also use parameterized queries in JDBC code, as in this example;

```java
PreparedStatement statement = connection.prepareStatement("SELECT COUNT(*) AS cnt FROM druid.foo WHERE dim1 = ? OR dim1 = ?");
statement.setString(1, "abc");
statement.setString(2, "def");
final ResultSet resultSet = statement.executeQuery();
```

### Connection context

Druid SQL supports setting connection parameters on the client. The parameters in the table below affect SQL planning.
All other context parameters you provide will be attached to Druid queries and can affect how they run. See
[Query context](query-context.md) for details on the possible options.

```java
String url = "jdbc:avatica:remote:url=http://localhost:8082/druid/v2/sql/avatica/";

// Set any query context parameters you need here.
Properties connectionProperties = new Properties();
connectionProperties.setProperty("sqlTimeZone", "America/Los_Angeles");
connectionProperties.setProperty("useCache", "false");

try (Connection connection = DriverManager.getConnection(url, connectionProperties)) {
  // create and execute statements, process result sets, etc
}
```

Note that to specify an unique identifier for SQL query, use `sqlQueryId` instead of `queryId`. Setting `queryId` for a SQL
request has no effect, all native queries underlying SQL will use auto-generated queryId.

Connection context can be specified as JDBC connection properties or as a "context" object in the JSON API.

|Parameter|Description|Default value|
|---------|-----------|-------------|
|`sqlQueryId`|Unique identifier given to this SQL query. For HTTP client, it will be returned in `X-Druid-SQL-Query-Id` header.|auto-generated|
|`sqlTimeZone`|Sets the time zone for this connection, which will affect how time functions and timestamp literals behave. Should be a time zone name like "America/Los_Angeles" or offset like "-08:00".|druid.sql.planner.sqlTimeZone on the Broker (default: UTC)|
|`sqlStringifyArrays`|When set to true, result columns which return array values will be serialized into a JSON string in the response instead of as an array (default: true, except for JDBC connections, where it is always false)|
|`useApproximateCountDistinct`|Whether to use an approximate cardinality algorithm for `COUNT(DISTINCT foo)`.|druid.sql.planner.useApproximateCountDistinct on the Broker (default: true)|
|`useGroupingSetForExactDistinct`|Whether to use grouping sets to execute queries with multiple exact distinct aggregations.|druid.sql.planner.useGroupingSetForExactDistinct on the Broker (default: false)|
|`useApproximateTopN`|Whether to use approximate [TopN queries](topnquery.md) when a SQL query could be expressed as such. If false, exact [GroupBy queries](groupbyquery.md) will be used instead.|druid.sql.planner.useApproximateTopN on the Broker (default: true)|

## Metadata tables

Druid Brokers infer table and column metadata for each datasource from segments loaded in the cluster, and use this to
plan SQL queries. This metadata is cached on Broker startup and also updated periodically in the background through
[SegmentMetadata queries](segmentmetadataquery.md). Background metadata refreshing is triggered by
segments entering and exiting the cluster, and can also be throttled through configuration.

Druid exposes system information through special system tables. There are two such schemas available: Information Schema and Sys Schema.
Information schema provides details about table and column types. The "sys" schema provides information about Druid internals like segments/tasks/servers.

### INFORMATION SCHEMA

You can access table and column metadata through JDBC using `connection.getMetaData()`, or through the
INFORMATION_SCHEMA tables described below. For example, to retrieve metadata for the Druid
datasource "foo", use the query:

```sql
SELECT *
FROM INFORMATION_SCHEMA.COLUMNS
WHERE "TABLE_SCHEMA" = 'druid' AND "TABLE_NAME" = 'foo'
```

> Note: INFORMATION_SCHEMA tables do not currently support Druid-specific functions like `TIME_PARSE` and
> `APPROX_QUANTILE_DS`. Only standard SQL functions can be used.

#### SCHEMATA table
`INFORMATION_SCHEMA.SCHEMATA` provides a list of all known schemas, which include `druid` for standard [Druid Table datasources](datasource.md#table), `lookup` for [Lookups](datasource.md#lookup), `sys` for the virtual [System metadata tables](#system-schema), and `INFORMATION_SCHEMA` for these virtual tables. Tables are allowed to have the same name across different schemas, so the schema may be included in an SQL statement to distinguish them, e.g. `lookup.table` vs `druid.table`.

|Column|Notes|
|------|-----|
|CATALOG_NAME|Always set as `druid`|
|SCHEMA_NAME|`druid`, `lookup`, `sys`, or `INFORMATION_SCHEMA`|
|SCHEMA_OWNER|Unused|
|DEFAULT_CHARACTER_SET_CATALOG|Unused|
|DEFAULT_CHARACTER_SET_SCHEMA|Unused|
|DEFAULT_CHARACTER_SET_NAME|Unused|
|SQL_PATH|Unused|

#### TABLES table
`INFORMATION_SCHEMA.TABLES` provides a list of all known tables and schemas.

|Column|Notes|
|------|-----|
|TABLE_CATALOG|Always set as `druid`|
|TABLE_SCHEMA|The 'schema' which the table falls under, see [SCHEMATA table for details](#schemata-table)|
|TABLE_NAME|Table name. For the `druid` schema, this is the `dataSource`.|
|TABLE_TYPE|"TABLE" or "SYSTEM_TABLE"|
|IS_JOINABLE|If a table is directly joinable if on the right hand side of a `JOIN` statement, without performing a subquery, this value will be set to `YES`, otherwise `NO`. Lookups are always joinable because they are globally distributed among Druid query processing nodes, but Druid datasources are not, and will use a less efficient subquery join.|
|IS_BROADCAST|If a table is 'broadcast' and distributed among all Druid query processing nodes, this value will be set to `YES`, such as lookups and Druid datasources which have a 'broadcast' load rule, else `NO`.|

#### COLUMNS table
`INFORMATION_SCHEMA.COLUMNS` provides a list of all known columns across all tables and schema.

|Column|Notes|
|------|-----|
|TABLE_CATALOG|Always set as `druid`|
|TABLE_SCHEMA|The 'schema' which the table column falls under, see [SCHEMATA table for details](#schemata-table)|
|TABLE_NAME|The 'table' which the column belongs to, see [TABLES table for details](#tables-table)|
|COLUMN_NAME|The column name|
|ORDINAL_POSITION|The order in which the column is stored in a table|
|COLUMN_DEFAULT|Unused|
|IS_NULLABLE||
|DATA_TYPE||
|CHARACTER_MAXIMUM_LENGTH|Unused|
|CHARACTER_OCTET_LENGTH|Unused|
|NUMERIC_PRECISION||
|NUMERIC_PRECISION_RADIX||
|NUMERIC_SCALE||
|DATETIME_PRECISION||
|CHARACTER_SET_NAME||
|COLLATION_NAME||
|JDBC_TYPE|Type code from java.sql.Types (Druid extension)|

For example, this query returns [data type](#data-types) information for columns in the `foo` table:

```sql
SELECT "ORDINAL_POSITION", "COLUMN_NAME", "IS_NULLABLE", "DATA_TYPE", "JDBC_TYPE"
FROM INFORMATION_SCHEMA.COLUMNS
WHERE "TABLE_NAME" = 'foo'
```

### SYSTEM SCHEMA

The "sys" schema provides visibility into Druid segments, servers and tasks.

> Note: "sys" tables do not currently support Druid-specific functions like `TIME_PARSE` and
> `APPROX_QUANTILE_DS`. Only standard SQL functions can be used.

#### SEGMENTS table

Segments table provides details on all Druid segments, whether they are published yet or not.

|Column|Type|Notes|
|------|-----|-----|
|segment_id|STRING|Unique segment identifier|
|datasource|STRING|Name of datasource|
|start|STRING|Interval start time (in ISO 8601 format)|
|end|STRING|Interval end time (in ISO 8601 format)|
|size|LONG|Size of segment in bytes|
|version|STRING|Version string (generally an ISO8601 timestamp corresponding to when the segment set was first started). Higher version means the more recently created segment. Version comparing is based on string comparison.|
|partition_num|LONG|Partition number (an integer, unique within a datasource+interval+version; may not necessarily be contiguous)|
|num_replicas|LONG|Number of replicas of this segment currently being served|
|num_rows|LONG|Number of rows in this segment, or zero if the number of rows is not known.<br /><br />This row count is gathered by the Broker in the background. It will be zero if the Broker has not gathered a row count for this segment yet. For segments ingested from streams, the reported row count may lag behind the result of a `count(*)` query because the cached `num_rows` on the Broker may be out of date. This will settle shortly after new rows stop being written to that particular segment.|
|is_active|LONG|True for segments that represent the latest state of a datasource.<br /><br />Equivalent to `(is_published = 1 AND is_overshadowed = 0) OR is_realtime = 1`. In steady state, when no ingestion or data management operations are happening, `is_active` will be equivalent to `is_available`. However, they may differ from each other when ingestion or data management operations have executed recently. In these cases, Druid will load and unload segments appropriately to bring actual availability in line with the expected state given by `is_active`.|
|is_published|LONG|Boolean represented as long type where 1 = true, 0 = false. 1 if this segment has been published to the metadata store and is marked as used. See the [segment lifecycle documentation](../design/architecture.md#segment-lifecycle) for more details.|
|is_available|LONG|Boolean represented as long type where 1 = true, 0 = false. 1 if this segment is currently being served by any data serving process, like a Historical or a realtime ingestion task. See the [segment lifecycle documentation](../design/architecture.md#segment-lifecycle) for more details.|
|is_realtime|LONG|Boolean represented as long type where 1 = true, 0 = false. 1 if this segment is _only_ served by realtime tasks, and 0 if any Historical process is serving this segment.|
|is_overshadowed|LONG|Boolean represented as long type where 1 = true, 0 = false. 1 if this segment is published and is _fully_ overshadowed by some other published segments. Currently, `is_overshadowed` is always 0 for unpublished segments, although this may change in the future. You can filter for segments that "should be published" by filtering for `is_published = 1 AND is_overshadowed = 0`. Segments can briefly be both published and overshadowed if they were recently replaced, but have not been unpublished yet. See the [segment lifecycle documentation](../design/architecture.md#segment-lifecycle) for more details.|
|shard_spec|STRING|JSON-serialized form of the segment `ShardSpec`|
|dimensions|STRING|JSON-serialized form of the segment dimensions|
|metrics|STRING|JSON-serialized form of the segment metrics|
|last_compaction_state|STRING|JSON-serialized form of the compaction task's config (compaction task which created this segment). May be null if segment was not created by compaction task.|

For example to retrieve all currently-active segments for datasource "wikipedia", use the query:

```sql
SELECT * FROM sys.segments
WHERE datasource = 'wikipedia'
AND is_active = 1
```

Another example to retrieve segments total_size, avg_size, avg_num_rows and num_segments per datasource:

```sql
SELECT
    datasource,
    SUM("size") AS total_size,
    CASE WHEN SUM("size") = 0 THEN 0 ELSE SUM("size") / (COUNT(*) FILTER(WHERE "size" > 0)) END AS avg_size,
    CASE WHEN SUM(num_rows) = 0 THEN 0 ELSE SUM("num_rows") / (COUNT(*) FILTER(WHERE num_rows > 0)) END AS avg_num_rows,
    COUNT(*) AS num_segments
FROM sys.segments
WHERE is_active = 1
GROUP BY 1
ORDER BY 2 DESC
```

This query goes a step further and shows the overall profile of available, non-realtime segments across buckets of 1 million rows each for the `foo` datasource:

```sql
SELECT ABS("num_rows" /  1000000) as "bucket",
  COUNT(*) as segments,
  SUM("size") / 1048576 as totalSizeMiB,
  MIN("size") / 1048576 as minSizeMiB,
  AVG("size") / 1048576 as averageSizeMiB,
  MAX("size") / 1048576 as maxSizeMiB,
  SUM("num_rows") as totalRows,
  MIN("num_rows") as minRows,
  AVG("num_rows") as averageRows,
  MAX("num_rows") as maxRows,
  (AVG("size") / AVG("num_rows"))  as avgRowSizeB
FROM sys.segments
WHERE is_available = 1 AND is_realtime = 0 AND "datasource" = `foo`
GROUP BY 1
ORDER BY 1
```

If you want to retrieve segment that was compacted (ANY compaction):

```sql
SELECT * FROM sys.segments WHERE is_active = 1 AND last_compaction_state IS NOT NULL
```

Or if you want to retrieve segment that was compacted only by a particular compaction spec (such as that of auto compaction):

```sql
SELECT * FROM sys.segments WHERE is_active = 1 AND last_compaction_state = 'CompactionState{partitionsSpec=DynamicPartitionsSpec{maxRowsPerSegment=5000000, maxTotalRows=9223372036854775807}, indexSpec={bitmap={type=roaring, compressRunOnSerialization=true}, dimensionCompression=lz4, metricCompression=lz4, longEncoding=longs, segmentLoader=null}}'
```

#### SERVERS table

Servers table lists all discovered servers in the cluster.

|Column|Type|Notes|
|------|-----|-----|
|server|STRING|Server name in the form host:port|
|host|STRING|Hostname of the server|
|plaintext_port|LONG|Unsecured port of the server, or -1 if plaintext traffic is disabled|
|tls_port|LONG|TLS port of the server, or -1 if TLS is disabled|
|server_type|STRING|Type of Druid service. Possible values include: COORDINATOR, OVERLORD,  BROKER, ROUTER, HISTORICAL, MIDDLE_MANAGER or PEON.|
|tier|STRING|Distribution tier see [druid.server.tier](../configuration/index.md#historical-general-configuration). Only valid for HISTORICAL type, for other types it's null|
|current_size|LONG|Current size of segments in bytes on this server. Only valid for HISTORICAL type, for other types it's 0|
|max_size|LONG|Max size in bytes this server recommends to assign to segments see [druid.server.maxSize](../configuration/index.md#historical-general-configuration). Only valid for HISTORICAL type, for other types it's 0|
|is_leader|LONG|1 if the server is currently the 'leader' (for services which have the concept of leadership), otherwise 0 if the server is not the leader, or the default long value (0 or null depending on `druid.generic.useDefaultValueForNull`) if the server type does not have the concept of leadership|

To retrieve information about all servers, use the query:

```sql
SELECT * FROM sys.servers;
```

#### SERVER_SEGMENTS table

SERVER_SEGMENTS is used to join servers with segments table

|Column|Type|Notes|
|------|-----|-----|
|server|STRING|Server name in format host:port (Primary key of [servers table](#servers-table))|
|segment_id|STRING|Segment identifier (Primary key of [segments table](#segments-table))|

JOIN between "servers" and "segments" can be used to query the number of segments for a specific datasource,
grouped by server, example query:

```sql
SELECT count(segments.segment_id) as num_segments from sys.segments as segments
INNER JOIN sys.server_segments as server_segments
ON segments.segment_id  = server_segments.segment_id
INNER JOIN sys.servers as servers
ON servers.server = server_segments.server
WHERE segments.datasource = 'wikipedia'
GROUP BY servers.server;
```

#### TASKS table

The tasks table provides information about active and recently-completed indexing tasks. For more information
check out the documentation for [ingestion tasks](../ingestion/tasks.md).

|Column|Type|Notes|
|------|-----|-----|
|task_id|STRING|Unique task identifier|
|group_id|STRING|Task group ID for this task, the value depends on the task `type`. For example, for native index tasks, it's same as `task_id`, for sub tasks, this value is the parent task's ID|
|type|STRING|Task type, for example this value is "index" for indexing tasks. See [tasks-overview](../ingestion/tasks.md)|
|datasource|STRING|Datasource name being indexed|
|created_time|STRING|Timestamp in ISO8601 format corresponding to when the ingestion task was created. Note that this value is populated for completed and waiting tasks. For running and pending tasks this value is set to 1970-01-01T00:00:00Z|
|queue_insertion_time|STRING|Timestamp in ISO8601 format corresponding to when this task was added to the queue on the Overlord|
|status|STRING|Status of a task can be RUNNING, FAILED, SUCCESS|
|runner_status|STRING|Runner status of a completed task would be NONE, for in-progress tasks this can be RUNNING, WAITING, PENDING|
|duration|LONG|Time it took to finish the task in milliseconds, this value is present only for completed tasks|
|location|STRING|Server name where this task is running in the format host:port, this information is present only for RUNNING tasks|
|host|STRING|Hostname of the server where task is running|
|plaintext_port|LONG|Unsecured port of the server, or -1 if plaintext traffic is disabled|
|tls_port|LONG|TLS port of the server, or -1 if TLS is disabled|
|error_msg|STRING|Detailed error message in case of FAILED tasks|

For example, to retrieve tasks information filtered by status, use the query

```sql
SELECT * FROM sys.tasks WHERE status='FAILED';
```

#### SUPERVISORS table

The supervisors table provides information about supervisors.

|Column|Type|Notes|
|------|-----|-----|
|supervisor_id|STRING|Supervisor task identifier|
|state|STRING|Basic state of the supervisor. Available states: `UNHEALTHY_SUPERVISOR`, `UNHEALTHY_TASKS`, `PENDING`, `RUNNING`, `SUSPENDED`, `STOPPING`. Check [Kafka Docs](../development/extensions-core/kafka-ingestion.md#operations) for details.|
|detailed_state|STRING|Supervisor specific state. (See documentation of the specific supervisor for details, e.g. [Kafka](../development/extensions-core/kafka-ingestion.md) or [Kinesis](../development/extensions-core/kinesis-ingestion.md))|
|healthy|LONG|Boolean represented as long type where 1 = true, 0 = false. 1 indicates a healthy supervisor|
|type|STRING|Type of supervisor, e.g. `kafka`, `kinesis` or `materialized_view`|
|source|STRING|Source of the supervisor, e.g. Kafka topic or Kinesis stream|
|suspended|LONG|Boolean represented as long type where 1 = true, 0 = false. 1 indicates supervisor is in suspended state|
|spec|STRING|JSON-serialized supervisor spec|

For example, to retrieve supervisor tasks information filtered by health status, use the query

```sql
SELECT * FROM sys.supervisors WHERE healthy=0;
```

## Server configuration

Druid SQL planning occurs on the Broker and is configured by
[Broker runtime properties](../configuration/index.md#sql).

## Security

Please see [Defining SQL permissions](../operations/security-user-auth.md#sql-permissions) in the
basic security documentation for information on permissions needed for making SQL queries.
=======
the SQL planner.
>>>>>>> 7ab21708
<|MERGE_RESOLUTION|>--- conflicted
+++ resolved
@@ -59,515 +59,4 @@
 - [Spatial filters](../development/geo.md).
 - [Multi-value dimensions](sql-data-types.md#multi-value-strings) are only partially implemented in Druid SQL. There are known
 inconsistencies between their behavior in SQL queries and in native queries due to how they are currently treated by
-<<<<<<< HEAD
-the SQL planner.
-
-## Client APIs
-
-<a name="json-over-http"></a>
-
-### HTTP POST
-
-To use the SQL API to make Druid SQL queries, POST your query to the following endpoint on either the Router or Broker:
-```
-POST https://ROUTER:8888/druid/v2/sql/`. 
-```  
-
-Submit your query as the value of a "query" field in the JSON object within the request payload. For example:
-```json
-{"query" : "SELECT COUNT(*) FROM data_source WHERE foo = 'bar'"}
-```
-
-##### Request body
-      
-|Property|Description|Default|
-|--------|----|-----------|
-|`query`|SQL query string.| none (required)|
-|`resultFormat`|Format of query results. See [Responses](#responses) for details.|`"object"`|
-|`header`|Whether or not to include a header row for the query result. See [Responses](#responses) for details.|`false`|
-|`context`|JSON object containing [connection context parameters](#connection-context).|`{}` (empty)|
-|`parameters`|List of query parameters for parameterized queries. Each parameter in the list should be a JSON object like `{"type": "VARCHAR", "value": "foo"}`. The type should be a SQL type; see [Data types](#data-types) for a list of supported SQL types.|`[]` (empty)|
-
-You can use _curl_ to send SQL queries from the command-line:
-
-```bash
-$ cat query.json
-{"query":"SELECT COUNT(*) AS TheCount FROM data_source"}
-
-$ curl -XPOST -H'Content-Type: application/json' http://ROUTER:8888/druid/v2/sql/ -d @query.json
-[{"TheCount":24433}]
-```
-
-There are a variety of [connection context parameters](#connection-context) you can provide by adding a "context" map,
-like:
-
-```json
-{
-  "query" : "SELECT COUNT(*) FROM data_source WHERE foo = 'bar' AND __time > TIMESTAMP '2000-01-01 00:00:00'",
-  "context" : {
-    "sqlTimeZone" : "America/Los_Angeles"
-  }
-}
-```
-
-Parameterized SQL queries are also supported:
-
-```json
-{
-  "query" : "SELECT COUNT(*) FROM data_source WHERE foo = ? AND __time > ?",
-  "parameters": [
-    { "type": "VARCHAR", "value": "bar"},
-    { "type": "TIMESTAMP", "value": "2000-01-01 00:00:00" }
-  ]
-}
-```
-
-Metadata is available over HTTP POST by querying [metadata tables](#metadata-tables).
-
-#### Responses
-
-Druid SQL's HTTP POST API supports a variety of result formats. You can specify these by adding a "resultFormat"
-parameter, like:
-
-```json
-{
-  "query" : "SELECT COUNT(*) FROM data_source WHERE foo = 'bar' AND __time > TIMESTAMP '2000-01-01 00:00:00'",
-  "resultFormat" : "object"
-}
-```
-
-The supported result formats are:
-
-|Format|Description|Content-Type|
-|------|-----------|------------|
-|`object`|The default, a JSON array of JSON objects. Each object's field names match the columns returned by the SQL query, and are provided in the same order as the SQL query.|application/json|
-|`array`|JSON array of JSON arrays. Each inner array has elements matching the columns returned by the SQL query, in order.|application/json|
-|`objectLines`|Like "object", but the JSON objects are separated by newlines instead of being wrapped in a JSON array. This can make it easier to parse the entire response set as a stream, if you do not have ready access to a streaming JSON parser. To make it possible to detect a truncated response, this format includes a trailer of one blank line.|text/plain|
-|`arrayLines`|Like "array", but the JSON arrays are separated by newlines instead of being wrapped in a JSON array. This can make it easier to parse the entire response set as a stream, if you do not have ready access to a streaming JSON parser. To make it possible to detect a truncated response, this format includes a trailer of one blank line.|text/plain|
-|`csv`|Comma-separated values, with one row per line. Individual field values may be escaped by being surrounded in double quotes. If double quotes appear in a field value, they will be escaped by replacing them with double-double-quotes like `""this""`. To make it possible to detect a truncated response, this format includes a trailer of one blank line.|text/csv|
-
-You can additionally request a header by setting "header" to true in your request, like:
-
-```json
-{
-  "query" : "SELECT COUNT(*) FROM data_source WHERE foo = 'bar' AND __time > TIMESTAMP '2000-01-01 00:00:00'",
-  "resultFormat" : "arrayLines",
-  "header" : true
-}
-```
-
-In this case, the first result of the response body is the header row. For the `csv`, `array`, and `arrayLines` formats, the header
-will be a list of column names. For the `object` and `objectLines` formats, the header will be an object where the
-keys are column names, and the values are null.
-
-Druid returns the SQL query identifier in the `X-Druid-SQL-Query-Id` HTTP header.
-This query id will be assigned the value of `sqlQueryId` from the [connection context parameters](#connection-context)
-if specified, else Druid will generate a SQL query id for you.
-
-Errors that occur before the response body is sent will be reported in JSON, with an HTTP 500 status code, in the
-same format as [native Druid query errors](../querying/querying.md#query-errors). If an error occurs while the response body is
-being sent, at that point it is too late to change the HTTP status code or report a JSON error, so the response will
-simply end midstream and an error will be logged by the Druid server that was handling your request.
-
-As a caller, it is important that you properly handle response truncation. This is easy for the "object" and "array"
-formats, since truncated responses will be invalid JSON. For the line-oriented formats, you should check the
-trailer they all include: one blank line at the end of the result set. If you detect a truncated response, either
-through a JSON parsing error or through a missing trailing newline, you should assume the response was not fully
-delivered due to an error.
-
-### HTTP DELETE
-You can use the HTTP `DELETE` method to cancel a SQL query on either the Router or the Broker. When you cancel a query, Druid handles the cancellation in a best-effort manner. It marks the query canceled immediately and aborts the query execution as soon as possible. However, your query may run for a short time after your cancellation request.
-
-Druid SQL's HTTP DELETE method uses the following syntax:
-```
-DELETE https://ROUTER:8888/druid/v2/sql/{sqlQueryId}
-```
-
-The DELETE method requires the `sqlQueryId` path parameter. To predict the query id you must set it in the query context. Druid does not enforce unique `sqlQueryId` in the query context. If you issue a cancel request for a `sqlQueryId` active in more than one query context, Druid cancels all requests that use the query id.
-
-For example if you issue the following query:
-```bash
-curl --request POST 'https://ROUTER:8888/druid/v2/sql' \
---header 'Content-Type: application/json' \
---data-raw '{"query" : "SELECT sleep(CASE WHEN sum_added > 0 THEN 1 ELSE 0 END) FROM wikiticker WHERE sum_added > 0 LIMIT 15",
-"context" : {"sqlQueryId" : "myQuery01"}}'
-```
-You can cancel the query using the query id `myQuery01` as follows:
-```bash
-curl --request DELETE 'https://ROUTER:8888/druid/v2/sql/myQuery01' \
-```
-
-Cancellation requests require READ permission on all resources used in the sql query. 
-
-Druid returns an HTTP 202 response for successful deletion requests.
-
-Druid returns an HTTP 404 response in the following cases:
-  - `sqlQueryId` is incorrect.
-  - The query completes before your cancellation request is processed.
-  
-Druid returns an HTTP 403 response for authorization failure.
-
-### JDBC
-
-You can make Druid SQL queries using the [Avatica JDBC driver](https://calcite.apache.org/avatica/downloads/). We recommend using Avatica JDBC driver version 1.17.0 or later. Note that as of the time of this writing, Avatica 1.17.0, the latest version, does not support passing connection string parameters from the URL to Druid, so you must pass them using a `Properties` object. Once you've downloaded the Avatica client jar, add it to your classpath and use the connect string `jdbc:avatica:remote:url=http://BROKER:8082/druid/v2/sql/avatica/`.
-
-Example code:
-
-```java
-// Connect to /druid/v2/sql/avatica/ on your Broker.
-String url = "jdbc:avatica:remote:url=http://localhost:8082/druid/v2/sql/avatica/";
-
-// Set any connection context parameters you need here (see "Connection context" below).
-// Or leave empty for default behavior.
-Properties connectionProperties = new Properties();
-
-try (Connection connection = DriverManager.getConnection(url, connectionProperties)) {
-  try (
-      final Statement statement = connection.createStatement();
-      final ResultSet resultSet = statement.executeQuery(query)
-  ) {
-    while (resultSet.next()) {
-      // process result set
-    }
-  }
-}
-```
-
-It is also possible to use a protocol buffers JDBC connection with Druid, this offer reduced bloat and potential performance
-improvements for larger result sets. To use it apply the following connection url instead, everything else remains the same
-```
-String url = "jdbc:avatica:remote:url=http://localhost:8082/druid/v2/sql/avatica-protobuf/;serialization=protobuf";
-```
-
-> The protobuf endpoint is also known to work with the official [Golang Avatica driver](https://github.com/apache/calcite-avatica-go)
-
-Table metadata is available over JDBC using `connection.getMetaData()` or by querying the
-["INFORMATION_SCHEMA" tables](#metadata-tables).
-
-#### Connection stickiness
-
-Druid's JDBC server does not share connection state between Brokers. This means that if you're using JDBC and have
-multiple Druid Brokers, you should either connect to a specific Broker, or use a load balancer with sticky sessions
-enabled. The Druid Router process provides connection stickiness when balancing JDBC requests, and can be used to achieve
-the necessary stickiness even with a normal non-sticky load balancer. Please see the
-[Router](../design/router.md) documentation for more details.
-
-Note that the non-JDBC [JSON over HTTP](#http-post) API is stateless and does not require stickiness.
-
-### Dynamic Parameters
-
-You can also use parameterized queries in JDBC code, as in this example;
-
-```java
-PreparedStatement statement = connection.prepareStatement("SELECT COUNT(*) AS cnt FROM druid.foo WHERE dim1 = ? OR dim1 = ?");
-statement.setString(1, "abc");
-statement.setString(2, "def");
-final ResultSet resultSet = statement.executeQuery();
-```
-
-### Connection context
-
-Druid SQL supports setting connection parameters on the client. The parameters in the table below affect SQL planning.
-All other context parameters you provide will be attached to Druid queries and can affect how they run. See
-[Query context](query-context.md) for details on the possible options.
-
-```java
-String url = "jdbc:avatica:remote:url=http://localhost:8082/druid/v2/sql/avatica/";
-
-// Set any query context parameters you need here.
-Properties connectionProperties = new Properties();
-connectionProperties.setProperty("sqlTimeZone", "America/Los_Angeles");
-connectionProperties.setProperty("useCache", "false");
-
-try (Connection connection = DriverManager.getConnection(url, connectionProperties)) {
-  // create and execute statements, process result sets, etc
-}
-```
-
-Note that to specify an unique identifier for SQL query, use `sqlQueryId` instead of `queryId`. Setting `queryId` for a SQL
-request has no effect, all native queries underlying SQL will use auto-generated queryId.
-
-Connection context can be specified as JDBC connection properties or as a "context" object in the JSON API.
-
-|Parameter|Description|Default value|
-|---------|-----------|-------------|
-|`sqlQueryId`|Unique identifier given to this SQL query. For HTTP client, it will be returned in `X-Druid-SQL-Query-Id` header.|auto-generated|
-|`sqlTimeZone`|Sets the time zone for this connection, which will affect how time functions and timestamp literals behave. Should be a time zone name like "America/Los_Angeles" or offset like "-08:00".|druid.sql.planner.sqlTimeZone on the Broker (default: UTC)|
-|`sqlStringifyArrays`|When set to true, result columns which return array values will be serialized into a JSON string in the response instead of as an array (default: true, except for JDBC connections, where it is always false)|
-|`useApproximateCountDistinct`|Whether to use an approximate cardinality algorithm for `COUNT(DISTINCT foo)`.|druid.sql.planner.useApproximateCountDistinct on the Broker (default: true)|
-|`useGroupingSetForExactDistinct`|Whether to use grouping sets to execute queries with multiple exact distinct aggregations.|druid.sql.planner.useGroupingSetForExactDistinct on the Broker (default: false)|
-|`useApproximateTopN`|Whether to use approximate [TopN queries](topnquery.md) when a SQL query could be expressed as such. If false, exact [GroupBy queries](groupbyquery.md) will be used instead.|druid.sql.planner.useApproximateTopN on the Broker (default: true)|
-
-## Metadata tables
-
-Druid Brokers infer table and column metadata for each datasource from segments loaded in the cluster, and use this to
-plan SQL queries. This metadata is cached on Broker startup and also updated periodically in the background through
-[SegmentMetadata queries](segmentmetadataquery.md). Background metadata refreshing is triggered by
-segments entering and exiting the cluster, and can also be throttled through configuration.
-
-Druid exposes system information through special system tables. There are two such schemas available: Information Schema and Sys Schema.
-Information schema provides details about table and column types. The "sys" schema provides information about Druid internals like segments/tasks/servers.
-
-### INFORMATION SCHEMA
-
-You can access table and column metadata through JDBC using `connection.getMetaData()`, or through the
-INFORMATION_SCHEMA tables described below. For example, to retrieve metadata for the Druid
-datasource "foo", use the query:
-
-```sql
-SELECT *
-FROM INFORMATION_SCHEMA.COLUMNS
-WHERE "TABLE_SCHEMA" = 'druid' AND "TABLE_NAME" = 'foo'
-```
-
-> Note: INFORMATION_SCHEMA tables do not currently support Druid-specific functions like `TIME_PARSE` and
-> `APPROX_QUANTILE_DS`. Only standard SQL functions can be used.
-
-#### SCHEMATA table
-`INFORMATION_SCHEMA.SCHEMATA` provides a list of all known schemas, which include `druid` for standard [Druid Table datasources](datasource.md#table), `lookup` for [Lookups](datasource.md#lookup), `sys` for the virtual [System metadata tables](#system-schema), and `INFORMATION_SCHEMA` for these virtual tables. Tables are allowed to have the same name across different schemas, so the schema may be included in an SQL statement to distinguish them, e.g. `lookup.table` vs `druid.table`.
-
-|Column|Notes|
-|------|-----|
-|CATALOG_NAME|Always set as `druid`|
-|SCHEMA_NAME|`druid`, `lookup`, `sys`, or `INFORMATION_SCHEMA`|
-|SCHEMA_OWNER|Unused|
-|DEFAULT_CHARACTER_SET_CATALOG|Unused|
-|DEFAULT_CHARACTER_SET_SCHEMA|Unused|
-|DEFAULT_CHARACTER_SET_NAME|Unused|
-|SQL_PATH|Unused|
-
-#### TABLES table
-`INFORMATION_SCHEMA.TABLES` provides a list of all known tables and schemas.
-
-|Column|Notes|
-|------|-----|
-|TABLE_CATALOG|Always set as `druid`|
-|TABLE_SCHEMA|The 'schema' which the table falls under, see [SCHEMATA table for details](#schemata-table)|
-|TABLE_NAME|Table name. For the `druid` schema, this is the `dataSource`.|
-|TABLE_TYPE|"TABLE" or "SYSTEM_TABLE"|
-|IS_JOINABLE|If a table is directly joinable if on the right hand side of a `JOIN` statement, without performing a subquery, this value will be set to `YES`, otherwise `NO`. Lookups are always joinable because they are globally distributed among Druid query processing nodes, but Druid datasources are not, and will use a less efficient subquery join.|
-|IS_BROADCAST|If a table is 'broadcast' and distributed among all Druid query processing nodes, this value will be set to `YES`, such as lookups and Druid datasources which have a 'broadcast' load rule, else `NO`.|
-
-#### COLUMNS table
-`INFORMATION_SCHEMA.COLUMNS` provides a list of all known columns across all tables and schema.
-
-|Column|Notes|
-|------|-----|
-|TABLE_CATALOG|Always set as `druid`|
-|TABLE_SCHEMA|The 'schema' which the table column falls under, see [SCHEMATA table for details](#schemata-table)|
-|TABLE_NAME|The 'table' which the column belongs to, see [TABLES table for details](#tables-table)|
-|COLUMN_NAME|The column name|
-|ORDINAL_POSITION|The order in which the column is stored in a table|
-|COLUMN_DEFAULT|Unused|
-|IS_NULLABLE||
-|DATA_TYPE||
-|CHARACTER_MAXIMUM_LENGTH|Unused|
-|CHARACTER_OCTET_LENGTH|Unused|
-|NUMERIC_PRECISION||
-|NUMERIC_PRECISION_RADIX||
-|NUMERIC_SCALE||
-|DATETIME_PRECISION||
-|CHARACTER_SET_NAME||
-|COLLATION_NAME||
-|JDBC_TYPE|Type code from java.sql.Types (Druid extension)|
-
-For example, this query returns [data type](#data-types) information for columns in the `foo` table:
-
-```sql
-SELECT "ORDINAL_POSITION", "COLUMN_NAME", "IS_NULLABLE", "DATA_TYPE", "JDBC_TYPE"
-FROM INFORMATION_SCHEMA.COLUMNS
-WHERE "TABLE_NAME" = 'foo'
-```
-
-### SYSTEM SCHEMA
-
-The "sys" schema provides visibility into Druid segments, servers and tasks.
-
-> Note: "sys" tables do not currently support Druid-specific functions like `TIME_PARSE` and
-> `APPROX_QUANTILE_DS`. Only standard SQL functions can be used.
-
-#### SEGMENTS table
-
-Segments table provides details on all Druid segments, whether they are published yet or not.
-
-|Column|Type|Notes|
-|------|-----|-----|
-|segment_id|STRING|Unique segment identifier|
-|datasource|STRING|Name of datasource|
-|start|STRING|Interval start time (in ISO 8601 format)|
-|end|STRING|Interval end time (in ISO 8601 format)|
-|size|LONG|Size of segment in bytes|
-|version|STRING|Version string (generally an ISO8601 timestamp corresponding to when the segment set was first started). Higher version means the more recently created segment. Version comparing is based on string comparison.|
-|partition_num|LONG|Partition number (an integer, unique within a datasource+interval+version; may not necessarily be contiguous)|
-|num_replicas|LONG|Number of replicas of this segment currently being served|
-|num_rows|LONG|Number of rows in this segment, or zero if the number of rows is not known.<br /><br />This row count is gathered by the Broker in the background. It will be zero if the Broker has not gathered a row count for this segment yet. For segments ingested from streams, the reported row count may lag behind the result of a `count(*)` query because the cached `num_rows` on the Broker may be out of date. This will settle shortly after new rows stop being written to that particular segment.|
-|is_active|LONG|True for segments that represent the latest state of a datasource.<br /><br />Equivalent to `(is_published = 1 AND is_overshadowed = 0) OR is_realtime = 1`. In steady state, when no ingestion or data management operations are happening, `is_active` will be equivalent to `is_available`. However, they may differ from each other when ingestion or data management operations have executed recently. In these cases, Druid will load and unload segments appropriately to bring actual availability in line with the expected state given by `is_active`.|
-|is_published|LONG|Boolean represented as long type where 1 = true, 0 = false. 1 if this segment has been published to the metadata store and is marked as used. See the [segment lifecycle documentation](../design/architecture.md#segment-lifecycle) for more details.|
-|is_available|LONG|Boolean represented as long type where 1 = true, 0 = false. 1 if this segment is currently being served by any data serving process, like a Historical or a realtime ingestion task. See the [segment lifecycle documentation](../design/architecture.md#segment-lifecycle) for more details.|
-|is_realtime|LONG|Boolean represented as long type where 1 = true, 0 = false. 1 if this segment is _only_ served by realtime tasks, and 0 if any Historical process is serving this segment.|
-|is_overshadowed|LONG|Boolean represented as long type where 1 = true, 0 = false. 1 if this segment is published and is _fully_ overshadowed by some other published segments. Currently, `is_overshadowed` is always 0 for unpublished segments, although this may change in the future. You can filter for segments that "should be published" by filtering for `is_published = 1 AND is_overshadowed = 0`. Segments can briefly be both published and overshadowed if they were recently replaced, but have not been unpublished yet. See the [segment lifecycle documentation](../design/architecture.md#segment-lifecycle) for more details.|
-|shard_spec|STRING|JSON-serialized form of the segment `ShardSpec`|
-|dimensions|STRING|JSON-serialized form of the segment dimensions|
-|metrics|STRING|JSON-serialized form of the segment metrics|
-|last_compaction_state|STRING|JSON-serialized form of the compaction task's config (compaction task which created this segment). May be null if segment was not created by compaction task.|
-
-For example to retrieve all currently-active segments for datasource "wikipedia", use the query:
-
-```sql
-SELECT * FROM sys.segments
-WHERE datasource = 'wikipedia'
-AND is_active = 1
-```
-
-Another example to retrieve segments total_size, avg_size, avg_num_rows and num_segments per datasource:
-
-```sql
-SELECT
-    datasource,
-    SUM("size") AS total_size,
-    CASE WHEN SUM("size") = 0 THEN 0 ELSE SUM("size") / (COUNT(*) FILTER(WHERE "size" > 0)) END AS avg_size,
-    CASE WHEN SUM(num_rows) = 0 THEN 0 ELSE SUM("num_rows") / (COUNT(*) FILTER(WHERE num_rows > 0)) END AS avg_num_rows,
-    COUNT(*) AS num_segments
-FROM sys.segments
-WHERE is_active = 1
-GROUP BY 1
-ORDER BY 2 DESC
-```
-
-This query goes a step further and shows the overall profile of available, non-realtime segments across buckets of 1 million rows each for the `foo` datasource:
-
-```sql
-SELECT ABS("num_rows" /  1000000) as "bucket",
-  COUNT(*) as segments,
-  SUM("size") / 1048576 as totalSizeMiB,
-  MIN("size") / 1048576 as minSizeMiB,
-  AVG("size") / 1048576 as averageSizeMiB,
-  MAX("size") / 1048576 as maxSizeMiB,
-  SUM("num_rows") as totalRows,
-  MIN("num_rows") as minRows,
-  AVG("num_rows") as averageRows,
-  MAX("num_rows") as maxRows,
-  (AVG("size") / AVG("num_rows"))  as avgRowSizeB
-FROM sys.segments
-WHERE is_available = 1 AND is_realtime = 0 AND "datasource" = `foo`
-GROUP BY 1
-ORDER BY 1
-```
-
-If you want to retrieve segment that was compacted (ANY compaction):
-
-```sql
-SELECT * FROM sys.segments WHERE is_active = 1 AND last_compaction_state IS NOT NULL
-```
-
-Or if you want to retrieve segment that was compacted only by a particular compaction spec (such as that of auto compaction):
-
-```sql
-SELECT * FROM sys.segments WHERE is_active = 1 AND last_compaction_state = 'CompactionState{partitionsSpec=DynamicPartitionsSpec{maxRowsPerSegment=5000000, maxTotalRows=9223372036854775807}, indexSpec={bitmap={type=roaring, compressRunOnSerialization=true}, dimensionCompression=lz4, metricCompression=lz4, longEncoding=longs, segmentLoader=null}}'
-```
-
-#### SERVERS table
-
-Servers table lists all discovered servers in the cluster.
-
-|Column|Type|Notes|
-|------|-----|-----|
-|server|STRING|Server name in the form host:port|
-|host|STRING|Hostname of the server|
-|plaintext_port|LONG|Unsecured port of the server, or -1 if plaintext traffic is disabled|
-|tls_port|LONG|TLS port of the server, or -1 if TLS is disabled|
-|server_type|STRING|Type of Druid service. Possible values include: COORDINATOR, OVERLORD,  BROKER, ROUTER, HISTORICAL, MIDDLE_MANAGER or PEON.|
-|tier|STRING|Distribution tier see [druid.server.tier](../configuration/index.md#historical-general-configuration). Only valid for HISTORICAL type, for other types it's null|
-|current_size|LONG|Current size of segments in bytes on this server. Only valid for HISTORICAL type, for other types it's 0|
-|max_size|LONG|Max size in bytes this server recommends to assign to segments see [druid.server.maxSize](../configuration/index.md#historical-general-configuration). Only valid for HISTORICAL type, for other types it's 0|
-|is_leader|LONG|1 if the server is currently the 'leader' (for services which have the concept of leadership), otherwise 0 if the server is not the leader, or the default long value (0 or null depending on `druid.generic.useDefaultValueForNull`) if the server type does not have the concept of leadership|
-
-To retrieve information about all servers, use the query:
-
-```sql
-SELECT * FROM sys.servers;
-```
-
-#### SERVER_SEGMENTS table
-
-SERVER_SEGMENTS is used to join servers with segments table
-
-|Column|Type|Notes|
-|------|-----|-----|
-|server|STRING|Server name in format host:port (Primary key of [servers table](#servers-table))|
-|segment_id|STRING|Segment identifier (Primary key of [segments table](#segments-table))|
-
-JOIN between "servers" and "segments" can be used to query the number of segments for a specific datasource,
-grouped by server, example query:
-
-```sql
-SELECT count(segments.segment_id) as num_segments from sys.segments as segments
-INNER JOIN sys.server_segments as server_segments
-ON segments.segment_id  = server_segments.segment_id
-INNER JOIN sys.servers as servers
-ON servers.server = server_segments.server
-WHERE segments.datasource = 'wikipedia'
-GROUP BY servers.server;
-```
-
-#### TASKS table
-
-The tasks table provides information about active and recently-completed indexing tasks. For more information
-check out the documentation for [ingestion tasks](../ingestion/tasks.md).
-
-|Column|Type|Notes|
-|------|-----|-----|
-|task_id|STRING|Unique task identifier|
-|group_id|STRING|Task group ID for this task, the value depends on the task `type`. For example, for native index tasks, it's same as `task_id`, for sub tasks, this value is the parent task's ID|
-|type|STRING|Task type, for example this value is "index" for indexing tasks. See [tasks-overview](../ingestion/tasks.md)|
-|datasource|STRING|Datasource name being indexed|
-|created_time|STRING|Timestamp in ISO8601 format corresponding to when the ingestion task was created. Note that this value is populated for completed and waiting tasks. For running and pending tasks this value is set to 1970-01-01T00:00:00Z|
-|queue_insertion_time|STRING|Timestamp in ISO8601 format corresponding to when this task was added to the queue on the Overlord|
-|status|STRING|Status of a task can be RUNNING, FAILED, SUCCESS|
-|runner_status|STRING|Runner status of a completed task would be NONE, for in-progress tasks this can be RUNNING, WAITING, PENDING|
-|duration|LONG|Time it took to finish the task in milliseconds, this value is present only for completed tasks|
-|location|STRING|Server name where this task is running in the format host:port, this information is present only for RUNNING tasks|
-|host|STRING|Hostname of the server where task is running|
-|plaintext_port|LONG|Unsecured port of the server, or -1 if plaintext traffic is disabled|
-|tls_port|LONG|TLS port of the server, or -1 if TLS is disabled|
-|error_msg|STRING|Detailed error message in case of FAILED tasks|
-
-For example, to retrieve tasks information filtered by status, use the query
-
-```sql
-SELECT * FROM sys.tasks WHERE status='FAILED';
-```
-
-#### SUPERVISORS table
-
-The supervisors table provides information about supervisors.
-
-|Column|Type|Notes|
-|------|-----|-----|
-|supervisor_id|STRING|Supervisor task identifier|
-|state|STRING|Basic state of the supervisor. Available states: `UNHEALTHY_SUPERVISOR`, `UNHEALTHY_TASKS`, `PENDING`, `RUNNING`, `SUSPENDED`, `STOPPING`. Check [Kafka Docs](../development/extensions-core/kafka-ingestion.md#operations) for details.|
-|detailed_state|STRING|Supervisor specific state. (See documentation of the specific supervisor for details, e.g. [Kafka](../development/extensions-core/kafka-ingestion.md) or [Kinesis](../development/extensions-core/kinesis-ingestion.md))|
-|healthy|LONG|Boolean represented as long type where 1 = true, 0 = false. 1 indicates a healthy supervisor|
-|type|STRING|Type of supervisor, e.g. `kafka`, `kinesis` or `materialized_view`|
-|source|STRING|Source of the supervisor, e.g. Kafka topic or Kinesis stream|
-|suspended|LONG|Boolean represented as long type where 1 = true, 0 = false. 1 indicates supervisor is in suspended state|
-|spec|STRING|JSON-serialized supervisor spec|
-
-For example, to retrieve supervisor tasks information filtered by health status, use the query
-
-```sql
-SELECT * FROM sys.supervisors WHERE healthy=0;
-```
-
-## Server configuration
-
-Druid SQL planning occurs on the Broker and is configured by
-[Broker runtime properties](../configuration/index.md#sql).
-
-## Security
-
-Please see [Defining SQL permissions](../operations/security-user-auth.md#sql-permissions) in the
-basic security documentation for information on permissions needed for making SQL queries.
-=======
-the SQL planner.
->>>>>>> 7ab21708
+the SQL planner.