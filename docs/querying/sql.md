---
id: sql
title: "Druid SQL overview"
sidebar_label: "Overview and syntax"
---

<!--
  ~ Licensed to the Apache Software Foundation (ASF) under one
  ~ or more contributor license agreements.  See the NOTICE file
  ~ distributed with this work for additional information
  ~ regarding copyright ownership.  The ASF licenses this file
  ~ to you under the Apache License, Version 2.0 (the
  ~ "License"); you may not use this file except in compliance
  ~ with the License.  You may obtain a copy of the License at
  ~
  ~   http://www.apache.org/licenses/LICENSE-2.0
  ~
  ~ Unless required by applicable law or agreed to in writing,
  ~ software distributed under the License is distributed on an
  ~ "AS IS" BASIS, WITHOUT WARRANTIES OR CONDITIONS OF ANY
  ~ KIND, either express or implied.  See the License for the
  ~ specific language governing permissions and limitations
  ~ under the License.
  -->

:::info
 Apache Druid supports two query languages: Druid SQL and [native queries](querying.md).
 This document describes the SQL language.
:::

You can query data in Druid datasources using Druid SQL. Druid translates SQL queries into its [native query language](querying.md). To learn about translation and how to get the best performance from Druid SQL, see [SQL query translation](sql-translation.md).

Druid SQL planning occurs on the Broker.
Set [Broker runtime properties](../configuration/index.md#sql) to configure the query plan and JDBC querying.

For information on permissions needed to make SQL queries, see [Defining SQL permissions](../operations/security-user-auth.md#sql-permissions).

This topic introduces Druid SQL syntax.
For more information and SQL querying options see:
- [Data types](./sql-data-types.md) for a list of supported data types for Druid columns.
- [Aggregation functions](./sql-aggregations.md) for a list of aggregation functions available for Druid SQL SELECT statements.
- [Scalar functions](./sql-scalar.md) for Druid SQL scalar functions including numeric and string functions, IP address functions, Sketch functions, and more.
- [SQL multi-value string functions](./sql-multivalue-string-functions.md) for operations you can perform on string dimensions containing multiple values.
- [Query translation](./sql-translation.md) for information about how Druid translates SQL queries to native queries before running them.

For information about APIs, see:
- [Druid SQL API](../api-reference/sql-api.md) for information on the HTTP API.
- [SQL JDBC driver API](../api-reference/sql-jdbc.md) for information about the JDBC driver API.
- [SQL query context](./sql-query-context.md) for information about the query context parameters that affect SQL planning.

## Syntax

Druid SQL supports SELECT queries with the following structure:

```
[ EXPLAIN PLAN FOR ]
[ WITH tableName [ ( column1, column2, ... ) ] AS ( query ) ]
SELECT [ ALL | DISTINCT ] { * | exprs }
FROM { <table> | (<subquery>) | <o1> [ INNER | LEFT ] JOIN <o2> ON condition }
[PIVOT (aggregation_function(column_to_aggregate) FOR column_with_values_to_pivot IN (pivoted_column1 [, pivoted_column2 ...]))]
[UNPIVOT (values_column FOR names_column IN (unpivoted_column1 [, unpivoted_column2 ... ]))]
[ CROSS JOIN UNNEST(source_expression) as table_alias_name(column_alias_name) ]
[ WHERE expr ]
[ GROUP BY [ exprs | GROUPING SETS ( (exprs), ... ) | ROLLUP (exprs) | CUBE (exprs) ] ]
[ HAVING expr ]
[ ORDER BY expr [ ASC | DESC ], expr [ ASC | DESC ], ... ]
[ LIMIT limit ]
[ OFFSET offset ]
[ UNION ALL <another query> ]
```

## FROM

The FROM clause can refer to any of the following:

- [Table datasources](datasource.md#table) from the `druid` schema. This is the default schema, so Druid table
datasources can be referenced as either `druid.dataSourceName` or simply `dataSourceName`.
- [Lookups](datasource.md#lookup) from the `lookup` schema, for example `lookup.countries`. Note that lookups can
also be queried using the [`LOOKUP` function](sql-scalar.md#string-functions).
- [Subqueries](datasource.md#query).
- [Joins](datasource.md#join) between anything in this list, except between native datasources (table, lookup,
query) and system tables. The join condition must be an equality between expressions from the left- and right-hand side
of the join.
- [Metadata tables](sql-metadata-tables.md) from the `INFORMATION_SCHEMA` or `sys` schemas. Unlike the other options for the
FROM clause, metadata tables are not considered datasources. They exist only in the SQL layer.

For more information about table, lookup, query, and join datasources, refer to the [Datasources](datasource.md)
documentation.

## PIVOT

:::info
The PIVOT operator is an [experimental feature](../development/experimental.md).
:::

The PIVOT operator carries out an aggregation and transforms rows into columns in the output.

The following is the general syntax for the PIVOT operator. Note that the PIVOT operator is enclosed in parentheses and forms part of the FROM clause of the query.

```sql
PIVOT (aggregation_function(column_to_aggregate)
  FOR column_with_values_to_pivot
  IN (pivoted_column1 [, pivoted_column2 ...])
)
```

PIVOT syntax parameters:

* `aggregation_function`: An aggregation function, such as SUM, COUNT, MIN, MAX, or AVG.
* `column_to_aggregate`: The source column to be aggregated.
* `column_with_values_to_pivot`: The column that contains values for the pivoted column names.
* `pivoted_columnN`: The list of values to pivot into headers in the output.

The following example demonstrates how to transform `cityName` values into column headers `ba_sum_deleted` and `ny_sum_deleted`:

```sql
SELECT user, channel, ba_sum_deleted, ny_sum_deleted
FROM "wikipedia"
PIVOT (SUM(deleted) AS "sum_deleted" FOR "cityName" IN ( 'Buenos Aires' AS ba, 'New York' AS ny))
WHERE ba_sum_deleted IS NOT NULL OR ny_sum_deleted IS NOT NULL
LIMIT 15
```

<details>
<summary> View results </summary>

|`user`|`channel`|`ba_sum_deleted`|`ny_sum_deleted`|
|------|---------|----------------|----------------|
|181.230.118.178|`#en.wikipedia`|0|null|
|181.230.118.178|`#en.wikipedia`|0|null|
|69.86.6.150|`#en.wikipedia`|null|1|
|190.123.145.147|`#es.wikipedia`|0|null|
|181.230.118.178|`#en.wikipedia`|16|null|
|181.230.118.178|`#en.wikipedia`|0|null|
|181.230.118.178|`#en.wikipedia`|0|null|
|181.230.118.178|`#en.wikipedia`|0|null|
|181.230.118.178|`#en.wikipedia`|0|null|
|181.230.118.178|`#en.wikipedia`|0|null|
|181.230.118.178|`#en.wikipedia`|0|null|
|190.192.179.192|`#en.wikipedia`|0|null|
|181.230.118.178|`#en.wikipedia`|0|null|
|181.230.118.178|`#en.wikipedia`|0|null|
|181.230.118.178|`#en.wikipedia`|0|null|

</details>

## UNPIVOT

:::info
The UNPIVOT operator is an [experimental feature](../development/experimental.md).
:::

The UNPIVOT operator transforms existing column values into rows.
Note that UNPIVOT isn't the exact reverse operation of PIVOT. The PIVOT operator carries out an aggregation and merges rows as needed. UNPIVOT doesn't reproduce the original rows that have been merged.

The following is the general syntax for the UNPIVOT operator. Note that the UNPIVOT operator is enclosed in parentheses and forms part of the FROM clause of the query.

```sql
UNPIVOT (values_column 
  FOR names_column
  IN (unpivoted_column1 [, unpivoted_column2 ... ])
)
```

UNPIVOT syntax parameters:

* `values_column`: The column that contains the values of the unpivoted columns.
* `names_column`: The column that contains the names of the unpivoted columns.
* `unpivoted_columnN`: The list of columns to transform into rows in the output.

The following example demonstrates how to transform the columns `added` and `deleted` into row values that correspond to a particular `channel`:

```sql
SELECT channel, user, action, SUM(changes) AS total_changes
FROM "wikipedia" 
UNPIVOT ( changes FOR action IN ("added", "deleted") )
WHERE channel LIKE '#ar%'
GROUP BY channel, user, action
LIMIT 15
```

<details>
<summary> View results </summary>

|`channel`|`user`|`action`|`total_changes`|
|---------|------|--------|---------------|
|`#ar.wikipedia`|156.202.189.223|added|0|
|`#ar.wikipedia`|156.202.189.223|deleted|30|
|`#ar.wikipedia`|156.202.76.160|added|0|
|`#ar.wikipedia`|156.202.76.160|deleted|0|
|`#ar.wikipedia`|156.212.124.165|added|451|
|`#ar.wikipedia`|156.212.124.165|deleted|0|
|`#ar.wikipedia`|160.166.147.167|added|1|
|`#ar.wikipedia`|160.166.147.167|deleted|0|
|`#ar.wikipedia`|185.99.32.50|added|1|
|`#ar.wikipedia`|185.99.32.50|deleted|0|
|`#ar.wikipedia`|197.18.109.148|added|0|
|`#ar.wikipedia`|197.18.109.148|deleted|24|
|`#ar.wikipedia`|`2001:16A2:3C7:6C00:917E:AD28:FAD3:FD5C`|added|1|
|`#ar.wikipedia`|`2001:16A2:3C7:6C00:917E:AD28:FAD3:FD5C`|deleted|0|
|`#ar.wikipedia`|41.108.33.83|added|0|

</details>

## UNNEST

The UNNEST clause unnests ARRAY typed values. The source for UNNEST can be an array type column, or an input that's been transformed into an array, such as with helper functions like [`MV_TO_ARRAY`](./sql-multivalue-string-functions.md) or [`ARRAY`](./sql-array-functions.md).

The following is the general syntax for UNNEST, specifically a query that returns the column that gets unnested:

```sql
SELECT column_alias_name
FROM datasource
CROSS JOIN UNNEST(source_expression1) AS table_alias_name1(column_alias_name1)
CROSS JOIN UNNEST(source_expression2) AS table_alias_name2(column_alias_name2) ...
```

* The `datasource` for UNNEST can be any Druid datasource, such as the following:
  * A table, such as  `FROM a_table`.
  * A subset of a table based on a query, a filter, or a JOIN. For example, `FROM (SELECT columnA,columnB,columnC from a_table)`.
* The `source_expression` for the UNNEST function must be an array and can come from any expression. UNNEST works directly on Druid ARRAY typed columns. If the column you are unnesting is a multi-value VARCHAR, you must specify `MV_TO_ARRAY(dimension)` to convert it to an ARRAY type. You can also specify any expression that has an SQL array datatype. For example, you can call UNNEST on the following:
  * `ARRAY[dim1,dim2]` if you want to make an array out of two dimensions. 
  * `ARRAY_CONCAT(dim1,dim2)` if you want to concatenate two multi-value dimensions. 
* The `AS table_alias_name(column_alias_name)` clause  is not required but is highly recommended. Use it to specify the output, which can be an existing column or a new one. Replace `table_alias_name` and `column_alias_name` with a table and column name you want to alias the unnested results to. If you don't provide this, Druid uses a nondescriptive name, such as `EXPR$0`.

Keep the following things in mind when writing your query:

- You can unnest multiple source expressions in a single query.
- Notice the CROSS JOIN between the datasource and the UNNEST function. This is needed in most cases of the UNNEST function. Specifically, it is not needed when you're unnesting an inline array since the array itself is the datasource.
- If you view the native explanation of a SQL UNNEST, you'll notice that Druid uses `j0.unnest` as a virtual column to perform the unnest. An underscore is added for each unnest, so you may notice virtual columns named `_j0.unnest` or `__j0.unnest`.
- UNNEST preserves the ordering of the source array that is being unnested.

For examples, see the [Unnest arrays tutorial](../tutorials/tutorial-unnest-arrays.md).

The UNNEST function has the following limitations:

- The function does not remove any duplicates or nulls in an array. Nulls will be treated as any other value in an array. If there are multiple nulls within the array, a record corresponding to each of the nulls gets created.
- Arrays of complex objects inside complex JSON types are not supported.
  
UNNEST is the SQL equivalent of the [unnest datasource](./datasource.md#unnest).

## WHERE

The WHERE clause refers to columns in the FROM table, and will be translated to [native filters](filters.md). The
WHERE clause can also reference a subquery, like `WHERE col1 IN (SELECT foo FROM ...)`. Queries like this are executed
as a join on the subquery, described in the [Query translation](sql-translation.md#subqueries) section.

Strings and numbers can be compared in the WHERE clause of a SQL query through implicit type conversion.
For example, you can evaluate `WHERE stringDim = 1` for a string-typed dimension named `stringDim`.
However, for optimal performance, you should explicitly cast the reference number as a string when comparing against a string dimension:
```
WHERE stringDim = '1'
```

Similarly, if you compare a string-typed dimension with reference to an array of numbers, cast the numbers to strings:
```
WHERE stringDim IN ('1', '2', '3')
```

Note that explicit type casting does not lead to significant performance improvement when comparing strings and numbers involving numeric dimensions since numeric dimensions are not indexed.

## GROUP BY

The GROUP BY clause refers to columns in the FROM table. Using GROUP BY, DISTINCT, or any aggregation functions will
trigger an aggregation query using one of Druid's [three native aggregation query types](sql-translation.md#query-types). GROUP BY
can refer to an expression or a select clause ordinal position (like `GROUP BY 2` to group by the second selected
column).

The GROUP BY clause can also refer to multiple grouping sets in three ways. The most flexible is GROUP BY GROUPING SETS,
for example `GROUP BY GROUPING SETS ( (country, city), () )`. This example is equivalent to a `GROUP BY country, city`
followed by `GROUP BY ()` (a grand total). With GROUPING SETS, the underlying data is only scanned one time, leading to
better efficiency. Second, GROUP BY ROLLUP computes a grouping set for each level of the grouping expressions. For
example `GROUP BY ROLLUP (country, city)` is equivalent to `GROUP BY GROUPING SETS ( (country, city), (country), () )`
and will produce grouped rows for each country / city pair, along with subtotals for each country, along with a grand
total. Finally, GROUP BY CUBE computes a grouping set for each combination of grouping expressions. For example,
`GROUP BY CUBE (country, city)` is equivalent to `GROUP BY GROUPING SETS ( (country, city), (country), (city), () )`.

Grouping columns that do not apply to a particular row will contain `NULL`. For example, when computing
`GROUP BY GROUPING SETS ( (country, city), () )`, the grand total row corresponding to `()` will have `NULL` for the
"country" and "city" columns. Column may also be `NULL` if it was `NULL` in the data itself. To differentiate such rows, 
you can use `GROUPING` aggregation. 

When using GROUP BY GROUPING SETS, GROUP BY ROLLUP, or GROUP BY CUBE, be aware that results may not be generated in the
order that you specify your grouping sets in the query. If you need results to be generated in a particular order, use
the ORDER BY clause.

## HAVING

The HAVING clause refers to columns that are present after execution of GROUP BY. It can be used to filter on either
grouping expressions or aggregated values. It can only be used together with GROUP BY.

## ORDER BY

The ORDER BY clause refers to columns that are present after execution of GROUP BY. It can be used to order the results
based on either grouping expressions or aggregated values. ORDER BY can refer to an expression or a select clause
ordinal position (like `ORDER BY 2` to order by the second selected column). For non-aggregation queries, ORDER BY
can only order by the `__time` column. For aggregation queries, ORDER BY can order by any column.

## LIMIT

The LIMIT clause limits the number of rows returned. In some situations Druid will push down this limit to data servers,
which boosts performance. Limits are always pushed down for queries that run with the native Scan or TopN query types.
With the native GroupBy query type, it is pushed down when ordering on a column that you are grouping by. If you notice
that adding a limit doesn't change performance very much, then it's possible that Druid wasn't able to push down the
limit for your query.

## OFFSET

The OFFSET clause skips a certain number of rows when returning results.

If both LIMIT and OFFSET are provided, then OFFSET will be applied first, followed by LIMIT. For example, using
LIMIT 100 OFFSET 10 will return 100 rows, starting from row number 10.

Together, LIMIT and OFFSET can be used to implement pagination. However, note that if the underlying datasource is
modified between page fetches, then the different pages will not necessarily align with each other.

There are two important factors that can affect the performance of queries that use OFFSET:

- Skipped rows still need to be generated internally and then discarded, meaning that raising offsets to high values
  can cause queries to use additional resources.
- OFFSET is only supported by the Scan and GroupBy [native query types](sql-translation.md#query-types). Therefore, a query with OFFSET
  will use one of those two types, even if it might otherwise have run as a Timeseries or TopN. Switching query engines
  in this way can affect performance.

## UNION ALL

The UNION ALL operator fuses multiple queries together. Druid SQL supports the UNION ALL operator in two situations: top-level and table-level, as described below. Queries that use UNION ALL in any other way will fail.

### Top-level

In top-level queries, you can use UNION ALL at the very top outer layer of the query - not in a subquery, and not in the FROM clause. The underlying queries run sequentially. Druid concatenates their results so that they appear one after the other.

For example:

```
SELECT COUNT(*) FROM tbl WHERE my_column = 'value1'
UNION ALL
SELECT COUNT(*) FROM tbl WHERE my_column = 'value2'
```

Certain limitations apply when you use a top-level UNION ALL. For all top-level UNION ALL queries, you can't apply a GROUP BY, ORDER BY, or any other operator to the results of the query. For any top-level UNION ALL that uses the MSQ task engine, the SQL planner attempts to plan the top-level UNION ALL as a table-level UNION ALL. Because of this, UNION ALL queries that use the MSQ task engine always behave the same as table-level UNION ALL queries. They have the same characteristics and limitations. If the planner can't plan the query as a table-level UNION ALL, the query fails.

### Table-level

In table-level queries, you must use UNION ALL in a subquery in the FROM clause, and create the lower-level subqueries that are inputs to the UNION ALL operator as simple table SELECTs. You can't use features like expressions, column aliasing, JOIN, GROUP BY, or ORDER BY in table-level queries.

The query runs natively using a [union datasource](datasource.md#union).

At table-level queries, you must select the same columns from each table in the same order, and those columns must either have the same types, or types that can be implicitly cast to each other (such as different numeric types). For this reason, it is generally more robust to write your queries to select specific columns. If you use `SELECT *`, you must modify your queries if a new column is added to one table but not to the others.

For example:

```
SELECT col1, COUNT(*)
FROM (
  SELECT col1, col2, col3 FROM tbl1
  UNION ALL
  SELECT col1, col2, col3 FROM tbl2
)
GROUP BY col1
```

With table-level UNION ALL, the rows from the unioned tables are not guaranteed to process in any particular order. They may process in an interleaved fashion. If you need a particular result ordering, use [ORDER BY](#order-by) on the outer query.

To reference such unions a [TABLE(APPEND())](datasource.md#dynamic-table-append) datasource could also be used:
```sql
SELECT col1, COUNT(*) from TABLE(APPEND('tbl1', 'tbl2'))
```


## EXPLAIN PLAN

Add "EXPLAIN PLAN FOR" to the beginning of any query to get information about how it will be translated. In this case,
the query will not actually be executed. Refer to the [Query translation](sql-translation.md#interpreting-explain-plan-output)
documentation for more information on the output of EXPLAIN PLAN.

:::info
 For the legacy plan, be careful when interpreting EXPLAIN PLAN output, and use [request logging](../configuration/index.md#request-logging) if in doubt.
Request logs show the exact native query that will be run. Alternatively, to see the native query plan, set `useNativeQueryExplain` to true in the query context.
:::

## Identifiers and literals

Identifiers like datasource and column names can optionally be quoted using double quotes. To escape a double quote
inside an identifier, use another double quote, like `"My ""very own"" identifier"`. All identifiers are case-sensitive
and no implicit case conversions are performed.

Literal strings should be quoted with single quotes, like `'foo'`. Literal strings with Unicode escapes can be written
like `U&'fo\00F6'`, where character codes in hex are prefixed by a backslash. Literal numbers can be written in forms
like `100` (denoting an integer), `100.0` (denoting a floating point value), or `1.0e5` (scientific notation). Literal
timestamps can be written like `TIMESTAMP '2000-01-01 00:00:00'`. Literal intervals, used for time arithmetic, can be
written like `INTERVAL '1' HOUR`, `INTERVAL '1 02:03' DAY TO MINUTE`, `INTERVAL '1-2' YEAR TO MONTH`, and so on.

## Dynamic parameters

Druid SQL supports dynamic parameters using question mark (`?`) syntax, where parameters are bound to `?` placeholders
at execution time. To use dynamic parameters, replace any literal in the query with a `?` character and provide a
corresponding parameter value when you execute the query. Parameters are bound to the placeholders in the order in
which they are passed. Parameters are supported in both the [HTTP POST](../api-reference/sql-api.md) and [JDBC](../api-reference/sql-jdbc.md) APIs.

In certain cases, using dynamic parameters in expressions can cause type inference issues which cause your query to fail, for example:

```sql
SELECT * FROM druid.foo WHERE dim1 like CONCAT('%', ?, '%')
```

To solve this issue, explicitly provide the type of the dynamic parameter using the `CAST` keyword. Consider the fix for the preceding example:

```sql
SELECT * FROM druid.foo WHERE dim1 like CONCAT('%', CAST (? AS VARCHAR), '%')
```

<<<<<<< HEAD
## Reserved keywords

There are reserved keywords in Apache Druid. To use reserved keywords in queries, enclose them in quote marks.

Apache Druid inherits all of the reserved keywords from [Apache Calcite](https://calcite.apache.org/docs/reference.html#keywords). In addition to these the following keywords are unique to Apache Druid:

* **CLUSTERED**
* **PARTITIONED**
=======
Dynamic parameters can even replace arrays, reducing the parsing time. Refer to the parameters in the [API request body](../api-reference/sql-api.md#request-body) for usage.

```sql
SELECT arrayColumn from druid.table where ARRAY_CONTAINS(?, arrayColumn)
```

With this, an IN filter being supplied with a lot of values, can be replaced by a dynamic parameter passed inside [SCALAR_IN_ARRAY](sql-functions.md#scalar_in_array)

```sql
SELECT count(city) from druid.table where SCALAR_IN_ARRAY(city, ?)
```

sample java code using dynamic parameters is provided [here](../api-reference/sql-jdbc.md#dynamic-parameters).
>>>>>>> a7dd436a
<|MERGE_RESOLUTION|>--- conflicted
+++ resolved
@@ -410,7 +410,20 @@
 SELECT * FROM druid.foo WHERE dim1 like CONCAT('%', CAST (? AS VARCHAR), '%')
 ```
 
-<<<<<<< HEAD
+Dynamic parameters can even replace arrays, reducing the parsing time. Refer to the parameters in the [API request body](../api-reference/sql-api.md#request-body) for usage.
+
+```sql
+SELECT arrayColumn from druid.table where ARRAY_CONTAINS(?, arrayColumn)
+```
+
+With this, an IN filter being supplied with a lot of values, can be replaced by a dynamic parameter passed inside [SCALAR_IN_ARRAY](sql-functions.md#scalar_in_array)
+
+```sql
+SELECT count(city) from druid.table where SCALAR_IN_ARRAY(city, ?)
+```
+
+sample java code using dynamic parameters is provided [here](../api-reference/sql-jdbc.md#dynamic-parameters).
+
 ## Reserved keywords
 
 There are reserved keywords in Apache Druid. To use reserved keywords in queries, enclose them in quote marks.
@@ -418,19 +431,4 @@
 Apache Druid inherits all of the reserved keywords from [Apache Calcite](https://calcite.apache.org/docs/reference.html#keywords). In addition to these the following keywords are unique to Apache Druid:
 
 * **CLUSTERED**
-* **PARTITIONED**
-=======
-Dynamic parameters can even replace arrays, reducing the parsing time. Refer to the parameters in the [API request body](../api-reference/sql-api.md#request-body) for usage.
-
-```sql
-SELECT arrayColumn from druid.table where ARRAY_CONTAINS(?, arrayColumn)
-```
-
-With this, an IN filter being supplied with a lot of values, can be replaced by a dynamic parameter passed inside [SCALAR_IN_ARRAY](sql-functions.md#scalar_in_array)
-
-```sql
-SELECT count(city) from druid.table where SCALAR_IN_ARRAY(city, ?)
-```
-
-sample java code using dynamic parameters is provided [here](../api-reference/sql-jdbc.md#dynamic-parameters).
->>>>>>> a7dd436a
+* **PARTITIONED**