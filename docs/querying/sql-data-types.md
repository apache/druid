--- conflicted
+++ resolved
@@ -153,23 +153,13 @@
 ## Boolean logic
 
 The [`druid.expressions.useStrictBooleans`](../configuration/index.md#expression-processing-configurations)
-<<<<<<< HEAD
 runtime property controls Druid's boolean logic mode. For the most SQL compliant behavior, set this to `true` (the default).
 
 When `druid.expressions.useStrictBooleans = true`, Druid uses three-valued logic for
 [expressions](math-expr.md) evaluation, such as `expression` virtual columns or `expression` filters.
 However, even in this mode, Druid uses two-valued logic for filter types other than `expression`.
 
-When `druid.expressions.useStrictBooleans = false`, Druid uses two-valued logic.
-=======
-runtime property controls Druid's boolean logic mode. For the most SQL compliant behavior, set this to `true`.
-
-When `druid.expressions.useStrictBooleans = false` (the default mode),  Druid uses three-valued logic for
-[expressions](math-expr.md) evaluation, such as `expression` virtual columns or `expression` filters.
-However, even in this mode, Druid uses two-valued logic for filter types other than `expression`.
-
-When `druid.expressions.useStrictBooleans = true` (legacy mode), Druid uses two-valued logic.
->>>>>>> 5d141294
+When `druid.expressions.useStrictBooleans = false` (legacy mode), Druid uses two-valued logic.
 
 ## Nested columns
 
