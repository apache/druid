---
id: filters
title: "Query filters"
sidebar_label: "Filters"
---

<!--
  ~ Licensed to the Apache Software Foundation (ASF) under one
  ~ or more contributor license agreements.  See the NOTICE file
  ~ distributed with this work for additional information
  ~ regarding copyright ownership.  The ASF licenses this file
  ~ to you under the Apache License, Version 2.0 (the
  ~ "License"); you may not use this file except in compliance
  ~ with the License.  You may obtain a copy of the License at
  ~
  ~   http://www.apache.org/licenses/LICENSE-2.0
  ~
  ~ Unless required by applicable law or agreed to in writing,
  ~ software distributed under the License is distributed on an
  ~ "AS IS" BASIS, WITHOUT WARRANTIES OR CONDITIONS OF ANY
  ~ KIND, either express or implied.  See the License for the
  ~ specific language governing permissions and limitations
  ~ under the License.
  -->

:::info
 Apache Druid supports two query languages: [Druid SQL](sql.md) and [native queries](querying.md).
 This document describes the native
 language. For information about aggregators available in SQL, refer to the
 [SQL documentation](sql-scalar.md).
:::

A filter is a JSON object indicating which rows of data should be included in the computation for a query. It’s essentially the equivalent of the WHERE clause in SQL.
Filters are commonly applied on dimensions, but can be applied on aggregated metrics, for example, see [Filtered aggregator](./aggregations.md#filtered-aggregator) and [Having filters](./having.md).

Apache Druid supports the following types of filters.

## Selector filter

The simplest filter is a selector filter. The selector filter matches a specific dimension with a specific value. Selector filters can be used as the base filters for more complex Boolean expressions of filters.

| Property | Description | Required |
| -------- | ----------- | -------- |
| `type` | Must be "selector".| Yes |
| `dimension` | Input column or virtual column name to filter. | Yes |
| `value` | String value to match. | No. If not specified the filter matches NULL values. |
| `extractionFn` | [Extraction function](./dimensionspecs.md#extraction-functions) to apply to `dimension` prior to value matching. See [filtering with extraction functions](#filtering-with-extraction-functions) for details. | No |

The selector filter can only match against `STRING` (single and multi-valued), `LONG`, `FLOAT`, `DOUBLE` types. Use the newer null and equality filters to match against `ARRAY` or `COMPLEX` types.

When the selector filter matches against numeric inputs, the string `value` will be best-effort coerced into a numeric value.

### Example: equivalent of `WHERE someColumn = 'hello'`

``` json
{ "type": "selector", "dimension": "someColumn", "value": "hello" }
```


### Example: equivalent of `WHERE someColumn IS NULL`

``` json
{ "type": "selector", "dimension": "someColumn", "value": null }
```


## Equality Filter

The equality filter is a replacement for the selector filter with the ability to match against any type of column. The equality filter is designed to have more SQL compatible behavior than the selector filter and so can not match null values. To match null values use the null filter.

Druid's SQL planner uses the equality filter by default instead of selector filter whenever `druid.generic.useDefaultValueForNull=false`, or if `sqlUseBoundAndSelectors` is set to false on the [SQL query context](./sql-query-context.md).

| Property | Description | Required |
| -------- | ----------- | -------- |
| `type` | Must be "equality".| Yes |
| `column` | Input column or virtual column name to filter. | Yes |
| `matchValueType` | String specifying the type of value to match. For example `STRING`, `LONG`, `DOUBLE`, `FLOAT`, `ARRAY<STRING>`, `ARRAY<LONG>`, or any other Druid type. The `matchValueType` determines how Druid interprets the `matchValue` to assist in converting to the type of the matched `column`. | Yes |
| `matchValue` | Value to match, must not be null. | Yes |

### Example: equivalent of `WHERE someColumn = 'hello'`

```json
{ "type": "equality", "column": "someColumn", "matchValueType": "STRING", "matchValue": "hello" }
```

### Example: equivalent of `WHERE someNumericColumn = 1.23`

```json
{ "type": "equality", "column": "someNumericColumn", "matchValueType": "DOUBLE", "matchValue": 1.23 }
```

### Example: equivalent of `WHERE someArrayColumn = ARRAY[1, 2, 3]`

```json
{ "type": "equality", "column": "someArrayColumn", "matchValueType": "ARRAY<LONG>", "matchValue": [1, 2, 3] }
```


## Null Filter

The null filter is a partial replacement for the selector filter. It is dedicated to matching NULL values.

Druid's SQL planner uses the null filter by default instead of selector filter whenever `druid.generic.useDefaultValueForNull=false`, or if `sqlUseBoundAndSelectors` is set to false on the [SQL query context](./sql-query-context.md).

| Property | Description | Required |
| -------- | ----------- | -------- |
| `type` | Must be "null".| Yes |
| `column` | Input column or virtual column name to filter. | Yes |

### Example: equivalent of `WHERE someColumn IS NULL`

```json
{ "type": "null", "column": "someColumn" }
```

<<<<<<< HEAD
The JavaScript filter supports the use of extraction functions, see [Filtering with Extraction Functions](#filtering-with-extraction-functions) for details.

:::info
 JavaScript-based functionality is disabled by default. Please refer to the Druid [JavaScript programming guide](../development/javascript.md) for guidelines about using Druid's JavaScript functionality, including instructions on how to enable it.
:::

## Extraction filter

:::info
 The extraction filter is now deprecated. The selector filter with an extraction function specified
 provides identical functionality and should be used instead.
:::
=======

## Column comparison filter
>>>>>>> c8a11702

The column comparison filter is similar to the selector filter, but compares dimensions to each other. For example:

| Property | Description | Required |
| -------- | ----------- | -------- |
| `type` | Must be "selector".| Yes |
| `dimensions` | List of [`DimensionSpec`](./dimensionspecs.md) to compare. | Yes |

`dimensions` is list of [DimensionSpecs](./dimensionspecs.md), making it possible to apply an extraction function if needed.

Note that the column comparison filter converts all values to strings prior to comparison. This allows differently-typed input columns to match without a cast operation.

### Example: equivalent of `WHERE someColumn = someLongColumn`

``` json
{
  "type": "columnComparison",
  "dimensions": [
    "someColumn",
    {
      "type" : "default",
      "dimension" : someLongColumn,
      "outputType": "LONG"
    }
  ]
}
```


## Logical expression filters

### AND

| Property | Description | Required |
| -------- | ----------- | -------- |
| `type` | Must be "and".| Yes |
| `fields` | List of filter JSON objects, such as any other filter defined on this page or provided by extensions. | Yes |


#### Example: equivalent of `WHERE someColumn = 'a' AND otherColumn = 1234 AND anotherColumn IS NULL`

``` json
{
  "type": "and",
  "fields": [
    { "type": "equality", "column": "someColumn", "matchValue": "a", "matchValueType": "STRING" },
    { "type": "equality", "column": "otherColumn", "matchValue": 1234, "matchValueType": "LONG" },
    { "type": "null", "column": "anotherColumn" } 
  ]
}
```

### OR

| Property | Description | Required |
| -------- | ----------- | -------- |
| `type` | Must be "or".| Yes |
| `fields` | List of filter JSON objects, such as any other filter defined on this page or provided by extensions. | Yes |

#### Example: equivalent of `WHERE someColumn = 'a' OR otherColumn = 1234 OR anotherColumn IS NULL`

``` json
{
  "type": "or",
  "fields": [
    { "type": "equality", "column": "someColumn", "matchValue": "a", "matchValueType": "STRING" },
    { "type": "equality", "column": "otherColumn", "matchValue": 1234, "matchValueType": "LONG" },
    { "type": "null", "column": "anotherColumn" } 
  ]
}
```

### NOT

| Property | Description | Required |
| -------- | ----------- | -------- |
| `type` | Must be "not".| Yes |
| `field` | Filter JSON objects, such as any other filter defined on this page or provided by extensions. | Yes |

#### Example: equivalent of `WHERE someColumn IS NOT NULL`

```json
{ "type": "not", "field": { "type": "null", "column": "someColumn" }}
```


## In filter
The in filter can match input rows against a set of values, where a match occurs if the value is contained in the set.

| Property | Description | Required |
| -------- | ----------- | -------- |
| `type` | Must be "in".| Yes |
| `dimension` | Input column or virtual column name to filter. | Yes |
| `values` | List of string value to match. | Yes |
| `extractionFn` | [Extraction function](./dimensionspecs.md#extraction-functions) to apply to `dimension` prior to value matching. See [filtering with extraction functions](#filtering-with-extraction-functions) for details. | No |


If an empty `values` array is passed to the "in" filter, it will simply return an empty result.

If the `values` array contains `null`, the "in" filter matches null values. This differs from the SQL IN filter, which
does not match NULL values.

### Example: equivalent of `WHERE `outlaw` IN ('Good', 'Bad', 'Ugly')`

```json
{
    "type": "in",
    "dimension": "outlaw",
    "values": ["Good", "Bad", "Ugly"]
}
```


## Bound filter

Bound filters can be used to filter on ranges of dimension values. It can be used for comparison filtering like
greater than, less than, greater than or equal to, less than or equal to, and "between" (if both "lower" and
"upper" are set).

| Property | Description | Required |
| -------- | ----------- | -------- |
| `type` | Must be "bound". | Yes |
| `dimension` | Input column or virtual column name to filter. | Yes |
| `lower` | The lower bound string match value for the filter. | No |
| `upper`| The upper bound string match value for the filter. | No |
| `lowerStrict` | Boolean indicating whether to perform strict comparison on the `lower` bound (">" instead of ">="). | No, default: `false` |
| `upperStrict` | Boolean indicating whether to perform strict comparison on the upper bound ("<" instead of "<="). | No, default: `false`|
| `ordering` | String that specifies the sorting order to use when comparing values against the bound. Can be one of the following values: `"lexicographic"`, `"alphanumeric"`, `"numeric"`, `"strlen"`, `"version"`. See [Sorting Orders](./sorting-orders.md) for more details. | No, default: `"lexicographic"`|
| `extractionFn` | [Extraction function](./dimensionspecs.md#extraction-functions) to apply to `dimension` prior to value matching. See [filtering with extraction functions](#filtering-with-extraction-functions) for details. | No |

When the bound filter matches against numeric inputs, the string `lower` and `upper` bound values are best-effort coerced into a numeric value when using the `"numeric"` mode of ordering.

The bound filter can only match against `STRING` (single and multi-valued), `LONG`, `FLOAT`, `DOUBLE` types. Use the newer range to match against `ARRAY` or `COMPLEX` types.

Note that the bound filter matches null values if you don't specify a lower bound. Use the range filter if SQL-compatible behavior.

### Example: equivalent to `WHERE 21 <= age <= 31`

```json
{
    "type": "bound",
    "dimension": "age",
    "lower": "21",
    "upper": "31" ,
    "ordering": "numeric"
}
```

### Example: equivalent to `WHERE 'foo' <= name <= 'hoo'`, using the default lexicographic sorting order

```json
{
    "type": "bound",
    "dimension": "name",
    "lower": "foo",
    "upper": "hoo"
}
```

### Example: equivalent to `WHERE 21 < age < 31`

```json
{
    "type": "bound",
    "dimension": "age",
    "lower": "21",
    "lowerStrict": true,
    "upper": "31" ,
    "upperStrict": true,
    "ordering": "numeric"
}
```

### Example: equivalent to `WHERE age < 31`

```json
{
    "type": "bound",
    "dimension": "age",
    "upper": "31" ,
    "upperStrict": true,
    "ordering": "numeric"
}
```

### Example: equivalent to `WHERE age >= 18`

```json
{
    "type": "bound",
    "dimension": "age",
    "lower": "18" ,
    "ordering": "numeric"
}
```


## Range filter

The range filter is a replacement for the bound filter. It compares against any type of column and is designed to have has more SQL compliant behavior than the bound filter. It won't match null values, even if you don't specify a lower bound.

Druid's SQL planner uses the range filter by default instead of bound filter whenever `druid.generic.useDefaultValueForNull=false`, or if `sqlUseBoundAndSelectors` is set to false on the [SQL query context](./sql-query-context.md).

| Property | Description | Required |
| -------- | ----------- | -------- |
| `type` | Must be "range".| Yes |
| `column` | Input column or virtual column name to filter. | Yes |
| `matchValueType` | String specifying the type of bounds to match. For example `STRING`, `LONG`, `DOUBLE`, `FLOAT`, `ARRAY<STRING>`, `ARRAY<LONG>`, or any other Druid type. The `matchValueType` determines how Druid interprets the `matchValue` to assist in converting to the type of the matched `column` and also defines the type of comparison used when matching values. | Yes |
| `lower` | Lower bound value to match. | No. At least one of `lower` or `upper` must not be null. |
| `upper` | Upper bound value to match. | No. At least one of `lower` or `upper` must not be null. |
| `lowerOpen` | Boolean indicating if lower bound is open in the interval of values defined by the range (">" instead of ">="). | No |
| `upperOpen` | Boolean indicating if upper bound is open on the interval of values defined by range ("<" instead of "<="). | No |

### Example: equivalent to `WHERE 21 <= age <= 31`

```json
{
    "type": "range",
    "column": "age",
    "matchValueType": "LONG",
    "lower": 21,
    "upper": 31
}
```

### Example: equivalent to `WHERE 'foo' <= name <= 'hoo'`, using STRING comparison

```json
{
    "type": "range",
    "column": "name",
    "matchValueType": "STRING",
    "lower": "foo",
    "upper": "hoo"
}
```

### Example: equivalent to `WHERE 21 < age < 31`

```json
{
    "type": "range",
    "column": "age",
    "matchValueType": "LONG",
    "lower": "21",
    "lowerOpen": true,
    "upper": "31" ,
    "upperOpen": true
}
```

### Example: equivalent to `WHERE age < 31`

```json
{
    "type": "range",
    "column": "age",
    "matchValueType": "LONG",
    "upper": "31" ,
    "upperOpen": true
}
```

### Example: equivalent to `WHERE age >= 18`

```json
{
    "type": "range",
    "column": "age",
    "matchValueType": "LONG",
    "lower": 18
}
```

### Example: equivalent to `WHERE ARRAY['a','b','c'] < arrayColumn < ARRAY['d','e','f']`, using ARRAY comparison

```json
{
    "type": "range",
    "column": "name",
    "matchValueType": "ARRAY<STRING>",
    "lower": ["a","b","c"],
    "lowerOpen": true,
    "upper": ["d","e","f"],
    "upperOpen": true
}
```


## Like filter

Like filters can be used for basic wildcard searches. They are equivalent to the SQL LIKE operator. Special characters
supported are "%" (matches any number of characters) and "\_" (matches any one character).

| Property | Description | Required |
| -------- | ----------- | -------- |
| `type` | Must be "like".| Yes |
| `dimension` | Input column or virtual column name to filter. | Yes |
| `pattern` | String LIKE pattern, such as "foo%" or "___bar".| Yes |
| `escape`| A string escape character that can be used to escape special characters. | No |
| `extractionFn` | [Extraction function](./dimensionspecs.md#extraction-functions) to apply to `dimension` prior to value matching. See [filtering with extraction functions](#filtering-with-extraction-functions) for details. | No |

Like filters support the use of extraction functions, see [Filtering with Extraction Functions](#filtering-with-extraction-functions) for details.

### Example: equivalent of `WHERE last_name LIKE "D%"` (last_name starts with "D")

```json
{
    "type": "like",
    "dimension": "last_name",
    "pattern": "D%"
}
```

## Regular expression filter

The regular expression filter is similar to the selector filter, but using regular expressions. It matches the specified dimension with the given pattern.

| Property | Description | Required |
| -------- | ----------- | -------- |
| `type` | Must be "regex".| Yes |
| `dimension` | Input column or virtual column name to filter. | Yes |
| `pattern` | String pattern to match - any standard [Java regular expression](http://docs.oracle.com/javase/6/docs/api/java/util/regex/Pattern.html). | Yes |
| `extractionFn` | [Extraction function](./dimensionspecs.md#extraction-functions) to apply to `dimension` prior to value matching. See [filtering with extraction functions](#filtering-with-extraction-functions) for details. | No |

Note that it is often more optimal to use a like filter instead of a regex for simple matching of prefixes.

### Example: matches values that start with "50."

``` json
{ "type": "regex", "dimension": "someColumn", "pattern": ^50.* }
```

## Interval filter

The Interval filter enables range filtering on columns that contain long millisecond values, with the boundaries specified as ISO 8601 time intervals. It is suitable for the `__time` column, long metric columns, and dimensions with values that can be parsed as long milliseconds.

This filter converts the ISO 8601 intervals to long millisecond start/end ranges and translates to an OR of Bound filters on those millisecond ranges, with numeric comparison. The Bound filters will have left-closed and right-open matching (i.e., start <= time < end).

| Property | Description | Required |
| -------- | ----------- | -------- |
| `type` | Must be "interval". | Yes |
| `dimension` | Input column or virtual column name to filter. | Yes |
| `intervals` | A JSON array containing ISO-8601 interval strings that defines the time ranges to filter on. | Yes |
| `extractionFn` | [Extraction function](./dimensionspecs.md#extraction-functions) to apply to `dimension` prior to value matching. See [filtering with extraction functions](#filtering-with-extraction-functions) for details. | No |

The interval filter supports the use of extraction functions, see [Filtering with Extraction Functions](#filtering-with-extraction-functions) for details.

If an extraction function is used with this filter, the extraction function should output values that are parseable as long milliseconds.

The following example filters on the time ranges of October 1-7, 2014 and November 15-16, 2014.

```json
{
    "type" : "interval",
    "dimension" : "__time",
    "intervals" : [
      "2014-10-01T00:00:00.000Z/2014-10-07T00:00:00.000Z",
      "2014-11-15T00:00:00.000Z/2014-11-16T00:00:00.000Z"
    ]
}
```

The filter above is equivalent to the following OR of Bound filters:

```json
{
    "type": "or",
    "fields": [
      {
        "type": "bound",
        "dimension": "__time",
        "lower": "1412121600000",
        "lowerStrict": false,
        "upper": "1412640000000" ,
        "upperStrict": true,
        "ordering": "numeric"
      },
      {
         "type": "bound",
         "dimension": "__time",
         "lower": "1416009600000",
         "lowerStrict": false,
         "upper": "1416096000000" ,
         "upperStrict": true,
         "ordering": "numeric"
      }
    ]
}
```


## True filter
A filter which matches all values. You can use it to temporarily disable other filters without removing them.

```json
{ "type" : "true" }
```

## False filter
A filter matches no values. You can use it to force a query to match no values.

```json
{"type": "false" }
```


## Search filter

You can use search filters to filter on partial string matches.

```json
{
    "filter": {
        "type": "search",
        "dimension": "product",
        "query": {
          "type": "insensitive_contains",
          "value": "foo"
        }
    }
}
```

| Property | Description | Required |
| -------- | ----------- | -------- |
| `type` | Must be "search". | Yes |
| `dimension` | Input column or virtual column name to filter. | Yes |
| `query`| A JSON object for the type of search. See [search query spec](#search-query-spec) for more information. | Yes |
| `extractionFn` | [Extraction function](./dimensionspecs.md#extraction-functions) to apply to `dimension` prior to value matching. See [filtering with extraction functions](#filtering-with-extraction-functions) for details. | No |

### Search query spec

#### Contains

| Property | Description | Required |
| -------- | ----------- | -------- |
| `type` | Must be "contains". | Yes |
| `value` | A String value to search. | Yes |
| `caseSensitive` | Whether the string comparison is case-sensitive or not. | No, default is false (insensitive) |

#### Insensitive contains

| Property | Description | Required |
| -------- | ----------- | -------- |
| `type` | Must be "insensitive_contains". | Yes |
| `value` | A String value to search. | Yes |

Note that an "insensitive_contains" search is equivalent to a "contains" search with "caseSensitive": false (or not
provided).

#### Fragment

| Property | Description | Required |
| -------- | ----------- | -------- |
| `type` | Must be "fragment". | Yes |
| `values` | A JSON array of string values to search. | Yes |
| `caseSensitive` | Whether the string comparison is case-sensitive or not. | No, default is false (insensitive) |



## Expression filter

The expression filter allows for the implementation of arbitrary conditions, leveraging the Druid expression system. This filter allows for complete flexibility, but it might be less performant than a combination of the other filters on this page because it can't always use the same optimizations available to other filters.

| Property | Description | Required |
| -------- | ----------- | -------- |
| `type` | Must be "expression" | Yes |
| `expression` | Expression string to evaluate into true or false. See the [Druid expression system](math-expr.md) for more details. | Yes |

### Example: expression based matching

```json
{ 
    "type" : "expression" ,
    "expression" : "((product_type == 42) && (!is_deleted))"
}
```


## JavaScript filter

The JavaScript filter matches a dimension against the specified JavaScript function predicate. The filter matches values for which the function returns true.

| Property | Description | Required |
| -------- | ----------- | -------- |
| `type` | Must be "javascript" | Yes |
| `dimension` | Input column or virtual column name to filter. | Yes |
| `function` | JavaScript function which accepts the dimension value as a single argument, and returns either true or false. | Yes |
| `extractionFn` | [Extraction function](./dimensionspecs.md#extraction-functions) to apply to `dimension` prior to value matching. See [filtering with extraction functions](#filtering-with-extraction-functions) for details. | No |

### Example: matching any dimension values for the dimension `name` between `'bar'` and `'foo'`

```json
{
  "type" : "javascript",
  "dimension" : "name",
  "function" : "function(x) { return(x >= 'bar' && x <= 'foo') }"
}
```

> JavaScript-based functionality is disabled by default. Refer to the Druid [JavaScript programming guide](../development/javascript.md) for guidelines about using Druid's JavaScript functionality, including instructions on how to enable it.


## Extraction filter

> The extraction filter is now deprecated. Use the selector filter with an extraction function instead.

Extraction filter matches a dimension using a specific [extraction function](./dimensionspecs.md#extraction-functions).
The following filter matches the values for which the extraction function has a transformation entry `input_key=output_value` where
`output_value` is equal to the filter `value` and `input_key` is present as a dimension.

| Property | Description | Required |
| -------- | ----------- | -------- |
| `type` | Must be "extraction" | Yes |
| `dimension` | Input column or virtual column name to filter. | Yes |
| `value` | String value to match. | No. If not specified the filter will match NULL values. |
| `extractionFn` | [Extraction function](./dimensionspecs.md#extraction-functions) to apply to `dimension` prior to value matching. See [filtering with extraction functions](#filtering-with-extraction-functions) for details. | No |

### Example: matching dimension values in `[product_1, product_3, product_5]` for the column `product`

```json
{
    "filter": {
        "type": "extraction",
        "dimension": "product",
        "value": "bar_1",
        "extractionFn": {
            "type": "lookup",
            "lookup": {
                "type": "map",
                "map": {
                    "product_1": "bar_1",
                    "product_5": "bar_1",
                    "product_3": "bar_1"
                }
            }
        }
    }
}
```

## Filtering with extraction functions

All filters except the "spatial" filter support extraction functions.
An extraction function is defined by setting the "extractionFn" field on a filter.
See [Extraction function](./dimensionspecs.md#extraction-functions) for more details on extraction functions.

If specified, the extraction function will be used to transform input values before the filter is applied.
The example below shows a selector filter combined with an extraction function. This filter will transform input values
according to the values defined in the lookup map; transformed values will then be matched with the string "bar_1".

### Example: matches dimension values in `[product_1, product_3, product_5]` for the column `product`

```json
{
    "filter": {
        "type": "selector",
        "dimension": "product",
        "value": "bar_1",
        "extractionFn": {
            "type": "lookup",
            "lookup": {
                "type": "map",
                "map": {
                    "product_1": "bar_1",
                    "product_5": "bar_1",
                    "product_3": "bar_1"
                }
            }
        }
    }
}
```

## Column types

Druid supports filtering on timestamp, string, long, and float columns.

Note that only string columns and columns produced with the ['auto' ingestion spec](../ingestion/ingestion-spec.md#dimension-objects) also used by [type aware schema discovery](../ingestion/schema-design.md#type-aware-schema-discovery) have bitmap indexes. Queries that filter on other column types must
scan those columns.

### Filtering on multi-value string columns

All filters return true if any one of the dimension values is satisfies the filter.

#### Example: multi-value match behavior
Given a multi-value STRING row with values `['a', 'b', 'c']`, a filter such as

```json
{ "type": "equality", "column": "someMultiValueColumn", "matchValueType": "STRING", "matchValue": "b" }
```
will successfully match the entire row. This can produce sometimes unintuitive behavior when coupled with the implicit UNNEST functionality of Druid [GroupBy](./groupbyquery.md) and [TopN](./topnquery.md) queries.

Additionally, contradictory filters may be defined and perfectly legal in native queries which will not work in SQL.

#### Example: SQL "contradiction"
This query is impossible to express as is in SQL since it is a contradiction that the SQL planner will optimize to false and match nothing.

Given a multi-value STRING row with values `['a', 'b', 'c']`, and filter such as
```json
{
  "type": "and",
  "fields": [
    {
      "type": "equality",
      "column": "someMultiValueColumn",
      "matchValueType": "STRING",
      "matchValue": "a"
    },
    {
      "type": "equality",
      "column": "someMultiValueColumn",
      "matchValueType": "STRING",
      "matchValue": "b"
    }
  ]
}
```
will successfully match the entire row, but not match a row with value `['a', 'c']`.

To express this filter in SQL, use [SQL multi-value string functions](./sql-multivalue-string-functions.md) such as `MV_CONTAINS`, which can be optimized by the planner to the same native filters.

### Filtering on numeric columns

Some filters, such as equality and range filters allow accepting numeric match values directly since they include a secondary `matchValueType` parameter.

When filtering on numeric columns using string based filters such as the selector, in, and bounds filters, you can write filter match values as if they were strings. In most cases, your filter will be
converted into a numeric predicate and will be applied to the numeric column values directly. In some cases (such as
the "regex" filter) the numeric column values will be converted to strings during the scan.

#### Example: filtering on a specific value, `myFloatColumn = 10.1`

```json
{
  "type": "equality",
  "dimension": "myFloatColumn",
  "matchValueType": "FLOAT",
  "value": 10.1
}
```

or with a selector filter:

```json
{
  "type": "selector",
  "dimension": "myFloatColumn",
  "value": "10.1"
}
```

#### Example: filtering on a range of values, `10 <= myFloatColumn < 20`

```json
{
  "type": "range",
  "column": "myFloatColumn",
  "matchvalueType": "FLOAT",
  "lower": 10.1,
  "lowerOpen": false,
  "upper": 20.9,
  "upperOpen": true
}
```

or with a bound filter:

```json
{
  "type": "bound",
  "dimension": "myFloatColumn",
  "ordering": "numeric",
  "lower": "10",
  "lowerStrict": false,
  "upper": "20",
  "upperStrict": true
}
```

### Filtering on the timestamp column

Query filters can also be applied to the timestamp column. The timestamp column has long millisecond values. To refer
to the timestamp column, use the string `__time` as the dimension name. Like numeric dimensions, timestamp filters
should be specified as if the timestamp values were strings.

If you want to interpret the timestamp with a specific format, timezone, or locale, the [Time Format Extraction Function](./dimensionspecs.md#time-format-extraction-function) is useful.

#### Example: filtering on a long timestamp value

```json
{
  "type": "equality",
  "dimension": "__time",
  "matchValueType": "LONG",
  "value": 124457387532
}
```

or with a selector filter:

```json
{
  "type": "selector",
  "dimension": "__time",
  "value": "124457387532"
}
```

#### Example: filtering on day of week using an extraction function

```json
{
  "type": "selector",
  "dimension": "__time",
  "value": "Friday",
  "extractionFn": {
    "type": "timeFormat",
    "format": "EEEE",
    "timeZone": "America/New_York",
    "locale": "en"
  }
}
```

#### Example: filtering on a set of ISO 8601 intervals

```json
{
    "type" : "interval",
    "dimension" : "__time",
    "intervals" : [
      "2014-10-01T00:00:00.000Z/2014-10-07T00:00:00.000Z",
      "2014-11-15T00:00:00.000Z/2014-11-16T00:00:00.000Z"
    ]
}
```
<|MERGE_RESOLUTION|>--- conflicted
+++ resolved
@@ -113,23 +113,8 @@
 { "type": "null", "column": "someColumn" }
 ```
 
-<<<<<<< HEAD
-The JavaScript filter supports the use of extraction functions, see [Filtering with Extraction Functions](#filtering-with-extraction-functions) for details.
-
-:::info
- JavaScript-based functionality is disabled by default. Please refer to the Druid [JavaScript programming guide](../development/javascript.md) for guidelines about using Druid's JavaScript functionality, including instructions on how to enable it.
-:::
-
-## Extraction filter
-
-:::info
- The extraction filter is now deprecated. The selector filter with an extraction function specified
- provides identical functionality and should be used instead.
-:::
-=======
 
 ## Column comparison filter
->>>>>>> c8a11702
 
 The column comparison filter is similar to the selector filter, but compares dimensions to each other. For example:
 
