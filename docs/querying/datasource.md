--- conflicted
+++ resolved
@@ -413,12 +413,8 @@
       "name": "output_column",
       "expression": "\"column_reference\""
     },
-<<<<<<< HEAD
-  },
-=======
     "outputName": "unnested_target_column"
   }
->>>>>>> f7158871
 ```
 
 * `dataSource.type`: Set this to `unnest`.
