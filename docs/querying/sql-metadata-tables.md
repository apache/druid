---
id: sql-metadata-tables
title: "SQL metadata tables"
sidebar_label: "SQL metadata tables"
---

<!--
  ~ Licensed to the Apache Software Foundation (ASF) under one
  ~ or more contributor license agreements.  See the NOTICE file
  ~ distributed with this work for additional information
  ~ regarding copyright ownership.  The ASF licenses this file
  ~ to you under the Apache License, Version 2.0 (the
  ~ "License"); you may not use this file except in compliance
  ~ with the License.  You may obtain a copy of the License at
  ~
  ~   http://www.apache.org/licenses/LICENSE-2.0
  ~
  ~ Unless required by applicable law or agreed to in writing,
  ~ software distributed under the License is distributed on an
  ~ "AS IS" BASIS, WITHOUT WARRANTIES OR CONDITIONS OF ANY
  ~ KIND, either express or implied.  See the License for the
  ~ specific language governing permissions and limitations
  ~ under the License.
  -->

:::info
 Apache Druid supports two query languages: Druid SQL and [native queries](querying.md).
 This document describes the SQL language.
:::


Druid Brokers infer table and column metadata for each datasource from segments loaded in the cluster, and use this to
plan [SQL queries](./sql.md). This metadata is cached on Broker startup and also updated periodically in the background through
[SegmentMetadata queries](segmentmetadataquery.md). Background metadata refreshing is triggered by
segments entering and exiting the cluster, and can also be throttled through configuration.

Druid exposes system information through special system tables. There are two such schemas available: Information Schema and Sys Schema.
Information schema provides details about table and column types. The "sys" schema provides information about Druid internals like segments/tasks/servers.

## INFORMATION SCHEMA

You can access table and column metadata through JDBC using `connection.getMetaData()`, or through the
INFORMATION_SCHEMA tables described below. For example, to retrieve metadata for the Druid
datasource "foo", use the query:

```sql
SELECT *
FROM INFORMATION_SCHEMA.COLUMNS
WHERE "TABLE_SCHEMA" = 'druid' AND "TABLE_NAME" = 'foo'
```

:::info
 Note: INFORMATION_SCHEMA tables do not currently support Druid-specific functions like `TIME_PARSE` and
 `APPROX_QUANTILE_DS`. Only standard SQL functions can be used.
:::

### SCHEMATA table
`INFORMATION_SCHEMA.SCHEMATA` provides a list of all known schemas, which include `druid` for standard [Druid Table datasources](datasource.md#table), `lookup` for [Lookups](datasource.md#lookup), `sys` for the virtual [System metadata tables](#system-schema), and `INFORMATION_SCHEMA` for these virtual tables. Tables are allowed to have the same name across different schemas, so the schema may be included in an SQL statement to distinguish them, e.g. `lookup.table` vs `druid.table`.

|Column|Type|Notes|
|------|----|-----|
|CATALOG_NAME|VARCHAR|Always set as `druid`|
|SCHEMA_NAME|VARCHAR|`druid`, `lookup`, `sys`, or `INFORMATION_SCHEMA`|
|SCHEMA_OWNER|VARCHAR|Unused|
|DEFAULT_CHARACTER_SET_CATALOG|VARCHAR|Unused|
|DEFAULT_CHARACTER_SET_SCHEMA|VARCHAR|Unused|
|DEFAULT_CHARACTER_SET_NAME|VARCHAR|Unused|
|SQL_PATH|VARCHAR|Unused|

### TABLES table
`INFORMATION_SCHEMA.TABLES` provides a list of all known tables and schemas.

|Column|Type|Notes|
|------|----|-----|
|TABLE_CATALOG|VARCHAR|Always set as `druid`|
|TABLE_SCHEMA|VARCHAR|The 'schema' which the table falls under, see [SCHEMATA table for details](#schemata-table)|
|TABLE_NAME|VARCHAR|Table name. For the `druid` schema, this is the `dataSource`.|
|TABLE_TYPE|VARCHAR|"TABLE" or "SYSTEM_TABLE"|
|IS_JOINABLE|VARCHAR|If a table is directly joinable if on the right hand side of a `JOIN` statement, without performing a subquery, this value will be set to `YES`, otherwise `NO`. Lookups are always joinable because they are globally distributed among Druid query processing nodes, but Druid datasources are not, and will use a less efficient subquery join.|
|IS_BROADCAST|VARCHAR|If a table is 'broadcast' and distributed among all Druid query processing nodes, this value will be set to `YES`, such as lookups and Druid datasources which have a 'broadcast' load rule, else `NO`.|

### COLUMNS table
`INFORMATION_SCHEMA.COLUMNS` provides a list of all known columns across all tables and schema.

|Column|Type|Notes|
|------|----|-----|
|TABLE_CATALOG|VARCHAR|Always set as `druid`|
|TABLE_SCHEMA|VARCHAR|The 'schema' which the table column falls under, see [SCHEMATA table for details](#schemata-table)|
|TABLE_NAME|VARCHAR|The 'table' which the column belongs to, see [TABLES table for details](#tables-table)|
|COLUMN_NAME|VARCHAR|The column name|
|ORDINAL_POSITION|BIGINT|The order in which the column is stored in a table|
|COLUMN_DEFAULT|VARCHAR|Unused|
|IS_NULLABLE|VARCHAR||
|DATA_TYPE|VARCHAR||
|CHARACTER_MAXIMUM_LENGTH|BIGINT|Unused|
|CHARACTER_OCTET_LENGTH|BIGINT|Unused|
|NUMERIC_PRECISION|BIGINT||
|NUMERIC_PRECISION_RADIX|BIGINT||
|NUMERIC_SCALE|BIGINT||
|DATETIME_PRECISION|BIGINT||
|CHARACTER_SET_NAME|VARCHAR||
|COLLATION_NAME|VARCHAR||
|JDBC_TYPE|BIGINT|Type code from java.sql.Types (Druid extension)|

For example, this query returns [data type](sql-data-types.md) information for columns in the `foo` table:

```sql
SELECT "ORDINAL_POSITION", "COLUMN_NAME", "IS_NULLABLE", "DATA_TYPE", "JDBC_TYPE"
FROM INFORMATION_SCHEMA.COLUMNS
WHERE "TABLE_NAME" = 'foo'
```
### ROUTINES table
`INFORMATION_SCHEMA.ROUTINES` provides a list of all known functions.

|Column|Type| Notes|
|------|----|------|
|ROUTINE_CATALOG|VARCHAR| The catalog that contains the routine. Always set as `druid`|
|ROUTINE_SCHEMA|VARCHAR| The schema that contains the routine. Always set as `INFORMATION_SCHEMA`|
|ROUTINE_NAME|VARCHAR| THe routine name|
|ROUTINE_TYPE|VARCHAR| The routine type. Always set as `FUNCTION`|
|IS_AGGREGATOR|VARCHAR| If a routine is an aggregator function, then the value will be set to `YES`, else `NO`|
|SIGNATURES|VARCHAR| One or more routine signatures|

For example, this query returns information about all the aggregator functions:

```sql
SELECT "ROUTINE_CATALOG", "ROUTINE_SCHEMA", "ROUTINE_NAME", "ROUTINE_TYPE", "IS_AGGREGATOR", "SIGNATURES"
FROM "INFORMATION_SCHEMA"."ROUTINES"
WHERE "IS_AGGREGATOR" = 'YES'
```


## SYSTEM SCHEMA

The "sys" schema provides visibility into Druid segments, servers and tasks.

:::info
 Note: "sys" tables do not currently support Druid-specific functions like `TIME_PARSE` and
 `APPROX_QUANTILE_DS`. Only standard SQL functions can be used.
:::

### SEGMENTS table

Segments table provides details on all Druid segments, whether they are published yet or not.

|Column|Type|Notes|
|------|-----|-----|
|segment_id|VARCHAR|Unique segment identifier|
|datasource|VARCHAR|Name of datasource|
|start|VARCHAR|Interval start time (in ISO 8601 format)|
|end|VARCHAR|Interval end time (in ISO 8601 format)|
|size|BIGINT|Size of segment in bytes|
|version|VARCHAR|Version string (generally an ISO8601 timestamp corresponding to when the segment set was first started). Higher version means the more recently created segment. Version comparing is based on string comparison.|
|partition_num|BIGINT|Partition number (an integer, unique within a datasource+interval+version; may not necessarily be contiguous)|
|num_replicas|BIGINT|Number of replicas of this segment currently being served|
|num_rows|BIGINT|Number of rows in this segment, or zero if the number of rows is not known.<br /><br />This row count is gathered by the Broker in the background. It will be zero if the Broker has not gathered a row count for this segment yet. For segments ingested from streams, the reported row count may lag behind the result of a `count(*)` query because the cached `num_rows` on the Broker may be out of date. This will settle shortly after new rows stop being written to that particular segment.|
|is_active|BIGINT|True for segments that represent the latest state of a datasource.<br /><br />Equivalent to `(is_published = 1 AND is_overshadowed = 0) OR is_realtime = 1`. In steady state, when no ingestion or data management operations are happening, `is_active` will be equivalent to `is_available`. However, they may differ from each other when ingestion or data management operations have executed recently. In these cases, Druid will load and unload segments appropriately to bring actual availability in line with the expected state given by `is_active`.|
|is_published|BIGINT|Boolean represented as long type where 1 = true, 0 = false. 1 if this segment has been published to the metadata store and is marked as used. See the [segment lifecycle documentation](../design/storage.md#segment-lifecycle) for more details.|
|is_available|BIGINT|Boolean represented as long type where 1 = true, 0 = false. 1 if this segment is currently being served by any data serving process, like a Historical or a realtime ingestion task. See the [segment lifecycle documentation](../design/storage.md#segment-lifecycle) for more details.|
|is_realtime|BIGINT|Boolean represented as long type where 1 = true, 0 = false. 1 if this segment is _only_ served by realtime tasks, and 0 if any Historical process is serving this segment.|
|is_overshadowed|BIGINT|Boolean represented as long type where 1 = true, 0 = false. 1 if this segment is published and is _fully_ overshadowed by some other published segments. Currently, `is_overshadowed` is always 0 for unpublished segments, although this may change in the future. You can filter for segments that "should be published" by filtering for `is_published = 1 AND is_overshadowed = 0`. Segments can briefly be both published and overshadowed if they were recently replaced, but have not been unpublished yet. See the [segment lifecycle documentation](../design/storage.md#segment-lifecycle) for more details.|
|shard_spec|VARCHAR|JSON-serialized form of the segment `ShardSpec`|
|dimensions|VARCHAR|JSON-serialized form of the segment dimensions|
|metrics|VARCHAR|JSON-serialized form of the segment metrics|
|last_compaction_state|VARCHAR|JSON-serialized form of the compaction task's config (compaction task which created this segment). May be null if segment was not created by compaction task.|
|replication_factor|BIGINT|Total number of replicas of the segment that are required to be loaded across all historical tiers, based on the load rule that currently applies to this segment. If this value is 0, the segment is not assigned to any historical and will not be loaded. This value is -1 if load rules for the segment have not been evaluated yet.|

For example, to retrieve all currently active segments for datasource "wikipedia", use the query:

```sql
SELECT * FROM sys.segments
WHERE datasource = 'wikipedia'
AND is_active = 1
```

Another example to retrieve segments total_size, avg_size, avg_num_rows and num_segments per datasource:

```sql
SELECT
    datasource,
    SUM("size") AS total_size,
    CASE WHEN SUM("size") = 0 THEN 0 ELSE SUM("size") / (COUNT(*) FILTER(WHERE "size" > 0)) END AS avg_size,
    CASE WHEN SUM(num_rows) = 0 THEN 0 ELSE SUM("num_rows") / (COUNT(*) FILTER(WHERE num_rows > 0)) END AS avg_num_rows,
    COUNT(*) AS num_segments
FROM sys.segments
WHERE is_active = 1
GROUP BY 1
ORDER BY 2 DESC
```

This query goes a step further and shows the overall profile of available, non-realtime segments across buckets of 1 million rows each for the `foo` datasource:

```sql
SELECT ABS("num_rows" /  1000000) as "bucket",
  COUNT(*) as segments,
  SUM("size") / 1048576 as totalSizeMiB,
  MIN("size") / 1048576 as minSizeMiB,
  AVG("size") / 1048576 as averageSizeMiB,
  MAX("size") / 1048576 as maxSizeMiB,
  SUM("num_rows") as totalRows,
  MIN("num_rows") as minRows,
  AVG("num_rows") as averageRows,
  MAX("num_rows") as maxRows,
  (AVG("size") / AVG("num_rows"))  as avgRowSizeB
FROM sys.segments
WHERE is_available = 1 AND is_realtime = 0 AND "datasource" = `foo`
GROUP BY 1
ORDER BY 1
```

If you want to retrieve segment that was compacted (ANY compaction):

```sql
SELECT * FROM sys.segments WHERE is_active = 1 AND last_compaction_state IS NOT NULL
```

or if you want to retrieve segment that was compacted only by a particular compaction spec (such as that of the auto compaction):

```sql
SELECT * FROM sys.segments WHERE is_active = 1 AND last_compaction_state = 'CompactionState{partitionsSpec=DynamicPartitionsSpec{maxRowsPerSegment=5000000, maxTotalRows=9223372036854775807}, indexSpec={bitmap={type=roaring}, dimensionCompression=lz4, metricCompression=lz4, longEncoding=longs, segmentLoader=null}}'
```

### SERVERS table

Servers table lists all discovered servers in the cluster.

|Column|Type|Notes|
|------|-----|-----|
|server|VARCHAR|Server name in the form host:port|
|host|VARCHAR|Hostname of the server|
|plaintext_port|BIGINT|Unsecured port of the server, or -1 if plaintext traffic is disabled|
|tls_port|BIGINT|TLS port of the server, or -1 if TLS is disabled|
|server_type|VARCHAR|Type of Druid service. Possible values include: COORDINATOR, OVERLORD,  BROKER, ROUTER, HISTORICAL, MIDDLE_MANAGER or PEON.|
|tier|VARCHAR|Distribution tier see [druid.server.tier](../configuration/index.md#historical-general-configuration). Only valid for HISTORICAL type, for other types it's null|
|current_size|BIGINT|Current size of segments in bytes on this server. Only valid for HISTORICAL type, for other types it's 0|
|max_size|BIGINT|Max size in bytes this server recommends to assign to segments see [druid.server.maxSize](../configuration/index.md#historical-general-configuration). Only valid for HISTORICAL type, for other types it's 0|
|is_leader|BIGINT|1 if the server is currently the 'leader' (for services which have the concept of leadership), otherwise 0 if the server is not the leader, or null if the server type does not have the concept of leadership|
|start_time|STRING|Timestamp in ISO8601 format when the server was announced in the cluster|
|version|VARCHAR|Druid version running on the server|
<<<<<<< HEAD
|available_processors|BIGINT|Total number of CPU processors available to the server|
|total_memory|BIGINT|Total memory in bytes available to the server|

=======
|labels|VARCHAR|Labels for the server configured using the property [`druid.labels`](../configuration/index.md)|
>>>>>>> 687ac0d7
To retrieve information about all servers, use the query:

```sql
SELECT * FROM sys.servers;
```

### SERVER_SEGMENTS table

SERVER_SEGMENTS is used to join servers with segments table

|Column|Type|Notes|
|------|-----|-----|
|server|VARCHAR|Server name in format host:port (Primary key of [servers table](#servers-table))|
|segment_id|VARCHAR|Segment identifier (Primary key of [segments table](#segments-table))|

JOIN between "servers" and "segments" can be used to query the number of segments for a specific datasource,
grouped by server, example query:

```sql
SELECT count(segments.segment_id) as num_segments from sys.segments as segments
INNER JOIN sys.server_segments as server_segments
ON segments.segment_id  = server_segments.segment_id
INNER JOIN sys.servers as servers
ON servers.server = server_segments.server
WHERE segments.datasource = 'wikipedia'
GROUP BY servers.server;
```

### TASKS table

The tasks table provides information about active and recently completed tasks. For more information
check out the documentation for [ingestion tasks](../ingestion/tasks.md).

|Column|Type|Notes|
|------|-----|-----|
|task_id|VARCHAR|Unique task identifier|
|group_id|VARCHAR|Task group ID for this task, the value depends on the task `type`. For example, for native index tasks, it's same as `task_id`, for sub tasks, this value is the parent task's ID|
|type|VARCHAR|Task type, for example this value is "index" for indexing tasks. See [tasks-overview](../ingestion/tasks.md)|
|datasource|VARCHAR|Datasource name being indexed|
|created_time|VARCHAR|Timestamp in ISO8601 format corresponding to when the ingestion task was created. Note that this value is populated for completed and waiting tasks. For running and pending tasks this value is set to 1970-01-01T00:00:00Z|
|queue_insertion_time|VARCHAR|Timestamp in ISO8601 format corresponding to when this task was added to the queue on the Overlord|
|status|VARCHAR|Status of a task can be RUNNING, FAILED, SUCCESS|
|runner_status|VARCHAR|Runner status of a completed task would be NONE, for in-progress tasks this can be RUNNING, WAITING, PENDING|
|duration|BIGINT|Time it took to finish the task in milliseconds, this value is present only for completed tasks|
|location|VARCHAR|Server name where this task is running in the format host:port, this information is present only for RUNNING tasks|
|host|VARCHAR|Hostname of the server where task is running|
|plaintext_port|BIGINT|Unsecured port of the server, or -1 if plaintext traffic is disabled|
|tls_port|BIGINT|TLS port of the server, or -1 if TLS is disabled|
|error_msg|VARCHAR|Detailed error message in case of FAILED tasks|

For example, to retrieve tasks information filtered by status, use the query

```sql
SELECT * FROM sys.tasks WHERE status='FAILED';
```

### SUPERVISORS table

The supervisors table provides information about supervisors.

|Column|Type|Notes|
|------|-----|-----|
|supervisor_id|VARCHAR|Supervisor task identifier|
|datasource|VARCHAR|Datasource the supervisor operates on|
|state|VARCHAR|Basic state of the supervisor. Available states: `UNHEALTHY_SUPERVISOR`, `UNHEALTHY_TASKS`, `PENDING`, `RUNNING`, `SUSPENDED`, `STOPPING`. See [Supervisor reference](../ingestion/supervisor.md) for more information.|
|detailed_state|VARCHAR|Supervisor specific state. See documentation of the specific supervisor for details: [Kafka](../ingestion/kafka-ingestion.md) or [Kinesis](../ingestion/kinesis-ingestion.md).|
|healthy|BIGINT|Boolean represented as long type where 1 = true, 0 = false. 1 indicates a healthy supervisor|
|type|VARCHAR|Type of supervisor, e.g. `kafka`, `kinesis` or `materialized_view`|
|source|VARCHAR|Source of the supervisor, e.g. Kafka topic or Kinesis stream|
|suspended|BIGINT|Boolean represented as long type where 1 = true, 0 = false. 1 indicates supervisor is in suspended state|
|spec|VARCHAR|JSON-serialized supervisor spec|

For example, to retrieve supervisor tasks information filtered by health status, use the query

```sql
SELECT * FROM sys.supervisors WHERE healthy=0;
```<|MERGE_RESOLUTION|>--- conflicted
+++ resolved
@@ -237,13 +237,10 @@
 |is_leader|BIGINT|1 if the server is currently the 'leader' (for services which have the concept of leadership), otherwise 0 if the server is not the leader, or null if the server type does not have the concept of leadership|
 |start_time|STRING|Timestamp in ISO8601 format when the server was announced in the cluster|
 |version|VARCHAR|Druid version running on the server|
-<<<<<<< HEAD
+|labels|VARCHAR|Labels for the server configured using the property [`druid.labels`](../configuration/index.md)|
 |available_processors|BIGINT|Total number of CPU processors available to the server|
 |total_memory|BIGINT|Total memory in bytes available to the server|
 
-=======
-|labels|VARCHAR|Labels for the server configured using the property [`druid.labels`](../configuration/index.md)|
->>>>>>> 687ac0d7
 To retrieve information about all servers, use the query:
 
 ```sql
