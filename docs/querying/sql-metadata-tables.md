---
id: sql-metadata-tables
title: "SQL metadata tables"
sidebar_label: "SQL metadata tables"
---

<!--
  ~ Licensed to the Apache Software Foundation (ASF) under one
  ~ or more contributor license agreements.  See the NOTICE file
  ~ distributed with this work for additional information
  ~ regarding copyright ownership.  The ASF licenses this file
  ~ to you under the Apache License, Version 2.0 (the
  ~ "License"); you may not use this file except in compliance
  ~ with the License.  You may obtain a copy of the License at
  ~
  ~   http://www.apache.org/licenses/LICENSE-2.0
  ~
  ~ Unless required by applicable law or agreed to in writing,
  ~ software distributed under the License is distributed on an
  ~ "AS IS" BASIS, WITHOUT WARRANTIES OR CONDITIONS OF ANY
  ~ KIND, either express or implied.  See the License for the
  ~ specific language governing permissions and limitations
  ~ under the License.
  -->

:::info
 Apache Druid supports two query languages: Druid SQL and [native queries](querying.md).
 This document describes the SQL language.
:::


Druid Brokers infer table and column metadata for each datasource from segments loaded in the cluster, and use this to
plan [SQL queries](./sql.md). This metadata is cached on Broker startup and also updated periodically in the background through
[SegmentMetadata queries](segmentmetadataquery.md). Background metadata refreshing is triggered by
segments entering and exiting the cluster, and can also be throttled through configuration.

Druid exposes system information through special system tables. There are two such schemas available: Information Schema and Sys Schema.
Information schema provides details about table and column types. The "sys" schema provides information about Druid internals like segments/tasks/servers.

## INFORMATION SCHEMA

You can access table and column metadata through JDBC using `connection.getMetaData()`, or through the
INFORMATION_SCHEMA tables described below. For example, to retrieve metadata for the Druid
datasource "foo", use the query:

```sql
SELECT *
FROM INFORMATION_SCHEMA.COLUMNS
WHERE "TABLE_SCHEMA" = 'druid' AND "TABLE_NAME" = 'foo'
```

:::info
 Note: INFORMATION_SCHEMA tables do not currently support Druid-specific functions like `TIME_PARSE` and
 `APPROX_QUANTILE_DS`. Only standard SQL functions can be used.
:::

### SCHEMATA table
`INFORMATION_SCHEMA.SCHEMATA` provides a list of all known schemas, which include `druid` for standard [Druid Table datasources](datasource.md#table), `lookup` for [Lookups](datasource.md#lookup), `sys` for the virtual [System metadata tables](#system-schema), and `INFORMATION_SCHEMA` for these virtual tables. Tables are allowed to have the same name across different schemas, so the schema may be included in an SQL statement to distinguish them, e.g. `lookup.table` vs `druid.table`.

|Column|Type|Notes|
|------|----|-----|
|CATALOG_NAME|VARCHAR|Always set as `druid`|
|SCHEMA_NAME|VARCHAR|`druid`, `lookup`, `sys`, or `INFORMATION_SCHEMA`|
|SCHEMA_OWNER|VARCHAR|Unused|
|DEFAULT_CHARACTER_SET_CATALOG|VARCHAR|Unused|
|DEFAULT_CHARACTER_SET_SCHEMA|VARCHAR|Unused|
|DEFAULT_CHARACTER_SET_NAME|VARCHAR|Unused|
|SQL_PATH|VARCHAR|Unused|

### TABLES table
`INFORMATION_SCHEMA.TABLES` provides a list of all known tables and schemas.

|Column|Type|Notes|
|------|----|-----|
|TABLE_CATALOG|VARCHAR|Always set as `druid`|
|TABLE_SCHEMA|VARCHAR|The 'schema' which the table falls under, see [SCHEMATA table for details](#schemata-table)|
|TABLE_NAME|VARCHAR|Table name. For the `druid` schema, this is the `dataSource`.|
|TABLE_TYPE|VARCHAR|"TABLE" or "SYSTEM_TABLE"|
|IS_JOINABLE|VARCHAR|If a table is directly joinable if on the right hand side of a `JOIN` statement, without performing a subquery, this value will be set to `YES`, otherwise `NO`. Lookups are always joinable because they are globally distributed among Druid query processing nodes, but Druid datasources are not, and will use a less efficient subquery join.|
|IS_BROADCAST|VARCHAR|If a table is 'broadcast' and distributed among all Druid query processing nodes, this value will be set to `YES`, such as lookups and Druid datasources which have a 'broadcast' load rule, else `NO`.|

### COLUMNS table
`INFORMATION_SCHEMA.COLUMNS` provides a list of all known columns across all tables and schema.

|Column|Type|Notes|
|------|----|-----|
|TABLE_CATALOG|VARCHAR|Always set as `druid`|
|TABLE_SCHEMA|VARCHAR|The 'schema' which the table column falls under, see [SCHEMATA table for details](#schemata-table)|
|TABLE_NAME|VARCHAR|The 'table' which the column belongs to, see [TABLES table for details](#tables-table)|
|COLUMN_NAME|VARCHAR|The column name|
|ORDINAL_POSITION|BIGINT|The order in which the column is stored in a table|
|COLUMN_DEFAULT|VARCHAR|Unused|
|IS_NULLABLE|VARCHAR||
|DATA_TYPE|VARCHAR||
|CHARACTER_MAXIMUM_LENGTH|BIGINT|Unused|
|CHARACTER_OCTET_LENGTH|BIGINT|Unused|
|NUMERIC_PRECISION|BIGINT||
|NUMERIC_PRECISION_RADIX|BIGINT||
|NUMERIC_SCALE|BIGINT||
|DATETIME_PRECISION|BIGINT||
|CHARACTER_SET_NAME|VARCHAR||
|COLLATION_NAME|VARCHAR||
|JDBC_TYPE|BIGINT|Type code from java.sql.Types (Druid extension)|

For example, this query returns [data type](sql-data-types.md) information for columns in the `foo` table:

```sql
SELECT "ORDINAL_POSITION", "COLUMN_NAME", "IS_NULLABLE", "DATA_TYPE", "JDBC_TYPE"
FROM INFORMATION_SCHEMA.COLUMNS
WHERE "TABLE_NAME" = 'foo'
```
### ROUTINES table
`INFORMATION_SCHEMA.ROUTINES` provides a list of all known functions.

|Column|Type| Notes|
|------|----|------|
|ROUTINE_CATALOG|VARCHAR| The catalog that contains the routine. Always set as `druid`|
|ROUTINE_SCHEMA|VARCHAR| The schema that contains the routine. Always set as `INFORMATION_SCHEMA`|
|ROUTINE_NAME|VARCHAR| THe routine name|
|ROUTINE_TYPE|VARCHAR| The routine type. Always set as `FUNCTION`|
|IS_AGGREGATOR|VARCHAR| If a routine is an aggregator function, then the value will be set to `YES`, else `NO`|
|SIGNATURES|VARCHAR| One or more routine signatures|

For example, this query returns information about all the aggregator functions:

```sql
SELECT "ROUTINE_CATALOG", "ROUTINE_SCHEMA", "ROUTINE_NAME", "ROUTINE_TYPE", "IS_AGGREGATOR", "SIGNATURES"
FROM "INFORMATION_SCHEMA"."ROUTINES"
WHERE "IS_AGGREGATOR" = 'YES'
```


## SYSTEM SCHEMA

The "sys" schema provides visibility into Druid segments, servers and tasks.

:::info
 Note: "sys" tables do not currently support Druid-specific functions like `TIME_PARSE` and
 `APPROX_QUANTILE_DS`. Only standard SQL functions can be used.
:::

### SEGMENTS table

Segments table provides details on all Druid segments, whether they are published yet or not.

|Column|Type|Notes|
|------|-----|-----|
|segment_id|VARCHAR|Unique segment identifier|
|datasource|VARCHAR|Name of datasource|
|start|VARCHAR|Interval start time (in ISO 8601 format)|
|end|VARCHAR|Interval end time (in ISO 8601 format)|
|size|BIGINT|Size of segment in bytes|
|version|VARCHAR|Version string (generally an ISO8601 timestamp corresponding to when the segment set was first started). Higher version means the more recently created segment. Version comparing is based on string comparison.|
|partition_num|BIGINT|Partition number (an integer, unique within a datasource+interval+version; may not necessarily be contiguous)|
|num_replicas|BIGINT|Number of replicas of this segment currently being served|
|num_rows|BIGINT|Number of rows in this segment, or zero if the number of rows is not known.<br /><br />This row count is gathered by the Broker in the background. It will be zero if the Broker has not gathered a row count for this segment yet. For segments ingested from streams, the reported row count may lag behind the result of a `count(*)` query because the cached `num_rows` on the Broker may be out of date. This will settle shortly after new rows stop being written to that particular segment.|
|is_active|BIGINT|True for segments that represent the latest state of a datasource.<br /><br />Equivalent to `(is_published = 1 AND is_overshadowed = 0) OR is_realtime = 1`. In steady state, when no ingestion or data management operations are happening, `is_active` will be equivalent to `is_available`. However, they may differ from each other when ingestion or data management operations have executed recently. In these cases, Druid will load and unload segments appropriately to bring actual availability in line with the expected state given by `is_active`.|
|is_published|BIGINT|Boolean represented as long type where 1 = true, 0 = false. 1 if this segment has been published to the metadata store and is marked as used. See the [segment lifecycle documentation](../design/storage.md#segment-lifecycle) for more details.|
|is_available|BIGINT|Boolean represented as long type where 1 = true, 0 = false. 1 if this segment is currently being served by any data serving process, like a Historical or a realtime ingestion task. See the [segment lifecycle documentation](../design/storage.md#segment-lifecycle) for more details.|
|is_realtime|BIGINT|Boolean represented as long type where 1 = true, 0 = false. 1 if this segment is _only_ served by realtime tasks, and 0 if any Historical process is serving this segment.|
|is_overshadowed|BIGINT|Boolean represented as long type where 1 = true, 0 = false. 1 if this segment is published and is _fully_ overshadowed by some other published segments. Currently, `is_overshadowed` is always 0 for unpublished segments, although this may change in the future. You can filter for segments that "should be published" by filtering for `is_published = 1 AND is_overshadowed = 0`. Segments can briefly be both published and overshadowed if they were recently replaced, but have not been unpublished yet. See the [segment lifecycle documentation](../design/storage.md#segment-lifecycle) for more details.|
|shard_spec|VARCHAR|JSON-serialized form of the segment `ShardSpec`|
|dimensions|VARCHAR|JSON-serialized form of the segment dimensions|
|metrics|VARCHAR|JSON-serialized form of the segment metrics|
|last_compaction_state|VARCHAR|JSON-serialized form of the compaction task's config (compaction task which created this segment). May be null if segment was not created by compaction task.|
|replication_factor|BIGINT|Total number of replicas of the segment that are required to be loaded across all historical tiers, based on the load rule that currently applies to this segment. If this value is 0, the segment is not assigned to any historical and will not be loaded. This value is -1 if load rules for the segment have not been evaluated yet.|

For example, to retrieve all currently active segments for datasource "wikipedia", use the query:

```sql
SELECT * FROM sys.segments
WHERE datasource = 'wikipedia'
AND is_active = 1
```

Another example to retrieve segments total_size, avg_size, avg_num_rows and num_segments per datasource:

```sql
SELECT
    datasource,
    SUM("size") AS total_size,
    CASE WHEN SUM("size") = 0 THEN 0 ELSE SUM("size") / (COUNT(*) FILTER(WHERE "size" > 0)) END AS avg_size,
    CASE WHEN SUM(num_rows) = 0 THEN 0 ELSE SUM("num_rows") / (COUNT(*) FILTER(WHERE num_rows > 0)) END AS avg_num_rows,
    COUNT(*) AS num_segments
FROM sys.segments
WHERE is_active = 1
GROUP BY 1
ORDER BY 2 DESC
```

This query goes a step further and shows the overall profile of available, non-realtime segments across buckets of 1 million rows each for the `foo` datasource:

```sql
SELECT ABS("num_rows" /  1000000) as "bucket",
  COUNT(*) as segments,
  SUM("size") / 1048576 as totalSizeMiB,
  MIN("size") / 1048576 as minSizeMiB,
  AVG("size") / 1048576 as averageSizeMiB,
  MAX("size") / 1048576 as maxSizeMiB,
  SUM("num_rows") as totalRows,
  MIN("num_rows") as minRows,
  AVG("num_rows") as averageRows,
  MAX("num_rows") as maxRows,
  (AVG("size") / AVG("num_rows"))  as avgRowSizeB
FROM sys.segments
WHERE is_available = 1 AND is_realtime = 0 AND "datasource" = `foo`
GROUP BY 1
ORDER BY 1
```

If you want to retrieve segment that was compacted (ANY compaction):

```sql
SELECT * FROM sys.segments WHERE is_active = 1 AND last_compaction_state IS NOT NULL
```

or if you want to retrieve segment that was compacted only by a particular compaction spec (such as that of the auto compaction):

```sql
SELECT * FROM sys.segments WHERE is_active = 1 AND last_compaction_state = 'CompactionState{partitionsSpec=DynamicPartitionsSpec{maxRowsPerSegment=5000000, maxTotalRows=9223372036854775807}, indexSpec={bitmap={type=roaring}, dimensionCompression=lz4, metricCompression=lz4, longEncoding=longs, segmentLoader=null}}'
```

### SERVERS table

Servers table lists all discovered servers in the cluster.

|Column|Type|Notes|
|------|-----|-----|
|server|VARCHAR|Server name in the form host:port|
|host|VARCHAR|Hostname of the server|
|plaintext_port|BIGINT|Unsecured port of the server, or -1 if plaintext traffic is disabled|
|tls_port|BIGINT|TLS port of the server, or -1 if TLS is disabled|
|server_type|VARCHAR|Type of Druid service. Possible values include: COORDINATOR, OVERLORD,  BROKER, ROUTER, HISTORICAL, MIDDLE_MANAGER or PEON.|
|tier|VARCHAR|Distribution tier see [druid.server.tier](../configuration/index.md#historical-general-configuration). Only valid for HISTORICAL type, for other types it's null|
|current_size|BIGINT|Current size of segments in bytes on this server. Only valid for HISTORICAL type, for other types it's 0|
|max_size|BIGINT|Max size in bytes this server recommends to assign to segments see [druid.server.maxSize](../configuration/index.md#historical-general-configuration). Only valid for HISTORICAL type, for other types it's 0|
|is_leader|BIGINT|1 if the server is currently the 'leader' (for services which have the concept of leadership), otherwise 0 if the server is not the leader, or null if the server type does not have the concept of leadership|
|start_time|STRING|Timestamp in ISO8601 format when the server was announced in the cluster|
|version|VARCHAR|Druid version running on the server|
|labels|VARCHAR|Labels for the server configured using the property [`druid.labels`](../configuration/index.md)|
<<<<<<< HEAD
|available_processors|BIGINT|Total number of CPU processors available to the server|
|total_memory|BIGINT|Total memory in bytes available to the server|
=======
>>>>>>> 2d7cd69e

To retrieve information about all servers, use the query:

```sql
SELECT * FROM sys.servers;
```

### SERVER_SEGMENTS table

SERVER_SEGMENTS is used to join servers with segments table

|Column|Type|Notes|
|------|-----|-----|
|server|VARCHAR|Server name in format host:port (Primary key of [servers table](#servers-table))|
|segment_id|VARCHAR|Segment identifier (Primary key of [segments table](#segments-table))|

JOIN between "servers" and "segments" can be used to query the number of segments for a specific datasource,
grouped by server, example query:

```sql
SELECT count(segments.segment_id) as num_segments from sys.segments as segments
INNER JOIN sys.server_segments as server_segments
ON segments.segment_id  = server_segments.segment_id
INNER JOIN sys.servers as servers
ON servers.server = server_segments.server
WHERE segments.datasource = 'wikipedia'
GROUP BY servers.server;
```

### TASKS table

The tasks table provides information about active and recently completed tasks. For more information
check out the documentation for [ingestion tasks](../ingestion/tasks.md).

|Column|Type|Notes|
|------|-----|-----|
|task_id|VARCHAR|Unique task identifier|
|group_id|VARCHAR|Task group ID for this task, the value depends on the task `type`. For example, for native index tasks, it's same as `task_id`, for sub tasks, this value is the parent task's ID|
|type|VARCHAR|Task type, for example this value is "index" for indexing tasks. See [tasks-overview](../ingestion/tasks.md)|
|datasource|VARCHAR|Datasource name being indexed|
|created_time|VARCHAR|Timestamp in ISO8601 format corresponding to when the ingestion task was created. Note that this value is populated for completed and waiting tasks. For running and pending tasks this value is set to 1970-01-01T00:00:00Z|
|queue_insertion_time|VARCHAR|Timestamp in ISO8601 format corresponding to when this task was added to the queue on the Overlord|
|status|VARCHAR|Status of a task can be RUNNING, FAILED, SUCCESS|
|runner_status|VARCHAR|Runner status of a completed task would be NONE, for in-progress tasks this can be RUNNING, WAITING, PENDING|
|duration|BIGINT|Time it took to finish the task in milliseconds, this value is present only for completed tasks|
|location|VARCHAR|Server name where this task is running in the format host:port, this information is present only for RUNNING tasks|
|host|VARCHAR|Hostname of the server where task is running|
|plaintext_port|BIGINT|Unsecured port of the server, or -1 if plaintext traffic is disabled|
|tls_port|BIGINT|TLS port of the server, or -1 if TLS is disabled|
|error_msg|VARCHAR|Detailed error message in case of FAILED tasks|

For example, to retrieve tasks information filtered by status, use the query

```sql
SELECT * FROM sys.tasks WHERE status='FAILED';
```

### SUPERVISORS table

The supervisors table provides information about supervisors.

|Column|Type|Notes|
|------|-----|-----|
|supervisor_id|VARCHAR|Supervisor task identifier|
|datasource|VARCHAR|Datasource the supervisor operates on|
|state|VARCHAR|Basic state of the supervisor. Available states: `UNHEALTHY_SUPERVISOR`, `UNHEALTHY_TASKS`, `PENDING`, `RUNNING`, `SUSPENDED`, `STOPPING`. See [Supervisor reference](../ingestion/supervisor.md) for more information.|
|detailed_state|VARCHAR|Supervisor specific state. See documentation of the specific supervisor for details: [Kafka](../ingestion/kafka-ingestion.md) or [Kinesis](../ingestion/kinesis-ingestion.md).|
|healthy|BIGINT|Boolean represented as long type where 1 = true, 0 = false. 1 indicates a healthy supervisor|
|type|VARCHAR|Type of supervisor, e.g. `kafka`, `kinesis` or `materialized_view`|
|source|VARCHAR|Source of the supervisor, e.g. Kafka topic or Kinesis stream|
|suspended|BIGINT|Boolean represented as long type where 1 = true, 0 = false. 1 indicates supervisor is in suspended state|
|spec|VARCHAR|JSON-serialized supervisor spec|

For example, to retrieve supervisor tasks information filtered by health status, use the query

```sql
SELECT * FROM sys.supervisors WHERE healthy=0;
```

### SERVER_PROPERTIES table

The `server_properties` table exposes the runtime properties configured on for each Druid server. Each row represents a single property key-value pair associated with a specific server.

|Column|Type|Notes|
|------|-----|-----|
|server|VARCHAR|Host and port of the server, in the form `host:port`|
|service_name|VARCHAR|Service name of the server, as defined by `druid.service`|
|node_roles|VARCHAR|Comma-separated list of roles that the server performs. For example, `[coordinator,overlord]` if the server functions as both a Coordinator and an Overlord.|
|property|VARCHAR|Name of the property|
|value|VARCHAR|Value of the property|

For example, to retrieve properties for a specific server, use the query

```sql
SELECT * FROM sys.server_properties WHERE server='192.168.1.1:8081'
```<|MERGE_RESOLUTION|>--- conflicted
+++ resolved
@@ -238,11 +238,8 @@
 |start_time|STRING|Timestamp in ISO8601 format when the server was announced in the cluster|
 |version|VARCHAR|Druid version running on the server|
 |labels|VARCHAR|Labels for the server configured using the property [`druid.labels`](../configuration/index.md)|
-<<<<<<< HEAD
 |available_processors|BIGINT|Total number of CPU processors available to the server|
 |total_memory|BIGINT|Total memory in bytes available to the server|
-=======
->>>>>>> 2d7cd69e
 
 To retrieve information about all servers, use the query:
 
