--- conflicted
+++ resolved
@@ -36,13 +36,8 @@
 
 This page describes the operations you can perform on arrays using [Druid SQL](./sql.md). See [`ARRAY` data type documentation](./sql-data-types.md#arrays) for additional details.
 
-<<<<<<< HEAD
 All array references in the array function documentation can refer to multi-value string columns or `ARRAY` literals. These functions are largely
-identical to the [Multi-value string functions](sql-multivalue-string-functions.md), but use `ARRAY` types and behavior.
-=======
-All 'array' references in the array function documentation can refer to multi-value string columns or `ARRAY` literals. These functions are largely
-identical to the [multi-value string functions](./sql-multivalue-string-functions.md), but use `ARRAY` types and behavior.
->>>>>>> d7faae4c
+identical to the [multi-value string functions](sql-multivalue-string-functions.md), but use `ARRAY` types and behavior.
 
 |Function|Description|
 |--------|-----|
@@ -52,20 +47,11 @@
 |`ARRAY_ORDINAL(arr, long)`|Returns the array element at the 1-based index supplied, or null for an out of range index.|
 |`ARRAY_CONTAINS(arr, expr)`|If `expr` is a scalar type, returns 1 if `arr` contains `expr`. If `expr` is an array, returns 1 if `arr` contains all elements of `expr`. Otherwise returns 0.|
 |`ARRAY_OVERLAP(arr1, arr2)`|Returns 1 if `arr1` and `arr2` have any elements in common, else 0.|
-<<<<<<< HEAD
 |`ARRAY_OFFSET_OF(arr, expr)`|Returns the 0-based index of the first occurrence of `expr` in the array. If no matching elements exist in the array, returns `-1` or `null` if `druid.generic.useDefaultValueForNull=false`.|
 |`ARRAY_ORDINAL_OF(arr, expr)`|Returns the 1-based index of the first occurrence of `expr` in the array. If no matching elements exist in the array, returns `-1` or `null` if `druid.generic.useDefaultValueForNull=false`.|
 |`ARRAY_PREPEND(expr, arr)`|Prepends `expr` to `arr` at the beginning, the resulting array type determined by the type of `arr`.|
 |`ARRAY_APPEND(arr1, expr)`|Appends `expr` to `arr`, the resulting array type determined by the type of `arr1`.|
 |`ARRAY_CONCAT(arr1, arr2)`|Concatenates `arr2` to `arr1`. The resulting array type is determined by the type of `arr1`.|
 |`ARRAY_SLICE(arr, start, end)`|Returns the subarray of `arr` from the 0-based index `start` (inclusive) to `end` (exclusive). Returns `null`, if `start` is less than 0, greater than length of `arr`, or greater than `end`.|
-=======
-|`ARRAY_OFFSET_OF(arr, expr)`|Returns the 0 based index of the first occurrence of `expr` in the array, or `-1` or `null` if `druid.generic.useDefaultValueForNull=false` if no matching elements exist in the array.|
-|`ARRAY_ORDINAL_OF(arr, expr)`|Returns the 1 based index of the first occurrence of `expr` in the array, or `-1` or `null` if `druid.generic.useDefaultValueForNull=false` if no matching elements exist in the array.|
-|`ARRAY_PREPEND(expr, arr)`|Prepends `expr` to `arr`.  The type of `arr` determines the resulting array type.|
-|`ARRAY_APPEND(arr, expr)`|Appends `expr` to `arr`. The type of `arr` determines the resulting array type.|
-|`ARRAY_CONCAT(arr1, arr2)`|Concatenates two arrays. The type of `arr1` determines the resulting array type.|
-|`ARRAY_SLICE(arr, start, end)`|Returns the subarray of `arr` from the 0 based index `start` (inclusive) to `end` (exclusive). Returns `null`, if `start` is less than 0, greater than length of `arr`, or less than `end`.|
->>>>>>> d7faae4c
 |`ARRAY_TO_STRING(arr, str)`|Joins all elements of `arr` by the delimiter specified by `str`.|
 |`STRING_TO_ARRAY(str1, str2)`|Splits `str1` into an array on the delimiter specified by `str2`.|