---
id: lookups
title: "Lookups"
---

<!--
  ~ Licensed to the Apache Software Foundation (ASF) under one
  ~ or more contributor license agreements.  See the NOTICE file
  ~ distributed with this work for additional information
  ~ regarding copyright ownership.  The ASF licenses this file
  ~ to you under the Apache License, Version 2.0 (the
  ~ "License"); you may not use this file except in compliance
  ~ with the License.  You may obtain a copy of the License at
  ~
  ~   http://www.apache.org/licenses/LICENSE-2.0
  ~
  ~ Unless required by applicable law or agreed to in writing,
  ~ software distributed under the License is distributed on an
  ~ "AS IS" BASIS, WITHOUT WARRANTIES OR CONDITIONS OF ANY
  ~ KIND, either express or implied.  See the License for the
  ~ specific language governing permissions and limitations
  ~ under the License.
  -->

You can use lookups in Apache Druid to replace dimension values in tables with new values, allowing join-like capability.
Applying lookups in Druid is similar to joining a dimension table in a data warehouse.

In Druid lookups, a `key` refers to a dimension value to match, and a `value` refers to its replacement. So if you want to map `appid-12345` to `Example app` the key is `appid-12345` and the value is `Example app`.

Specific lookup types are available as extensions:

- [lookups-cached-global](./lookups-cached-global.md): Globally cached lookups from local files, remote URIs, or JDBC.
- [kafka-extraction-namespace](./kafka-extraction-namespace.md): Globally cached lookups from a Kafka topic.

## Lookups use cases

Lookups support use cases where keys map one-to-one to unique values, such as country
code and country name, and also use cases where multiple IDs map to the same value, for example, multiple app IDs mapping to a single account manager. Druid can apply [query rewrite](#query-rewrites) operations to one-to-one lookups.

### Data accessed by lookups

Lookups always use current data and can't access historical data. This means that if the chief account manager for a particular app ID changes, and you issue a query with a lookup to store the app ID to account manager relationship, Druid returns the current account manager for that app ID regardless of the time range you specify in the query.

<<<<<<< HEAD
Lookups are generally preloaded in-memory on all servers, although Druid can also pass very small lookups (a maximum of a few hundred entries) in native queries using the `map` lookup type. Refer to the
[dimension specs](./dimensionspecs.md) documentation for details.

## Lookups query syntax
=======
:::info
[Multi-value dimensions](multi-value-dimensions.md) (MVDs) are not supported as keys in lookups. For example, to map the MVD `["A", "B", "C"]` to the value `x` in your lookup, flatten the MVD and map each element of the MVD to the value. Your lookup will have separate key-value pairs for each element of the MVD: `"A": "x"`, `"B": "x"`, and `"C": "x"`.
:::

Query Syntax
------------
>>>>>>> 954aaafe

You can query lookups using the [`LOOKUP`](sql-scalar.md#string-functions) function in [Druid SQL](sql.md). For example:

```sql
SELECT
  LOOKUP(store, 'store_to_country') AS country,
  SUM(revenue)
FROM sales
GROUP BY 1
```

The `LOOKUP` function also accepts a third argument called `replaceMissingValueWith` as a constant string.
If the lookup doesn't contain a value for the provided key, the function returns `replaceMissingValueWith` rather than `NULL`, just like `COALESCE`.

`LOOKUP(store, 'store_to_country', 'NA')` is equivalent to
`COALESCE(LOOKUP(store, 'store_to_country'), 'NA')`.

You can also query lookups using the [JOIN](datasource.md#join) operator. For example:

```sql
SELECT
  store_to_country.v AS country,
  SUM(sales.revenue) AS country_revenue
FROM
  sales
  INNER JOIN lookup.store_to_country ON sales.store = store_to_country.k
GROUP BY 1
```

:::info
The `LOOKUP` function can perform automatic [query rewrites](#query-rewrites). Rewrites aren't available when using `JOIN`.
:::

In native queries, you can query lookups using [dimension specs or extraction functions](dimensionspecs.md).

## Query rewrites

Druid can perform automatic query rewrites when using the LOOKUP function: [reverse lookups](#reverse-lookup) and [pulling up through `GROUP BY`](#pull-up). The following sections describe these rewrites and their requirements.

### Reverse lookup

When `LOOKUP` function calls appear in the WHERE clause of a query, Druid reverses them [when possible](#table).
For example, if the lookup table `sku_to_name` contains the mapping `'WB00013' => 'WhizBang Sprocket'`, Druid automatically rewrites the following query:

```sql
SELECT
  LOOKUP(sku, 'sku_to_name') AS name,
  SUM(revenue)
FROM sales
WHERE LOOKUP(sku, 'sku_to_name') = 'WhizBang Sprocket'
GROUP BY LOOKUP(sku, 'sku_to_name')
```

The result of the rewrite is as follows:

```sql
SELECT
  LOOKUP(sku, 'sku_to_name') AS name,
  SUM(revenue)
FROM sales
WHERE sku = 'WB00013'
GROUP BY LOOKUP(sku, 'sku_to_name')
```

In the rewrite, data servers don't need to apply the LOOKUP function while filtering, and can make more efficient use of indexes for `sku`.

The following table shows some examples that are reversible in Druid's default null handling mode:

|SQL|Reversible?|
|---|-----------|
|`LOOKUP(sku, 'sku_to_name') = 'WhizBang Sprocket'`|Yes|
|`LOOKUP(sku, 'sku_to_name') IS NOT DISTINCT FROM 'WhizBang Sprocket'`|Yes, for non-null literals|
|`LOOKUP(sku, 'sku_to_name') <> 'WhizBang Sprocket'`|No, unless `sku_to_name` is [injective](#injective-lookups)|
|`LOOKUP(sku, 'sku_to_name') IS DISTINCT FROM 'WhizBang Sprocket'`|Yes, for non-null literals|
|`LOOKUP(sku, 'sku_to_name') = 'WhizBang Sprocket' IS NOT TRUE`|Yes|
|`LOOKUP(sku, 'sku_to_name') IN ('WhizBang Sprocket', 'WhizBang Chain')`|Yes|
|`LOOKUP(sku, 'sku_to_name') NOT IN ('WhizBang Sprocket', 'WhizBang Chain')`|No, unless `sku_to_name` is [injective](#injective-lookups)|
|`LOOKUP(sku, 'sku_to_name') IN ('WhizBang Sprocket', 'WhizBang Chain') IS NOT TRUE`|Yes|
|`LOOKUP(sku, 'sku_to_name') IS NULL`|No|
|`LOOKUP(sku, 'sku_to_name') IS NOT NULL`|No|
|`LOOKUP(UPPER(sku), 'sku_to_name') = 'WhizBang Sprocket'`|Yes, to `UPPER(sku) = [key for 'WhizBang Sprocket']` (the `UPPER` function remains)|
|`COALESCE(LOOKUP(sku, 'sku_to_name'), 'N/A') = 'WhizBang Sprocket'`|Yes, but see next item for `= 'N/A'`|
|`COALESCE(LOOKUP(sku, 'sku_to_name'), 'N/A') = 'N/A'`|No, unless `sku_to_name` is [injective](#injective-lookups), which allows Druid to ignore the `COALESCE`|
|`COALESCE(LOOKUP(sku, 'sku_to_name'), 'N/A') = 'WhizBang Sprocket' IS NOT TRUE`|Yes|
|`COALESCE(LOOKUP(sku, 'sku_to_name'), 'N/A') <> 'WhizBang Sprocket'`|Yes, but see next item for `<> 'N/A'`|
|`COALESCE(LOOKUP(sku, 'sku_to_name'), 'N/A') <> 'N/A'`|No, unless `sku_to_name` is [injective](#injective-lookups), which allows Druid to ignore the `COALESCE`|
|`COALESCE(LOOKUP(sku, 'sku_to_name'), sku) = 'WhizBang Sprocket'`|No, `COALESCE` is only reversible when the second argument is a constant|
|`LOWER(LOOKUP(sku, 'sku_to_name')) = 'whizbang sprocket'`|No, functions other than `COALESCE` are not reversible|
|`MV_CONTAINS(LOOKUP(sku, 'sku_to_name'), 'WhizBang Sprocket')`|Yes|
|`NOT MV_CONTAINS(LOOKUP(sku, 'sku_to_name'), 'WhizBang Sprocket')`|No, unless `sku_to_name` is [injective](#injective-lookups)|
|`MV_OVERLAP(LOOKUP(sku, 'sku_to_name'), ARRAY['WhizBang Sprocket'])`|Yes|
|`NOT MV_OVERLAP(LOOKUP(sku, 'sku_to_name'), ARRAY['WhizBang Sprocket'])`|No, unless `sku_to_name` is [injective](#injective-lookups)|

You can see the difference in the native query Druid generates during SQL planning, which you can retrieve with [`EXPLAIN PLAN FOR`](sql.md#explain-plan).
When a lookup is reversed in this way, the `lookup` function disappears and is replaced by a simpler filter, typically of type `equals` or `in`.

Lookups are not reversed if the number of matching keys exceeds the [`sqlReverseLookupThreshold`](sql-query-context.md)
or [`inSubQueryThreshold`](sql-query-context.md) for the query.

This rewrite adds some planning time that may become noticeable for larger lookups, especially if many keys map to the same value.
You can see the impact on planning time in the `sqlQuery/planningTimeMs` metric.
You can also measure the time taken by `EXPLAIN PLAN FOR`, which plans the query but doesn't execute it.

To disable reverse lookup rewrites, set `sqlReverseLookup` to `false` in your [query context](sql-query-context.md).

### Pull up

Lookups marked as [injective](#injective-lookups) can be pulled up through a `GROUP BY`.
For example, if the lookup `sku_to_name` is injective, Druid automatically rewrites this query:

```sql
SELECT
  LOOKUP(sku, 'sku_to_name') AS name,
  SUM(revenue)
FROM sales
GROUP BY LOOKUP(sku, 'sku_to_name')
```

The result of the rewrite is as follows:

```sql
SELECT
  LOOKUP(sku, 'sku_to_name') AS name,
  SUM(revenue)
FROM sales
GROUP BY sku
```

The difference is that the `LOOKUP` function isn't applied until after the `GROUP BY` operation finishes, which speeds up the `GROUP BY` operation.

You can see the difference in the native query Druid generates during SQL planning, which you can retrieve with [`EXPLAIN PLAN FOR`](sql.md#explain-plan).
When Druid pulls up a lookup in this way, the `LOOKUP` function call typically moves from the `virtualColumns` or `dimensions` section of a native query into the
`postAggregations` section.

To disable pullup lookup rewrites, set `sqlPullUpLookup` to `false` in your [query context](sql-query-context.md).

### Injective lookups

Injective lookups are eligible for the largest set of query rewrites.
Injective lookups must satisfy the following "one-to-one lookup" properties:

- All values in the lookup table must be unique&mdash;no two keys can map to the same value.
- The lookup table must have a key-value pair defined for every input that the `LOOKUP` function call might encounter. For example, when calling `LOOKUP(sku, 'sku_to_name')`, the `sku_to_name` lookup table must contain a key for all possible `sku` entries.
- In SQL-compatible null-handling mode (when `druid.generic.useDefaultValueForNull = false`, which is the default) Druid doesn't require injective lookup tables to contain keys for `null`, since `LOOKUP` of `null` is always `null` itself.
- When `druid.generic.useDefaultValueForNull = true`, a `LOOKUP` of `null` retrieves the value mapped to the empty-string key (`""`). In this mode, injective lookup tables must contain an empty-string key if the `LOOKUP` function might encounter null input values.

To determine whether a lookup is injective, Druid relies on an `injective` property that you can set in the [lookup definition](./lookups-cached-global.md).
In general, set `injective: true` for any lookup that satisfies the required properties, to allow Druid to run your queries as fast as possible.

Druid doesn't verify whether lookups satisfy these required properties.
Druid might return incorrect query results if you set `injective: true` for a lookup table that isn't actually a one-to-one lookup.

## Dynamic configuration

The following documents the behavior of the cluster-wide config which is accessible through the Coordinator.
The configuration is propagated through the concept of "tier" of servers.
A "tier" is defined as a group of services which should receive a set of lookups.
For example, you might have all Historicals be part of `__default`, and Peons be part of individual tiers for the datasources they are tasked with.
The tiers for lookups are completely independent of Historical tiers.

You can access these configs using JSON through the following URI template:

```
http://<COORDINATOR_IP>:<PORT>/druid/coordinator/v1/lookups/config/{tier}/{id}
```

Prepend `http://<COORDINATOR_IP>:<PORT>` to all URIs below.

If you have never configured lookups before, you must post an empty JSON object `{}` to `/druid/coordinator/v1/lookups/config` to initialize the configuration.

These endpoints return one of the following results:

* 404 if the resource is not found.
* 400 if there is a problem in the formatting of the request.
* 202 if the request was accepted asynchronously (`POST` and `DELETE`).
* 200 if the request succeeded (`GET` only).

## Configuration propagation behavior

Druid propagates the configuration to the query serving processes (Broker, Router, Peon, or Historical) by the Coordinator.
The query serving processes have an internal API for managing lookups.
The Coordinator uses the API to periodically check whether any of the processes need to load/drop lookups and updates them appropriately.

Note that a single query serving process can only handle two simultaneous lookup configuration propagation requests. Druid applies this limit to prevent lookup handling from consuming too many server HTTP connections.

## API

See [Lookups API](../api-reference/lookups-api.md) for reference on configuring lookups and lookup status. 

## Configuration

See [Lookups Dynamic Configuration](../configuration/index.md#lookups-dynamic-configuration) for Coordinator configuration.

To configure a Broker, Router, Historical, or Peon to announce itself as part of a lookup tier, use following properties:

|Property | Description | Default |
|---------|-------------|---------|
|`druid.lookup.lookupTier`| The tier for **lookups** for this process. Independent of other tiers.|`__default`|
|`druid.lookup.lookupTierIsDatasource`|For some tasks like indexing services, Druid passed the datasource in the task's runtime properties. This option fetches the `tierName` from the same value as the datasource for the task. We suggest that you only use this as Peon options for the indexing service, if at all. If `true`, you must set `druid.lookup.lookupTier` to `true`.|`false`|

To configure the behavior of the dynamic configuration manager, use the following properties on the Coordinator:

|Property|Description|Default|
|--------|-----------|-------|
|`druid.manager.lookups.hostTimeout`|Timeout (in ms) per host for processing requests.|`2000`(2 seconds)|
|`druid.manager.lookups.allHostTimeout`|Timeout (in ms) to finish lookup management on all processes.|`900000`(15 mins)|
|`druid.manager.lookups.period`|How long to pause between management cycles.|`120000`(2 mins)|
|`druid.manager.lookups.threadPoolSize`|Number of service processes to manage concurrently.|`10`|

## Saving configuration across restarts

You can save the configuration across restarts so a process doesn't have to wait for Coordinator action to repopulate its lookups. To do this, set the following properties:

|Property|Description|Default|
|--------|-----------|-------|
|`druid.lookup.snapshotWorkingDir`|Working path used to store snapshot of current lookup configuration. Leaving this property null disables the snapshot/bootstrap utility.|null|
|`druid.lookup.enableLookupSyncOnStartup`|Enables the lookup synchronization process with Coordinator on startup. The queryable processes fetch and load the lookups from the Coordinator instead of waiting for the Coordinator to load the lookups for them. You can disable this option if there are no lookups configured in the cluster.|true|
|`druid.lookup.numLookupLoadingThreads`|Number of threads for loading the lookups in parallel on startup. Druid destroys this thread pool once startup is complete. It is not kept during the lifetime of the JVM.|Available Processors / 2|
|`druid.lookup.coordinatorFetchRetries`|Number of retries to fetch the lookup bean list from the Coordinator, during the sync on startup.|3|
|`druid.lookup.lookupStartRetries`|Number of retries to start each lookup, either during the sync on startup, or during the runtime.|3|
|`druid.lookup.coordinatorRetryDelay`|Delay period (in ms) between retries to fetch the lookup list from the Coordinator during the sync on startup.|60_000|

## Introspect a Lookup

The Broker provides an API for lookup introspection if the lookup type implements a `LookupIntrospectHandler`.

Send a `GET` request to `/druid/v1/lookups/introspect/{lookupId}` to return the map of complete values. For example:

`GET /druid/v1/lookups/introspect/nato-phonetic`
```
{
    "A": "Alfa",
    "B": "Bravo",
    "C": "Charlie",
    ...
    "Y": "Yankee",
    "Z": "Zulu",
    "-": "Dash"
}

```

Send a `GET` request to `/druid/v1/lookups/introspect/{lookupId}/keys` to return the list of keys. For example:

`GET /druid/v1/lookups/introspect/nato-phonetic/keys`
```
[
    "A",
    "B",
    "C",
    ...
    "Y",
    "Z",
    "-"
]
```

Send a `GET` request to `/druid/v1/lookups/introspect/{lookupId}/values` to return the list of values. For example:

`GET /druid/v1/lookups/introspect/nato-phonetic/values`
```
[
    "Alfa",
    "Bravo",
    "Charlie",
    ...
    "Yankee",
    "Zulu",
    "Dash"
]
```<|MERGE_RESOLUTION|>--- conflicted
+++ resolved
@@ -41,19 +41,12 @@
 
 Lookups always use current data and can't access historical data. This means that if the chief account manager for a particular app ID changes, and you issue a query with a lookup to store the app ID to account manager relationship, Druid returns the current account manager for that app ID regardless of the time range you specify in the query.
 
-<<<<<<< HEAD
-Lookups are generally preloaded in-memory on all servers, although Druid can also pass very small lookups (a maximum of a few hundred entries) in native queries using the `map` lookup type. Refer to the
-[dimension specs](./dimensionspecs.md) documentation for details.
-
-## Lookups query syntax
-=======
 :::info
 [Multi-value dimensions](multi-value-dimensions.md) (MVDs) are not supported as keys in lookups. For example, to map the MVD `["A", "B", "C"]` to the value `x` in your lookup, flatten the MVD and map each element of the MVD to the value. Your lookup will have separate key-value pairs for each element of the MVD: `"A": "x"`, `"B": "x"`, and `"C": "x"`.
 :::
 
 Query Syntax
 ------------
->>>>>>> 954aaafe
 
 You can query lookups using the [`LOOKUP`](sql-scalar.md#string-functions) function in [Druid SQL](sql.md). For example:
 
