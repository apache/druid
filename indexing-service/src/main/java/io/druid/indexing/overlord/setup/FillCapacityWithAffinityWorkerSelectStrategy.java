/*
 * Licensed to Metamarkets Group Inc. (Metamarkets) under one
 * or more contributor license agreements. See the NOTICE file
 * distributed with this work for additional information
 * regarding copyright ownership. Metamarkets licenses this file
 * to you under the Apache License, Version 2.0 (the
 * "License"); you may not use this file except in compliance
 * with the License. You may obtain a copy of the License at
 *
 * http://www.apache.org/licenses/LICENSE-2.0
 *
 * Unless required by applicable law or agreed to in writing,
 * software distributed under the License is distributed on an
 * "AS IS" BASIS, WITHOUT WARRANTIES OR CONDITIONS OF ANY
 * KIND, either express or implied. See the License for the
 * specific language governing permissions and limitations
 * under the License.
 */

package io.druid.indexing.overlord.setup;

import com.fasterxml.jackson.annotation.JsonCreator;
import com.fasterxml.jackson.annotation.JsonProperty;
<<<<<<< HEAD
import com.google.common.base.Optional;
import com.google.common.collect.ImmutableMap;
import com.google.common.collect.Sets;
import io.druid.indexing.common.task.Task;
import io.druid.indexing.overlord.ImmutableWorkerInfo;
import io.druid.indexing.overlord.config.WorkerTaskRunnerConfig;

import java.util.List;
import java.util.Map;
import java.util.Set;
=======
>>>>>>> 33c0928b

/**
 * Only exists for backwards compatibility with existing "fillCapacityWithAffinity" worker configs.
 */
public class FillCapacityWithAffinityWorkerSelectStrategy extends FillCapacityWorkerSelectStrategy
{
  @JsonCreator
  public FillCapacityWithAffinityWorkerSelectStrategy(
      @JsonProperty("affinityConfig") AffinityConfig affinityConfig
  )
  {
<<<<<<< HEAD
    this.affinityConfig = affinityConfig;
    for (List<String> affinityWorkers : affinityConfig.getAffinity().values()) {
      for (String affinityWorker : affinityWorkers) {
        this.affinityWorkerHosts.add(affinityWorker);
      }
    }
  }

  @JsonProperty
  public AffinityConfig getAffinityConfig()
  {
    return affinityConfig;
  }

  @Override
  public Optional<ImmutableWorkerInfo> findWorkerForTask(
      final WorkerTaskRunnerConfig config,
      final ImmutableMap<String, ImmutableWorkerInfo> zkWorkers,
      final Task task
  )
  {
    // don't run other datasources on affinity workers; we only want our configured datasources to run on them
    ImmutableMap.Builder<String, ImmutableWorkerInfo> builder = new ImmutableMap.Builder<>();
    for (Map.Entry<String, ImmutableWorkerInfo> worker : zkWorkers.entrySet()) {
      if (!affinityWorkerHosts.contains(worker.getKey())) {
        builder.put(worker);
      }
    }
    ImmutableMap<String, ImmutableWorkerInfo> eligibleWorkers = builder.build();

    List<String> workerHosts = affinityConfig.getAffinity().get(task.getDataSource());
    if (workerHosts == null) {
      return super.findWorkerForTask(config, eligibleWorkers, task);
    }

    ImmutableMap.Builder<String, ImmutableWorkerInfo> affinityBuilder = new ImmutableMap.Builder<>();
    for (String workerHost : workerHosts) {
      ImmutableWorkerInfo zkWorker = zkWorkers.get(workerHost);
      if (zkWorker != null) {
        affinityBuilder.put(workerHost, zkWorker);
      }
    }
    ImmutableMap<String, ImmutableWorkerInfo> affinityWorkers = affinityBuilder.build();

    if (!affinityWorkers.isEmpty()) {
      Optional<ImmutableWorkerInfo> retVal = super.findWorkerForTask(config, affinityWorkers, task);
      if (retVal.isPresent()) {
        return retVal;
      }
    }

    return super.findWorkerForTask(config, eligibleWorkers, task);
  }

  @Override
  public boolean equals(Object o)
  {
    if (this == o) {
      return true;
    }
    if (o == null || getClass() != o.getClass()) {
      return false;
    }

    FillCapacityWithAffinityWorkerSelectStrategy that = (FillCapacityWithAffinityWorkerSelectStrategy) o;

    if (affinityConfig != null ? !affinityConfig.equals(that.affinityConfig) : that.affinityConfig != null) {
      return false;
    }

    return true;
  }

  @Override
  public int hashCode()
  {
    return affinityConfig != null ? affinityConfig.hashCode() : 0;
=======
    super(affinityConfig);
>>>>>>> 33c0928b
  }
}<|MERGE_RESOLUTION|>--- conflicted
+++ resolved
@@ -21,19 +21,6 @@
 
 import com.fasterxml.jackson.annotation.JsonCreator;
 import com.fasterxml.jackson.annotation.JsonProperty;
-<<<<<<< HEAD
-import com.google.common.base.Optional;
-import com.google.common.collect.ImmutableMap;
-import com.google.common.collect.Sets;
-import io.druid.indexing.common.task.Task;
-import io.druid.indexing.overlord.ImmutableWorkerInfo;
-import io.druid.indexing.overlord.config.WorkerTaskRunnerConfig;
-
-import java.util.List;
-import java.util.Map;
-import java.util.Set;
-=======
->>>>>>> 33c0928b
 
 /**
  * Only exists for backwards compatibility with existing "fillCapacityWithAffinity" worker configs.
@@ -45,86 +32,6 @@
       @JsonProperty("affinityConfig") AffinityConfig affinityConfig
   )
   {
-<<<<<<< HEAD
-    this.affinityConfig = affinityConfig;
-    for (List<String> affinityWorkers : affinityConfig.getAffinity().values()) {
-      for (String affinityWorker : affinityWorkers) {
-        this.affinityWorkerHosts.add(affinityWorker);
-      }
-    }
-  }
-
-  @JsonProperty
-  public AffinityConfig getAffinityConfig()
-  {
-    return affinityConfig;
-  }
-
-  @Override
-  public Optional<ImmutableWorkerInfo> findWorkerForTask(
-      final WorkerTaskRunnerConfig config,
-      final ImmutableMap<String, ImmutableWorkerInfo> zkWorkers,
-      final Task task
-  )
-  {
-    // don't run other datasources on affinity workers; we only want our configured datasources to run on them
-    ImmutableMap.Builder<String, ImmutableWorkerInfo> builder = new ImmutableMap.Builder<>();
-    for (Map.Entry<String, ImmutableWorkerInfo> worker : zkWorkers.entrySet()) {
-      if (!affinityWorkerHosts.contains(worker.getKey())) {
-        builder.put(worker);
-      }
-    }
-    ImmutableMap<String, ImmutableWorkerInfo> eligibleWorkers = builder.build();
-
-    List<String> workerHosts = affinityConfig.getAffinity().get(task.getDataSource());
-    if (workerHosts == null) {
-      return super.findWorkerForTask(config, eligibleWorkers, task);
-    }
-
-    ImmutableMap.Builder<String, ImmutableWorkerInfo> affinityBuilder = new ImmutableMap.Builder<>();
-    for (String workerHost : workerHosts) {
-      ImmutableWorkerInfo zkWorker = zkWorkers.get(workerHost);
-      if (zkWorker != null) {
-        affinityBuilder.put(workerHost, zkWorker);
-      }
-    }
-    ImmutableMap<String, ImmutableWorkerInfo> affinityWorkers = affinityBuilder.build();
-
-    if (!affinityWorkers.isEmpty()) {
-      Optional<ImmutableWorkerInfo> retVal = super.findWorkerForTask(config, affinityWorkers, task);
-      if (retVal.isPresent()) {
-        return retVal;
-      }
-    }
-
-    return super.findWorkerForTask(config, eligibleWorkers, task);
-  }
-
-  @Override
-  public boolean equals(Object o)
-  {
-    if (this == o) {
-      return true;
-    }
-    if (o == null || getClass() != o.getClass()) {
-      return false;
-    }
-
-    FillCapacityWithAffinityWorkerSelectStrategy that = (FillCapacityWithAffinityWorkerSelectStrategy) o;
-
-    if (affinityConfig != null ? !affinityConfig.equals(that.affinityConfig) : that.affinityConfig != null) {
-      return false;
-    }
-
-    return true;
-  }
-
-  @Override
-  public int hashCode()
-  {
-    return affinityConfig != null ? affinityConfig.hashCode() : 0;
-=======
     super(affinityConfig);
->>>>>>> 33c0928b
   }
 }