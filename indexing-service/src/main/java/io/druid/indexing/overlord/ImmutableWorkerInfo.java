/*
 * Licensed to Metamarkets Group Inc. (Metamarkets) under one
 * or more contributor license agreements. See the NOTICE file
 * distributed with this work for additional information
 * regarding copyright ownership. Metamarkets licenses this file
 * to you under the Apache License, Version 2.0 (the
 * "License"); you may not use this file except in compliance
 * with the License. You may obtain a copy of the License at
 *
 * http://www.apache.org/licenses/LICENSE-2.0
 *
 * Unless required by applicable law or agreed to in writing,
 * software distributed under the License is distributed on an
 * "AS IS" BASIS, WITHOUT WARRANTIES OR CONDITIONS OF ANY
 * KIND, either express or implied. See the License for the
 * specific language governing permissions and limitations
 * under the License.
 */

package io.druid.indexing.overlord;

import com.fasterxml.jackson.annotation.JsonCreator;
import com.fasterxml.jackson.annotation.JsonProperty;
import com.google.common.collect.ImmutableSet;
import io.druid.guice.annotations.PublicApi;
import io.druid.indexing.common.task.Task;
import io.druid.indexing.worker.Worker;
import org.joda.time.DateTime;

import javax.annotation.Nullable;
import java.util.Collection;
import java.util.Set;

/**
 * A snapshot of a Worker and its current state i.e tasks assigned to that worker.
 */
@PublicApi
public class ImmutableWorkerInfo
{
  private final Worker worker;
  private final int currCapacityUsed;
  private final ImmutableSet<String> availabilityGroups;
  private final ImmutableSet<String> runningTasks;
  private final DateTime lastCompletedTaskTime;
  private final DateTime blacklistedUntil;

  @JsonCreator
  public ImmutableWorkerInfo(
      @JsonProperty("worker") Worker worker,
      @JsonProperty("currCapacityUsed") int currCapacityUsed,
      @JsonProperty("availabilityGroups") Set<String> availabilityGroups,
      @JsonProperty("runningTasks") Collection<String> runningTasks,
      @JsonProperty("lastCompletedTaskTime") DateTime lastCompletedTaskTime,
      @Nullable @JsonProperty("blacklistedUntil") DateTime blacklistedUntil
  )
  {
    this.worker = worker;
    this.currCapacityUsed = currCapacityUsed;
    this.availabilityGroups = ImmutableSet.copyOf(availabilityGroups);
    this.runningTasks = ImmutableSet.copyOf(runningTasks);
    this.lastCompletedTaskTime = lastCompletedTaskTime;
    this.blacklistedUntil = blacklistedUntil;
  }

  public ImmutableWorkerInfo(
      Worker worker,
      int currCapacityUsed,
      Set<String> availabilityGroups,
      Collection<String> runningTasks,
      DateTime lastCompletedTaskTime
  )
  {
    this(worker, currCapacityUsed, availabilityGroups, runningTasks, lastCompletedTaskTime, null);
  }

  @JsonProperty("worker")
  public Worker getWorker()
  {
    return worker;
  }

  @JsonProperty("currCapacityUsed")
  public int getCurrCapacityUsed()
  {
    return currCapacityUsed;
  }

  @JsonProperty("availabilityGroups")
  public Set<String> getAvailabilityGroups()
  {
    return availabilityGroups;
  }

<<<<<<< HEAD
  public int getAvailableCapacity() {
=======
  public int getAvailableCapacity()
  {
>>>>>>> 1df458b3
    return getWorker().getCapacity() - getCurrCapacityUsed();
  }

  @JsonProperty("runningTasks")
  public Set<String> getRunningTasks()
  {
    return runningTasks;
  }

  @JsonProperty("lastCompletedTaskTime")
  public DateTime getLastCompletedTaskTime()
  {
    return lastCompletedTaskTime;
  }

  @JsonProperty
  public DateTime getBlacklistedUntil()
  {
    return blacklistedUntil;
  }

  public boolean isValidVersion(String minVersion)
  {
    return worker.getVersion().compareTo(minVersion) >= 0;
  }

  public boolean canRunTask(Task task)
  {
    return (worker.getCapacity() - getCurrCapacityUsed() >= task.getTaskResource().getRequiredCapacity()
            && !getAvailabilityGroups().contains(task.getTaskResource().getAvailabilityGroup()));
  }

  @Override
  public boolean equals(Object o)
  {
    if (this == o) {
      return true;
    }
    if (o == null || getClass() != o.getClass()) {
      return false;
    }

    ImmutableWorkerInfo that = (ImmutableWorkerInfo) o;

    if (currCapacityUsed != that.currCapacityUsed) {
      return false;
    }
    if (!worker.equals(that.worker)) {
      return false;
    }
    if (!availabilityGroups.equals(that.availabilityGroups)) {
      return false;
    }
    if (!runningTasks.equals(that.runningTasks)) {
      return false;
    }
    if (!lastCompletedTaskTime.equals(that.lastCompletedTaskTime)) {
      return false;
    }
    return !(blacklistedUntil != null
             ? !blacklistedUntil.equals(that.blacklistedUntil)
             : that.blacklistedUntil != null);
  }

  @Override
  public int hashCode()
  {
    int result = worker.hashCode();
    result = 31 * result + currCapacityUsed;
    result = 31 * result + availabilityGroups.hashCode();
    result = 31 * result + runningTasks.hashCode();
    result = 31 * result + lastCompletedTaskTime.hashCode();
    result = 31 * result + (blacklistedUntil != null ? blacklistedUntil.hashCode() : 0);
    return result;
  }

  @Override
  public String toString()
  {
    return "ImmutableWorkerInfo{" +
           "worker=" + worker +
           ", currCapacityUsed=" + currCapacityUsed +
           ", availabilityGroups=" + availabilityGroups +
           ", runningTasks=" + runningTasks +
           ", lastCompletedTaskTime=" + lastCompletedTaskTime +
           ", blacklistedUntil=" + blacklistedUntil +
           '}';
  }
}<|MERGE_RESOLUTION|>--- conflicted
+++ resolved
@@ -91,12 +91,8 @@
     return availabilityGroups;
   }
 
-<<<<<<< HEAD
-  public int getAvailableCapacity() {
-=======
   public int getAvailableCapacity()
   {
->>>>>>> 1df458b3
     return getWorker().getCapacity() - getCurrCapacityUsed();
   }
 
