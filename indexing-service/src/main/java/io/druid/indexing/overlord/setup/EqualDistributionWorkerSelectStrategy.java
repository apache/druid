/*
 * Licensed to Metamarkets Group Inc. (Metamarkets) under one
 * or more contributor license agreements. See the NOTICE file
 * distributed with this work for additional information
 * regarding copyright ownership. Metamarkets licenses this file
 * to you under the Apache License, Version 2.0 (the
 * "License"); you may not use this file except in compliance
 * with the License. You may obtain a copy of the License at
 *
 * http://www.apache.org/licenses/LICENSE-2.0
 *
 * Unless required by applicable law or agreed to in writing,
 * software distributed under the License is distributed on an
 * "AS IS" BASIS, WITHOUT WARRANTIES OR CONDITIONS OF ANY
 * KIND, either express or implied. See the License for the
 * specific language governing permissions and limitations
 * under the License.
 */

package io.druid.indexing.overlord.setup;

import com.fasterxml.jackson.annotation.JsonCreator;
import com.fasterxml.jackson.annotation.JsonProperty;
import com.google.common.collect.ImmutableMap;
<<<<<<< HEAD
import com.google.common.collect.Sets;
=======
>>>>>>> 1df458b3
import io.druid.indexing.common.task.Task;
import io.druid.indexing.overlord.ImmutableWorkerInfo;
import io.druid.indexing.overlord.config.WorkerTaskRunnerConfig;

import java.util.Comparator;
import java.util.Map;
import java.util.Objects;

/**
 */
public class EqualDistributionWorkerSelectStrategy implements WorkerSelectStrategy
{
  private final AffinityConfig affinityConfig;

  @JsonCreator
  public EqualDistributionWorkerSelectStrategy(
      @JsonProperty("affinityConfig") AffinityConfig affinityConfig
  )
  {
<<<<<<< HEAD
    // the version sorting is needed because if the workers have the same available capacity only one of them is
    // returned. Exists the possibility that this worker is disabled and doesn't have valid version so can't
    // run new tasks, so in this case the workers are sorted using version to ensure that if exists enable
    // workers the comparator return one of them.
    final TreeSet<ImmutableWorkerInfo> sortedWorkers = Sets.newTreeSet(
        Comparator.comparing(ImmutableWorkerInfo::getAvailableCapacity).reversed()
                  .thenComparing(zkWorker -> zkWorker.getWorker().getVersion()));
    sortedWorkers.addAll(zkWorkers.values());
    final String minWorkerVer = config.getMinWorkerVersion();
=======
    this.affinityConfig = affinityConfig;
  }

  @JsonProperty
  public AffinityConfig getAffinityConfig()
  {
    return affinityConfig;
  }

  @Override
  public ImmutableWorkerInfo findWorkerForTask(
      final WorkerTaskRunnerConfig config,
      final ImmutableMap<String, ImmutableWorkerInfo> zkWorkers,
      final Task task
  )
  {
    return WorkerSelectUtils.selectWorker(
        task,
        zkWorkers,
        config,
        affinityConfig,
        EqualDistributionWorkerSelectStrategy::selectFromEligibleWorkers
    );
  }

  private static ImmutableWorkerInfo selectFromEligibleWorkers(final Map<String, ImmutableWorkerInfo> eligibleWorkers)
  {
    return eligibleWorkers.values().stream().max(
        Comparator.comparing(ImmutableWorkerInfo::getAvailableCapacity)
    ).orElse(null);
  }
>>>>>>> 1df458b3

  @Override
  public boolean equals(final Object o)
  {
    if (this == o) {
      return true;
    }
    if (o == null || getClass() != o.getClass()) {
      return false;
    }
    final EqualDistributionWorkerSelectStrategy that = (EqualDistributionWorkerSelectStrategy) o;
    return Objects.equals(affinityConfig, that.affinityConfig);
  }

  @Override
  public int hashCode()
  {
    return Objects.hash(affinityConfig);
  }

  @Override
  public String toString()
  {
    return "EqualDistributionWorkerSelectStrategy{" +
           "affinityConfig=" + affinityConfig +
           '}';
  }
}<|MERGE_RESOLUTION|>--- conflicted
+++ resolved
@@ -22,10 +22,6 @@
 import com.fasterxml.jackson.annotation.JsonCreator;
 import com.fasterxml.jackson.annotation.JsonProperty;
 import com.google.common.collect.ImmutableMap;
-<<<<<<< HEAD
-import com.google.common.collect.Sets;
-=======
->>>>>>> 1df458b3
 import io.druid.indexing.common.task.Task;
 import io.druid.indexing.overlord.ImmutableWorkerInfo;
 import io.druid.indexing.overlord.config.WorkerTaskRunnerConfig;
@@ -45,17 +41,6 @@
       @JsonProperty("affinityConfig") AffinityConfig affinityConfig
   )
   {
-<<<<<<< HEAD
-    // the version sorting is needed because if the workers have the same available capacity only one of them is
-    // returned. Exists the possibility that this worker is disabled and doesn't have valid version so can't
-    // run new tasks, so in this case the workers are sorted using version to ensure that if exists enable
-    // workers the comparator return one of them.
-    final TreeSet<ImmutableWorkerInfo> sortedWorkers = Sets.newTreeSet(
-        Comparator.comparing(ImmutableWorkerInfo::getAvailableCapacity).reversed()
-                  .thenComparing(zkWorker -> zkWorker.getWorker().getVersion()));
-    sortedWorkers.addAll(zkWorkers.values());
-    final String minWorkerVer = config.getMinWorkerVersion();
-=======
     this.affinityConfig = affinityConfig;
   }
 
@@ -87,7 +72,6 @@
         Comparator.comparing(ImmutableWorkerInfo::getAvailableCapacity)
     ).orElse(null);
   }
->>>>>>> 1df458b3
 
   @Override
   public boolean equals(final Object o)
