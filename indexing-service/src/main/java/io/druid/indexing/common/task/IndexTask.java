--- conflicted
+++ resolved
@@ -302,19 +302,12 @@
       intervalToShardSpecs.put(interval, intervalShardSpecs);
     }
 
-<<<<<<< HEAD
     if (useExtendableShardSpec) {
       return createExtendableShardSpecs(intervalToShardSpecs);
     } else {
       return createNonExtendableShardSpecs(intervalToShardSpecs);
     }
   }
-=======
-    // determine intervals containing data and prime HLL collectors
-    final Map<Interval, Optional<HyperLogLogCollector>> hllCollectors = Maps.newHashMap();
-    int thrownAway = 0;
-    int unparseable = 0;
->>>>>>> e3c13c24
 
   private static ShardSpecs createShardSpecsFromInput(
       ObjectMapper jsonMapper,
@@ -393,6 +386,7 @@
         Comparators.intervalsByStartThenEnd()
     );
     int thrownAway = 0;
+    int unparseable = 0;
     final Granularity queryGranularity = granularitySpec.getQueryGranularity();
 
     try (
@@ -419,43 +413,24 @@
             interval = optInterval.get();
           }
 
-          if (!determineNumPartitions) {
+          if (determineNumPartitions) {
+            if (!hllCollectors.containsKey(interval)) {
+              hllCollectors.put(interval, Optional.of(HyperLogLogCollector.makeLatestCollector()));
+            }
+
+            List<Object> groupKey = Rows.toGroupKey(
+                queryGranularity.bucketStart(inputRow.getTimestamp()).getMillis(),
+                inputRow
+            );
+            hllCollectors.get(interval).get()
+                         .add(hashFunction.hashBytes(jsonMapper.writeValueAsBytes(groupKey)).asBytes());
+          } else {
             // we don't need to determine partitions but we still need to determine intervals, so add an Optional.absent()
             // for the interval and don't instantiate a HLL collector
             if (!hllCollectors.containsKey(interval)) {
-              hllCollectors.put(interval, Optional.<HyperLogLogCollector>absent());
+              hllCollectors.put(interval, Optional.absent());
             }
-            continue;
           }
-
-<<<<<<< HEAD
-        if (determineNumPartitions) {
-          if (!hllCollectors.containsKey(interval)) {
-            hllCollectors.put(interval, Optional.of(HyperLogLogCollector.makeLatestCollector()));
-          }
-
-          List<Object> groupKey = Rows.toGroupKey(
-              queryGranularity.bucketStart(inputRow.getTimestamp()).getMillis(),
-              inputRow
-          );
-          hllCollectors.get(interval).get()
-                       .add(hashFunction.hashBytes(jsonMapper.writeValueAsBytes(groupKey)).asBytes());
-        } else {
-          // we don't need to determine partitions but we still need to determine intervals, so add an Optional.absent()
-          // for the interval and don't instantiate a HLL collector
-          if (!hllCollectors.containsKey(interval)) {
-            hllCollectors.put(interval, Optional.absent());
-          }
-=======
-          if (!hllCollectors.containsKey(interval)) {
-            hllCollectors.put(interval, Optional.of(HyperLogLogCollector.makeLatestCollector()));
-          }
-
-          List<Object> groupKey = Rows.toGroupKey(
-              queryGranularity.bucketStart(inputRow.getTimestamp()).getMillis(),
-              inputRow
-          );
-          hllCollectors.get(interval).get().add(hashFunction.hashBytes(jsonMapper.writeValueAsBytes(groupKey)).asBytes());
         }
         catch (ParseException e) {
           if (ingestionSchema.getTuningConfig().isReportParseExceptions()) {
@@ -463,7 +438,6 @@
           } else {
             unparseable++;
           }
->>>>>>> e3c13c24
         }
       }
     }
