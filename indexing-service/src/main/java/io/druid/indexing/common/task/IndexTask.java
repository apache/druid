/*
 * Licensed to Metamarkets Group Inc. (Metamarkets) under one
 * or more contributor license agreements. See the NOTICE file
 * distributed with this work for additional information
 * regarding copyright ownership. Metamarkets licenses this file
 * to you under the Apache License, Version 2.0 (the
 * "License"); you may not use this file except in compliance
 * with the License. You may obtain a copy of the License at
 *
 * http://www.apache.org/licenses/LICENSE-2.0
 *
 * Unless required by applicable law or agreed to in writing,
 * software distributed under the License is distributed on an
 * "AS IS" BASIS, WITHOUT WARRANTIES OR CONDITIONS OF ANY
 * KIND, either express or implied. See the License for the
 * specific language governing permissions and limitations
 * under the License.
 */

package io.druid.indexing.common.task;

import com.fasterxml.jackson.annotation.JacksonInject;
import com.fasterxml.jackson.annotation.JsonCreator;
import com.fasterxml.jackson.annotation.JsonIgnore;
import com.fasterxml.jackson.annotation.JsonProperty;
import com.fasterxml.jackson.annotation.JsonTypeName;
import com.fasterxml.jackson.databind.ObjectMapper;
import com.google.common.base.Function;
import com.google.common.base.Joiner;
import com.google.common.base.Optional;
import com.google.common.base.Preconditions;
import com.google.common.base.Supplier;
import com.google.common.collect.ImmutableList;
import com.google.common.collect.ImmutableMap;
import com.google.common.collect.ImmutableSortedMap;
import com.google.common.collect.Iterables;
import com.google.common.collect.Lists;
import com.google.common.collect.Maps;
import com.google.common.hash.HashFunction;
import com.google.common.hash.Hashing;
import io.druid.common.utils.JodaUtils;
import io.druid.data.input.Committer;
import io.druid.data.input.Firehose;
import io.druid.data.input.FirehoseFactory;
import io.druid.data.input.InputRow;
import io.druid.data.input.Rows;
<<<<<<< HEAD
=======
import io.druid.granularity.QueryGranularity;
import io.druid.guice.annotations.Smile;
import io.druid.hll.HyperLogLogCollector;
import io.druid.indexing.appenderator.ActionBasedSegmentAllocator;
import io.druid.indexing.appenderator.ActionBasedUsedSegmentChecker;
>>>>>>> a459db68
import io.druid.indexing.common.TaskLock;
import io.druid.indexing.common.TaskStatus;
import io.druid.indexing.common.TaskToolbox;
import io.druid.indexing.common.actions.LockAcquireAction;
import io.druid.indexing.common.actions.LockTryAcquireAction;
import io.druid.indexing.common.actions.SegmentTransactionalInsertAction;
import io.druid.indexing.common.actions.TaskActionClient;
import io.druid.java.util.common.ISE;
import io.druid.java.util.common.granularity.Granularity;
import io.druid.java.util.common.guava.Comparators;
import io.druid.java.util.common.logger.Logger;
import io.druid.java.util.common.parsers.ParseException;
import io.druid.query.DruidMetrics;
import io.druid.segment.IndexSpec;
import io.druid.segment.indexing.DataSchema;
import io.druid.segment.indexing.IOConfig;
import io.druid.segment.indexing.IngestionSpec;
import io.druid.segment.indexing.RealtimeIOConfig;
import io.druid.segment.indexing.TuningConfig;
import io.druid.segment.indexing.granularity.GranularitySpec;
import io.druid.segment.realtime.FireDepartment;
import io.druid.segment.realtime.FireDepartmentMetrics;
import io.druid.segment.realtime.RealtimeMetricsMonitor;
import io.druid.segment.realtime.appenderator.Appenderator;
import io.druid.segment.realtime.appenderator.AppenderatorConfig;
import io.druid.segment.realtime.appenderator.Appenderators;
import io.druid.segment.realtime.appenderator.FiniteAppenderatorDriver;
import io.druid.segment.realtime.appenderator.SegmentAllocator;
import io.druid.segment.realtime.appenderator.SegmentIdentifier;
import io.druid.segment.realtime.appenderator.SegmentsAndMetadata;
import io.druid.segment.realtime.appenderator.TransactionalSegmentPublisher;
import io.druid.segment.realtime.firehose.ReplayableFirehoseFactory;
import io.druid.segment.realtime.plumber.Committers;
import io.druid.segment.realtime.plumber.NoopSegmentHandoffNotifierFactory;
import io.druid.timeline.DataSegment;
import io.druid.timeline.partition.HashBasedNumberedShardSpec;
import io.druid.timeline.partition.NoneShardSpec;
import io.druid.timeline.partition.NumberedShardSpec;
import io.druid.timeline.partition.ShardSpec;
import io.druid.timeline.partition.ShardSpecLookup;
import org.joda.time.DateTime;
import org.joda.time.Interval;
import org.joda.time.Period;

import javax.annotation.Nullable;
import java.io.File;
import java.io.IOException;
import java.util.List;
import java.util.Map;
import java.util.Set;
import java.util.SortedSet;

public class IndexTask extends AbstractTask
{
  private static final Logger log = new Logger(IndexTask.class);
<<<<<<< HEAD

  private static HashFunction hashFunction = Hashing.murmur3_128();

  /**
   * Should we index this inputRow? Decision is based on our interval and shardSpec.
   *
   * @param inputRow the row to check
   *
   * @return true or false
   */
  private static boolean shouldIndex(
      final ShardSpec shardSpec,
      final Interval interval,
      final InputRow inputRow,
      final Granularity rollupGran
  )
  {
    return interval.contains(inputRow.getTimestampFromEpoch())
           && shardSpec.isInChunk(rollupGran.truncate(inputRow.getTimestamp()).getMillis(), inputRow);
  }
=======
  private static final HashFunction hashFunction = Hashing.murmur3_128();
>>>>>>> a459db68

  private static String makeId(String id, IndexIngestionSpec ingestionSchema)
  {
    return id != null ? id : String.format("index_%s_%s", makeDataSource(ingestionSchema), new DateTime());
  }

  private static String makeDataSource(IndexIngestionSpec ingestionSchema)
  {
    return ingestionSchema.getDataSchema().getDataSource();
  }

  @JsonIgnore
  private final IndexIngestionSpec ingestionSchema;
  private final ObjectMapper smileMapper;

  @JsonCreator
  public IndexTask(
      @JsonProperty("id") final String id,
      @JsonProperty("resource") final TaskResource taskResource,
      @JsonProperty("spec") final IndexIngestionSpec ingestionSchema,
      @JsonProperty("context") final Map<String, Object> context,
      @Smile @JacksonInject final ObjectMapper smileMapper
  )
  {
    super(makeId(id, ingestionSchema), null, taskResource, makeDataSource(ingestionSchema), context);

    this.ingestionSchema = ingestionSchema;
    this.smileMapper = smileMapper;
  }

  @Override
  public String getType()
  {
    return "index";
  }

  @Override
  public boolean isReady(TaskActionClient taskActionClient) throws Exception
  {
    Optional<SortedSet<Interval>> intervals = ingestionSchema.getDataSchema().getGranularitySpec().bucketIntervals();

    if (intervals.isPresent()) {
      Interval interval = JodaUtils.umbrellaInterval(intervals.get());
      return taskActionClient.submit(new LockTryAcquireAction(interval)) != null;
    } else {
      return true;
    }
  }

  @JsonProperty("spec")
  public IndexIngestionSpec getIngestionSchema()
  {
    return ingestionSchema;
  }

  @Override
  public TaskStatus run(final TaskToolbox toolbox) throws Exception
  {
    final boolean determineIntervals = !ingestionSchema.getDataSchema()
                                                       .getGranularitySpec()
                                                       .bucketIntervals()
                                                       .isPresent();

    final FirehoseFactory delegateFirehoseFactory = ingestionSchema.getIOConfig().getFirehoseFactory();
    final FirehoseFactory firehoseFactory;
    if (ingestionSchema.getIOConfig().isSkipFirehoseCaching()
        || delegateFirehoseFactory instanceof ReplayableFirehoseFactory) {
      firehoseFactory = delegateFirehoseFactory;
    } else {
      firehoseFactory = new ReplayableFirehoseFactory(
          delegateFirehoseFactory,
          ingestionSchema.getTuningConfig().isReportParseExceptions(),
          null,
          null,
          smileMapper
      );
    }

    final Map<Interval, List<ShardSpec>> shardSpecs = determineShardSpecs(toolbox, firehoseFactory);

    final String version;
    final DataSchema dataSchema;
    if (determineIntervals) {
      Interval interval = JodaUtils.umbrellaInterval(shardSpecs.keySet());
      TaskLock lock = toolbox.getTaskActionClient().submit(new LockAcquireAction(interval));
      version = lock.getVersion();
      dataSchema = ingestionSchema.getDataSchema().withGranularitySpec(
          ingestionSchema.getDataSchema()
                         .getGranularitySpec()
                         .withIntervals(
                             JodaUtils.condenseIntervals(
                                 shardSpecs.keySet()
                             )
                         )
      );
    } else {
      version = Iterables.getOnlyElement(getTaskLocks(toolbox)).getVersion();
      dataSchema = ingestionSchema.getDataSchema();
    }

    if (generateAndPublishSegments(toolbox, dataSchema, shardSpecs, version, firehoseFactory)) {
      return TaskStatus.success(getId());
    } else {
      return TaskStatus.failure(getId());
    }
  }

  /**
   * Determines the number of shards for each interval using a hash of queryGranularity timestamp + all dimensions (i.e
   * hash-based partitioning). In the future we may want to also support single-dimension partitioning.
   */
  private Map<Interval, List<ShardSpec>> determineShardSpecs(
      final TaskToolbox toolbox,
      final FirehoseFactory firehoseFactory
  ) throws IOException
  {
    final ObjectMapper jsonMapper = toolbox.getObjectMapper();
    final GranularitySpec granularitySpec = ingestionSchema.getDataSchema().getGranularitySpec();
    final QueryGranularity queryGranularity = granularitySpec.getQueryGranularity();
    final boolean determineNumPartitions = ingestionSchema.getTuningConfig().getNumShards() == null;
    final boolean determineIntervals = !ingestionSchema.getDataSchema()
                                                       .getGranularitySpec()
                                                       .bucketIntervals()
                                                       .isPresent();

    final Map<Interval, List<ShardSpec>> shardSpecs = Maps.newHashMap();

    // if we were given number of shards per interval and the intervals, we don't need to scan the data
    if (!determineNumPartitions && !determineIntervals) {
      log.info("numShards and intervals provided, skipping determine partition scan");
      final SortedSet<Interval> intervals = ingestionSchema.getDataSchema()
                                                           .getGranularitySpec()
                                                           .bucketIntervals()
                                                           .get();
      final int numShards = ingestionSchema.getTuningConfig().getNumShards();

      for (Interval interval : intervals) {
        final List<ShardSpec> intervalShardSpecs = Lists.newArrayListWithCapacity(numShards);
        if (numShards > 1) {
          for (int i = 0; i < numShards; i++) {
            intervalShardSpecs.add(new HashBasedNumberedShardSpec(i, numShards, null, jsonMapper));
          }
        } else {
          intervalShardSpecs.add(NoneShardSpec.instance());
        }
        shardSpecs.put(interval, intervalShardSpecs);
      }

      return shardSpecs;
    }

    // determine intervals containing data and prime HLL collectors
    final Map<Interval, Optional<HyperLogLogCollector>> hllCollectors = Maps.newHashMap();
    int thrownAway = 0;

    log.info("Determining intervals and shardSpecs");
    long determineShardSpecsStartMillis = System.currentTimeMillis();
    try (final Firehose firehose = firehoseFactory.connect(ingestionSchema.getDataSchema().getParser())) {
      while (firehose.hasMore()) {
        final InputRow inputRow = firehose.nextRow();

        final Interval interval;
        if (determineIntervals) {
          interval = granularitySpec.getSegmentGranularity().bucket(inputRow.getTimestamp());
        } else {
          final Optional<Interval> optInterval = granularitySpec.bucketInterval(inputRow.getTimestamp());
          if (!optInterval.isPresent()) {
            thrownAway++;
            continue;
          }
          interval = optInterval.get();
        }

<<<<<<< HEAD
    return retVal;
  }

  private List<ShardSpec> determinePartitions(
      final Interval interval,
      final int targetPartitionSize,
      final Granularity queryGranularity
  ) throws IOException
  {
    log.info("Determining partitions for interval[%s] with targetPartitionSize[%d]", interval, targetPartitionSize);

    final FirehoseFactory firehoseFactory = ingestionSchema.getIOConfig().getFirehoseFactory();

    // The implementation of this determine partitions stuff is less than optimal.  Should be done better.
    // Use HLL to estimate number of rows
    HyperLogLogCollector collector = HyperLogLogCollector.makeLatestCollector();

    // Load data
    try (Firehose firehose = firehoseFactory.connect(ingestionSchema.getDataSchema().getParser())) {
      while (firehose.hasMore()) {
        final InputRow inputRow = firehose.nextRow();
        if (interval.contains(inputRow.getTimestampFromEpoch())) {
          final List<Object> groupKey = Rows.toGroupKey(
              queryGranularity.truncate(inputRow.getTimestamp()).getMillis(),
              inputRow
          );
          collector.add(
              hashFunction.hashBytes(jsonMapper.writeValueAsBytes(groupKey)).asBytes()
          );
=======
        if (!determineNumPartitions) {
          // we don't need to determine partitions but we still need to determine intervals, so add an Optional.absent()
          // for the interval and don't instantiate a HLL collector
          if (!hllCollectors.containsKey(interval)) {
            hllCollectors.put(interval, Optional.<HyperLogLogCollector>absent());
          }
          continue;
        }

        if (!hllCollectors.containsKey(interval)) {
          hllCollectors.put(interval, Optional.of(HyperLogLogCollector.makeLatestCollector()));
>>>>>>> a459db68
        }

        List<Object> groupKey = Rows.toGroupKey(queryGranularity.truncate(inputRow.getTimestampFromEpoch()), inputRow);
        hllCollectors.get(interval).get().add(hashFunction.hashBytes(jsonMapper.writeValueAsBytes(groupKey)).asBytes());
      }
    }

    if (thrownAway > 0) {
      log.warn("Unable to to find a matching interval for [%,d] events", thrownAway);
    }

    final ImmutableSortedMap<Interval, Optional<HyperLogLogCollector>> sortedMap = ImmutableSortedMap.copyOf(
        hllCollectors,
        Comparators.intervalsByStartThenEnd()
    );

    for (final Map.Entry<Interval, Optional<HyperLogLogCollector>> entry : sortedMap.entrySet()) {
      final Interval interval = entry.getKey();
      final Optional<HyperLogLogCollector> collector = entry.getValue();

      final int numShards;
      if (determineNumPartitions) {
        final long numRows = new Double(collector.get().estimateCardinality()).longValue();
        numShards = (int) Math.ceil((double) numRows / ingestionSchema.getTuningConfig().getTargetPartitionSize());
        log.info("Estimated [%,d] rows of data for interval [%s], creating [%,d] shards", numRows, interval, numShards);
      } else {
        numShards = ingestionSchema.getTuningConfig().getNumShards();
        log.info("Creating [%,d] shards for interval [%s]", numShards, interval);
      }

      final List<ShardSpec> intervalShardSpecs = Lists.newArrayListWithCapacity(numShards);
      if (numShards > 1) {
        for (int i = 0; i < numShards; i++) {
          intervalShardSpecs.add(new HashBasedNumberedShardSpec(i, numShards, null, jsonMapper));
        }
      } else {
        intervalShardSpecs.add(NoneShardSpec.instance());
      }
      shardSpecs.put(interval, intervalShardSpecs);
    }
    log.info("Found intervals and shardSpecs in %,dms", System.currentTimeMillis() - determineShardSpecsStartMillis);

    return shardSpecs;
  }

  private boolean generateAndPublishSegments(
      final TaskToolbox toolbox,
      final DataSchema dataSchema,
      final Map<Interval, List<ShardSpec>> shardSpecs,
      final String version,
      final FirehoseFactory firehoseFactory
  ) throws IOException, InterruptedException

  {
    final GranularitySpec granularitySpec = dataSchema.getGranularitySpec();
    final FireDepartment fireDepartmentForMetrics = new FireDepartment(
        dataSchema, new RealtimeIOConfig(null, null, null), null
    );
    final FireDepartmentMetrics fireDepartmentMetrics = fireDepartmentForMetrics.getMetrics();
    final Map<String, ShardSpec> sequenceNameToShardSpecMap = Maps.newHashMap();

    if (toolbox.getMonitorScheduler() != null) {
      toolbox.getMonitorScheduler().addMonitor(
          new RealtimeMetricsMonitor(
              ImmutableList.of(fireDepartmentForMetrics),
              ImmutableMap.of(DruidMetrics.TASK_ID, new String[]{getId()})
          )
      );
    }

    final SegmentAllocator segmentAllocator;
    if (ingestionSchema.getIOConfig().isAppendToExisting()) {
      segmentAllocator = new ActionBasedSegmentAllocator(toolbox.getTaskActionClient(), dataSchema);
    } else {
      segmentAllocator = new SegmentAllocator()
      {
        @Override
        public SegmentIdentifier allocate(DateTime timestamp, String sequenceName, String previousSegmentId)
            throws IOException
        {
          Optional<Interval> interval = granularitySpec.bucketInterval(timestamp);
          if (!interval.isPresent()) {
            throw new ISE("Could not find interval for timestamp [%s]", timestamp);
          }

          ShardSpec shardSpec = sequenceNameToShardSpecMap.get(sequenceName);
          if (shardSpec == null) {
            throw new ISE("Could not find ShardSpec for sequenceName [%s]", sequenceName);
          }

          return new SegmentIdentifier(getDataSource(), interval.get(), version, shardSpec);
        }
      };
    }

<<<<<<< HEAD
    final Granularity rollupGran = ingestionSchema.getDataSchema().getGranularitySpec().getQueryGranularity();
    try {
      plumber.startJob();
=======
    try (
        final Appenderator appenderator = newAppenderator(fireDepartmentMetrics, toolbox, dataSchema);
        final FiniteAppenderatorDriver driver = newDriver(appenderator, toolbox, segmentAllocator, fireDepartmentMetrics);
        final Firehose firehose = firehoseFactory.connect(dataSchema.getParser())
    ) {
      final Supplier<Committer> committerSupplier = Committers.supplierFromFirehose(firehose);
      final Map<Interval, ShardSpecLookup> shardSpecLookups = Maps.newHashMap();
>>>>>>> a459db68

      if (driver.startJob() != null) {
        driver.clear();
      }

      try {
        while (firehose.hasMore()) {
          try {
            final InputRow inputRow = firehose.nextRow();

            final Optional<Interval> optInterval = granularitySpec.bucketInterval(inputRow.getTimestamp());
            if (!optInterval.isPresent()) {
              fireDepartmentMetrics.incrementThrownAway();
              continue;
            }

            final Interval interval = optInterval.get();
            if (!shardSpecLookups.containsKey(interval)) {
              final List<ShardSpec> intervalShardSpecs = shardSpecs.get(interval);
              if (intervalShardSpecs == null || intervalShardSpecs.isEmpty()) {
                throw new ISE("Failed to get shardSpec for interval[%s]", interval);
              }
              shardSpecLookups.put(interval, intervalShardSpecs.get(0).getLookup(intervalShardSpecs));
            }

            final ShardSpec shardSpec = shardSpecLookups.get(interval)
                                                        .getShardSpec(inputRow.getTimestampFromEpoch(), inputRow);

            final String sequenceName = String.format("index_%s_%s_%d", interval, version, shardSpec.getPartitionNum());

            if (!sequenceNameToShardSpecMap.containsKey(sequenceName)) {
              final ShardSpec shardSpecForPublishing = ingestionSchema.getTuningConfig().isForceExtendableShardSpecs()
                                                       || ingestionSchema.getIOConfig().isAppendToExisting()
                                                       ? new NumberedShardSpec(
                  shardSpec.getPartitionNum(),
                  shardSpecs.get(interval).size()
              )
                                                       : shardSpec;

              sequenceNameToShardSpecMap.put(sequenceName, shardSpecForPublishing);
            }

            final SegmentIdentifier identifier = driver.add(inputRow, sequenceName, committerSupplier);

            if (identifier == null) {
              throw new ISE("Could not allocate segment for row with timestamp[%s]", inputRow.getTimestamp());
            }

            fireDepartmentMetrics.incrementProcessed();
          }
          catch (ParseException e) {
            if (ingestionSchema.getTuningConfig().isReportParseExceptions()) {
              throw e;
            } else {
              fireDepartmentMetrics.incrementUnparseable();
            }
          }
        }
      }
      finally {
        driver.persist(committerSupplier.get());
      }

      final TransactionalSegmentPublisher publisher = new TransactionalSegmentPublisher()
      {
        @Override
        public boolean publishSegments(Set<DataSegment> segments, Object commitMetadata) throws IOException
        {
          final SegmentTransactionalInsertAction action = new SegmentTransactionalInsertAction(segments, null, null);
          return toolbox.getTaskActionClient().submit(action).isSuccess();
        }
      };

      final SegmentsAndMetadata published = driver.finish(publisher, committerSupplier.get());
      if (published == null) {
        log.error("Failed to publish segments, aborting!");
        return false;
      } else {
        log.info(
            "Published segments[%s]", Joiner.on(", ").join(
                Iterables.transform(
                    published.getSegments(),
                    new Function<DataSegment, String>()
                    {
                      @Override
                      public String apply(DataSegment input)
                      {
                        return input.getIdentifier();
                      }
                    }
                )
            )
        );
        return true;
      }
    }
  }

  private Appenderator newAppenderator(FireDepartmentMetrics metrics, TaskToolbox toolbox, DataSchema dataSchema)
  {
    return Appenderators.createOffline(
        dataSchema,
        ingestionSchema.getTuningConfig().withBasePersistDirectory(new File(toolbox.getTaskWorkDir(), "persist")),
        metrics,
        toolbox.getSegmentPusher(),
        toolbox.getObjectMapper(),
        toolbox.getIndexIO(),
        ingestionSchema.getTuningConfig().isBuildV9Directly() ? toolbox.getIndexMergerV9() : toolbox.getIndexMerger()
    );
  }

  private FiniteAppenderatorDriver newDriver(
      final Appenderator appenderator,
      final TaskToolbox toolbox,
      final SegmentAllocator segmentAllocator,
      final FireDepartmentMetrics metrics
  )
  {
    return new FiniteAppenderatorDriver(
        appenderator,
        segmentAllocator,
        new NoopSegmentHandoffNotifierFactory(), // don't wait for handoff since we don't serve queries
        new ActionBasedUsedSegmentChecker(toolbox.getTaskActionClient()),
        toolbox.getObjectMapper(),
        Integer.MAX_VALUE, // rows for a partition is already determined by the shardSpec
        0,
        metrics
    );
  }

  public static class IndexIngestionSpec extends IngestionSpec<IndexIOConfig, IndexTuningConfig>
  {
    private final DataSchema dataSchema;
    private final IndexIOConfig ioConfig;
    private final IndexTuningConfig tuningConfig;

    @JsonCreator
    public IndexIngestionSpec(
        @JsonProperty("dataSchema") DataSchema dataSchema,
        @JsonProperty("ioConfig") IndexIOConfig ioConfig,
        @JsonProperty("tuningConfig") IndexTuningConfig tuningConfig
    )
    {
      super(dataSchema, ioConfig, tuningConfig);

      this.dataSchema = dataSchema;
      this.ioConfig = ioConfig;
      this.tuningConfig = tuningConfig == null
                          ?
                          new IndexTuningConfig(null, null, null, null, null, null, null, null, (File) null)
                          : tuningConfig;
    }

    @Override
    @JsonProperty("dataSchema")
    public DataSchema getDataSchema()
    {
      return dataSchema;
    }

    @Override
    @JsonProperty("ioConfig")
    public IndexIOConfig getIOConfig()
    {
      return ioConfig;
    }

    @Override
    @JsonProperty("tuningConfig")
    public IndexTuningConfig getTuningConfig()
    {
      return tuningConfig;
    }
  }

  @JsonTypeName("index")
  public static class IndexIOConfig implements IOConfig
  {
    private static final boolean DEFAULT_APPEND_TO_EXISTING = false;
    private static final boolean DEFAULT_SKIP_FIREHOSE_CACHING = false;

    private final FirehoseFactory firehoseFactory;
    private final boolean appendToExisting;
    private final boolean skipFirehoseCaching;

    @JsonCreator
    public IndexIOConfig(
        @JsonProperty("firehose") FirehoseFactory firehoseFactory,
        @JsonProperty("appendToExisting") @Nullable Boolean appendToExisting,
        @JsonProperty("skipFirehoseCaching") @Nullable Boolean skipFirehoseCaching
    )
    {
      this.firehoseFactory = firehoseFactory;
      this.appendToExisting = appendToExisting == null ? DEFAULT_APPEND_TO_EXISTING : appendToExisting;
      this.skipFirehoseCaching = skipFirehoseCaching == null ? DEFAULT_SKIP_FIREHOSE_CACHING : skipFirehoseCaching;
    }

    @JsonProperty("firehose")
    public FirehoseFactory getFirehoseFactory()
    {
      return firehoseFactory;
    }

    @JsonProperty("appendToExisting")
    public boolean isAppendToExisting()
    {
      return appendToExisting;
    }

    @JsonProperty("skipFirehoseCaching")
    public boolean isSkipFirehoseCaching()
    {
      return skipFirehoseCaching;
    }
  }

  @JsonTypeName("index")
  public static class IndexTuningConfig implements TuningConfig, AppenderatorConfig
  {
    private static final int DEFAULT_TARGET_PARTITION_SIZE = 5000000;
    private static final int DEFAULT_MAX_ROWS_IN_MEMORY = 75000;
    private static final IndexSpec DEFAULT_INDEX_SPEC = new IndexSpec();
    private static final int DEFAULT_MAX_PENDING_PERSISTS = 0;
    private static final boolean DEFAULT_BUILD_V9_DIRECTLY = true;
    private static final boolean DEFAULT_FORCE_EXTENDABLE_SHARD_SPECS = false;
    private static final boolean DEFAULT_REPORT_PARSE_EXCEPTIONS = false;

    private final Integer targetPartitionSize;
    private final int maxRowsInMemory;
    private final Integer numShards;
    private final IndexSpec indexSpec;
    private final File basePersistDirectory;
    private final int maxPendingPersists;
    private final boolean buildV9Directly;
    private final boolean forceExtendableShardSpecs;
    private final boolean reportParseExceptions;

    @JsonCreator
    public IndexTuningConfig(
        @JsonProperty("targetPartitionSize") @Nullable Integer targetPartitionSize,
        @JsonProperty("maxRowsInMemory") @Nullable Integer maxRowsInMemory,
        @JsonProperty("rowFlushBoundary") @Nullable Integer rowFlushBoundary_forBackCompatibility, // DEPRECATED
        @JsonProperty("numShards") @Nullable Integer numShards,
        @JsonProperty("indexSpec") @Nullable IndexSpec indexSpec,
        @JsonProperty("maxPendingPersists") @Nullable Integer maxPendingPersists,
        @JsonProperty("buildV9Directly") @Nullable Boolean buildV9Directly,
        @JsonProperty("forceExtendableShardSpecs") @Nullable Boolean forceExtendableShardSpecs,
        @JsonProperty("reportParseExceptions") @Nullable Boolean reportParseExceptions
    )
    {
      this(
          targetPartitionSize,
          maxRowsInMemory != null ? maxRowsInMemory : rowFlushBoundary_forBackCompatibility,
          numShards,
          indexSpec,
          maxPendingPersists,
          buildV9Directly,
          forceExtendableShardSpecs,
          reportParseExceptions,
          null
      );
    }

    private IndexTuningConfig(
        @Nullable Integer targetPartitionSize,
        @Nullable Integer maxRowsInMemory,
        @Nullable Integer numShards,
        @Nullable IndexSpec indexSpec,
        @Nullable Integer maxPendingPersists,
        @Nullable Boolean buildV9Directly,
        @Nullable Boolean forceExtendableShardSpecs,
        @Nullable Boolean reportParseExceptions,
        @Nullable File basePersistDirectory
    )
    {
      Preconditions.checkArgument(
          targetPartitionSize == null || targetPartitionSize == -1 || numShards == null,
          "targetPartitionSize and numShards cannot both be set"
      );

      this.targetPartitionSize = numShards != null
                                 ? null
                                 : (targetPartitionSize == null ? DEFAULT_TARGET_PARTITION_SIZE : targetPartitionSize);
      this.maxRowsInMemory = maxRowsInMemory == null ? DEFAULT_MAX_ROWS_IN_MEMORY : maxRowsInMemory;
      this.numShards = numShards;
      this.indexSpec = indexSpec == null ? DEFAULT_INDEX_SPEC : indexSpec;
      this.maxPendingPersists = maxPendingPersists == null ? DEFAULT_MAX_PENDING_PERSISTS : maxPendingPersists;
      this.buildV9Directly = buildV9Directly == null ? DEFAULT_BUILD_V9_DIRECTLY : buildV9Directly;
      this.forceExtendableShardSpecs = forceExtendableShardSpecs == null
                                       ? DEFAULT_FORCE_EXTENDABLE_SHARD_SPECS
                                       : forceExtendableShardSpecs;
      this.reportParseExceptions = reportParseExceptions == null
                                   ? DEFAULT_REPORT_PARSE_EXCEPTIONS
                                   : reportParseExceptions;
      this.basePersistDirectory = basePersistDirectory;
    }

    public IndexTuningConfig withBasePersistDirectory(File dir)
    {
      return new IndexTuningConfig(
          targetPartitionSize,
          maxRowsInMemory,
          numShards,
          indexSpec,
          maxPendingPersists,
          buildV9Directly,
          forceExtendableShardSpecs,
          reportParseExceptions,
          dir
      );
    }

    @JsonProperty
    public Integer getTargetPartitionSize()
    {
      return targetPartitionSize;
    }

    @JsonProperty
    @Override
    public int getMaxRowsInMemory()
    {
      return maxRowsInMemory;
    }

    @JsonProperty
    public Integer getNumShards()
    {
      return numShards;
    }

    @JsonProperty
    @Override
    public IndexSpec getIndexSpec()
    {
      return indexSpec;
    }

    @Override
    public File getBasePersistDirectory()
    {
      return basePersistDirectory;
    }

    @JsonProperty
    @Override
    public int getMaxPendingPersists()
    {
      return maxPendingPersists;
    }

    @JsonProperty
    public boolean isBuildV9Directly()
    {
      return buildV9Directly;
    }

    @JsonProperty
    @Override
    public boolean isReportParseExceptions()
    {
      return reportParseExceptions;
    }

    @JsonProperty
    public boolean isForceExtendableShardSpecs()
    {
      return forceExtendableShardSpecs;
    }

    @Override
    public Period getIntermediatePersistPeriod()
    {
      return new Period(Integer.MAX_VALUE); // intermediate persist doesn't make much sense for batch jobs
    }
  }
}<|MERGE_RESOLUTION|>--- conflicted
+++ resolved
@@ -44,14 +44,10 @@
 import io.druid.data.input.FirehoseFactory;
 import io.druid.data.input.InputRow;
 import io.druid.data.input.Rows;
-<<<<<<< HEAD
-=======
-import io.druid.granularity.QueryGranularity;
 import io.druid.guice.annotations.Smile;
 import io.druid.hll.HyperLogLogCollector;
 import io.druid.indexing.appenderator.ActionBasedSegmentAllocator;
 import io.druid.indexing.appenderator.ActionBasedUsedSegmentChecker;
->>>>>>> a459db68
 import io.druid.indexing.common.TaskLock;
 import io.druid.indexing.common.TaskStatus;
 import io.druid.indexing.common.TaskToolbox;
@@ -107,30 +103,7 @@
 public class IndexTask extends AbstractTask
 {
   private static final Logger log = new Logger(IndexTask.class);
-<<<<<<< HEAD
-
-  private static HashFunction hashFunction = Hashing.murmur3_128();
-
-  /**
-   * Should we index this inputRow? Decision is based on our interval and shardSpec.
-   *
-   * @param inputRow the row to check
-   *
-   * @return true or false
-   */
-  private static boolean shouldIndex(
-      final ShardSpec shardSpec,
-      final Interval interval,
-      final InputRow inputRow,
-      final Granularity rollupGran
-  )
-  {
-    return interval.contains(inputRow.getTimestampFromEpoch())
-           && shardSpec.isInChunk(rollupGran.truncate(inputRow.getTimestamp()).getMillis(), inputRow);
-  }
-=======
   private static final HashFunction hashFunction = Hashing.murmur3_128();
->>>>>>> a459db68
 
   private static String makeId(String id, IndexIngestionSpec ingestionSchema)
   {
@@ -249,7 +222,7 @@
   {
     final ObjectMapper jsonMapper = toolbox.getObjectMapper();
     final GranularitySpec granularitySpec = ingestionSchema.getDataSchema().getGranularitySpec();
-    final QueryGranularity queryGranularity = granularitySpec.getQueryGranularity();
+    final Granularity queryGranularity = granularitySpec.getQueryGranularity();
     final boolean determineNumPartitions = ingestionSchema.getTuningConfig().getNumShards() == null;
     final boolean determineIntervals = !ingestionSchema.getDataSchema()
                                                        .getGranularitySpec()
@@ -304,37 +277,6 @@
           interval = optInterval.get();
         }
 
-<<<<<<< HEAD
-    return retVal;
-  }
-
-  private List<ShardSpec> determinePartitions(
-      final Interval interval,
-      final int targetPartitionSize,
-      final Granularity queryGranularity
-  ) throws IOException
-  {
-    log.info("Determining partitions for interval[%s] with targetPartitionSize[%d]", interval, targetPartitionSize);
-
-    final FirehoseFactory firehoseFactory = ingestionSchema.getIOConfig().getFirehoseFactory();
-
-    // The implementation of this determine partitions stuff is less than optimal.  Should be done better.
-    // Use HLL to estimate number of rows
-    HyperLogLogCollector collector = HyperLogLogCollector.makeLatestCollector();
-
-    // Load data
-    try (Firehose firehose = firehoseFactory.connect(ingestionSchema.getDataSchema().getParser())) {
-      while (firehose.hasMore()) {
-        final InputRow inputRow = firehose.nextRow();
-        if (interval.contains(inputRow.getTimestampFromEpoch())) {
-          final List<Object> groupKey = Rows.toGroupKey(
-              queryGranularity.truncate(inputRow.getTimestamp()).getMillis(),
-              inputRow
-          );
-          collector.add(
-              hashFunction.hashBytes(jsonMapper.writeValueAsBytes(groupKey)).asBytes()
-          );
-=======
         if (!determineNumPartitions) {
           // we don't need to determine partitions but we still need to determine intervals, so add an Optional.absent()
           // for the interval and don't instantiate a HLL collector
@@ -346,10 +288,9 @@
 
         if (!hllCollectors.containsKey(interval)) {
           hllCollectors.put(interval, Optional.of(HyperLogLogCollector.makeLatestCollector()));
->>>>>>> a459db68
         }
 
-        List<Object> groupKey = Rows.toGroupKey(queryGranularity.truncate(inputRow.getTimestampFromEpoch()), inputRow);
+        List<Object> groupKey = Rows.toGroupKey(queryGranularity.truncate(inputRow.getTimestamp()).getMillis(), inputRow);
         hllCollectors.get(interval).get().add(hashFunction.hashBytes(jsonMapper.writeValueAsBytes(groupKey)).asBytes());
       }
     }
@@ -442,11 +383,6 @@
       };
     }
 
-<<<<<<< HEAD
-    final Granularity rollupGran = ingestionSchema.getDataSchema().getGranularitySpec().getQueryGranularity();
-    try {
-      plumber.startJob();
-=======
     try (
         final Appenderator appenderator = newAppenderator(fireDepartmentMetrics, toolbox, dataSchema);
         final FiniteAppenderatorDriver driver = newDriver(appenderator, toolbox, segmentAllocator, fireDepartmentMetrics);
@@ -454,7 +390,6 @@
     ) {
       final Supplier<Committer> committerSupplier = Committers.supplierFromFirehose(firehose);
       final Map<Interval, ShardSpecLookup> shardSpecLookups = Maps.newHashMap();
->>>>>>> a459db68
 
       if (driver.startJob() != null) {
         driver.clear();
