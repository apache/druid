--- conflicted
+++ resolved
@@ -95,11 +95,8 @@
 import java.util.HashMap;
 import java.util.List;
 import java.util.Map;
-<<<<<<< HEAD
 import java.util.Map.Entry;
-=======
 import java.util.Set;
->>>>>>> a9c875d7
 import java.util.SortedSet;
 import java.util.TreeMap;
 import java.util.TreeSet;
@@ -158,15 +155,12 @@
     );
 
     this.ingestionSchema = ingestionSchema;
-<<<<<<< HEAD
   }
 
   @Override
   public int getPriority()
   {
     return getContextValue(Tasks.PRIORITY_KEY, Tasks.DEFAULT_BATCH_INDEX_TASK_PRIORITY);
-=======
->>>>>>> a9c875d7
   }
 
   @Override
@@ -604,6 +598,7 @@
             shardSpecForPublishing = shardSpec;
           }
 
+          final String version = findVersion(versions, entry.getKey());
           lookup.put(
               Appenderators.getSequenceName(entry.getKey(), version, shardSpec),
               new SegmentIdentifier(getDataSource(), entry.getKey(), version, shardSpecForPublishing)
@@ -631,12 +626,8 @@
           throw new ISE("Could not find shardSpec for interval[%s]", interval);
         }
 
-<<<<<<< HEAD
-        return new SegmentIdentifier(getDataSource(), interval, findVersion(versions, interval), shardSpec);
-=======
         final int partitionNum = counters.computeIfAbsent(interval, x -> new AtomicInteger()).getAndIncrement();
-        return new SegmentIdentifier(getDataSource(), interval, version, new NumberedShardSpec(partitionNum, 0));
->>>>>>> a9c875d7
+        return new SegmentIdentifier(getDataSource(), interval, findVersion(versions, interval), new NumberedShardSpec(partitionNum, 0));
       };
     }
 
@@ -676,11 +667,6 @@
               continue;
             }
 
-<<<<<<< HEAD
-            final Interval interval = optInterval.get();
-            final ShardSpec shardSpec = shardSpecs.getShardSpec(interval, inputRow);
-            final String sequenceName = Appenderators.getSequenceName(interval, findVersion(versions, interval), shardSpec);
-=======
 
             final String sequenceName;
 
@@ -688,14 +674,12 @@
               // Sequence name is based solely on the shardSpec, and there will only be one segment per sequence.
               final Interval interval = optInterval.get();
               final ShardSpec shardSpec = shardSpecs.getShardSpec(interval, inputRow);
-              sequenceName = Appenderators.getSequenceName(interval, version, shardSpec);
+              sequenceName = Appenderators.getSequenceName(interval, findVersion(versions, interval), shardSpec);
             } else {
               // Segments are created as needed, using a single sequence name. They may be allocated from the overlord
               // (in append mode) or may be created on our own authority (in overwrite mode).
               sequenceName = getId();
             }
-
->>>>>>> a9c875d7
             final AppenderatorDriverAddResult addResult = driver.add(inputRow, sequenceName, committerSupplier);
 
             if (addResult.isOk()) {
