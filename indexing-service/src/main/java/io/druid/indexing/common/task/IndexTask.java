--- conflicted
+++ resolved
@@ -653,36 +653,8 @@
             }
 
             final Interval interval = optInterval.get();
-<<<<<<< HEAD
             final ShardSpec shardSpec = shardSpecs.getShardSpec(interval, inputRow);
             final String sequenceName = Appenderators.getSequenceName(interval, version, shardSpec);
-=======
-            if (!shardSpecLookups.containsKey(interval)) {
-              final List<ShardSpec> intervalShardSpecs = shardSpecs.get(interval);
-              if (intervalShardSpecs == null || intervalShardSpecs.isEmpty()) {
-                throw new ISE("Failed to get shardSpec for interval[%s]", interval);
-              }
-              shardSpecLookups.put(interval, intervalShardSpecs.get(0).getLookup(intervalShardSpecs));
-            }
-
-            final ShardSpec shardSpec = shardSpecLookups.get(interval)
-                                                        .getShardSpec(inputRow.getTimestampFromEpoch(), inputRow);
-
-            final String sequenceName = StringUtils.format("index_%s_%s_%d", interval, version, shardSpec.getPartitionNum());
-
-            if (!sequenceNameToShardSpecMap.containsKey(sequenceName)) {
-              final ShardSpec shardSpecForPublishing = ingestionSchema.getTuningConfig().isForceExtendableShardSpecs()
-                                                       || ingestionSchema.getIOConfig().isAppendToExisting()
-                                                       ? new NumberedShardSpec(
-                  shardSpec.getPartitionNum(),
-                  shardSpecs.get(interval).size()
-              )
-                                                       : shardSpec;
-
-              sequenceNameToShardSpecMap.put(sequenceName, shardSpecForPublishing);
-            }
-
->>>>>>> 9ae457f7
             final AppenderatorDriverAddResult addResult = driver.add(inputRow, sequenceName, committerSupplier);
 
             if (addResult.isOk()) {
