--- conflicted
+++ resolved
@@ -442,20 +442,6 @@
             new Object[]{buildSegmentsInput}
         );
 
-<<<<<<< HEAD
-      if (buildSegmentsStatus.getDataSegments() != null) {
-        toolbox.publishSegments(buildSegmentsStatus.getDataSegments());
-
-        // Try to wait for segments to be loaded by the cluster if the tuning config specifies a non-zero value
-        // for awaitSegmentAvailabilityTimeoutMillis
-        if (spec.getTuningConfig().getAwaitSegmentAvailabilityTimeoutMillis() > 0) {
-          ingestionState = IngestionState.SEGMENT_AVAILABILITY_WAIT;
-          ArrayList<DataSegment> segmentsToWaitFor = new ArrayList<>(buildSegmentsStatus.getDataSegments());
-          waitForSegmentAvailability(
-              toolbox,
-              segmentsToWaitFor,
-              spec.getTuningConfig().getAwaitSegmentAvailabilityTimeoutMillis()
-=======
         buildSegmentsStatus = toolbox.getJsonMapper().readValue(
             jobStatusString,
             HadoopIndexGeneratorInnerProcessingStatus.class
@@ -484,7 +470,7 @@
           // for awaitSegmentAvailabilityTimeoutMillis
           if (spec.getTuningConfig().getAwaitSegmentAvailabilityTimeoutMillis() > 0) {
             ingestionState = IngestionState.SEGMENT_AVAILABILITY_WAIT;
-            segmentAvailabilityConfirmationCompleted = waitForSegmentAvailability(
+            waitForSegmentAvailability(
                 toolbox,
                 segments,
                 spec.getTuningConfig().getAwaitSegmentAvailabilityTimeoutMillis()
@@ -500,7 +486,6 @@
           return TaskStatus.failure(
               getId(),
               errorMsg
->>>>>>> 34169c85
           );
         }
       }
