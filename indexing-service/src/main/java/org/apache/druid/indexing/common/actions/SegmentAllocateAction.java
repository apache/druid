/*
 * Licensed to the Apache Software Foundation (ASF) under one
 * or more contributor license agreements.  See the NOTICE file
 * distributed with this work for additional information
 * regarding copyright ownership.  The ASF licenses this file
 * to you under the Apache License, Version 2.0 (the
 * "License"); you may not use this file except in compliance
 * with the License.  You may obtain a copy of the License at
 *
 *   http://www.apache.org/licenses/LICENSE-2.0
 *
 * Unless required by applicable law or agreed to in writing,
 * software distributed under the License is distributed on an
 * "AS IS" BASIS, WITHOUT WARRANTIES OR CONDITIONS OF ANY
 * KIND, either express or implied.  See the License for the
 * specific language governing permissions and limitations
 * under the License.
 */

package org.apache.druid.indexing.common.actions;

import com.fasterxml.jackson.annotation.JsonCreator;
import com.fasterxml.jackson.annotation.JsonProperty;
import com.fasterxml.jackson.core.type.TypeReference;
import com.google.common.base.Preconditions;
import org.apache.druid.indexing.common.LockGranularity;
import org.apache.druid.indexing.common.TaskLockType;
import org.apache.druid.indexing.common.task.Task;
import org.apache.druid.indexing.overlord.IndexerMetadataStorageCoordinator;
import org.apache.druid.indexing.overlord.LockRequestForNewSegment;
import org.apache.druid.indexing.overlord.LockResult;
import org.apache.druid.indexing.overlord.Segments;
import org.apache.druid.java.util.common.IAE;
import org.apache.druid.java.util.common.ISE;
import org.apache.druid.java.util.common.StringUtils;
import org.apache.druid.java.util.common.granularity.Granularity;
import org.apache.druid.java.util.common.logger.Logger;
import org.apache.druid.segment.realtime.appenderator.SegmentIdWithShardSpec;
import org.apache.druid.timeline.DataSegment;
import org.apache.druid.timeline.partition.NumberedShardSpecFactory;
import org.apache.druid.timeline.partition.ShardSpecFactory;
import org.joda.time.DateTime;
import org.joda.time.Interval;

import javax.annotation.Nullable;
import java.util.HashSet;
import java.util.List;
import java.util.Set;
import java.util.concurrent.ThreadLocalRandom;
import java.util.stream.Collectors;

/**
 * Allocates a pending segment for a given timestamp. The preferredSegmentGranularity is used if there are no prior
 * segments for the given timestamp, or if the prior segments for the given timestamp are already at the
 * preferredSegmentGranularity. Otherwise, the prior segments will take precedence.
 * <p/>
 * This action implicitly acquires some task locks when it allocates segments. You do not have to acquire them
 * beforehand, although you *do* have to release them yourself. (Note that task locks are automatically released when
 * the task is finished.)
 * <p/>
 * If this action cannot acquire an appropriate task lock, or if it cannot expand an existing segment set, it returns
 * null.
 */
public class SegmentAllocateAction implements TaskAction<SegmentIdWithShardSpec>
{
  private static final Logger log = new Logger(SegmentAllocateAction.class);

  // Prevent spinning forever in situations where the segment list just won't stop changing.
  private static final int MAX_ATTEMPTS = 90;

  private final String dataSource;
  private final DateTime timestamp;
  private final Granularity queryGranularity;
  private final Granularity preferredSegmentGranularity;
  private final String sequenceName;
  private final String previousSegmentId;
  private final boolean skipSegmentLineageCheck;
  private final ShardSpecFactory shardSpecFactory;
  private final LockGranularity lockGranularity;

  @JsonCreator
  public SegmentAllocateAction(
      @JsonProperty("dataSource") String dataSource,
      @JsonProperty("timestamp") DateTime timestamp,
      @JsonProperty("queryGranularity") Granularity queryGranularity,
      @JsonProperty("preferredSegmentGranularity") Granularity preferredSegmentGranularity,
      @JsonProperty("sequenceName") String sequenceName,
      @JsonProperty("previousSegmentId") String previousSegmentId,
      @JsonProperty("skipSegmentLineageCheck") boolean skipSegmentLineageCheck,
      // nullable for backward compatibility
      @JsonProperty("shardSpecFactory") @Nullable ShardSpecFactory shardSpecFactory,
      @JsonProperty("lockGranularity") @Nullable LockGranularity lockGranularity // nullable for backward compatibility
  )
  {
    this.dataSource = Preconditions.checkNotNull(dataSource, "dataSource");
    this.timestamp = Preconditions.checkNotNull(timestamp, "timestamp");
    this.queryGranularity = Preconditions.checkNotNull(queryGranularity, "queryGranularity");
    this.preferredSegmentGranularity = Preconditions.checkNotNull(
        preferredSegmentGranularity,
        "preferredSegmentGranularity"
    );
    this.sequenceName = Preconditions.checkNotNull(sequenceName, "sequenceName");
    this.previousSegmentId = previousSegmentId;
    this.skipSegmentLineageCheck = skipSegmentLineageCheck;
    this.shardSpecFactory = shardSpecFactory == null ? NumberedShardSpecFactory.instance() : shardSpecFactory;
    this.lockGranularity = lockGranularity == null ? LockGranularity.TIME_CHUNK : lockGranularity;
  }

  @JsonProperty
  public String getDataSource()
  {
    return dataSource;
  }

  @JsonProperty
  public DateTime getTimestamp()
  {
    return timestamp;
  }

  @JsonProperty
  public Granularity getQueryGranularity()
  {
    return queryGranularity;
  }

  @JsonProperty
  public Granularity getPreferredSegmentGranularity()
  {
    return preferredSegmentGranularity;
  }

  @JsonProperty
  public String getSequenceName()
  {
    return sequenceName;
  }

  @JsonProperty
  public String getPreviousSegmentId()
  {
    return previousSegmentId;
  }

  @JsonProperty
  public boolean isSkipSegmentLineageCheck()
  {
    return skipSegmentLineageCheck;
  }

  @JsonProperty
  public ShardSpecFactory getShardSpecFactory()
  {
    return shardSpecFactory;
  }

  @JsonProperty
  public LockGranularity getLockGranularity()
  {
    return lockGranularity;
  }

  @Override
  public TypeReference<SegmentIdWithShardSpec> getReturnTypeReference()
  {
    return new TypeReference<SegmentIdWithShardSpec>()
    {
    };
  }

  @Override
  public SegmentIdWithShardSpec perform(
      final Task task,
      final TaskActionToolbox toolbox
  )
  {
    int attempt = 0;
    while (true) {
      attempt++;

      if (!task.getDataSource().equals(dataSource)) {
        throw new IAE("Task dataSource must match action dataSource, [%s] != [%s].", task.getDataSource(), dataSource);
      }

      final IndexerMetadataStorageCoordinator msc = toolbox.getIndexerMetadataStorageCoordinator();

      // 1) if something overlaps our timestamp, use that
      // 2) otherwise try preferredSegmentGranularity & going progressively smaller

      final Interval rowInterval = queryGranularity.bucket(timestamp);

<<<<<<< HEAD
      final Set<DataSegment> usedSegmentsForRow =
          new HashSet<>(msc.retrieveUsedSegmentsForInterval(dataSource, rowInterval));
=======
      final Set<DataSegment> usedSegmentsForRow = new HashSet<>(
          msc.getUsedSegmentsForInterval(dataSource, rowInterval, Segments.ONLY_VISIBLE)
      );
>>>>>>> 517c1463

      final SegmentIdWithShardSpec identifier;
      if (usedSegmentsForRow.isEmpty()) {
        identifier = tryAllocateFirstSegment(toolbox, task, rowInterval);
      } else {
        identifier = tryAllocateSubsequentSegment(toolbox, task, rowInterval, usedSegmentsForRow.iterator().next());
      }
      if (identifier != null) {
        return identifier;
      }

      // Could not allocate a pending segment. There's a chance that this is because someone else inserted a segment
      // overlapping with this row between when we called "msc.retrieveUsedSegmentsForInterval" and now. Check it again,
      // and if it's different, repeat.

<<<<<<< HEAD
      Set<DataSegment> newUsedSegmentsForRow =
          new HashSet<>(msc.retrieveUsedSegmentsForInterval(dataSource, rowInterval));
      if (!newUsedSegmentsForRow.equals(usedSegmentsForRow)) {
=======
      if (!ImmutableSet.copyOf(msc.getUsedSegmentsForInterval(dataSource, rowInterval, Segments.ONLY_VISIBLE))
                       .equals(usedSegmentsForRow)) {
>>>>>>> 517c1463
        if (attempt < MAX_ATTEMPTS) {
          final long shortRandomSleep = 50 + (long) (ThreadLocalRandom.current().nextDouble() * 450);
          log.debug(
              "Used segment set changed for rowInterval[%s]. Retrying segment allocation in %,dms (attempt = %,d).",
              rowInterval,
              shortRandomSleep,
              attempt
          );
          try {
            Thread.sleep(shortRandomSleep);
          }
          catch (InterruptedException e) {
            Thread.currentThread().interrupt();
            throw new RuntimeException(e);
          }
        } else {
          log.error(
              "Used segment set changed for rowInterval[%s]. Not trying again (attempt = %,d).",
              rowInterval,
              attempt
          );
          return null;
        }
      } else {
        return null;
      }
    }
  }

  private SegmentIdWithShardSpec tryAllocateFirstSegment(TaskActionToolbox toolbox, Task task, Interval rowInterval)
  {
    // No existing segments for this row, but there might still be nearby ones that conflict with our preferred
    // segment granularity. Try that first, and then progressively smaller ones if it fails.
    final List<Interval> tryIntervals = Granularity.granularitiesFinerThan(preferredSegmentGranularity)
                                                   .stream()
                                                   .map(granularity -> granularity.bucket(timestamp))
                                                   .collect(Collectors.toList());
    for (Interval tryInterval : tryIntervals) {
      if (tryInterval.contains(rowInterval)) {
        final SegmentIdWithShardSpec identifier = tryAllocate(toolbox, task, tryInterval, rowInterval, false);
        if (identifier != null) {
          return identifier;
        }
      }
    }
    return null;
  }

  private SegmentIdWithShardSpec tryAllocateSubsequentSegment(
      TaskActionToolbox toolbox,
      Task task,
      Interval rowInterval,
      DataSegment usedSegment
  )
  {
    // Existing segment(s) exist for this row; use the interval of the first one.
    if (!usedSegment.getInterval().contains(rowInterval)) {
      log.error("The interval of existing segment[%s] doesn't contain rowInterval[%s]", usedSegment, rowInterval);
      return null;
    } else {
      // If segment allocation failed here, it is highly likely an unrecoverable error. We log here for easier
      // debugging.
      return tryAllocate(toolbox, task, usedSegment.getInterval(), rowInterval, true);
    }
  }

  private SegmentIdWithShardSpec tryAllocate(
      TaskActionToolbox toolbox,
      Task task,
      Interval tryInterval,
      Interval rowInterval,
      boolean logOnFail
  )
  {
    // This action is always used by appending tasks, which cannot change the segment granularity of existing
    // dataSources. So, all lock requests should be segmentLock.
    final LockResult lockResult = toolbox.getTaskLockbox().tryLock(
        task,
        new LockRequestForNewSegment(
            lockGranularity,
            TaskLockType.EXCLUSIVE,
            task.getGroupId(),
            dataSource,
            tryInterval,
            shardSpecFactory,
            task.getPriority(),
            sequenceName,
            previousSegmentId,
            skipSegmentLineageCheck
        )
    );

    if (lockResult.isRevoked()) {
      // We had acquired a lock but it was preempted by other locks
      throw new ISE("The lock for interval[%s] is preempted and no longer valid", tryInterval);
    }

    if (lockResult.isOk()) {
      final SegmentIdWithShardSpec identifier = lockResult.getNewSegmentId();
      if (identifier != null) {
        return identifier;
      } else {
        final String msg = StringUtils.format(
            "Could not allocate pending segment for rowInterval[%s], segmentInterval[%s].",
            rowInterval,
            tryInterval
        );
        if (logOnFail) {
          log.error(msg);
        } else {
          log.debug(msg);
        }
        return null;
      }
    } else {
      final String msg = StringUtils.format(
          "Could not acquire lock for rowInterval[%s], segmentInterval[%s].",
          rowInterval,
          tryInterval
      );
      if (logOnFail) {
        log.error(msg);
      } else {
        log.debug(msg);
      }
      return null;
    }
  }

  @Override
  public boolean isAudited()
  {
    return false;
  }

  @Override
  public String toString()
  {
    return "SegmentAllocateAction{" +
           "dataSource='" + dataSource + '\'' +
           ", timestamp=" + timestamp +
           ", queryGranularity=" + queryGranularity +
           ", preferredSegmentGranularity=" + preferredSegmentGranularity +
           ", sequenceName='" + sequenceName + '\'' +
           ", previousSegmentId='" + previousSegmentId + '\'' +
           ", skipSegmentLineageCheck=" + skipSegmentLineageCheck +
           ", shardSpecFactory=" + shardSpecFactory +
           ", lockGranularity=" + lockGranularity +
           '}';
  }
}<|MERGE_RESOLUTION|>--- conflicted
+++ resolved
@@ -189,14 +189,8 @@
 
       final Interval rowInterval = queryGranularity.bucket(timestamp);
 
-<<<<<<< HEAD
       final Set<DataSegment> usedSegmentsForRow =
-          new HashSet<>(msc.retrieveUsedSegmentsForInterval(dataSource, rowInterval));
-=======
-      final Set<DataSegment> usedSegmentsForRow = new HashSet<>(
-          msc.getUsedSegmentsForInterval(dataSource, rowInterval, Segments.ONLY_VISIBLE)
-      );
->>>>>>> 517c1463
+          new HashSet<>(msc.retrieveUsedSegmentsForInterval(dataSource, rowInterval, Segments.ONLY_VISIBLE));
 
       final SegmentIdWithShardSpec identifier;
       if (usedSegmentsForRow.isEmpty()) {
@@ -212,14 +206,9 @@
       // overlapping with this row between when we called "msc.retrieveUsedSegmentsForInterval" and now. Check it again,
       // and if it's different, repeat.
 
-<<<<<<< HEAD
       Set<DataSegment> newUsedSegmentsForRow =
-          new HashSet<>(msc.retrieveUsedSegmentsForInterval(dataSource, rowInterval));
+          new HashSet<>(msc.retrieveUsedSegmentsForInterval(dataSource, rowInterval, Segments.ONLY_VISIBLE));
       if (!newUsedSegmentsForRow.equals(usedSegmentsForRow)) {
-=======
-      if (!ImmutableSet.copyOf(msc.getUsedSegmentsForInterval(dataSource, rowInterval, Segments.ONLY_VISIBLE))
-                       .equals(usedSegmentsForRow)) {
->>>>>>> 517c1463
         if (attempt < MAX_ATTEMPTS) {
           final long shortRandomSleep = 50 + (long) (ThreadLocalRandom.current().nextDouble() * 450);
           log.debug(
