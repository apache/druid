--- conflicted
+++ resolved
@@ -264,12 +264,9 @@
                 "",
                 false, // not applicable for parallel subtask
                 segmentAvailabilityWaitTimeMs,
-<<<<<<< HEAD
+                Collections.emptyMap(),
                 0,
                 0
-=======
-                Collections.emptyMap()
->>>>>>> b69f89d9
             )
         )
     );
