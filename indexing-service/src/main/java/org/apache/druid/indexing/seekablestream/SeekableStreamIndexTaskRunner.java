--- conflicted
+++ resolved
@@ -230,11 +230,8 @@
       final Optional<ChatHandlerProvider> chatHandlerProvider,
       final CircularBuffer<Throwable> savedParseExceptions,
       final RowIngestionMetersFactory rowIngestionMetersFactory,
-<<<<<<< HEAD
-      final AppenderatorsManager appenderatorsManager
-=======
+      final AppenderatorsManager appenderatorsManager,
       final LockGranularity lockGranularityToUse
->>>>>>> 61f4abec
   )
   {
     Preconditions.checkNotNull(task);
