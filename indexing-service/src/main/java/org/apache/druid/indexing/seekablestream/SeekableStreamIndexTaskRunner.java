--- conflicted
+++ resolved
@@ -804,7 +804,6 @@
       // We need to copy sequences here, because the success callback in publishAndRegisterHandoff removes items from
       // the sequence list. If a publish finishes before we finish iterating through the sequence list, we can
       // end up skipping some sequences.
-<<<<<<< HEAD
       List<SequenceMetadata<PartitionIdType, SequenceOffsetType>> waitForPublishingSequences = new ArrayList<>();
 
       synchronized (publishingSequences) {
@@ -817,18 +816,6 @@
               // Shorten endOffsets of the last sequence to match currOffsets.
               sequenceMetadata.setEndOffsets(currOffsets);
             }
-=======
-      List<SequenceMetadata<PartitionIdType, SequenceOffsetType>> sequencesSnapshot = new ArrayList<>(sequences);
-      for (int i = 0; i < sequencesSnapshot.size(); i++) {
-        final SequenceMetadata<PartitionIdType, SequenceOffsetType> sequenceMetadata = sequencesSnapshot.get(i);
-        if (!publishingSequences.contains(sequenceMetadata.getSequenceName())
-            && !publishedSequences.contains(sequenceMetadata.getSequenceName())) {
-          final boolean isLast = i == (sequencesSnapshot.size() - 1);
-          if (isLast) {
-            // Shorten endOffsets of the last sequence to match currOffsets.
-            sequenceMetadata.setEndOffsets(currOffsets);
-          }
->>>>>>> fea53c70
 
             // Update assignments of the sequence, which should clear them. (This will be checked later, when the
             // Committer is built.)
@@ -1031,16 +1018,10 @@
             );
             log.infoSegments(publishedSegmentsAndCommitMetadata.getSegments(), "Published segments");
 
-<<<<<<< HEAD
             synchronized (publishingSequences) {
               sequences.remove(sequenceMetadata);
               publishingSequences.remove(sequenceMetadata.getSequenceName());
             }
-=======
-            publishedSequences.add(sequenceMetadata.getSequenceName());
-            sequences.remove(sequenceMetadata);
-            publishingSequences.remove(sequenceMetadata.getSequenceName());
->>>>>>> fea53c70
 
             try {
               persistSequences();
@@ -1185,7 +1166,6 @@
   private void maybePersistAndPublishSequences(Supplier<Committer> committerSupplier)
       throws InterruptedException
   {
-<<<<<<< HEAD
     List<SequenceMetadata<PartitionIdType, SequenceOffsetType>> waitForPublishingSequences = new ArrayList<>();
 
     synchronized (publishingSequences) {
@@ -1195,26 +1175,6 @@
         if (!sequenceMetadata.isOpen() && !publishingSequences.contains(sequenceMetadata.getSequenceName())) {
           publishingSequences.add(sequenceMetadata.getSequenceName());
           waitForPublishingSequences.add(sequenceMetadata);
-=======
-    for (SequenceMetadata<PartitionIdType, SequenceOffsetType> sequenceMetadata : sequences) {
-      sequenceMetadata.updateAssignments(currOffsets, this::isMoreToReadBeforeReadingRecord);
-      if (!sequenceMetadata.isOpen()
-          && !publishingSequences.contains(sequenceMetadata.getSequenceName())
-          && !publishedSequences.contains(sequenceMetadata.getSequenceName())) {
-        publishingSequences.add(sequenceMetadata.getSequenceName());
-        try {
-          final Object result = driver.persist(committerSupplier.get());
-          log.debug(
-              "Persist completed with metadata [%s], adding sequence [%s] to publish queue.",
-              result,
-              sequenceMetadata.getSequenceName()
-          );
-          publishAndRegisterHandoff(sequenceMetadata);
-        }
-        catch (InterruptedException e) {
-          log.warn("Interrupted while persisting metadata for sequence [%s].", sequenceMetadata.getSequenceName());
-          throw e;
->>>>>>> fea53c70
         }
       }
     }
