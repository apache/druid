--- conflicted
+++ resolved
@@ -19,12 +19,8 @@
 
 package org.apache.druid.indexing.overlord.sampler;
 
-<<<<<<< HEAD
+import org.apache.druid.java.util.common.logger.Logger;
 import org.apache.druid.server.initialization.jetty.ResponseStatusExceptionMapper;
-=======
-import com.google.common.collect.ImmutableMap;
-import org.apache.druid.java.util.common.logger.Logger;
->>>>>>> 76d281d6
 
 import javax.ws.rs.core.Response;
 import javax.ws.rs.ext.ExceptionMapper;
@@ -38,20 +34,11 @@
   @Override
   public Response toResponse(SamplerException exception)
   {
-<<<<<<< HEAD
-    return ResponseStatusExceptionMapper.toResponse(Response.Status.BAD_REQUEST, exception.getMessage() == null ? "The sampler encountered an issue" : exception.getMessage());
-=======
     String message = exception.getMessage() == null ? "The sampler encountered an issue" : exception.getMessage();
 
     // Logging the stack trace and returning the exception message in the response
     LOG.error(exception, message);
 
-    return Response.status(Response.Status.BAD_REQUEST)
-                   .entity(ImmutableMap.of(
-                       "error",
-                       message
-                   ))
-                   .build();
->>>>>>> 76d281d6
+    return ResponseStatusExceptionMapper.toResponse(Response.Status.BAD_REQUEST, message);
   }
 }