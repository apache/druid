--- conflicted
+++ resolved
@@ -284,13 +284,8 @@
                                                          .transform(PartitionChunk::getObject)
                                                          .toSet();
 
-<<<<<<< HEAD
-      Map<String, TaskReport> taskReport = getTaskCompletionReports();
+      TaskReport.ReportMap taskReport = getTaskCompletionReports();
       taskClient.report(new PushedSegmentsReport(getId(), oldSegments, segmentAndSchemas.getSegments(), taskReport, segmentAndSchemas.getMinimalSegmentSchemas()));
-=======
-      TaskReport.ReportMap taskReport = getTaskCompletionReports();
-      taskClient.report(new PushedSegmentsReport(getId(), oldSegments, pushedSegments, taskReport));
->>>>>>> df9e1bb9
 
       toolbox.getTaskReportFileWriter().write(getId(), taskReport);
 
