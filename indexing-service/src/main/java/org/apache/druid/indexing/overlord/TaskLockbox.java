/*
 * Licensed to the Apache Software Foundation (ASF) under one
 * or more contributor license agreements.  See the NOTICE file
 * distributed with this work for additional information
 * regarding copyright ownership.  The ASF licenses this file
 * to you under the Apache License, Version 2.0 (the
 * "License"); you may not use this file except in compliance
 * with the License.  You may obtain a copy of the License at
 *
 *   http://www.apache.org/licenses/LICENSE-2.0
 *
 * Unless required by applicable law or agreed to in writing,
 * software distributed under the License is distributed on an
 * "AS IS" BASIS, WITHOUT WARRANTIES OR CONDITIONS OF ANY
 * KIND, either express or implied.  See the License for the
 * specific language governing permissions and limitations
 * under the License.
 */

package org.apache.druid.indexing.overlord;

import com.google.common.annotations.VisibleForTesting;
import com.google.common.base.MoreObjects;
import com.google.common.base.Objects;
import com.google.common.base.Preconditions;
import com.google.common.collect.ComparisonChain;
import com.google.common.collect.Lists;
import com.google.common.collect.Ordering;
import com.google.errorprone.annotations.concurrent.GuardedBy;
import org.apache.druid.error.DruidException;
import org.apache.druid.indexing.common.LockGranularity;
import org.apache.druid.indexing.common.SegmentLock;
import org.apache.druid.indexing.common.TaskLock;
import org.apache.druid.indexing.common.TaskLockType;
import org.apache.druid.indexing.common.TimeChunkLock;
import org.apache.druid.indexing.common.actions.SegmentAllocateAction;
import org.apache.druid.indexing.common.actions.SegmentAllocateRequest;
import org.apache.druid.indexing.common.actions.SegmentAllocateResult;
import org.apache.druid.indexing.common.task.PendingSegmentAllocatingTask;
import org.apache.druid.indexing.common.task.Task;
import org.apache.druid.indexing.common.task.Tasks;
import org.apache.druid.java.util.common.ISE;
import org.apache.druid.java.util.common.Intervals;
import org.apache.druid.java.util.common.Pair;
import org.apache.druid.java.util.common.StringUtils;
import org.apache.druid.java.util.common.UOE;
import org.apache.druid.java.util.common.guava.Comparators;
import org.apache.druid.java.util.emitter.EmittingLogger;
import org.apache.druid.metadata.LockFilterPolicy;
import org.apache.druid.metadata.ReplaceTaskLock;
import org.apache.druid.query.QueryContexts;
import org.apache.druid.segment.realtime.appenderator.SegmentIdWithShardSpec;
import org.joda.time.DateTime;
import org.joda.time.Interval;

import javax.annotation.Nullable;
import java.util.ArrayList;
import java.util.Collection;
import java.util.Collections;
import java.util.HashMap;
import java.util.HashSet;
import java.util.List;
import java.util.Map;
import java.util.NavigableMap;
import java.util.Optional;
import java.util.Set;
import java.util.SortedMap;
import java.util.TreeMap;
import java.util.concurrent.TimeUnit;
import java.util.concurrent.locks.Condition;
import java.util.concurrent.locks.ReentrantLock;
import java.util.stream.Collectors;

/**
 * Maintains the state of task locks for a single datasource.
 * <p>
 * Remembers which activeTasks have locked which intervals or which segments. Tasks are permitted to lock an interval
 * or a segment if no other task outside their group has locked an overlapping interval for the same datasource or
 * the same segments. Note that TaskLockbox is also responsible for allocating segmentIds when a task requests to lock
 * a new segment. Task lock might involve version assignment.
 * <p>
 * - When a task locks an interval or a new segment, it is assigned a new version string that it can use to publish
 *   segments.
 * - When a task locks a existing segment, it doesn't need to be assigned a new version.
 * <p>
 * Note that tasks of higher priorities can revoke locks of tasks of lower priorities.
 */
public class TaskLockbox
{
  // startTime -> Interval -> list of (Tasks + TaskLock)
  // Multiple shared locks can be acquired for the same dataSource and interval.
  // Note that revoked locks are also maintained in this map to notify that those locks are revoked to the callers when
  // they acquire the same locks again.
  // Also, the key of the second inner map is the start time to find all intervals properly starting with the same
  // startTime.
  private final NavigableMap<DateTime, SortedMap<Interval, List<TaskLockPosse>>> running = new TreeMap<>();

  private final String dataSource;
  private final TaskStorage taskStorage;
  private final IndexerMetadataStorageCoordinator metadataStorageCoordinator;
  private final ReentrantLock giant;
  private final Condition lockReleaseCondition;

  private static final EmittingLogger log = new EmittingLogger(TaskLockbox.class);

  /**
   * Set of active tasks. Locks can be granted only to a task present in this set.
   * Should be accessed only under the giant lock.
   */
  private final Set<String> activeTasks = new HashSet<>();

  /**
   * Map from a taskAllocatorId to the set of active taskIds using that allocator id.
   * Used to clean up pending segments for a taskAllocatorId as soon as the set
   * of corresponding active taskIds becomes empty.
   */
  private final Map<String, Set<String>> activeAllocatorIdToTaskIds = new HashMap<>();

  public TaskLockbox(
      String dataSource,
      ReentrantLock giant,
      TaskStorage taskStorage,
      IndexerMetadataStorageCoordinator metadataStorageCoordinator
  )
  {
    this.giant = giant;
    this.lockReleaseCondition = giant.newCondition();
    this.dataSource = dataSource;
    this.taskStorage = taskStorage;
    this.metadataStorageCoordinator = metadataStorageCoordinator;
  }

  /**
   * Wipe out our current in-memory state and resync it from our bundled {@link TaskStorage}.
   * This method must be called only by the GlobalTaskLockbox after acquiring
   * a WRITE globalLock.
   *
   * @return SyncResult which needs to be processed by the caller
   */
  TaskLockboxSyncResult resetState(
      final Set<Task> storedActiveTasks,
      final List<Pair<Task, TaskLock>> storedLocks
  )
  {
    // No locks need to be acquired here since the GlobalTaskLockbox has already
    // acquired the required locks
    try {
      // Sort locks by version, so we add them back in the order they were acquired.
      final Ordering<Pair<Task, TaskLock>> byVersionOrdering = new Ordering<>()
      {
        @Override
        public int compare(Pair<Task, TaskLock> left, Pair<Task, TaskLock> right)
        {
          // The second compare shouldn't be necessary, but, whatever.
          return ComparisonChain.start()
                                .compare(left.rhs.getVersion(), right.rhs.getVersion())
                                .compare(left.lhs.getId(), right.lhs.getId())
                                .result();
        }
      };
      running.clear();
      activeTasks.clear();
      activeTasks.addAll(storedActiveTasks.stream()
                                          .map(Task::getId)
                                          .collect(Collectors.toSet())
      );
      // Set of task groups in which at least one task failed to re-acquire a lock
      final Set<String> failedToReacquireLockTaskGroups = new HashSet<>();
      // Bookkeeping for a log message at the end
      int taskLockCount = 0;
      for (final Pair<Task, TaskLock> taskAndLock : byVersionOrdering.sortedCopy(storedLocks)) {
        final Task task = Preconditions.checkNotNull(taskAndLock.lhs, "task");
        final TaskLock savedTaskLock = Preconditions.checkNotNull(taskAndLock.rhs, "savedTaskLock");
        if (savedTaskLock.getInterval().toDurationMillis() <= 0) {
          // "Impossible", but you never know what crazy stuff can be restored from storage.
          log.warn("Ignoring lock[%s] with empty interval for task: %s", savedTaskLock, task.getId());
          continue;
        }

        // Create a new taskLock if it doesn't have a proper priority,
        // so that every taskLock in memory has the priority.
        final TaskLock savedTaskLockWithPriority = savedTaskLock.getPriority() == null
                                      ? savedTaskLock.withPriority(task.getPriority())
                                      : savedTaskLock;

        final TaskLockPosse taskLockPosse = reacquireLockOnStartup(
            task,
            savedTaskLockWithPriority
        );
        if (taskLockPosse != null) {
          final TaskLock taskLock = taskLockPosse.getTaskLock();

          if (savedTaskLockWithPriority.getVersion().equals(taskLock.getVersion())) {
            taskLockCount++;
            log.info("Reacquired lock[%s] for task[%s].", taskLock, task.getId());
          } else {
            taskLockCount++;
            log.info(
                "Could not reacquire lock on interval[%s] version[%s] (got version[%s] instead) for task[%s].",
                savedTaskLockWithPriority.getInterval(),
                savedTaskLockWithPriority.getVersion(),
                taskLock.getVersion(),
                task.getId()
            );
          }
        } else {
          failedToReacquireLockTaskGroups.add(task.getGroupId());
          log.error(
              "Could not reacquire lock on interval[%s] version[%s] for task[%s], groupId[%s].",
              savedTaskLockWithPriority.getInterval(),
              savedTaskLockWithPriority.getVersion(),
              task.getId(),
              task.getGroupId()
          );
        }
      }

      Set<Task> tasksToFail = new HashSet<>();
      for (Task task : storedActiveTasks) {
        if (failedToReacquireLockTaskGroups.contains(task.getGroupId())) {
          tasksToFail.add(task);
          activeTasks.remove(task.getId());
        }
      }
      activeAllocatorIdToTaskIds.clear();
      for (Task task : storedActiveTasks) {
        if (activeTasks.contains(task.getId())) {
          trackAppendingTask(task);
        }
      }

      if (!failedToReacquireLockTaskGroups.isEmpty()) {
        log.warn("Marking all tasks from task groups[%s] to be failed "
                 + "as they failed to reacquire at least one lock.", failedToReacquireLockTaskGroups);
      }

      return new TaskLockboxSyncResult(tasksToFail, taskLockCount);
    }
    catch (Throwable t) {
      log.noStackTrace().error(t, "Error while resetting state of datasource[%s]", dataSource);
      throw t;
    }
  }

  /**
<<<<<<< HEAD
   * This method is called only in {@link #resetState} and verifies the given task and the taskLock have the same
   * groupId, dataSource, and priority.
=======
   * Reacquire lock during {@link #syncFromStorage()}.
   *
   * @return null if the lock could not be reacquired.
>>>>>>> 7c5d8bdd
   */
  @VisibleForTesting
  @Nullable
  protected TaskLockPosse reacquireLockOnStartup(Task task, TaskLock taskLock)
  {
    if (!taskMatchesLock(task, taskLock)) {
      log.warn(
          "Task[datasource: %s, groupId: %s, priority: %s] does not match"
          + " TaskLock[datasource: %s, groupId: %s, priority: %s].",
          task.getDataSource(), task.getGroupId(), task.getPriority(),
          taskLock.getDataSource(), taskLock.getGroupId(), taskLock.getNonNullPriority()
      );
      return null;
    }

    giant.lock();

    try {
      final int taskPriority = task.getPriority();
      final LockRequest request;
      switch (taskLock.getGranularity()) {
        case SEGMENT:
          final SegmentLock segmentLock = (SegmentLock) taskLock;
          request = new SpecificSegmentLockRequest(
              segmentLock.getType(),
              segmentLock.getGroupId(),
              segmentLock.getDataSource(),
              segmentLock.getInterval(),
              segmentLock.getVersion(),
              segmentLock.getPartitionId(),
              taskPriority,
              segmentLock.isRevoked()
          );
          break;
        case TIME_CHUNK:
          final TimeChunkLock timeChunkLock = (TimeChunkLock) taskLock;
          request = new TimeChunkLockRequest(
              timeChunkLock.getType(),
              timeChunkLock.getGroupId(),
              timeChunkLock.getDataSource(),
              timeChunkLock.getInterval(),
              timeChunkLock.getVersion(),
              taskPriority,
              timeChunkLock.isRevoked()
          );
          break;
        default:
          throw DruidException.defensive("Unknown lockGranularity[%s]", taskLock.getGranularity());
      }

      return createOrFindLockPosse(request, task, false);
    }
    catch (Exception e) {
      log.error(e, "Could not reacquire lock for task[%s] from metadata store", task.getId());
      return null;
    }
    finally {
      giant.unlock();
    }
  }

  /**
   * Returns true if the datasource, groupId and priority of the given Task
   * match that of the TaskLock.
   */
  private boolean taskMatchesLock(Task task, TaskLock taskLock)
  {
    return task.getGroupId().equals(taskLock.getGroupId())
        && task.getDataSource().equals(taskLock.getDataSource())
        && task.getPriority() == taskLock.getNonNullPriority();
  }

  /**
   * Acquires a lock on behalf of a task.  Blocks until the lock is acquired.
   *
   * @return {@link LockResult} containing a new or an existing lock if succeeded. Otherwise, {@link LockResult} with a
   * {@link LockResult#revoked} flag.
   *
   * @throws InterruptedException if the current thread is interrupted
   */
  public LockResult lock(final Task task, final LockRequest request) throws InterruptedException
  {
    giant.lockInterruptibly();
    try {
      LockResult lockResult;
      while (!(lockResult = tryLock(task, request)).isOk()) {
        if (lockResult.isRevoked()) {
          return lockResult;
        }
        lockReleaseCondition.await();
      }
      return lockResult;
    }
    finally {
      giant.unlock();
    }
  }

  /**
   * Acquires a lock on behalf of a task, waiting up to the specified wait time if necessary.
   *
   * @return {@link LockResult} containing a new or an existing lock if succeeded. Otherwise, {@link LockResult} with a
   * {@link LockResult#revoked} flag.
   *
   * @throws InterruptedException if the current thread is interrupted
   */
  public LockResult lock(final Task task, final LockRequest request, long timeoutMs) throws InterruptedException
  {
    long nanos = TimeUnit.MILLISECONDS.toNanos(timeoutMs);
    giant.lockInterruptibly();
    try {
      LockResult lockResult;
      while (!(lockResult = tryLock(task, request)).isOk()) {
        if (nanos <= 0 || lockResult.isRevoked()) {
          return lockResult;
        }
        nanos = lockReleaseCondition.awaitNanos(nanos);
      }
      return lockResult;
    }
    finally {
      giant.unlock();
    }
  }

  /**
   * Attempt to acquire a lock for a task, without removing it from the queue. Can safely be called multiple times on
   * the same task until the lock is preempted.
   *
   * @return {@link LockResult} containing a new or an existing lock if succeeded. Otherwise, {@link LockResult} with a
   * {@link LockResult#revoked} flag.
   *
   * @throws IllegalStateException if the task is not a valid active task
   */
  public LockResult tryLock(final Task task, final LockRequest request)
  {
    giant.lock();

    try {
      if (!activeTasks.contains(task.getId())) {
        throw new ISE("Unable to grant lock to inactive Task [%s]", task.getId());
      }
      Preconditions.checkArgument(request.getInterval().toDurationMillis() > 0, "interval empty");

      SegmentIdWithShardSpec newSegmentId = null;
      final LockRequest convertedRequest;
      if (request instanceof LockRequestForNewSegment) {
        final LockRequestForNewSegment lockRequestForNewSegment = (LockRequestForNewSegment) request;
        if (lockRequestForNewSegment.getGranularity() == LockGranularity.SEGMENT) {
          newSegmentId = allocateSegmentId(lockRequestForNewSegment, request.getVersion(), null);
          if (newSegmentId == null) {
            return LockResult.fail();
          }
          convertedRequest = new SpecificSegmentLockRequest(lockRequestForNewSegment, newSegmentId);
        } else {
          convertedRequest = new TimeChunkLockRequest(lockRequestForNewSegment);
        }
      } else {
        convertedRequest = request;
      }

      final TaskLockPosse posseToUse = createOrFindLockPosse(convertedRequest, task, true);
      if (posseToUse != null && !posseToUse.getTaskLock().isRevoked()) {
        if (request instanceof LockRequestForNewSegment) {
          final LockRequestForNewSegment lockRequestForNewSegment = (LockRequestForNewSegment) request;
          if (lockRequestForNewSegment.getGranularity() == LockGranularity.TIME_CHUNK) {
            if (newSegmentId != null) {
              throw new ISE(
                  "SegmentId must be allocated after getting a timeChunk lock,"
                  + " but we already have [%s] before getting the lock?",
                  newSegmentId
              );
            }
            final String taskAllocatorId = ((PendingSegmentAllocatingTask) task).getTaskAllocatorId();
            newSegmentId = allocateSegmentId(
                lockRequestForNewSegment,
                posseToUse.getTaskLock().getVersion(),
                taskAllocatorId
            );
          }
        }
        return LockResult.ok(posseToUse.getTaskLock(), newSegmentId);
      } else {
        final boolean lockRevoked = posseToUse != null && posseToUse.getTaskLock().isRevoked();
        if (lockRevoked) {
          return LockResult.revoked(posseToUse.getTaskLock());
        }
        return LockResult.fail();
      }
    }
    finally {
      giant.unlock();
    }
  }

  /**
   * Attempts to allocate segments for the given requests. Each request contains
   * a {@link Task} and a {@link SegmentAllocateAction}. This method tries to
   * acquire the task locks on the required intervals/segments and then performs
   * a batch allocation of segments. It is possible that some requests succeed
   * successfully and others failed. In that case, only the failed ones should be
   * retried.
   *
   * @param requests                List of allocation requests
   * @param dataSource              Datasource for which segment is to be allocated.
   * @param interval                Interval for which segment is to be allocated.
   * @param skipSegmentLineageCheck Whether lineage check is to be skipped
   *                                (this is true for streaming ingestion)
   * @param lockGranularity         Granularity of task lock
   * @param reduceMetadataIO        Whether to skip fetching payloads for all used
   *                                segments and rely on their IDs instead.
   * @return List of allocation results in the same order as the requests.
   */
  public List<SegmentAllocateResult> allocateSegments(
      List<SegmentAllocateRequest> requests,
      String dataSource,
      Interval interval,
      boolean skipSegmentLineageCheck,
      LockGranularity lockGranularity,
      boolean reduceMetadataIO
  )
  {
    log.debug("Allocating [%d] segments for datasource[%s], interval[%s]", requests.size(), dataSource, interval);
    final boolean isTimeChunkLock = lockGranularity == LockGranularity.TIME_CHUNK;

    final AllocationHolderList holderList = new AllocationHolderList(requests, interval);
    holderList.getPending().forEach(this::verifyTaskIsActive);

    giant.lock();
    try {
      if (isTimeChunkLock) {
        // For time-chunk locking, segment must be allocated only after acquiring the lock
        holderList.getPending().forEach(holder -> acquireTaskLock(holder, true));
        allocateSegmentIds(
            dataSource,
            interval,
            skipSegmentLineageCheck,
            holderList.getPending(),
            reduceMetadataIO
        );
      } else {
        allocateSegmentIds(dataSource, interval, skipSegmentLineageCheck, holderList.getPending(), false);
        holderList.getPending().forEach(holder -> acquireTaskLock(holder, false));
      }
      holderList.getPending().forEach(SegmentAllocationHolder::markSucceeded);
    }
    finally {
      giant.unlock();
    }

    return holderList.getResults();
  }

  /**
   * Marks the segment allocation as failed if the underlying task is not active.
   */
  private void verifyTaskIsActive(SegmentAllocationHolder holder)
  {
    final String taskId = holder.task.getId();
    if (!activeTasks.contains(taskId)) {
      holder.markFailed("Unable to grant lock to inactive Task [%s]", taskId);
    }
  }

  /**
   * Creates a task lock request and creates or finds the lock for that request.
   * Marks the segment allocation as failed if the lock could not be acquired or
   * was revoked.
   */
  private void acquireTaskLock(SegmentAllocationHolder holder, boolean isTimeChunkLock)
  {
    final LockRequest lockRequest;
    if (isTimeChunkLock) {
      lockRequest = new TimeChunkLockRequest(holder.lockRequest);
    } else {
      lockRequest = new SpecificSegmentLockRequest(holder.lockRequest, holder.allocatedSegment);
    }

    // Create or find the task lock for the created lock request
    final TaskLockPosse posseToUse = createOrFindLockPosse(lockRequest, holder.task, true);
    final TaskLock acquiredLock = posseToUse == null ? null : posseToUse.getTaskLock();
    if (posseToUse == null) {
      holder.markFailed("Could not find or create lock posse.");
    } else if (acquiredLock.isRevoked()) {
      holder.markFailed("Lock was revoked.");
    } else {
      holder.setAcquiredLock(posseToUse, lockRequest.getInterval());
    }
  }

  @Nullable
  private TaskLockPosse createOrFindLockPosse(LockRequest request, Task task, boolean persist)
  {
    Preconditions.checkState(!(request instanceof LockRequestForNewSegment), "Can't handle LockRequestForNewSegment");

    giant.lock();

    try {
      final TaskLockPosse posseToUse;
      final List<TaskLockPosse> foundPosses = findLockPossesOverlapsInterval(
          request.getInterval()
      );

      final List<TaskLockPosse> conflictPosses = foundPosses
          .stream()
          .filter(taskLockPosse -> taskLockPosse.getTaskLock().conflict(request))
          .collect(Collectors.toList());

      if (!conflictPosses.isEmpty()) {
        // If we have some locks for dataSource and interval, check they can be reused.
        // If they can't be reused, check lock priority and revoke existing locks if possible.
        final List<TaskLockPosse> reusablePosses = foundPosses
            .stream()
            .filter(posse -> posse.reusableFor(request))
            .collect(Collectors.toList());

        if (reusablePosses.isEmpty()) {
          // case 1) this task doesn't have any lock, but others do

          if ((request.getType().equals(TaskLockType.APPEND) || request.getType().equals(TaskLockType.REPLACE))
              && !request.getGranularity().equals(LockGranularity.TIME_CHUNK)) {
            // APPEND and REPLACE locks are specific to time chunk locks
            return null;
          }

          // First, check if the lock can coexist with its conflicting posses
          // If not, revoke all lower priority locks of different types if the request has a greater priority
          if (canLockCoexist(conflictPosses, request)
              || revokeAllIncompatibleActiveLocksIfPossible(conflictPosses, request)) {
            posseToUse = createNewTaskLockPosse(request);
          } else {
            // When a rolling upgrade happens or lock types are changed for an ongoing Streaming ingestion supervisor,
            // the existing tasks might have or request different lock granularities or types than the new ones.
            // To ensure a smooth transition, we must allocate the different lock types for the new tasks
            // so that they can coexist and ingest with the required locks.
            final boolean allLocksHaveSameTaskGroupAndInterval = conflictPosses
                .stream()
                .allMatch(
                    conflictPosse -> conflictPosse.getTaskLock().getGroupId().equals(request.getGroupId())
                                     && conflictPosse.getTaskLock().getInterval().equals(request.getInterval())
                );

            if (allLocksHaveSameTaskGroupAndInterval) {
              // Lock collision was because of the different granularity in the same group.
              // OR because of different lock types for exclusive locks within the same group
              // We can add a new taskLockPosse.
              posseToUse = createNewTaskLockPosse(request);
            } else {
              log.info(
                  "Cannot create a new taskLockPosse for request[%s] because existing locks[%s] have same or higher priorities",
                  request,
                  conflictPosses
              );
              return null;
            }
          }
        } else if (reusablePosses.size() == 1) {
          // case 2) we found a lock posse for the given request
          posseToUse = reusablePosses.get(0);
        } else {
          // case 3) we found multiple lock posses for the given task
          throw new ISE(
              "Task group[%s] has multiple locks for the same interval[%s]?",
              request.getGroupId(),
              request.getInterval()
          );
        }
      } else {
        // We don't have any locks for dataSource and interval.
        // Let's make a new one.
        posseToUse = createNewTaskLockPosse(request);
      }
      if (posseToUse == null || posseToUse.getTaskLock() == null) {
        return null;
      }
      // Add to existing TaskLockPosse
      if (posseToUse.addTask(task)) {
        log.info("Added task[%s] to TaskLock[%s]", task.getId(), posseToUse.getTaskLock());

        // If the task lock can be used instead of the conflicing posses, their locks can be released
        for (TaskLockPosse conflictPosse : conflictPosses) {
          if (conflictPosse.containsTask(task) && posseToUse.supersedes(conflictPosse)) {
            unlock(task, conflictPosse.getTaskLock().getInterval());
          }
        }

        if (persist) {
          // Update task storage facility. If it fails, unlock it
          try {
            taskStorage.addLock(task.getId(), posseToUse.getTaskLock());
          }
          catch (Exception e) {
            log.makeAlert("Failed to persist lock in storage")
               .addData("task", task.getId())
               .addData("dataSource", posseToUse.getTaskLock().getDataSource())
               .addData("interval", posseToUse.getTaskLock().getInterval())
               .addData("version", posseToUse.getTaskLock().getVersion())
               .emit();
            unlock(
                task,
                posseToUse.getTaskLock().getInterval(),
                posseToUse.getTaskLock().getGranularity() == LockGranularity.SEGMENT
                ? ((SegmentLock) posseToUse.taskLock).getPartitionId()
                : null
            );
            return null;
          }
        }

      } else {
        log.debug("Task[%s] already present in TaskLock[%s].", task.getId(), posseToUse.getTaskLock().getGroupId());
      }
      return posseToUse;
    }
    finally {
      giant.unlock();
    }
  }

  /**
   * Create a new {@link TaskLockPosse} for a new {@link TaskLock}. This method will attempt to assign version strings
   * that obey the invariant that every version string is lexicographically greater than any other version string
   * previously assigned to the same interval. This invariant is only mostly guaranteed, however; we assume clock
   * monotonicity and that callers specifying {@code preferredVersion} are doing the right thing.
   *
   * @param request request to lock
   * @return a new {@link TaskLockPosse}
   */
  private TaskLockPosse createNewTaskLockPosse(LockRequest request)
  {
    giant.lock();
    try {
      final TaskLockPosse posseToUse = new TaskLockPosse(request.toLock());
      running.computeIfAbsent(
          request.getInterval().getStart(),
          k -> new TreeMap<>(Comparators.intervalsByStartThenEnd())
      )
             .computeIfAbsent(request.getInterval(), k -> new ArrayList<>())
             .add(posseToUse);

      return posseToUse;
    }
    finally {
      giant.unlock();
    }
  }

  /**
   * Makes a call to the {@link #metadataStorageCoordinator} to allocate segments
   * for the given requests. Updates the holder with the allocated segment if
   * the allocation succeeds, otherwise marks it as failed.
   */
  private void allocateSegmentIds(
      String dataSource,
      Interval interval,
      boolean skipSegmentLineageCheck,
      Collection<SegmentAllocationHolder> holders,
      boolean reduceMetadataIO
  )
  {
    if (holders.isEmpty()) {
      return;
    }

    final List<SegmentCreateRequest> createRequests =
        holders.stream()
               .map(SegmentAllocationHolder::getSegmentRequest)
               .collect(Collectors.toList());

    Map<SegmentCreateRequest, SegmentIdWithShardSpec> allocatedSegments =
        metadataStorageCoordinator.allocatePendingSegments(
            dataSource,
            interval,
            skipSegmentLineageCheck,
            createRequests,
            reduceMetadataIO
        );

    for (SegmentAllocationHolder holder : holders) {
      SegmentIdWithShardSpec segmentId = allocatedSegments.get(holder.getSegmentRequest());
      if (segmentId == null) {
        holder.markFailed("Storage coordinator could not allocate segment.");
      } else {
        holder.setAllocatedSegment(segmentId);
      }
    }
  }

  private SegmentIdWithShardSpec allocateSegmentId(LockRequestForNewSegment request, String version, String allocatorId)
  {
    return metadataStorageCoordinator.allocatePendingSegment(
        request.getDataSource(),
        request.getInterval(),
        request.isSkipSegmentLineageCheck(),
        new SegmentCreateRequest(
            request.getSequenceName(),
            request.getPreviousSegmentId(),
            version,
            request.getPartialShardSpec(),
            allocatorId
        )
    );
  }

  /**
   * Perform the given action with a guarantee that the locks of the task are not revoked in the middle of action.  This
   * method first checks that all locks for the given task and intervals are valid and perform the right action.
   * <p>
   * The given action should be finished as soon as possible because all other methods in this class are blocked until
   * this method is finished.
   *
   * @param task      task performing a critical action
   * @param intervals intervals
   * @param action    action to be performed inside of the critical section
   */
  public <T> T doInCriticalSection(Task task, Set<Interval> intervals, CriticalAction<T> action) throws Exception
  {
    giant.lock();

    try {
      // Check if any of the locks held by this task have been revoked
      final boolean areTaskLocksValid = intervals.stream().noneMatch(interval -> {
        Optional<TaskLockPosse> lockPosse = getOnlyTaskLockPosseContainingInterval(task, interval);
        return lockPosse.isPresent() && lockPosse.get().getTaskLock().isRevoked();
      });
      return action.perform(areTaskLocksValid);
    }
    finally {
      giant.unlock();
    }
  }

  private void revokeLock(TaskLockPosse lockPosse)
  {
    giant.lock();

    try {
      lockPosse.taskIds.forEach(taskId -> revokeLock(taskId, lockPosse.getTaskLock()));
    }
    finally {
      giant.unlock();
    }
  }

  /**
   * Mark the lock as revoked. Note that revoked locks are NOT removed. Instead, they are maintained in {@link #running}
   * and {@link #taskStorage} as the normal locks do. This is to check locks are revoked when they are requested to be
   * acquired and notify to the callers if revoked. Revoked locks are removed by calling
   * {@link #unlock(Task, Interval)}.
   *
   * @param taskId an id of the task holding the lock
   * @param lock   lock to be revoked
   */
  @VisibleForTesting
  public void revokeLock(String taskId, TaskLock lock)
  {
    giant.lock();

    try {
      if (!activeTasks.contains(taskId)) {
        throw new ISE("Cannot revoke lock for inactive task[%s]", taskId);
      }

      final Task task = taskStorage.getTask(taskId).orNull();
      if (task == null) {
        throw new ISE("Cannot revoke lock for unknown task[%s]", taskId);
      }

      log.info("Revoking task lock[%s] for task[%s]", lock, taskId);

      if (lock.isRevoked()) {
        log.warn("TaskLock[%s] is already revoked", lock);
      } else {
        final TaskLock revokedLock = lock.revokedCopy();
        taskStorage.replaceLock(taskId, lock, revokedLock);

        final List<TaskLockPosse> possesHolder = running.get(lock.getInterval().getStart())
                                                        .get(lock.getInterval());
        final TaskLockPosse foundPosse = possesHolder.stream()
                                                     .filter(posse -> posse.getTaskLock().equals(lock))
                                                     .findFirst()
                                                     .orElseThrow(
                                                         () -> new ISE("Failed to find lock posse for lock[%s]", lock)
                                                     );
        possesHolder.remove(foundPosse);
        possesHolder.add(foundPosse.withTaskLock(revokedLock));
        log.info("Revoked taskLock[%s]", lock);
      }
    }
    finally {
      giant.unlock();
    }
  }

  /**
   * Return the currently-active locks for some task.
   *
   * @param task task for which to locate locks
   * @return currently-active locks for the given task
   */
  public List<TaskLock> findLocksForTask(final Task task)
  {
    giant.lock();

    try {
      return Lists.transform(findLockPossesForTask(task), TaskLockPosse::getTaskLock);
    }
    finally {
      giant.unlock();
    }
  }

  /**
   * Finds the active non-revoked REPLACE locks held by the given task.
   */
  public Set<ReplaceTaskLock> findReplaceLocksForTask(Task task)
  {
    giant.lock();
    try {
      return getNonRevokedReplaceLocks(findLockPossesForTask(task), task.getDataSource());
    }
    finally {
      giant.unlock();
    }
  }

  /**
   * Finds all the active non-revoked REPLACE locks for the given datasource.
   */
  public Set<ReplaceTaskLock> getAllReplaceLocksForDatasource(String datasource)
  {
    giant.lock();
    try {
      List<TaskLockPosse> lockPosses
          = running.values()
                       .stream()
                       .flatMap(map -> map.values().stream())
                       .flatMap(Collection::stream)
                       .collect(Collectors.toList());
      return getNonRevokedReplaceLocks(lockPosses, datasource);
    }
    finally {
      giant.unlock();
    }
  }

  private Set<ReplaceTaskLock> getNonRevokedReplaceLocks(List<TaskLockPosse> posses, String datasource)
  {
    final Set<ReplaceTaskLock> replaceLocks = new HashSet<>();
    for (TaskLockPosse posse : posses) {
      final TaskLock lock = posse.getTaskLock();
      if (lock.isRevoked() || !TaskLockType.REPLACE.equals(posse.getTaskLock().getType())) {
        continue;
      }

      // Replace locks are always held by the supervisor task
      if (posse.taskIds.size() > 1) {
        throw DruidException.defensive(
            "Replace lock[%s] for datasource[%s] is held by multiple tasks[%s]",
            lock, datasource, posse.taskIds
        );
      }

      String supervisorTaskId = posse.taskIds.iterator().next();
      replaceLocks.add(
          new ReplaceTaskLock(supervisorTaskId, lock.getInterval(), lock.getVersion())
      );
    }

    return replaceLocks;
  }

  /**
   * @param lockFilterPolicies Lock filters for this datasource
   * @return List of intervals locked by tasks satisfying the lock filter condititions.
   */
  public List<Interval> getLockedIntervals(List<LockFilterPolicy> lockFilterPolicies)
  {
    final Set<Interval> lockedIntervals = new HashSet<>();

    // Take a lock and populate the maps
    giant.lock();

    try {
      lockFilterPolicies.forEach(
          lockFilter -> {
            if (!dataSource.equals(lockFilter.getDatasource())) {
              return;
            }

            final int priority = lockFilter.getPriority();
            final boolean isReplaceLock = TaskLockType.REPLACE.name().equals(
                lockFilter.getContext().getOrDefault(
                    Tasks.TASK_LOCK_TYPE,
                    Tasks.DEFAULT_TASK_LOCK_TYPE
                )
            );
            final boolean isUsingConcurrentLocks = Boolean.TRUE.equals(
                lockFilter.getContext().getOrDefault(
                    Tasks.USE_CONCURRENT_LOCKS,
                    Tasks.DEFAULT_USE_CONCURRENT_LOCKS
                )
            );
            final boolean ignoreAppendLocks = isUsingConcurrentLocks || isReplaceLock;

            running.forEach(
                (startTime, startTimeLocks) -> startTimeLocks.forEach(
                    (interval, taskLockPosses) -> taskLockPosses.forEach(
                        taskLockPosse -> {
                          if (taskLockPosse.getTaskLock().isRevoked()) {
                            // do nothing
                          } else if (ignoreAppendLocks
                                     && TaskLockType.APPEND.equals(taskLockPosse.getTaskLock().getType())) {
                            // do nothing
                          } else if (taskLockPosse.getTaskLock().getPriority() == null
                                     || taskLockPosse.getTaskLock().getPriority() < priority) {
                            // do nothing
                          } else {
                            lockedIntervals.add(interval);
                          }
                        }
                    )
                )
            );
          }
      );
    }
    finally {
      giant.unlock();
    }

    return new ArrayList<>(lockedIntervals);
  }

  /**
   * @param lockFilterPolicies Lock filters for the given datasources
   * @return List of non-revoked locks with at least as much priority and an overlapping interval.
   */
  public List<TaskLock> getActiveLocks(List<LockFilterPolicy> lockFilterPolicies)
  {
    final List<TaskLock> activeLocks = new ArrayList<>();

    // Take a lock and populate the maps
    giant.lock();

    try {
      lockFilterPolicies.forEach(
          lockFilter -> {
            if (!dataSource.equals(lockFilter.getDatasource())) {
              return;
            }

            final int priority = lockFilter.getPriority();
            final List<Interval> intervals;
            if (lockFilter.getIntervals() != null) {
              intervals = lockFilter.getIntervals();
            } else {
              intervals = Collections.singletonList(Intervals.ETERNITY);
            }

            final Map<String, Object> context = lockFilter.getContext();
            final boolean ignoreAppendLocks;
            final Boolean useConcurrentLocks = QueryContexts.getAsBoolean(
                Tasks.USE_CONCURRENT_LOCKS,
                context.get(Tasks.USE_CONCURRENT_LOCKS)
            );
            if (useConcurrentLocks == null) {
              TaskLockType taskLockType = QueryContexts.getAsEnum(
                  Tasks.TASK_LOCK_TYPE,
                  context.get(Tasks.TASK_LOCK_TYPE),
                  TaskLockType.class
              );
              if (taskLockType == null) {
                ignoreAppendLocks = Tasks.DEFAULT_USE_CONCURRENT_LOCKS;
              } else {
                ignoreAppendLocks = taskLockType == TaskLockType.APPEND;
              }
            } else {
              ignoreAppendLocks = useConcurrentLocks;
            }

            running.forEach(
                (startTime, startTimeLocks) -> startTimeLocks.forEach(
                    (interval, taskLockPosses) -> taskLockPosses.forEach(
                        taskLockPosse -> {
                          if (taskLockPosse.getTaskLock().isRevoked()) {
                            // do nothing
                          } else if (taskLockPosse.getTaskLock().getPriority() == null
                                     || taskLockPosse.getTaskLock().getPriority() < priority) {
                            // do nothing
                          } else if (ignoreAppendLocks
                                     && taskLockPosse.getTaskLock().getType() == TaskLockType.APPEND) {
                            // do nothing
                          } else {
                            for (Interval filterInterval : intervals) {
                              if (interval.overlaps(filterInterval)) {
                                activeLocks.add(taskLockPosse.getTaskLock());
                                break;
                              }
                            }
                          }
                        }
                    )
                )
            );
          }
      );
    }
    finally {
      giant.unlock();
    }

    return activeLocks;
  }

  public void unlock(final Task task, final Interval interval)
  {
    unlock(task, interval, null);
  }

  /**
   * Release lock held for a task on a particular interval. Does nothing if the task does not currently
   * hold the mentioned lock.
   *
   * @param task     task to unlock
   * @param interval interval to unlock
   */
  private void unlock(final Task task, final Interval interval, @Nullable Integer partitionId)
  {
    giant.lock();

    try {
      final NavigableMap<DateTime, SortedMap<Interval, List<TaskLockPosse>>> locksForDatasource
          = running;
      if (locksForDatasource.isEmpty()) {
        return;
      }

      final SortedMap<Interval, List<TaskLockPosse>> intervalToPosses
          = locksForDatasource.get(interval.getStart());
      if (intervalToPosses == null || intervalToPosses.isEmpty()) {
        return;
      }

      final List<TaskLockPosse> possesHolder = intervalToPosses.get(interval);
      if (possesHolder == null || possesHolder.isEmpty()) {
        return;
      }

      final List<TaskLockPosse> posses = possesHolder.stream()
                                                     .filter(posse -> posse.containsTask(task))
                                                     .collect(Collectors.toList());

      for (TaskLockPosse taskLockPosse : posses) {
        final TaskLock taskLock = taskLockPosse.getTaskLock();

        final boolean match = (partitionId == null && taskLock.getGranularity() == LockGranularity.TIME_CHUNK)
                              || (partitionId != null
                                  && taskLock.getGranularity() == LockGranularity.SEGMENT
                                  && ((SegmentLock) taskLock).getPartitionId() == partitionId);

        if (match) {
          // Remove task from live list
          log.debug("Removing task[%s] from TaskLock[%s]", task.getId(), taskLock);
          final boolean removed = taskLockPosse.removeTask(task);

          if (taskLockPosse.isTasksEmpty()) {
            log.debug("TaskLock[%s] is now empty.", taskLock);
            possesHolder.remove(taskLockPosse);
          }
          if (possesHolder.isEmpty()) {
            intervalToPosses.remove(interval);
          }
          if (intervalToPosses.isEmpty()) {
            locksForDatasource.remove(interval.getStart());
          }

          // Wake up blocking-lock waiters
          lockReleaseCondition.signalAll();

          // Remove lock from storage. If it cannot be removed, just ignore the failure.
          try {
            taskStorage.removeLock(task.getId(), taskLock);
          }
          catch (Exception e) {
            log.makeAlert(e, "Failed to clean up lock from storage")
               .addData("task", task.getId())
               .addData("dataSource", taskLock.getDataSource())
               .addData("interval", taskLock.getInterval())
               .addData("version", taskLock.getVersion())
               .emit();
          }

          if (!removed) {
            log.makeAlert("Lock release without acquire")
               .addData("task", task.getId())
               .addData("interval", interval)
               .emit();
          }
        }
      }
    }
    finally {
      giant.unlock();
    }
  }

  public void unlockAll(Task task)
  {
    giant.lock();
    try {
      for (final TaskLockPosse taskLockPosse : findLockPossesForTask(task)) {
        unlock(
            task,
            taskLockPosse.getTaskLock().getInterval(),
            taskLockPosse.getTaskLock().getGranularity() == LockGranularity.SEGMENT
            ? ((SegmentLock) taskLockPosse.taskLock).getPartitionId()
            : null
        );
      }
    }
    finally {
      giant.unlock();
    }
  }

  public void add(Task task)
  {
    giant.lock();
    try {
      log.info("Adding task[%s] to activeTasks", task.getId());
      activeTasks.add(task.getId());
      trackAppendingTask(task);
    }
    finally {
      giant.unlock();
    }
  }

  private void trackAppendingTask(Task task)
  {
    if (task instanceof PendingSegmentAllocatingTask) {
      final String taskAllocatorId = ((PendingSegmentAllocatingTask) task).getTaskAllocatorId();
      if (taskAllocatorId != null) {
        activeAllocatorIdToTaskIds.computeIfAbsent(taskAllocatorId, s -> new HashSet<>())
                                  .add(task.getId());
      }
    }
  }

  /**
   * Release all locks for a task and remove task from set of active tasks. Does nothing if the task is not currently locked or not an active task.
   *
   * @param task task to unlock
   */
  public void remove(final Task task)
  {
    giant.lock();
    try {
      try {
        log.info("Removing task[%s] from activeTasks", task.getId());
        cleanupUpgradeAndPendingSegments(task);
        unlockAll(task);
      }
      finally {
        activeTasks.remove(task.getId());
      }
    }
    finally {
      giant.unlock();
    }
  }

  @GuardedBy("giant")
  private void cleanupUpgradeAndPendingSegments(Task task)
  {
    try {
      // Clean up upgrade segment entries associated with a REPLACE task
      if (findLocksForTask(task).stream().anyMatch(lock -> lock.getType() == TaskLockType.REPLACE)) {
        final int upgradeSegmentsDeleted = metadataStorageCoordinator.deleteUpgradeSegmentsForTask(task.getId());
        log.info(
            "Deleted [%d] entries from upgradeSegments table for task[%s] with REPLACE locks.",
            upgradeSegmentsDeleted, task.getId()
        );
      }

      // Clean up pending segments associated with an APPEND task
      if (task instanceof PendingSegmentAllocatingTask) {
        final String taskAllocatorId = ((PendingSegmentAllocatingTask) task).getTaskAllocatorId();
        if (activeAllocatorIdToTaskIds.containsKey(taskAllocatorId)) {
          final Set<String> taskIdsForSameAllocator = activeAllocatorIdToTaskIds.get(taskAllocatorId);
          taskIdsForSameAllocator.remove(task.getId());

          if (taskIdsForSameAllocator.isEmpty()) {
            final int pendingSegmentsDeleted = metadataStorageCoordinator
                .deletePendingSegmentsForTaskAllocatorId(task.getDataSource(), taskAllocatorId);
            log.info(
                "Deleted [%d] entries from pendingSegments table for taskAllocatorId[%s].",
                pendingSegmentsDeleted, taskAllocatorId
            );
          }
          activeAllocatorIdToTaskIds.remove(taskAllocatorId);
        }
      }
    }
    catch (Exception e) {
      log.warn(e, "Failure cleaning up upgradeSegments or pendingSegments tables.");
    }
  }

  /**
   * Finds all the lock posses for the given task.
   */
  @GuardedBy("giant")
  private List<TaskLockPosse> findLockPossesForTask(final Task task)
  {
    // Scan through all locks for this datasource
    return running.values().stream()
                             .flatMap(map -> map.values().stream())
                             .flatMap(Collection::stream)
                             .filter(taskLockPosse -> taskLockPosse.containsTask(task))
                             .collect(Collectors.toList());
  }

  private List<TaskLockPosse> findLockPossesContainingInterval(final Interval interval)
  {
    giant.lock();

    try {
      final List<TaskLockPosse> intervalOverlapsPosses = findLockPossesOverlapsInterval(interval);
      return intervalOverlapsPosses.stream()
                                   .filter(taskLockPosse -> taskLockPosse.taskLock.getInterval().contains(interval))
                                   .collect(Collectors.toList());
    }
    finally {
      giant.unlock();
    }
  }

  /**
   * Return all locks that overlap some search interval.
   */
  private List<TaskLockPosse> findLockPossesOverlapsInterval(final Interval interval)
  {
    giant.lock();

    try {
      if (running.isEmpty()) {
        // No locks at all
        return Collections.emptyList();
      } else {
        return running.navigableKeySet().stream()
                            .filter(java.util.Objects::nonNull)
                            .map(running::get)
                            .filter(java.util.Objects::nonNull)
                            .flatMap(sortedMap -> sortedMap.entrySet().stream())
                            .filter(entry -> entry.getKey().overlaps(interval))
                            .flatMap(entry -> entry.getValue().stream())
                            .collect(Collectors.toList());
      }
    }
    finally {
      giant.unlock();
    }
  }

  @VisibleForTesting
  Optional<TaskLockPosse> getOnlyTaskLockPosseContainingInterval(Task task, Interval interval)
  {
    giant.lock();
    try {
      final List<TaskLockPosse> filteredPosses = findLockPossesContainingInterval(interval)
          .stream()
          .filter(lockPosse -> lockPosse.containsTask(task))
          .collect(Collectors.toList());

      if (filteredPosses.isEmpty()) {
        throw new ISE("Cannot find any lock for task[%s] and interval[%s]", task.getId(), interval);
      } else if (filteredPosses.size() == 1) {
        return Optional.of(filteredPosses.get(0));
      } else if (
          filteredPosses.stream().anyMatch(
              posse -> posse.taskLock.getGranularity() == LockGranularity.TIME_CHUNK
          )
      ) {
        throw new ISE(
            "There are multiple timechunk lockPosses for task[%s] and interval[%s]",
            task.getId(), interval
        );
      } else {
        return Optional.empty();
      }
    }
    finally {
      giant.unlock();
    }
  }

  @VisibleForTesting
  Set<String> getActiveTasks()
  {
    return activeTasks;
  }

  @VisibleForTesting
  NavigableMap<DateTime, SortedMap<Interval, List<TaskLockPosse>>> getAllLocks()
  {
    return running;
  }

  /**
   * Check if the lock for a given request can coexist with a given set of conflicting posses without any revocation.
   * @param conflictPosses conflict lock posses
   * @param request lock request
   * @return true iff the lock can coexist with all its conflicting locks
   */
  private boolean canLockCoexist(List<TaskLockPosse> conflictPosses, LockRequest request)
  {
    switch (request.getType()) {
      case APPEND:
        return canAppendLockCoexist(conflictPosses, request);
      case REPLACE:
        return canReplaceLockCoexist(conflictPosses, request);
      case SHARED:
        return canSharedLockCoexist(conflictPosses);
      case EXCLUSIVE:
        return canExclusiveLockCoexist(conflictPosses);
      default:
        throw new UOE("Unsupported lock type: " + request.getType());
    }
  }

  /**
   * Check if an APPEND lock can coexist with a given set of conflicting posses.
   * An APPEND lock can coexist with any number of other APPEND locks
   *    OR with at most one REPLACE lock over an interval which encloes this request.
   * @param conflictPosses conflicting lock posses
   * @param appendRequest append lock request
   * @return true iff append lock can coexist with all its conflicting locks
   */
  private boolean canAppendLockCoexist(List<TaskLockPosse> conflictPosses, LockRequest appendRequest)
  {
    TaskLock replaceLock = null;
    for (TaskLockPosse posse : conflictPosses) {
      if (posse.getTaskLock().isRevoked()) {
        continue;
      }
      if (posse.getTaskLock().getType().equals(TaskLockType.EXCLUSIVE)
          || posse.getTaskLock().getType().equals(TaskLockType.SHARED)) {
        return false;
      }
      if (posse.getTaskLock().getType().equals(TaskLockType.REPLACE)) {
        if (replaceLock != null) {
          return false;
        }
        replaceLock = posse.getTaskLock();
        if (!replaceLock.getInterval().contains(appendRequest.getInterval())) {
          return false;
        }
      }
    }
    return true;
  }

  /**
   * Check if a REPLACE lock can coexist with a given set of conflicting posses.
   * A REPLACE lock can coexist with any number of other APPEND locks and revoked locks
   * @param conflictPosses conflicting lock posses
   * @param replaceLock replace lock request
   * @return true iff replace lock can coexist with all its conflicting locks
   */
  private boolean canReplaceLockCoexist(List<TaskLockPosse> conflictPosses, LockRequest replaceLock)
  {
    for (TaskLockPosse posse : conflictPosses) {
      if (posse.getTaskLock().isRevoked()) {
        continue;
      }
      if (posse.getTaskLock().getType().equals(TaskLockType.EXCLUSIVE)
          || posse.getTaskLock().getType().equals(TaskLockType.SHARED)
          || posse.getTaskLock().getType().equals(TaskLockType.REPLACE)) {
        return false;
      }
      if (posse.getTaskLock().getType().equals(TaskLockType.APPEND)
          && !replaceLock.getInterval().contains(posse.getTaskLock().getInterval())) {
        return false;
      }
    }
    return true;
  }

  /**
   * Check if a SHARED lock can coexist with a given set of conflicting posses.
   * A SHARED lock can coexist with any number of other active SHARED locks
   * @param conflictPosses conflicting lock posses
   * @return true iff shared lock can coexist with all its conflicting locks
   */
  private boolean canSharedLockCoexist(List<TaskLockPosse> conflictPosses)
  {
    for (TaskLockPosse posse : conflictPosses) {
      if (posse.getTaskLock().isRevoked()) {
        continue;
      }
      if (posse.getTaskLock().getType().equals(TaskLockType.EXCLUSIVE)
          || posse.getTaskLock().getType().equals(TaskLockType.APPEND)
          || posse.getTaskLock().getType().equals(TaskLockType.REPLACE)) {
        return false;
      }
    }
    return true;
  }

  /**
   * Check if an EXCLUSIVE lock can coexist with a given set of conflicting posses.
   * An EXCLUSIVE lock cannot coexist with any other overlapping active locks
   * @param conflictPosses conflicting lock posses
   * @return true iff the exclusive lock can coexist with all its conflicting locks
   */
  private boolean canExclusiveLockCoexist(List<TaskLockPosse> conflictPosses)
  {
    for (TaskLockPosse posse : conflictPosses) {
      if (posse.getTaskLock().isRevoked()) {
        continue;
      }
      return false;
    }
    return true;
  }


  /**
   * Verify if every incompatible active lock is revokable. If yes, revoke all of them.
   * - EXCLUSIVE locks are incompatible with every other conflicting lock
   * - SHARED locks are incompatible with conflicting locks of every other type
   * - REPLACE locks are incompatible with every conflicting lock which is not (APPEND and enclosed) within its interval
   * - APPEND locks are incompatible with every EXCLUSIVE and SHARED lock.
   *   Conflicting REPLACE locks which don't enclose its interval are also incompatible.
   * @param conflictPosses conflicting lock posses
   * @param request lock request
   * @return true iff every incompatible lock is revocable.
   */
  private boolean revokeAllIncompatibleActiveLocksIfPossible(
      List<TaskLockPosse> conflictPosses,
      LockRequest request
  )
  {
    final int priority = request.getPriority();
    final TaskLockType type = request.getType();
    final List<TaskLockPosse> possesToRevoke = new ArrayList<>();

    for (TaskLockPosse posse : conflictPosses) {
      if (posse.getTaskLock().isRevoked()) {
        continue;
      }
      switch (type) {
        case EXCLUSIVE:
          if (posse.getTaskLock().getNonNullPriority() >= priority) {
            return false;
          }
          possesToRevoke.add(posse);
          break;
        case SHARED:
          if (!posse.getTaskLock().getType().equals(TaskLockType.SHARED)) {
            if (posse.getTaskLock().getNonNullPriority() >= priority) {
              return false;
            }
            possesToRevoke.add(posse);
          }
          break;
        case REPLACE:
          if (!(posse.getTaskLock().getType().equals(TaskLockType.APPEND)
                && request.getInterval().contains(posse.getTaskLock().getInterval()))) {
            if (posse.getTaskLock().getNonNullPriority() >= priority) {
              return false;
            }
            possesToRevoke.add(posse);
          }
          break;
        case APPEND:
          if (!(posse.getTaskLock().getType().equals(TaskLockType.APPEND)
                || (posse.getTaskLock().getType().equals(TaskLockType.REPLACE)
                    && posse.getTaskLock().getInterval().contains(request.getInterval())))) {
            if (posse.getTaskLock().getNonNullPriority() >= priority) {
              return false;
            }
            possesToRevoke.add(posse);
          }
          break;
        default:
          throw new UOE("Unsupported lock type: " + type);
      }
    }
    for (TaskLockPosse revokablePosse : possesToRevoke) {
      revokeLock(revokablePosse);
    }
    return true;
  }

  /**
   * Task locks for tasks of the same groupId
   */
  static class TaskLockPosse
  {
    private final TaskLock taskLock;
    private final Set<String> taskIds;

    TaskLockPosse(TaskLock taskLock)
    {
      this.taskLock = taskLock;
      this.taskIds = new HashSet<>();
    }

    private TaskLockPosse(TaskLock taskLock, Set<String> taskIds)
    {
      this.taskLock = taskLock;
      this.taskIds = new HashSet<>(taskIds);
    }

    TaskLockPosse withTaskLock(TaskLock taskLock)
    {
      return new TaskLockPosse(taskLock, taskIds);
    }

    TaskLock getTaskLock()
    {
      return taskLock;
    }

    boolean addTask(Task task)
    {
      if (taskLock.getType() == TaskLockType.EXCLUSIVE) {
        Preconditions.checkArgument(
            taskLock.getGroupId().equals(task.getGroupId()),
            "groupId[%s] of task[%s] is different from the existing lockPosse's groupId[%s]",
            task.getGroupId(), task.getId(), taskLock.getGroupId()
        );
      }
      Preconditions.checkArgument(
          taskLock.getNonNullPriority() == task.getPriority(),
          "priority[%s] of task[%s] is different from the existing lockPosse's priority[%s]",
          task.getPriority(), task.getId(), taskLock.getNonNullPriority()
      );
      return taskIds.add(task.getId());
    }

    boolean containsTask(Task task)
    {
      Preconditions.checkNotNull(task, "task");
      return taskIds.contains(task.getId());
    }

    boolean removeTask(Task task)
    {
      Preconditions.checkNotNull(task, "task");
      return taskIds.remove(task.getId());
    }

    boolean isTasksEmpty()
    {
      return taskIds.isEmpty();
    }

    /**
     * Checks if an APPEND time chunk lock can be reused for another append time chunk lock that already exists
     * and has an interval that strictly contains the other's interval
     * We do not expect multiple locks to exist with the same interval as the existing lock would be reused.
     * A new append lock with a strictly encompassing interval can be created when a concurrent replace
     * with a coarser granularity commits its segments and the appending task makes subsequent allocations
     * @param other the conflicting lockPosse that already exists
     * @return true if the task can be unlocked from the other posse after it has been added to the newly created posse.
     */
    boolean supersedes(TaskLockPosse other)
    {
      final TaskLock otherLock = other.taskLock;
      return !taskLock.isRevoked()
             && taskLock.getGranularity() == LockGranularity.TIME_CHUNK
             && taskLock.getGranularity() == otherLock.getGranularity()
             && taskLock.getType() == TaskLockType.APPEND
             && taskLock.getType() == otherLock.getType()
             && taskLock.getVersion().compareTo(otherLock.getVersion()) >= 0
             && !taskLock.getInterval().equals(otherLock.getInterval())
             && taskLock.getInterval().contains(otherLock.getInterval())
             && taskLock.getGroupId().equals(otherLock.getGroupId());
    }

    boolean reusableFor(LockRequest request)
    {
      if (taskLock.getType() == request.getType() && taskLock.getGranularity() == request.getGranularity()) {
        switch (taskLock.getType()) {
          case REPLACE:
          case APPEND:
          case SHARED:
            if (request instanceof TimeChunkLockRequest) {
              return taskLock.getInterval().contains(request.getInterval())
                     && taskLock.getGroupId().equals(request.getGroupId());
            }
            return false;
          case EXCLUSIVE:
            if (request instanceof TimeChunkLockRequest) {
              return taskLock.getInterval().contains(request.getInterval())
                     && taskLock.getGroupId().equals(request.getGroupId());
            } else if (request instanceof SpecificSegmentLockRequest) {
              final SegmentLock segmentLock = (SegmentLock) taskLock;
              final SpecificSegmentLockRequest specificSegmentLockRequest = (SpecificSegmentLockRequest) request;
              return segmentLock.getInterval().contains(specificSegmentLockRequest.getInterval())
                     && segmentLock.getGroupId().equals(specificSegmentLockRequest.getGroupId())
                     && specificSegmentLockRequest.getPartitionId() == segmentLock.getPartitionId();
            } else {
              throw new ISE("Unknown request type[%s]", request);
            }
            //noinspection SuspiciousIndentAfterControlStatement
          default:
            throw new ISE("Unknown lock type[%s]", taskLock.getType());
        }
      }

      return false;
    }

    @Override
    public boolean equals(Object o)
    {
      if (this == o) {
        return true;
      }

      if (o == null || !getClass().equals(o.getClass())) {
        return false;
      }

      TaskLockPosse that = (TaskLockPosse) o;
      return java.util.Objects.equals(taskLock, that.taskLock) &&
             java.util.Objects.equals(taskIds, that.taskIds);
    }

    @Override
    public int hashCode()
    {
      return Objects.hashCode(taskLock, taskIds);
    }

    @Override
    public String toString()
    {
      return MoreObjects.toStringHelper(this)
                        .add("taskLock", taskLock)
                        .add("taskIds", taskIds)
                        .toString();
    }
  }

  /**
   * Maintains a list of pending allocation holders.
   */
  private static class AllocationHolderList
  {
    final List<SegmentAllocationHolder> all = new ArrayList<>();
    final Set<SegmentAllocationHolder> pending = new HashSet<>();
    final Set<SegmentAllocationHolder> recentlyCompleted = new HashSet<>();

    AllocationHolderList(List<SegmentAllocateRequest> requests, Interval interval)
    {
      for (SegmentAllocateRequest request : requests) {
        SegmentAllocationHolder holder = new SegmentAllocationHolder(request, interval, this);
        all.add(holder);
        pending.add(holder);
      }
    }

    void markCompleted(SegmentAllocationHolder holder)
    {
      recentlyCompleted.add(holder);
    }

    Set<SegmentAllocationHolder> getPending()
    {
      pending.removeAll(recentlyCompleted);
      recentlyCompleted.clear();
      return pending;
    }

    List<SegmentAllocateResult> getResults()
    {
      return all.stream().map(holder -> holder.result).collect(Collectors.toList());
    }
  }

  /**
   * Contains the task, request, lock and final result for a segment allocation.
   */
  private static class SegmentAllocationHolder
  {
    final AllocationHolderList list;

    final Task task;
    final Interval allocateInterval;
    final SegmentAllocateAction action;
    final LockRequestForNewSegment lockRequest;
    SegmentCreateRequest segmentRequest;

    TaskLock acquiredLock;
    TaskLockPosse taskLockPosse;
    Interval lockRequestInterval;
    SegmentIdWithShardSpec allocatedSegment;
    SegmentAllocateResult result;

    SegmentAllocationHolder(SegmentAllocateRequest request, Interval allocateInterval, AllocationHolderList list)
    {
      this.list = list;
      this.allocateInterval = allocateInterval;
      this.task = request.getTask();
      this.action = request.getAction();

      this.lockRequest = new LockRequestForNewSegment(
          action.getLockGranularity(),
          action.getTaskLockType(),
          task.getGroupId(),
          action.getDataSource(),
          allocateInterval,
          action.getPartialShardSpec(),
          task.getPriority(),
          action.getSequenceName(),
          action.getPreviousSegmentId(),
          action.isSkipSegmentLineageCheck()
      );
    }

    SegmentCreateRequest getSegmentRequest()
    {
      // Initialize the first time this is requested
      if (segmentRequest == null) {
        segmentRequest = new SegmentCreateRequest(
            action.getSequenceName(),
            action.getPreviousSegmentId(),
            acquiredLock == null ? lockRequest.getVersion() : acquiredLock.getVersion(),
            action.getPartialShardSpec(),
            ((PendingSegmentAllocatingTask) task).getTaskAllocatorId()
        );
      }

      return segmentRequest;
    }

    void markFailed(String msgFormat, Object... args)
    {
      list.markCompleted(this);
      result = new SegmentAllocateResult(null, StringUtils.format(msgFormat, args));
    }

    void markSucceeded()
    {
      list.markCompleted(this);
      result = new SegmentAllocateResult(allocatedSegment, null);
    }

    void setAllocatedSegment(SegmentIdWithShardSpec segmentId)
    {
      this.allocatedSegment = segmentId;
    }

    void setAcquiredLock(TaskLockPosse lockPosse, Interval lockRequestInterval)
    {
      this.taskLockPosse = lockPosse;
      this.acquiredLock = lockPosse == null ? null : lockPosse.getTaskLock();
      this.lockRequestInterval = lockRequestInterval;
    }
  }
}<|MERGE_RESOLUTION|>--- conflicted
+++ resolved
@@ -243,14 +243,9 @@
   }
 
   /**
-<<<<<<< HEAD
-   * This method is called only in {@link #resetState} and verifies the given task and the taskLock have the same
-   * groupId, dataSource, and priority.
-=======
-   * Reacquire lock during {@link #syncFromStorage()}.
+   * Reacquires a lock during {@link #resetState}.
    *
    * @return null if the lock could not be reacquired.
->>>>>>> 7c5d8bdd
    */
   @VisibleForTesting
   @Nullable
