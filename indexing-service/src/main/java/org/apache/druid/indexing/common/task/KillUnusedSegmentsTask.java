--- conflicted
+++ resolved
@@ -26,7 +26,6 @@
 import com.google.common.annotations.VisibleForTesting;
 import com.google.common.base.Preconditions;
 import com.google.common.collect.ImmutableSet;
-import com.google.common.collect.Lists;
 import org.apache.druid.client.indexing.ClientKillUnusedSegmentsTaskQuery;
 import org.apache.druid.error.InvalidInput;
 import org.apache.druid.indexer.TaskStatus;
@@ -78,15 +77,16 @@
   private static final int DEFAULT_SEGMENT_NUKE_BATCH_SIZE = 100;
 
   private final boolean markAsUnused;
-  @Nullable private final Integer limit;
-
   /**
    * Split processing to try and keep each nuke operation relatively short, in the case that either
    * the database or the storage layer is particularly slow.
    */
   private final int batchSize;
-
-  // counter included primarily for testing
+  @Nullable private final Integer limit;
+
+
+  // counters included primarily for testing
+  private int numSegmentsKilled = 0;
   private long numBatchesProcessed = 0;
 
   @JsonCreator
@@ -95,13 +95,9 @@
       @JsonProperty("dataSource") String dataSource,
       @JsonProperty("interval") Interval interval,
       @JsonProperty("context") Map<String, Object> context,
-<<<<<<< HEAD
       @JsonProperty("markAsUnused") @Deprecated Boolean markAsUnused,
+      @JsonProperty("batchSize") Integer batchSize,
       @JsonProperty("limit") @Nullable Integer limit
-=======
-      @JsonProperty("markAsUnused") Boolean markAsUnused,
-      @JsonProperty("batchSize") Integer batchSize
->>>>>>> 5a52f7a4
   )
   {
     super(
@@ -110,6 +106,9 @@
         interval,
         context
     );
+    this.markAsUnused = markAsUnused != null && markAsUnused;
+    this.batchSize = (batchSize != null) ? batchSize : DEFAULT_SEGMENT_NUKE_BATCH_SIZE;
+    Preconditions.checkArgument(this.batchSize > 0, "batchSize should be greater than zero");
     if (null != limit && limit <= 0) {
       throw InvalidInput.exception(
           "limit [%d] is invalid. It must be a positive integer.",
@@ -122,14 +121,7 @@
           limit
       );
     }
-    this.markAsUnused = markAsUnused != null && markAsUnused;
-<<<<<<< HEAD
     this.limit = limit;
-
-=======
-    this.batchSize = (batchSize != null) ? batchSize : DEFAULT_SEGMENT_NUKE_BATCH_SIZE;
-    Preconditions.checkArgument(this.batchSize > 0, "batchSize should be greater than zero");
->>>>>>> 5a52f7a4
   }
 
   @JsonProperty
@@ -139,25 +131,24 @@
     return markAsUnused;
   }
 
-<<<<<<< HEAD
+  @JsonProperty
+  @JsonInclude(JsonInclude.Include.NON_DEFAULT)
+  public int getBatchSize()
+  {
+    return batchSize;
+  }
+
   @Nullable
   @JsonProperty
   public Integer getLimit()
   {
     return limit;
-=======
-  @JsonProperty
-  @JsonInclude(JsonInclude.Include.NON_DEFAULT)
-  public int getBatchSize()
-  {
-    return batchSize;
->>>>>>> 5a52f7a4
   }
 
   @Override
   public String getType()
   {
-    return "kill";
+    return TYPE;
   }
 
   @Nonnull
@@ -173,6 +164,13 @@
   long getNumBatchesProcessed()
   {
     return numBatchesProcessed;
+  }
+
+  @JsonIgnore
+  @VisibleForTesting
+  long getNumSegmentsKilled()
+  {
+    return numSegmentsKilled;
   }
 
   @Override
@@ -188,31 +186,20 @@
     }
 
     // List unused segments
-<<<<<<< HEAD
-    List<DataSegment> unusedSegments = toolbox
-=======
-    final List<DataSegment> allUnusedSegments = toolbox
->>>>>>> 5a52f7a4
-        .getTaskActionClient()
-        .submit(new RetrieveUnusedSegmentsAction(getDataSource(), getInterval(), limit));
-
-    final List<List<DataSegment>> unusedSegmentBatches = Lists.partition(allUnusedSegments, batchSize);
-
-    // The individual activities here on the toolbox have possibility to run for a longer period of time,
-    // since they involve calls to metadata storage and archival object storage. And, the tasks take hold of the
-    // task lockbox to run. By splitting the segment list into smaller batches, we have an opportunity to yield the
-    // lock to other activity that might need to happen using the overlord tasklockbox.
-
-    LOG.info("Running kill task[%s] for dataSource[%s] and interval[%s]. Killing total [%,d] unused segments in [%d] batches(batchSize = [%d]).",
-            getId(), getDataSource(), getInterval(), allUnusedSegments.size(), unusedSegmentBatches.size(), batchSize);
-
-    for (final List<DataSegment> unusedSegments : unusedSegmentBatches) {
+    int nextBatchSize = computeNextBatchSize(numSegmentsKilled);
+    @Nullable Integer numTotalBatches = getNumTotalBatches();
+    List<DataSegment> unusedSegments;
+    do {
+      unusedSegments = toolbox
+          .getTaskActionClient()
+          .submit(new RetrieveUnusedSegmentsAction(getDataSource(), getInterval(), nextBatchSize));
+
       if (!TaskLocks.isLockCoversSegments(taskLockMap, unusedSegments)) {
         throw new ISE(
-                "Locks[%s] for task[%s] can't cover segments[%s]",
-                taskLockMap.values().stream().flatMap(List::stream).collect(Collectors.toList()),
-                getId(),
-                unusedSegments
+            "Locks[%s] for task[%s] can't cover segments[%s]",
+            taskLockMap.values().stream().flatMap(List::stream).collect(Collectors.toList()),
+            getId(),
+            unusedSegments
         );
       }
 
@@ -225,28 +212,46 @@
       toolbox.getTaskActionClient().submit(new SegmentNukeAction(new HashSet<>(unusedSegments)));
       toolbox.getDataSegmentKiller().kill(unusedSegments);
       numBatchesProcessed++;
+      numSegmentsKilled += unusedSegments.size();
 
       if (numBatchesProcessed % 10 == 0) {
-        LOG.info("Processed [%d/%d] batches for kill task[%s].",
-                numBatchesProcessed, unusedSegmentBatches.size(), getId());
+        if (null != numTotalBatches) {
+          LOG.info("Processed [%d/%d] batches for kill task[%s].",
+              numBatchesProcessed, numTotalBatches, getId()
+          );
+        } else {
+          LOG.info("Processed [%d] batches for kill task[%s].", numBatchesProcessed, getId());
+        }
       }
-    }
-
-<<<<<<< HEAD
-    // Kill segments
-    unusedSegments = limit == null
-        ? unusedSegments
-        : unusedSegments.subList(0, Math.min(limit, unusedSegments.size()));
-    toolbox.getTaskActionClient().submit(new SegmentNukeAction(new HashSet<>(unusedSegments)));
-    for (DataSegment segment : unusedSegments) {
-      toolbox.getDataSegmentKiller().kill(segment);
-    }
-=======
-    LOG.info("Finished kill task[%s] for dataSource[%s] and interval[%s]. Deleted total [%,d] unused segments in [%d] batches.",
-            getId(), getDataSource(), getInterval(), allUnusedSegments.size(), unusedSegmentBatches.size());
->>>>>>> 5a52f7a4
+
+      nextBatchSize = computeNextBatchSize(numSegmentsKilled);
+    } while (unusedSegments.size() != 0 && (null == numTotalBatches || numBatchesProcessed < numTotalBatches));
+
+    LOG.info("Finished kill task[%s] for dataSource[%s] and interval[%s]. Deleted total [%d] unused segments "
+             + "in [%d] batches.",
+        getId(),
+        getDataSource(),
+        getInterval(),
+        numSegmentsKilled,
+        numBatchesProcessed
+    );
 
     return TaskStatus.success(getId());
+  }
+
+  @JsonIgnore
+  @VisibleForTesting
+  @Nullable
+  Integer getNumTotalBatches()
+  {
+    return null != limit ? (int) Math.ceil((double) limit / batchSize) : null;
+  }
+
+  @JsonIgnore
+  @VisibleForTesting
+  int computeNextBatchSize(int numSegmentsKilled)
+  {
+    return null != limit ? Math.min(limit - numSegmentsKilled, batchSize) : batchSize;
   }
 
   private NavigableMap<DateTime, List<TaskLock>> getTaskLockMap(TaskActionClient client) throws IOException
