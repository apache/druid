/*
 * Licensed to the Apache Software Foundation (ASF) under one
 * or more contributor license agreements.  See the NOTICE file
 * distributed with this work for additional information
 * regarding copyright ownership.  The ASF licenses this file
 * to you under the Apache License, Version 2.0 (the
 * "License"); you may not use this file except in compliance
 * with the License.  You may obtain a copy of the License at
 *
 *   http://www.apache.org/licenses/LICENSE-2.0
 *
 * Unless required by applicable law or agreed to in writing,
 * software distributed under the License is distributed on an
 * "AS IS" BASIS, WITHOUT WARRANTIES OR CONDITIONS OF ANY
 * KIND, either express or implied.  See the License for the
 * specific language governing permissions and limitations
 * under the License.
 */

package org.apache.druid.indexing.appenderator;

import com.google.common.collect.Iterables;
import org.apache.druid.indexing.common.actions.SegmentListUsedAction;
import org.apache.druid.indexing.common.actions.TaskActionClient;
import org.apache.druid.java.util.common.JodaUtils;
import org.apache.druid.segment.realtime.appenderator.SegmentIdWithShardSpec;
import org.apache.druid.segment.realtime.appenderator.UsedSegmentChecker;
import org.apache.druid.timeline.DataSegment;
import org.joda.time.Interval;

import java.io.IOException;
import java.util.HashSet;
import java.util.List;
import java.util.Map;
import java.util.Set;
import java.util.TreeMap;

public class ActionBasedUsedSegmentChecker implements UsedSegmentChecker
{
  private final TaskActionClient taskActionClient;

  public ActionBasedUsedSegmentChecker(TaskActionClient taskActionClient)
  {
    this.taskActionClient = taskActionClient;
  }

  @Override
  public Set<DataSegment> findUsedSegments(Set<SegmentIdWithShardSpec> identifiers) throws IOException
  {
    // Group by dataSource
<<<<<<< HEAD
    final Map<String, Set<SegmentIdWithShardSpec>> identifiersByDataSource = Maps.newTreeMap();
    for (SegmentIdWithShardSpec identifier : identifiers) {
=======
    final Map<String, Set<SegmentIdentifier>> identifiersByDataSource = new TreeMap<>();
    for (SegmentIdentifier identifier : identifiers) {
>>>>>>> 676f5e6d
      if (!identifiersByDataSource.containsKey(identifier.getDataSource())) {
        identifiersByDataSource.put(identifier.getDataSource(), new HashSet<>());
      }
      identifiersByDataSource.get(identifier.getDataSource()).add(identifier);
    }

    final Set<DataSegment> retVal = new HashSet<>();

    for (Map.Entry<String, Set<SegmentIdWithShardSpec>> entry : identifiersByDataSource.entrySet()) {
      final List<Interval> intervals = JodaUtils.condenseIntervals(
          Iterables.transform(entry.getValue(), input -> input.getInterval())
      );

      final List<DataSegment> usedSegmentsForIntervals = taskActionClient.submit(
          new SegmentListUsedAction(entry.getKey(), null, intervals)
      );

      for (DataSegment segment : usedSegmentsForIntervals) {
        if (identifiers.contains(SegmentIdWithShardSpec.fromDataSegment(segment))) {
          retVal.add(segment);
        }
      }
    }

    return retVal;
  }
}<|MERGE_RESOLUTION|>--- conflicted
+++ resolved
@@ -48,13 +48,8 @@
   public Set<DataSegment> findUsedSegments(Set<SegmentIdWithShardSpec> identifiers) throws IOException
   {
     // Group by dataSource
-<<<<<<< HEAD
-    final Map<String, Set<SegmentIdWithShardSpec>> identifiersByDataSource = Maps.newTreeMap();
+    final Map<String, Set<SegmentIdWithShardSpec>> identifiersByDataSource = new TreeMap<>();
     for (SegmentIdWithShardSpec identifier : identifiers) {
-=======
-    final Map<String, Set<SegmentIdentifier>> identifiersByDataSource = new TreeMap<>();
-    for (SegmentIdentifier identifier : identifiers) {
->>>>>>> 676f5e6d
       if (!identifiersByDataSource.containsKey(identifier.getDataSource())) {
         identifiersByDataSource.put(identifier.getDataSource(), new HashSet<>());
       }
