--- conflicted
+++ resolved
@@ -48,13 +48,12 @@
   private long segmentAvailabilityWaitTimeMs;
 
   @JsonProperty
-<<<<<<< HEAD
   private int segmentsRead;
   @JsonProperty
   private int segmentsPublished;
-=======
+
+  @JsonProperty
   private Map<String, Long> recordsProcessed;
->>>>>>> b69f89d9
 
   public IngestionStatsAndErrorsTaskReportData(
       @JsonProperty("ingestionState") IngestionState ingestionState,
@@ -63,12 +62,9 @@
       @JsonProperty("errorMsg") @Nullable String errorMsg,
       @JsonProperty("segmentAvailabilityConfirmed") boolean segmentAvailabilityConfirmed,
       @JsonProperty("segmentAvailabilityWaitTimeMs") long segmentAvailabilityWaitTimeMs,
-<<<<<<< HEAD
+      @JsonProperty("recordsProcessed") Map<String, Long> recordsProcessed,
       @JsonProperty("segmentsRead") int segmentsRead,
       @JsonProperty("segmentsRead") int segmentsPublished
-=======
-      @JsonProperty("recordsProcessed") Map<String, Long> recordsProcessed
->>>>>>> b69f89d9
   )
   {
     this.ingestionState = ingestionState;
@@ -77,12 +73,9 @@
     this.errorMsg = errorMsg;
     this.segmentAvailabilityConfirmed = segmentAvailabilityConfirmed;
     this.segmentAvailabilityWaitTimeMs = segmentAvailabilityWaitTimeMs;
-<<<<<<< HEAD
+    this.recordsProcessed = recordsProcessed;
     this.segmentsRead = segmentsRead;
     this.segmentsPublished = segmentsPublished;
-=======
-    this.recordsProcessed = recordsProcessed;
->>>>>>> b69f89d9
   }
 
   @JsonProperty
@@ -129,6 +122,18 @@
     return recordsProcessed;
   }
 
+  @JsonProperty
+  public int getSegmentsRead()
+  {
+    return segmentsRead;
+  }
+
+  @JsonProperty
+  public int getSegmentsPublished()
+  {
+    return segmentsPublished;
+  }
+
   public static IngestionStatsAndErrorsTaskReportData getPayloadFromTaskReports(
       Map<String, TaskReport> taskReports
   )
@@ -153,7 +158,9 @@
            Objects.equals(getErrorMsg(), that.getErrorMsg()) &&
            Objects.equals(isSegmentAvailabilityConfirmed(), that.isSegmentAvailabilityConfirmed()) &&
            Objects.equals(getSegmentAvailabilityWaitTimeMs(), that.getSegmentAvailabilityWaitTimeMs()) &&
-           Objects.equals(getRecordsProcessed(), that.getRecordsProcessed());
+           Objects.equals(getRecordsProcessed(), that.getRecordsProcessed()) &&
+           Objects.equals(getSegmentsRead(), that.getSegmentsRead()) &&
+           Objects.equals(getSegmentsPublished(), that.getSegmentsPublished());
   }
 
   @Override
@@ -166,7 +173,9 @@
         getErrorMsg(),
         isSegmentAvailabilityConfirmed(),
         getSegmentAvailabilityWaitTimeMs(),
-        getRecordsProcessed()
+        getRecordsProcessed(),
+        getSegmentsRead(),
+        getSegmentsPublished()
     );
   }
 
@@ -181,6 +190,8 @@
            ", segmentAvailabilityConfoirmed=" + segmentAvailabilityConfirmed +
            ", segmentAvailabilityWaitTimeMs=" + segmentAvailabilityWaitTimeMs +
            ", recordsProcessed=" + recordsProcessed +
+           ", segmentsRead=" + segmentsRead +
+           ", segmentsPublished=" + segmentsPublished +
            '}';
   }
 }