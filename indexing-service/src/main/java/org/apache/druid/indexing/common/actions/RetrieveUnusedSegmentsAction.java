/*
 * Licensed to the Apache Software Foundation (ASF) under one
 * or more contributor license agreements.  See the NOTICE file
 * distributed with this work for additional information
 * regarding copyright ownership.  The ASF licenses this file
 * to you under the Apache License, Version 2.0 (the
 * "License"); you may not use this file except in compliance
 * with the License.  You may obtain a copy of the License at
 *
 *   http://www.apache.org/licenses/LICENSE-2.0
 *
 * Unless required by applicable law or agreed to in writing,
 * software distributed under the License is distributed on an
 * "AS IS" BASIS, WITHOUT WARRANTIES OR CONDITIONS OF ANY
 * KIND, either express or implied.  See the License for the
 * specific language governing permissions and limitations
 * under the License.
 */

package org.apache.druid.indexing.common.actions;

import com.fasterxml.jackson.annotation.JsonCreator;
import com.fasterxml.jackson.annotation.JsonProperty;
import com.fasterxml.jackson.core.type.TypeReference;
import org.apache.druid.indexing.common.task.Task;
import org.apache.druid.timeline.DataSegment;
import org.joda.time.DateTime;
import org.joda.time.Interval;

import javax.annotation.Nullable;

import java.util.List;

public class RetrieveUnusedSegmentsAction implements TaskAction<List<DataSegment>>
{
  private final String dataSource;
  private final Interval interval;
<<<<<<< HEAD

  @JsonIgnore
  private final List<String> versions;

  @JsonIgnore
=======
>>>>>>> 8084f220
  private final Integer limit;
  private final DateTime maxUsedStatusLastUpdatedTime;

  @JsonCreator
  public RetrieveUnusedSegmentsAction(
      @JsonProperty("dataSource") String dataSource,
      @JsonProperty("interval") Interval interval,
      @JsonProperty("versions") @Nullable List<String> versions,
      @JsonProperty("limit") @Nullable Integer limit,
      @JsonProperty("maxUsedStatusLastUpdatedTime") @Nullable DateTime maxUsedStatusLastUpdatedTime
  )
  {
    this.dataSource = dataSource;
    this.interval = interval;
    this.versions = versions;
    this.limit = limit;
    this.maxUsedStatusLastUpdatedTime = maxUsedStatusLastUpdatedTime;
  }

  @JsonProperty
  public String getDataSource()
  {
    return dataSource;
  }

  @JsonProperty
  public Interval getInterval()
  {
    return interval;
  }

  @Nullable
  @JsonProperty
  public List<String> getVersions()
  {
    return versions;
  }

  @Nullable
  @JsonProperty
  public Integer getLimit()
  {
    return limit;
  }

  @Nullable
  @JsonProperty
  public DateTime getMaxUsedStatusLastUpdatedTime()
  {
    return maxUsedStatusLastUpdatedTime;
  }

  @Override
  public TypeReference<List<DataSegment>> getReturnTypeReference()
  {
    return new TypeReference<List<DataSegment>>() {};
  }

  @Override
  public List<DataSegment> perform(Task task, TaskActionToolbox toolbox)
  {
    return toolbox.getIndexerMetadataStorageCoordinator()
        .retrieveUnusedSegmentsForInterval(dataSource, interval, versions, limit, maxUsedStatusLastUpdatedTime);
  }

  @Override
  public boolean isAudited()
  {
    return false;
  }

  @Override
  public String toString()
  {
    return getClass().getSimpleName() + "{" +
           "dataSource='" + dataSource + '\'' +
           ", interval=" + interval +
           ", versions=" + versions +
           ", limit=" + limit +
           ", maxUsedStatusLastUpdatedTime=" + maxUsedStatusLastUpdatedTime +
           '}';
  }
}<|MERGE_RESOLUTION|>--- conflicted
+++ resolved
@@ -35,14 +35,7 @@
 {
   private final String dataSource;
   private final Interval interval;
-<<<<<<< HEAD
-
-  @JsonIgnore
   private final List<String> versions;
-
-  @JsonIgnore
-=======
->>>>>>> 8084f220
   private final Integer limit;
   private final DateTime maxUsedStatusLastUpdatedTime;
 
