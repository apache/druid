/*
 * Licensed to the Apache Software Foundation (ASF) under one
 * or more contributor license agreements.  See the NOTICE file
 * distributed with this work for additional information
 * regarding copyright ownership.  The ASF licenses this file
 * to you under the Apache License, Version 2.0 (the
 * "License"); you may not use this file except in compliance
 * with the License.  You may obtain a copy of the License at
 *
 *   http://www.apache.org/licenses/LICENSE-2.0
 *
 * Unless required by applicable law or agreed to in writing,
 * software distributed under the License is distributed on an
 * "AS IS" BASIS, WITHOUT WARRANTIES OR CONDITIONS OF ANY
 * KIND, either express or implied.  See the License for the
 * specific language governing permissions and limitations
 * under the License.
 */

package org.apache.druid.indexing.common.task.batch.parallel;

import org.apache.druid.data.input.FirehoseFactory;
import org.apache.druid.data.input.FirehoseFactoryToInputSourceAdaptor;
import org.apache.druid.data.input.InputSource;
import org.apache.druid.data.input.InputSplit;
import org.apache.druid.data.input.impl.SplittableInputSource;
import org.apache.druid.indexing.common.TaskToolbox;
import org.apache.druid.indexing.common.task.Task;

import java.io.IOException;
import java.util.Iterator;
import java.util.Map;

/**
 * Base class for different implementations of {@link ParallelIndexTaskRunner} that operate on
 * {@link InputSource} splits.
 */
abstract class InputSourceSplitParallelIndexTaskRunner<T extends Task, R extends SubTaskReport>
    extends ParallelIndexPhaseRunner<T, R>
{
  private final ParallelIndexIngestionSpec ingestionSchema;
  private final SplittableInputSource<?> baseInputSource;

  InputSourceSplitParallelIndexTaskRunner(
      TaskToolbox toolbox,
      String taskId,
      String groupId,
      String baseSubtaskSpecName,
      ParallelIndexIngestionSpec ingestionSchema,
      Map<String, Object> context
  )
  {
    super(
        toolbox,
        taskId,
        groupId,
        baseSubtaskSpecName,
        ingestionSchema.getTuningConfig(),
        context
    );
    this.ingestionSchema = ingestionSchema;
    this.baseInputSource = (SplittableInputSource) ingestionSchema.getIOConfig().getNonNullInputSource(
        ingestionSchema.getDataSchema().getParser()
    );
  }

  @Override
  Iterator<SubTaskSpec<T>> subTaskSpecIterator() throws IOException
  {
    return baseInputSource.createSplits(
        ingestionSchema.getIOConfig().getInputFormat(),
        getTuningConfig().getSplitHintSpec()
    ).map(this::newTaskSpec).iterator();
  }

  @Override
  final int estimateTotalNumSubTasks() throws IOException
  {
    return baseInputSource.estimateNumSplits(
        ingestionSchema.getIOConfig().getInputFormat(),
        getTuningConfig().getSplitHintSpec()
    );
  }

  final SubTaskSpec<T> newTaskSpec(InputSplit split)
  {
    final FirehoseFactory firehoseFactory;
    final InputSource inputSource;
    if (baseInputSource instanceof FirehoseFactoryToInputSourceAdaptor) {
      firehoseFactory = ((FirehoseFactoryToInputSourceAdaptor) baseInputSource).getFirehoseFactory().withSplit(split);
      inputSource = null;
    } else {
      firehoseFactory = null;
      inputSource = baseInputSource.withSplit(split);
    }
    final ParallelIndexIngestionSpec subTaskIngestionSpec = new ParallelIndexIngestionSpec(
        ingestionSchema.getDataSchema(),
        new ParallelIndexIOConfig(
            firehoseFactory,
            inputSource,
            ingestionSchema.getIOConfig().getInputFormat(),
<<<<<<< HEAD
            ingestionSchema.getIOConfig().isAppendToExisting()
            // Security is already checked in baseInputSource
=======
            ingestionSchema.getIOConfig().isAppendToExisting(),
            ingestionSchema.getIOConfig().isDropExisting()
>>>>>>> d917e043
        ),
        ingestionSchema.getTuningConfig()
    );

    return createSubTaskSpec(
        getBaseSubtaskSpecName() + "_" + getAndIncrementNextSpecId(),
        getGroupId(),
        getTaskId(),
        getContext(),
        split,
        subTaskIngestionSpec
    );
  }

  /**
   * @return Ingestion spec split suitable for this parallel worker
   */
  abstract SubTaskSpec<T> createSubTaskSpec(
      String id,
      String groupId,
      String supervisorTaskId,
      Map<String, Object> context,
      InputSplit split,
      ParallelIndexIngestionSpec subTaskIngestionSpec
  );
}<|MERGE_RESOLUTION|>--- conflicted
+++ resolved
@@ -99,13 +99,8 @@
             firehoseFactory,
             inputSource,
             ingestionSchema.getIOConfig().getInputFormat(),
-<<<<<<< HEAD
-            ingestionSchema.getIOConfig().isAppendToExisting()
-            // Security is already checked in baseInputSource
-=======
             ingestionSchema.getIOConfig().isAppendToExisting(),
             ingestionSchema.getIOConfig().isDropExisting()
->>>>>>> d917e043
         ),
         ingestionSchema.getTuningConfig()
     );
