--- conflicted
+++ resolved
@@ -158,12 +158,9 @@
         logParseExceptions,
         maxParseExceptions,
         maxSavedParseExceptions,
-<<<<<<< HEAD
+        maxColumnsToMerge,
         null,
         null
-=======
-        maxColumnsToMerge
->>>>>>> 68bb038b
     );
 
     if (maxNumSubTasks != null && maxNumConcurrentSubTasks != null) {
