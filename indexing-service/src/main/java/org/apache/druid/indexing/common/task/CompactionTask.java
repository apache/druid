/*
 * Licensed to the Apache Software Foundation (ASF) under one
 * or more contributor license agreements.  See the NOTICE file
 * distributed with this work for additional information
 * regarding copyright ownership.  The ASF licenses this file
 * to you under the Apache License, Version 2.0 (the
 * "License"); you may not use this file except in compliance
 * with the License.  You may obtain a copy of the License at
 *
 *   http://www.apache.org/licenses/LICENSE-2.0
 *
 * Unless required by applicable law or agreed to in writing,
 * software distributed under the License is distributed on an
 * "AS IS" BASIS, WITHOUT WARRANTIES OR CONDITIONS OF ANY
 * KIND, either express or implied.  See the License for the
 * specific language governing permissions and limitations
 * under the License.
 */

package org.apache.druid.indexing.common.task;

import com.fasterxml.jackson.annotation.JsonCreator;
import com.fasterxml.jackson.annotation.JsonIgnore;
import com.fasterxml.jackson.annotation.JsonInclude;
import com.fasterxml.jackson.annotation.JsonInclude.Include;
import com.fasterxml.jackson.annotation.JsonProperty;
import com.google.common.annotations.VisibleForTesting;
import com.google.common.base.Preconditions;
import com.google.common.collect.BiMap;
import com.google.common.collect.HashBiMap;
import com.google.common.collect.ImmutableList;
import com.google.common.collect.ImmutableSet;
import com.google.common.collect.Iterables;
import com.google.common.collect.Lists;
import org.apache.curator.shaded.com.google.common.base.Verify;
import org.apache.druid.client.indexing.ClientCompactionTaskGranularitySpec;
import org.apache.druid.client.indexing.ClientCompactionTaskQuery;
import org.apache.druid.client.indexing.ClientCompactionTaskTransformSpec;
import org.apache.druid.collections.ResourceHolder;
import org.apache.druid.data.input.SplitHintSpec;
import org.apache.druid.data.input.impl.DimensionSchema;
import org.apache.druid.data.input.impl.DimensionsSpec;
import org.apache.druid.data.input.impl.TimestampSpec;
import org.apache.druid.error.InvalidInput;
import org.apache.druid.indexer.Checks;
import org.apache.druid.indexer.Property;
import org.apache.druid.indexer.TaskStatus;
import org.apache.druid.indexer.partitions.PartitionsSpec;
import org.apache.druid.indexing.common.LockGranularity;
import org.apache.druid.indexing.common.RetryPolicyFactory;
import org.apache.druid.indexing.common.TaskToolbox;
import org.apache.druid.indexing.common.actions.RetrieveUsedSegmentsAction;
import org.apache.druid.indexing.common.actions.TaskActionClient;
import org.apache.druid.indexing.common.task.IndexTask.IndexTuningConfig;
import org.apache.druid.indexing.common.task.batch.parallel.ParallelIndexTuningConfig;
import org.apache.druid.java.util.common.IAE;
import org.apache.druid.java.util.common.ISE;
import org.apache.druid.java.util.common.Intervals;
import org.apache.druid.java.util.common.JodaUtils;
import org.apache.druid.java.util.common.NonnullPair;
import org.apache.druid.java.util.common.Pair;
import org.apache.druid.java.util.common.RE;
import org.apache.druid.java.util.common.StringUtils;
import org.apache.druid.java.util.common.granularity.Granularity;
import org.apache.druid.java.util.common.granularity.GranularityType;
import org.apache.druid.java.util.common.guava.Comparators;
import org.apache.druid.java.util.common.io.Closer;
import org.apache.druid.java.util.common.logger.Logger;
import org.apache.druid.java.util.emitter.service.ServiceEmitter;
import org.apache.druid.java.util.emitter.service.ServiceMetricEvent;
import org.apache.druid.query.aggregation.AggregatorFactory;
import org.apache.druid.segment.DimensionHandler;
import org.apache.druid.segment.IndexIO;
import org.apache.druid.segment.IndexSpec;
import org.apache.druid.segment.QueryableIndex;
import org.apache.druid.segment.column.ColumnHolder;
import org.apache.druid.segment.incremental.AppendableIndexSpec;
import org.apache.druid.segment.indexing.DataSchema;
import org.apache.druid.segment.indexing.TuningConfig;
import org.apache.druid.segment.indexing.granularity.GranularitySpec;
import org.apache.druid.segment.indexing.granularity.UniformGranularitySpec;
import org.apache.druid.segment.loading.SegmentCacheManager;
import org.apache.druid.segment.realtime.appenderator.AppenderatorsManager;
import org.apache.druid.segment.transform.TransformSpec;
import org.apache.druid.segment.writeout.SegmentWriteOutMediumFactory;
import org.apache.druid.server.coordinator.duty.CompactSegments;
import org.apache.druid.server.lookup.cache.LookupLoadingSpec;
import org.apache.druid.server.security.ResourceAction;
import org.apache.druid.timeline.DataSegment;
import org.apache.druid.timeline.SegmentTimeline;
import org.apache.druid.timeline.TimelineObjectHolder;
import org.apache.druid.timeline.VersionedIntervalTimeline;
import org.joda.time.Duration;
import org.joda.time.Interval;

import javax.annotation.Nonnull;
import javax.annotation.Nullable;
import java.io.File;
import java.io.IOException;
import java.time.Clock;
import java.util.ArrayList;
import java.util.Arrays;
import java.util.Collections;
import java.util.Comparator;
import java.util.HashMap;
import java.util.HashSet;
import java.util.List;
import java.util.Map;
import java.util.Map.Entry;
import java.util.Set;
import java.util.TreeMap;
import java.util.function.Supplier;
import java.util.stream.Collectors;
import java.util.stream.IntStream;

/**
 * The client representation of this task is {@link ClientCompactionTaskQuery}. JSON
 * serialization fields of this class must correspond to those of {@link
 * ClientCompactionTaskQuery}.
 */
public class CompactionTask extends AbstractBatchIndexTask implements PendingSegmentAllocatingTask
{
  public static final String TYPE = "compact";
  private static final Logger log = new Logger(CompactionTask.class);
  private static final Clock UTC_CLOCK = Clock.systemUTC();


  /**
   * The CompactionTask creates and runs multiple IndexTask instances. When the {@link AppenderatorsManager}
   * is asked to clean up, it does so on a per-task basis keyed by task ID. However, the subtask IDs of the
   * CompactionTask are not externally visible. This context flag is used to ensure that all the appenderators
   * created for the CompactionTasks's subtasks are tracked under the ID of the parent CompactionTask.
   * The CompactionTask may change in the future and no longer require this behavior (e.g., reusing the same
   * Appenderator across subtasks, or allowing the subtasks to use the same ID). The CompactionTask is also the only
   * task type that currently creates multiple appenderators. Thus, a context flag is used to handle this case
   * instead of a more general approach such as new methods on the Task interface.
   */
  public static final String CTX_KEY_APPENDERATOR_TRACKING_TASK_ID = "appenderatorTrackingTaskId";

<<<<<<< HEAD
  private static final String TYPE = "compact";

=======
  private static final boolean STORE_COMPACTION_STATE = true;
>>>>>>> 6bc29534

  static {
    Verify.verify(TYPE.equals(CompactSegments.COMPACTION_TASK_TYPE));
  }

  private final CompactionIOConfig ioConfig;
  @Nullable
  private final DimensionsSpec dimensionsSpec;
  @Nullable
  private final ClientCompactionTaskTransformSpec transformSpec;
  @Nullable
  private final AggregatorFactory[] metricsSpec;
  @Nullable
  private final ClientCompactionTaskGranularitySpec granularitySpec;
  @Nullable
  private final CompactionTuningConfig tuningConfig;
  @Nullable
  private final CompactionRunner compactionRunner;
  @JsonIgnore
  private final SegmentProvider segmentProvider;
  @JsonIgnore
  private final CurrentSubTaskHolder currentSubTaskHolder;

  @JsonCreator
  public CompactionTask(
      @JsonProperty("id") @Nullable final String id,
      @JsonProperty("resource") @Nullable final TaskResource taskResource,
      @JsonProperty("dataSource") final String dataSource,
      @JsonProperty("interval") @Deprecated @Nullable final Interval interval,
      @JsonProperty("segments") @Deprecated @Nullable final List<DataSegment> segments,
      @JsonProperty("ioConfig") @Nullable CompactionIOConfig ioConfig,
      @JsonProperty("dimensions") @Nullable final DimensionsSpec dimensions,
      @JsonProperty("dimensionsSpec") @Nullable final DimensionsSpec dimensionsSpec,
      @JsonProperty("transformSpec") @Nullable final ClientCompactionTaskTransformSpec transformSpec,
      @JsonProperty("metricsSpec") @Nullable final AggregatorFactory[] metricsSpec,
      @JsonProperty("segmentGranularity") @Deprecated @Nullable final Granularity segmentGranularity,
      @JsonProperty("granularitySpec") @Nullable final ClientCompactionTaskGranularitySpec granularitySpec,
      @JsonProperty("tuningConfig") @Nullable final TuningConfig tuningConfig,
      @JsonProperty("context") @Nullable final Map<String, Object> context,
      @JsonProperty("compactionRunner") final CompactionRunner compactionRunner
  )
  {
    super(
        getOrMakeId(id, TYPE, dataSource),
        null,
        taskResource,
        dataSource,
        context,
        -1,
        computeCompactionIngestionMode(ioConfig)
    );
    Checks.checkOneNotNullOrEmpty(
        ImmutableList.of(
            new Property<>("ioConfig", ioConfig),
            new Property<>("interval", interval),
            new Property<>("segments", segments)
        )
    );
    if (ioConfig != null) {
      this.ioConfig = ioConfig;
    } else if (interval != null) {
      this.ioConfig = new CompactionIOConfig(new CompactionIntervalSpec(interval, null), false, null);
    } else {
      // We already checked segments is not null or empty above.
      //noinspection ConstantConditions
      this.ioConfig = new CompactionIOConfig(SpecificSegmentsSpec.fromSegments(segments), false, null);
    }
    this.dimensionsSpec = dimensionsSpec == null ? dimensions : dimensionsSpec;
    this.transformSpec = transformSpec;
    this.metricsSpec = metricsSpec;
    // Prior to apache/druid#10843 users could specify segmentGranularity using `segmentGranularity`
    // Now users should prefer to use `granularitySpec`
    // In case users accidentally specify both, and they are conflicting, warn the user instead of proceeding
    // by picking one or another.
    if (granularitySpec != null
        && segmentGranularity != null
        && !segmentGranularity.equals(granularitySpec.getSegmentGranularity())) {
      throw new IAE(StringUtils.format(
          "Conflicting segment granularities found %s(segmentGranularity) and %s(granularitySpec.segmentGranularity).\n"
          + "Remove `segmentGranularity` and set the `granularitySpec.segmentGranularity` to the expected granularity",
          segmentGranularity,
          granularitySpec.getSegmentGranularity()
      ));
    }
    if (granularitySpec == null && segmentGranularity != null) {
      this.granularitySpec = new ClientCompactionTaskGranularitySpec(segmentGranularity, null, null);
    } else {
      this.granularitySpec = granularitySpec;
    }
    this.tuningConfig = tuningConfig != null ? getTuningConfig(tuningConfig) : null;
    this.segmentProvider = new SegmentProvider(dataSource, this.ioConfig.getInputSpec());
<<<<<<< HEAD
    this.compactionRunner = compactionRunner;
    this.currentSubTaskHolder = compactionRunner.getCurrentSubTaskHolder();
=======
    this.partitionConfigurationManager = new PartitionConfigurationManager(this.tuningConfig);
    this.segmentCacheManagerFactory = segmentCacheManagerFactory;

    // Do not load any lookups in sub-tasks launched by compaction task, unless transformSpec is present.
    // If transformSpec is present, we will not modify the context so that the sub-tasks can make the
    // decision based on context values, loading all lookups by default.
    // This is done to ensure backward compatibility since transformSpec can reference lookups.
    if (transformSpec == null) {
      addToContextIfAbsent(LookupLoadingSpec.CTX_LOOKUP_LOADING_MODE, LookupLoadingSpec.Mode.NONE.toString());
    }
>>>>>>> 6bc29534
  }

  @VisibleForTesting
  static CompactionTuningConfig getTuningConfig(TuningConfig tuningConfig)
  {
    if (tuningConfig instanceof CompactionTuningConfig) {
      return (CompactionTuningConfig) tuningConfig;
    } else if (tuningConfig instanceof ParallelIndexTuningConfig) {
      final ParallelIndexTuningConfig parallelIndexTuningConfig = (ParallelIndexTuningConfig) tuningConfig;
      return new CompactionTuningConfig(
          null,
          parallelIndexTuningConfig.getMaxRowsPerSegment(),
          parallelIndexTuningConfig.getAppendableIndexSpec(),
          parallelIndexTuningConfig.getMaxRowsInMemory(),
          parallelIndexTuningConfig.getMaxBytesInMemory(),
          parallelIndexTuningConfig.isSkipBytesInMemoryOverheadCheck(),
          parallelIndexTuningConfig.getMaxTotalRows(),
          parallelIndexTuningConfig.getNumShards(),
          parallelIndexTuningConfig.getSplitHintSpec(),
          parallelIndexTuningConfig.getPartitionsSpec(),
          parallelIndexTuningConfig.getIndexSpec(),
          parallelIndexTuningConfig.getIndexSpecForIntermediatePersists(),
          parallelIndexTuningConfig.getMaxPendingPersists(),
          parallelIndexTuningConfig.isForceGuaranteedRollup(),
          parallelIndexTuningConfig.isReportParseExceptions(),
          parallelIndexTuningConfig.getPushTimeout(),
          parallelIndexTuningConfig.getSegmentWriteOutMediumFactory(),
          null,
          parallelIndexTuningConfig.getMaxNumConcurrentSubTasks(),
          parallelIndexTuningConfig.getMaxRetry(),
          parallelIndexTuningConfig.getTaskStatusCheckPeriodMs(),
          parallelIndexTuningConfig.getChatHandlerTimeout(),
          parallelIndexTuningConfig.getChatHandlerNumRetries(),
          parallelIndexTuningConfig.getMaxNumSegmentsToMerge(),
          parallelIndexTuningConfig.getTotalNumMergeTasks(),
          parallelIndexTuningConfig.isLogParseExceptions(),
          parallelIndexTuningConfig.getMaxParseExceptions(),
          parallelIndexTuningConfig.getMaxSavedParseExceptions(),
          parallelIndexTuningConfig.getMaxColumnsToMerge(),
          parallelIndexTuningConfig.getAwaitSegmentAvailabilityTimeoutMillis(),
          parallelIndexTuningConfig.getNumPersistThreads()
      );
    } else if (tuningConfig instanceof IndexTuningConfig) {
      final IndexTuningConfig indexTuningConfig = (IndexTuningConfig) tuningConfig;
      return new CompactionTuningConfig(
          null,
          indexTuningConfig.getMaxRowsPerSegment(),
          indexTuningConfig.getAppendableIndexSpec(),
          indexTuningConfig.getMaxRowsInMemory(),
          indexTuningConfig.getMaxBytesInMemory(),
          indexTuningConfig.isSkipBytesInMemoryOverheadCheck(),
          indexTuningConfig.getMaxTotalRows(),
          indexTuningConfig.getNumShards(),
          null,
          indexTuningConfig.getPartitionsSpec(),
          indexTuningConfig.getIndexSpec(),
          indexTuningConfig.getIndexSpecForIntermediatePersists(),
          indexTuningConfig.getMaxPendingPersists(),
          indexTuningConfig.isForceGuaranteedRollup(),
          indexTuningConfig.isReportParseExceptions(),
          indexTuningConfig.getPushTimeout(),
          indexTuningConfig.getSegmentWriteOutMediumFactory(),
          null,
          null,
          null,
          null,
          null,
          null,
          null,
          null,
          indexTuningConfig.isLogParseExceptions(),
          indexTuningConfig.getMaxParseExceptions(),
          indexTuningConfig.getMaxSavedParseExceptions(),
          indexTuningConfig.getMaxColumnsToMerge(),
          indexTuningConfig.getAwaitSegmentAvailabilityTimeoutMillis(),
          indexTuningConfig.getNumPersistThreads()
      );
    } else {
      throw new ISE(
          "Unknown tuningConfig type: [%s], Must be in [%s, %s, %s]",
          tuningConfig.getClass().getName(),
          CompactionTuningConfig.class.getName(),
          ParallelIndexTuningConfig.class.getName(),
          IndexTuningConfig.class.getName()
      );
    }
  }

  @VisibleForTesting
  public CurrentSubTaskHolder getCurrentSubTaskHolder()
  {
    return currentSubTaskHolder;
  }

  @JsonProperty
  public CompactionIOConfig getIoConfig()
  {
    return ioConfig;
  }

  @JsonProperty
  @Nullable
  public DimensionsSpec getDimensionsSpec()
  {
    return dimensionsSpec;
  }

  @JsonProperty
  @Nullable
  public ClientCompactionTaskTransformSpec getTransformSpec()
  {
    return transformSpec;
  }

  @JsonProperty
  @Nullable
  public AggregatorFactory[] getMetricsSpec()
  {
    return metricsSpec;
  }

  @JsonInclude(Include.NON_NULL)
  @JsonProperty
  @Nullable
  @Override
  public Granularity getSegmentGranularity()
  {
    return granularitySpec == null ? null : granularitySpec.getSegmentGranularity();
  }

  @JsonProperty
  @Nullable
  public ClientCompactionTaskGranularitySpec getGranularitySpec()
  {
    return granularitySpec;
  }

  @Nullable
  @JsonProperty
  public CompactionTuningConfig getTuningConfig()
  {
    return tuningConfig;
  }

  @JsonProperty
  public CompactionRunner getCompactionRunner()
  {
    return compactionRunner;
  }

  @Override
  public String getType()
  {
    return TYPE;
  }

  @Override
  public String getTaskAllocatorId()
  {
    return getGroupId();
  }

  @Nonnull
  @JsonIgnore
  @Override
  public Set<ResourceAction> getInputSourceResources()
  {
    return ImmutableSet.of();
  }

  @Override
  public int getPriority()
  {
    return getContextValue(Tasks.PRIORITY_KEY, Tasks.DEFAULT_MERGE_TASK_PRIORITY);
  }

  @Override
  public boolean isReady(TaskActionClient taskActionClient) throws Exception
  {
    final List<DataSegment> segments = segmentProvider.findSegments(taskActionClient);
    return determineLockGranularityAndTryLockWithSegments(taskActionClient, segments, segmentProvider::checkSegments);
  }

  @Override
  public boolean requireLockExistingSegments()
  {
    return true;
  }

  @Override
  public List<DataSegment> findSegmentsToLock(TaskActionClient taskActionClient, List<Interval> intervals)
      throws IOException
  {
    return ImmutableList.copyOf(
        taskActionClient.submit(new RetrieveUsedSegmentsAction(getDataSource(), intervals))
    );
  }

  @Override
  public boolean isPerfectRollup()
  {
    return tuningConfig != null && tuningConfig.isForceGuaranteedRollup();
  }

  @VisibleForTesting
  void emitCompactIngestionModeMetrics(
      ServiceEmitter emitter,
      boolean isDropExisting
  )
  {

    if (emitter == null) {
      return;
    }
    emitMetric(emitter, "ingest/count", 1);
  }

  @Override
  public TaskStatus runTask(TaskToolbox toolbox) throws Exception
  {
    // emit metric for compact ingestion mode:
    emitCompactIngestionModeMetrics(toolbox.getEmitter(), ioConfig.isDropExisting());

    final List<NonnullPair<Interval, DataSchema>> intervalDataSchemas = createDataSchemasForIntervals(
        UTC_CLOCK,
        toolbox,
        getTaskLockHelper().getLockGranularityToUse(),
        segmentProvider,
        dimensionsSpec,
        transformSpec,
        metricsSpec,
        granularitySpec,
        getMetricBuilder()
    );

    registerResourceCloserOnAbnormalExit(compactionRunner.getCurrentSubTaskHolder());
    Pair<Boolean, String> supportsCompactionConfig = compactionRunner.supportsCompactionConfig(this);
    if (!supportsCompactionConfig.lhs) {
      throw InvalidInput.exception(
          "Compaction config for engine[%s] not supported[%s]",
          compactionRunner.getType(),
          supportsCompactionConfig.rhs
      );
    }
    return compactionRunner.runCompactionTasks(this, intervalDataSchemas, toolbox);
  }

  /**
   * Generate dataschema for segments in each interval
   * @return
   * @throws IOException
   */
  @VisibleForTesting
  static List<NonnullPair<Interval, DataSchema>> createDataSchemasForIntervals(
      final Clock clock,
      final TaskToolbox toolbox,
      final LockGranularity lockGranularityInUse,
      final SegmentProvider segmentProvider,
      @Nullable final DimensionsSpec dimensionsSpec,
      @Nullable final ClientCompactionTaskTransformSpec transformSpec,
      @Nullable final AggregatorFactory[] metricsSpec,
      @Nullable final ClientCompactionTaskGranularitySpec granularitySpec,
      final ServiceMetricEvent.Builder metricBuilder
  ) throws IOException
  {
    final List<TimelineObjectHolder<String, DataSegment>> timelineSegments = retrieveRelevantTimelineHolders(
        toolbox,
        segmentProvider,
        lockGranularityInUse
    );

    if (timelineSegments.isEmpty()) {
      return Collections.emptyList();
    }

    if (granularitySpec == null || granularitySpec.getSegmentGranularity() == null) {
      List<NonnullPair<Interval, DataSchema>> intervalToDataSchemaList = new ArrayList<>();

      // original granularity
      final Map<Interval, List<DataSegment>> intervalToSegments = new TreeMap<>(
          Comparators.intervalsByStartThenEnd()
      );

      for (final DataSegment dataSegment : VersionedIntervalTimeline.getAllObjects(timelineSegments)) {
        intervalToSegments.computeIfAbsent(dataSegment.getInterval(), k -> new ArrayList<>())
                          .add(dataSegment);
      }

      // unify overlapping intervals to ensure overlapping segments compacting in the same indexSpec
      List<NonnullPair<Interval, List<DataSegment>>> intervalToSegmentsUnified = new ArrayList<>();
      Interval union = null;
      List<DataSegment> segments = new ArrayList<>();
      for (Entry<Interval, List<DataSegment>> entry : intervalToSegments.entrySet()) {
        Interval cur = entry.getKey();
        if (union == null) {
          union = cur;
          segments.addAll(entry.getValue());
        } else if (union.overlaps(cur)) {
          union = Intervals.utc(union.getStartMillis(), Math.max(union.getEndMillis(), cur.getEndMillis()));
          segments.addAll(entry.getValue());
        } else {
          intervalToSegmentsUnified.add(new NonnullPair<>(union, segments));
          union = cur;
          segments = new ArrayList<>(entry.getValue());
        }
      }

      intervalToSegmentsUnified.add(new NonnullPair<>(union, segments));

      for (NonnullPair<Interval, List<DataSegment>> entry : intervalToSegmentsUnified) {
        final Interval interval = entry.lhs;
        final List<DataSegment> segmentsToCompact = entry.rhs;
        // If granularitySpec is not null, then set segmentGranularity. Otherwise,
        // creates new granularitySpec and set segmentGranularity
        Granularity segmentGranularityToUse = GranularityType.fromPeriod(interval.toPeriod()).getDefaultGranularity();
        final DataSchema dataSchema = createDataSchema(
            clock,
            toolbox.getEmitter(),
            metricBuilder,
            segmentProvider.dataSource,
            interval,
            lazyFetchSegments(segmentsToCompact, toolbox.getSegmentCacheManager(), toolbox.getIndexIO()),
            dimensionsSpec,
            transformSpec,
            metricsSpec,
            granularitySpec == null
            ? new ClientCompactionTaskGranularitySpec(segmentGranularityToUse, null, null)
            : granularitySpec.withSegmentGranularity(segmentGranularityToUse)
        );
        intervalToDataSchemaList.add(new NonnullPair<>(interval, dataSchema));
      }
      return intervalToDataSchemaList;
    } else {
      // given segment granularity
      final DataSchema dataSchema = createDataSchema(
          clock,
          toolbox.getEmitter(),
          metricBuilder,
          segmentProvider.dataSource,
          JodaUtils.umbrellaInterval(
              Iterables.transform(
                  VersionedIntervalTimeline.getAllObjects(timelineSegments),
                  DataSegment::getInterval
              )
          ),
          lazyFetchSegments(
              VersionedIntervalTimeline.getAllObjects(timelineSegments),
              toolbox.getSegmentCacheManager(),
              toolbox.getIndexIO()
          ),
          dimensionsSpec,
          transformSpec,
          metricsSpec,
          granularitySpec
      );
      return Collections.singletonList(new NonnullPair<>(segmentProvider.interval, dataSchema));
    }
  }

  private static List<TimelineObjectHolder<String, DataSegment>> retrieveRelevantTimelineHolders(
      TaskToolbox toolbox,
      SegmentProvider segmentProvider,
      LockGranularity lockGranularityInUse
  ) throws IOException
  {
    final List<DataSegment> usedSegments =
        segmentProvider.findSegments(toolbox.getTaskActionClient());
    segmentProvider.checkSegments(lockGranularityInUse, usedSegments);
    final List<TimelineObjectHolder<String, DataSegment>> timelineSegments = SegmentTimeline
        .forSegments(usedSegments)
        .lookup(segmentProvider.interval);
    return timelineSegments;
  }

  private static DataSchema createDataSchema(
      Clock clock,
      ServiceEmitter emitter,
      ServiceMetricEvent.Builder metricBuilder,
      String dataSource,
      Interval totalInterval,
      Iterable<Pair<DataSegment, Supplier<ResourceHolder<QueryableIndex>>>> segments,
      @Nullable DimensionsSpec dimensionsSpec,
      @Nullable ClientCompactionTaskTransformSpec transformSpec,
      @Nullable AggregatorFactory[] metricsSpec,
      @Nonnull ClientCompactionTaskGranularitySpec granularitySpec
  )
  {
    // Check index metadata & decide which values to propagate (i.e. carry over) for rollup & queryGranularity
    final ExistingSegmentAnalyzer existingSegmentAnalyzer = new ExistingSegmentAnalyzer(
        segments,
        granularitySpec.isRollup() == null,
        granularitySpec.getQueryGranularity() == null,
        dimensionsSpec == null,
        metricsSpec == null
    );
    long start = clock.millis();
    try {
      existingSegmentAnalyzer.fetchAndProcessIfNeeded();
    }
    finally {
      if (emitter != null) {
        emitter.emit(metricBuilder.setMetric("compact/segmentAnalyzer/fetchAndProcessMillis", clock.millis() - start));
      }
    }

    final Granularity queryGranularityToUse;
    if (granularitySpec.getQueryGranularity() == null) {
      queryGranularityToUse = existingSegmentAnalyzer.getQueryGranularity();
      log.info("Generate compaction task spec with segments original query granularity [%s]", queryGranularityToUse);
    } else {
      queryGranularityToUse = granularitySpec.getQueryGranularity();
      log.info(
          "Generate compaction task spec with new query granularity overrided from input [%s]",
          queryGranularityToUse
      );
    }

    final GranularitySpec uniformGranularitySpec = new UniformGranularitySpec(
        Preconditions.checkNotNull(granularitySpec.getSegmentGranularity()),
        queryGranularityToUse,
        granularitySpec.isRollup() == null ? existingSegmentAnalyzer.getRollup() : granularitySpec.isRollup(),
        Collections.singletonList(totalInterval)
    );

    // find unique dimensions
    final DimensionsSpec finalDimensionsSpec;
    if (dimensionsSpec == null) {
      finalDimensionsSpec = existingSegmentAnalyzer.getDimensionsSpec();
    } else {
      finalDimensionsSpec = dimensionsSpec;
    }

    final AggregatorFactory[] finalMetricsSpec;
    if (metricsSpec == null) {
      finalMetricsSpec = existingSegmentAnalyzer.getMetricsSpec();
    } else {
      finalMetricsSpec = metricsSpec;
    }

    return new DataSchema(
        dataSource,
        new TimestampSpec(ColumnHolder.TIME_COLUMN_NAME, "millis", null),
        finalDimensionsSpec,
        finalMetricsSpec,
        uniformGranularitySpec,
        transformSpec == null ? null : new TransformSpec(transformSpec.getFilter(), null)
    );
  }

  /**
   * Lazily fetch and load {@link QueryableIndex}, skipping tombstones.
   */
  private static Iterable<Pair<DataSegment, Supplier<ResourceHolder<QueryableIndex>>>> lazyFetchSegments(
      Iterable<DataSegment> dataSegments,
      SegmentCacheManager segmentCacheManager,
      IndexIO indexIO
  )
  {
    return Iterables.transform(
        Iterables.filter(dataSegments, dataSegment -> !dataSegment.isTombstone()),
        dataSegment -> fetchSegment(dataSegment, segmentCacheManager, indexIO)
    );
  }

  // Broken out into a separate function because Some tools can't infer the
  // pair type, but if the type is given explicitly, IntelliJ inspections raises
  // an error. Creating a function keeps everyone happy.
  private static Pair<DataSegment, Supplier<ResourceHolder<QueryableIndex>>> fetchSegment(
      DataSegment dataSegment,
      SegmentCacheManager segmentCacheManager,
      IndexIO indexIO
  )
  {
    return Pair.of(
        dataSegment,
        () -> {
          try {
            final Closer closer = Closer.create();
            final File file = segmentCacheManager.getSegmentFiles(dataSegment);
            closer.register(() -> segmentCacheManager.cleanup(dataSegment));
            final QueryableIndex queryableIndex = closer.register(indexIO.loadIndex(file));
            return new ResourceHolder<QueryableIndex>()
            {
              @Override
              public QueryableIndex get()
              {
                return queryableIndex;
              }

              @Override
              public void close()
              {
                try {
                  closer.close();
                }
                catch (IOException e) {
                  throw new RuntimeException(e);
                }
              }
            };
          }
          catch (Exception e) {
            throw new RuntimeException(e);
          }
        }
    );
  }

  /**
   * Class for fetching and analyzing existing segments in order to generate reingestion specs.
   */
  static class ExistingSegmentAnalyzer
  {
    private final Iterable<Pair<DataSegment, Supplier<ResourceHolder<QueryableIndex>>>> segmentsIterable;

    private final boolean needRollup;
    private final boolean needQueryGranularity;
    private final boolean needDimensionsSpec;
    private final boolean needMetricsSpec;

    // For processRollup:
    private boolean rollup = true;

    // For processQueryGranularity:
    private Granularity queryGranularity;

    // For processDimensionsSpec:
    private final BiMap<String, Integer> uniqueDims = HashBiMap.create();
    private final Map<String, DimensionSchema> dimensionSchemaMap = new HashMap<>();

    // For processMetricsSpec:
    private final Set<List<AggregatorFactory>> aggregatorFactoryLists = new HashSet<>();

    ExistingSegmentAnalyzer(
        final Iterable<Pair<DataSegment, Supplier<ResourceHolder<QueryableIndex>>>> segmentsIterable,
        final boolean needRollup,
        final boolean needQueryGranularity,
        final boolean needDimensionsSpec,
        final boolean needMetricsSpec
    )
    {
      this.segmentsIterable = segmentsIterable;
      this.needRollup = needRollup;
      this.needQueryGranularity = needQueryGranularity;
      this.needDimensionsSpec = needDimensionsSpec;
      this.needMetricsSpec = needMetricsSpec;
    }

    public void fetchAndProcessIfNeeded()
    {
      if (!needRollup && !needQueryGranularity && !needDimensionsSpec && !needMetricsSpec) {
        // Nothing to do; short-circuit and don't fetch segments.
        return;
      }

      final List<Pair<DataSegment, Supplier<ResourceHolder<QueryableIndex>>>> segments = sortSegmentsListNewestFirst();

      for (Pair<DataSegment, Supplier<ResourceHolder<QueryableIndex>>> segmentPair : segments) {
        final DataSegment dataSegment = segmentPair.lhs;

        try (final ResourceHolder<QueryableIndex> queryableIndexHolder = segmentPair.rhs.get()) {
          final QueryableIndex index = queryableIndexHolder.get();

          if (index != null) { // Avoid tombstones (null QueryableIndex)
            if (index.getMetadata() == null) {
              throw new RE(
                  "Index metadata doesn't exist for segment [%s]. Try providing explicit rollup, "
                  + "queryGranularity, dimensionsSpec, and metricsSpec.", dataSegment.getId()
              );
            }

            processRollup(index);
            processQueryGranularity(index);
            processDimensionsSpec(index);
            processMetricsSpec(index);
          }
        }
      }
    }

    public Boolean getRollup()
    {
      if (!needRollup) {
        throw new ISE("Not computing rollup");
      }

      return rollup;
    }

    public Granularity getQueryGranularity()
    {
      if (!needQueryGranularity) {
        throw new ISE("Not computing queryGranularity");
      }

      return queryGranularity;
    }

    public DimensionsSpec getDimensionsSpec()
    {
      if (!needDimensionsSpec) {
        throw new ISE("Not computing dimensionsSpec");
      }

      final BiMap<Integer, String> orderedDims = uniqueDims.inverse();
      final List<DimensionSchema> dimensionSchemas =
          IntStream.range(0, orderedDims.size())
                   .mapToObj(i -> {
                     final String dimName = orderedDims.get(i);
                     return Preconditions.checkNotNull(
                         dimensionSchemaMap.get(dimName),
                         "Cannot find dimension[%s] from dimensionSchemaMap",
                         dimName
                     );
                   })
                   .collect(Collectors.toList());

      return new DimensionsSpec(dimensionSchemas);
    }

    public AggregatorFactory[] getMetricsSpec()
    {
      if (!needMetricsSpec) {
        throw new ISE("Not computing metricsSpec");
      }

      if (aggregatorFactoryLists.isEmpty()) {
        return new AggregatorFactory[0];
      }

      final AggregatorFactory[] mergedAggregators = AggregatorFactory.mergeAggregators(
          aggregatorFactoryLists.stream()
                                .map(xs -> xs.toArray(new AggregatorFactory[0]))
                                .collect(Collectors.toList())
      );

      if (mergedAggregators == null) {
        throw new ISE(
            "Failed to merge existing aggregators when generating metricsSpec; "
            + "try providing explicit metricsSpec"
        );
      }

      return mergedAggregators;
    }

    /**
     * Sort {@link #segmentsIterable} in order, such that we look at later segments prior to earlier ones. Useful when
     * analyzing dimensions, as it allows us to take the latest value we see, and therefore prefer types from more
     * recent segments, if there was a change.
     *
     * Returns a List copy of the original Iterable.
     */
    private List<Pair<DataSegment, Supplier<ResourceHolder<QueryableIndex>>>> sortSegmentsListNewestFirst()
    {
      final List<Pair<DataSegment, Supplier<ResourceHolder<QueryableIndex>>>> segments =
          Lists.newArrayList(segmentsIterable);

      segments.sort(
          Comparator.comparing(
              o -> o.lhs.getInterval(),
              Comparators.intervalsByStartThenEnd().reversed()
          )
      );

      return segments;
    }

    private void processRollup(final QueryableIndex index)
    {
      if (!needRollup) {
        return;
      }

      // carry-overs (i.e. query granularity & rollup) are valid iff they are the same in every segment:
      // Pick rollup value if all segments being compacted have the same, non-null, value otherwise set it to false
      final Boolean isIndexRollup = index.getMetadata().isRollup();
      rollup = rollup && Boolean.valueOf(true).equals(isIndexRollup);
    }

    private void processQueryGranularity(final QueryableIndex index)
    {
      if (!needQueryGranularity) {
        return;
      }

      // Pick the finer, non-null, of the query granularities of the segments being compacted
      Granularity current = index.getMetadata().getQueryGranularity();
      queryGranularity = compareWithCurrent(queryGranularity, current);
    }

    private void processDimensionsSpec(final QueryableIndex index)
    {
      if (!needDimensionsSpec) {
        return;
      }

      final Map<String, DimensionHandler> dimensionHandlerMap = index.getDimensionHandlers();

      for (String dimension : index.getAvailableDimensions()) {
        final ColumnHolder columnHolder = Preconditions.checkNotNull(
            index.getColumnHolder(dimension),
            "Cannot find column for dimension[%s]",
            dimension
        );

        if (!uniqueDims.containsKey(dimension)) {
          Preconditions.checkNotNull(
              dimensionHandlerMap.get(dimension),
              "Cannot find dimensionHandler for dimension[%s]",
              dimension
          );

          uniqueDims.put(dimension, uniqueDims.size());
          dimensionSchemaMap.put(
              dimension,
              columnHolder.getColumnFormat().getColumnSchema(dimension)
          );
        }
      }
    }

    private void processMetricsSpec(final QueryableIndex index)
    {
      if (!needMetricsSpec) {
        return;
      }

      final AggregatorFactory[] aggregators = index.getMetadata().getAggregators();
      if (aggregators != null) {
        // aggregatorFactoryLists is a Set: we don't want to store tons of copies of the same aggregator lists from
        // different segments.
        aggregatorFactoryLists.add(Arrays.asList(aggregators));
      }
    }

    static Granularity compareWithCurrent(Granularity queryGranularity, Granularity current)
    {
      if (queryGranularity == null && current != null) {
        queryGranularity = current;
      } else if (queryGranularity != null
                 && current != null
                 && Granularity.IS_FINER_THAN.compare(current, queryGranularity) < 0) {
        queryGranularity = current;
      }
      // we never propagate nulls when there is at least one non-null granularity thus
      // do nothing for the case queryGranularity != null && current == null
      return queryGranularity;
    }
  }

  @VisibleForTesting
  static class SegmentProvider
  {
    private final String dataSource;
    private final CompactionInputSpec inputSpec;
    private final Interval interval;

    SegmentProvider(String dataSource, CompactionInputSpec inputSpec)
    {
      this.dataSource = Preconditions.checkNotNull(dataSource);
      this.inputSpec = inputSpec;
      this.interval = inputSpec.findInterval(dataSource);
    }

    List<DataSegment> findSegments(TaskActionClient actionClient) throws IOException
    {
      return new ArrayList<>(
          actionClient.submit(
              new RetrieveUsedSegmentsAction(dataSource, ImmutableList.of(interval))
          )
      );
    }

    void checkSegments(LockGranularity lockGranularityInUse, List<DataSegment> latestSegments)
    {
      if (latestSegments.isEmpty()) {
        throw new ISE("No segments found for compaction. Please check that datasource name and interval are correct.");
      }
      if (!inputSpec.validateSegments(lockGranularityInUse, latestSegments)) {
        throw new ISE(
            "Specified segments in the spec are different from the current used segments. "
            + "Possibly new segments would have been added or some segments have been unpublished."
        );
      }
    }
  }

  public static class Builder
  {
    private final String dataSource;
    private final RetryPolicyFactory retryPolicyFactory;

    private CompactionIOConfig ioConfig;
    @Nullable
    private DimensionsSpec dimensionsSpec;
    @Nullable
    private ClientCompactionTaskTransformSpec transformSpec;
    @Nullable
    private AggregatorFactory[] metricsSpec;
    @Nullable
    private Granularity segmentGranularity;
    @Nullable
    private ClientCompactionTaskGranularitySpec granularitySpec;
    @Nullable
    private TuningConfig tuningConfig;
    @Nullable
    private Map<String, Object> context;
    private CompactionRunner compactionRunner;

    public Builder(
        String dataSource,
        RetryPolicyFactory retryPolicyFactory
    )
    {
      this.dataSource = dataSource;
      this.retryPolicyFactory = retryPolicyFactory;
    }

    public Builder interval(Interval interval)
    {
      return inputSpec(new CompactionIntervalSpec(interval, null));
    }

    public Builder segments(List<DataSegment> segments)
    {
      return inputSpec(SpecificSegmentsSpec.fromSegments(segments));
    }

    public Builder ioConfig(CompactionIOConfig ioConfig)
    {
      this.ioConfig = ioConfig;
      return this;
    }

    public Builder inputSpec(CompactionInputSpec inputSpec)
    {
      this.ioConfig = new CompactionIOConfig(inputSpec, false, null);
      return this;
    }

    public Builder inputSpec(CompactionInputSpec inputSpec, Boolean dropExisting)
    {
      this.ioConfig = new CompactionIOConfig(inputSpec, false, dropExisting);
      return this;
    }

    public Builder dimensionsSpec(DimensionsSpec dimensionsSpec)
    {
      this.dimensionsSpec = dimensionsSpec;
      return this;
    }

    public Builder transformSpec(ClientCompactionTaskTransformSpec transformSpec)
    {
      this.transformSpec = transformSpec;
      return this;
    }

    public Builder metricsSpec(AggregatorFactory[] metricsSpec)
    {
      this.metricsSpec = metricsSpec;
      return this;
    }

    public Builder segmentGranularity(Granularity segmentGranularity)
    {
      this.segmentGranularity = segmentGranularity;
      return this;
    }

    public Builder granularitySpec(ClientCompactionTaskGranularitySpec granularitySpec)
    {
      this.granularitySpec = granularitySpec;
      return this;
    }

    public Builder tuningConfig(TuningConfig tuningConfig)
    {
      this.tuningConfig = tuningConfig;
      return this;
    }

    public Builder context(Map<String, Object> context)
    {
      this.context = context;
      return this;
    }

    public Builder compactionRunner(CompactionRunner compactionRunner)
    {
      this.compactionRunner = compactionRunner;
      return this;
    }

    public CompactionTask build()
    {
      return new CompactionTask(
          null,
          null,
          dataSource,
          null,
          null,
          ioConfig,
          null,
          dimensionsSpec,
          transformSpec,
          metricsSpec,
          segmentGranularity,
          granularitySpec,
          tuningConfig,
          context,
          compactionRunner
      );
    }
  }

  /**
   * Compcation Task Tuning Config.
   *
   * An extension of ParallelIndexTuningConfig. As of now, all this TuningConfig
   * does is fail if the TuningConfig contains
   * `awaitSegmentAvailabilityTimeoutMillis` that is != 0 since it is not
   * supported for Compcation Tasks.
   */
  public static class CompactionTuningConfig extends ParallelIndexTuningConfig
  {
    public static final String TYPE = "compaction";

    public static CompactionTuningConfig defaultConfig()
    {
      return new CompactionTuningConfig(
          null,
          null,
          null,
          null,
          null,
          null,
          null,
          null,
          null,
          null,
          null,
          null,
          null,
          null,
          null,
          null,
          null,
          null,
          null,
          null,
          null,
          null,
          null,
          null,
          null,
          null,
          null,
          null,
          null,
          0L,
          null
      );
    }

    @JsonCreator
    public CompactionTuningConfig(
        @JsonProperty("targetPartitionSize") @Deprecated @Nullable Integer targetPartitionSize,
        @JsonProperty("maxRowsPerSegment") @Deprecated @Nullable Integer maxRowsPerSegment,
        @JsonProperty("appendableIndexSpec") @Nullable AppendableIndexSpec appendableIndexSpec,
        @JsonProperty("maxRowsInMemory") @Nullable Integer maxRowsInMemory,
        @JsonProperty("maxBytesInMemory") @Nullable Long maxBytesInMemory,
        @JsonProperty("skipBytesInMemoryOverheadCheck") @Nullable Boolean skipBytesInMemoryOverheadCheck,
        @JsonProperty("maxTotalRows") @Deprecated @Nullable Long maxTotalRows,
        @JsonProperty("numShards") @Deprecated @Nullable Integer numShards,
        @JsonProperty("splitHintSpec") @Nullable SplitHintSpec splitHintSpec,
        @JsonProperty("partitionsSpec") @Nullable PartitionsSpec partitionsSpec,
        @JsonProperty("indexSpec") @Nullable IndexSpec indexSpec,
        @JsonProperty("indexSpecForIntermediatePersists") @Nullable IndexSpec indexSpecForIntermediatePersists,
        @JsonProperty("maxPendingPersists") @Nullable Integer maxPendingPersists,
        @JsonProperty("forceGuaranteedRollup") @Nullable Boolean forceGuaranteedRollup,
        @JsonProperty("reportParseExceptions") @Nullable Boolean reportParseExceptions,
        @JsonProperty("pushTimeout") @Nullable Long pushTimeout,
        @JsonProperty("segmentWriteOutMediumFactory") @Nullable
        SegmentWriteOutMediumFactory segmentWriteOutMediumFactory,
        @JsonProperty("maxNumSubTasks") @Deprecated @Nullable Integer maxNumSubTasks,
        @JsonProperty("maxNumConcurrentSubTasks") @Nullable Integer maxNumConcurrentSubTasks,
        @JsonProperty("maxRetry") @Nullable Integer maxRetry,
        @JsonProperty("taskStatusCheckPeriodMs") @Nullable Long taskStatusCheckPeriodMs,
        @JsonProperty("chatHandlerTimeout") @Nullable Duration chatHandlerTimeout,
        @JsonProperty("chatHandlerNumRetries") @Nullable Integer chatHandlerNumRetries,
        @JsonProperty("maxNumSegmentsToMerge") @Nullable Integer maxNumSegmentsToMerge,
        @JsonProperty("totalNumMergeTasks") @Nullable Integer totalNumMergeTasks,
        @JsonProperty("logParseExceptions") @Nullable Boolean logParseExceptions,
        @JsonProperty("maxParseExceptions") @Nullable Integer maxParseExceptions,
        @JsonProperty("maxSavedParseExceptions") @Nullable Integer maxSavedParseExceptions,
        @JsonProperty("maxColumnsToMerge") @Nullable Integer maxColumnsToMerge,
        @JsonProperty("awaitSegmentAvailabilityTimeoutMillis") @Nullable Long awaitSegmentAvailabilityTimeoutMillis,
        @JsonProperty("numPersistThreads") @Nullable Integer numPersistThreads
    )
    {
      super(
          targetPartitionSize,
          maxRowsPerSegment,
          appendableIndexSpec,
          maxRowsInMemory,
          maxBytesInMemory,
          skipBytesInMemoryOverheadCheck,
          maxTotalRows,
          numShards,
          splitHintSpec,
          partitionsSpec,
          indexSpec,
          indexSpecForIntermediatePersists,
          maxPendingPersists,
          forceGuaranteedRollup,
          reportParseExceptions,
          pushTimeout,
          segmentWriteOutMediumFactory,
          maxNumSubTasks,
          maxNumConcurrentSubTasks,
          maxRetry,
          taskStatusCheckPeriodMs,
          chatHandlerTimeout,
          chatHandlerNumRetries,
          maxNumSegmentsToMerge,
          totalNumMergeTasks,
          logParseExceptions,
          maxParseExceptions,
          maxSavedParseExceptions,
          maxColumnsToMerge,
          awaitSegmentAvailabilityTimeoutMillis,
          null,
          numPersistThreads
      );

      Preconditions.checkArgument(
          awaitSegmentAvailabilityTimeoutMillis == null || awaitSegmentAvailabilityTimeoutMillis == 0,
          "awaitSegmentAvailabilityTimeoutMillis is not supported for Compcation Task"
      );
    }

    @Override
    public CompactionTuningConfig withPartitionsSpec(PartitionsSpec partitionsSpec)
    {
      return new CompactionTuningConfig(
          null,
          null,
          getAppendableIndexSpec(),
          getMaxRowsInMemory(),
          getMaxBytesInMemory(),
          isSkipBytesInMemoryOverheadCheck(),
          null,
          null,
          getSplitHintSpec(),
          partitionsSpec,
          getIndexSpec(),
          getIndexSpecForIntermediatePersists(),
          getMaxPendingPersists(),
          isForceGuaranteedRollup(),
          isReportParseExceptions(),
          getPushTimeout(),
          getSegmentWriteOutMediumFactory(),
          null,
          getMaxNumConcurrentSubTasks(),
          getMaxRetry(),
          getTaskStatusCheckPeriodMs(),
          getChatHandlerTimeout(),
          getChatHandlerNumRetries(),
          getMaxNumSegmentsToMerge(),
          getTotalNumMergeTasks(),
          isLogParseExceptions(),
          getMaxParseExceptions(),
          getMaxSavedParseExceptions(),
          getMaxColumnsToMerge(),
          getAwaitSegmentAvailabilityTimeoutMillis(),
          getNumPersistThreads()
      );
    }
  }

}<|MERGE_RESOLUTION|>--- conflicted
+++ resolved
@@ -137,13 +137,6 @@
    */
   public static final String CTX_KEY_APPENDERATOR_TRACKING_TASK_ID = "appenderatorTrackingTaskId";
 
-<<<<<<< HEAD
-  private static final String TYPE = "compact";
-
-=======
-  private static final boolean STORE_COMPACTION_STATE = true;
->>>>>>> 6bc29534
-
   static {
     Verify.verify(TYPE.equals(CompactSegments.COMPACTION_TASK_TYPE));
   }
@@ -164,7 +157,18 @@
   @JsonIgnore
   private final SegmentProvider segmentProvider;
   @JsonIgnore
-  private final CurrentSubTaskHolder currentSubTaskHolder;
+  private final PartitionConfigurationManager partitionConfigurationManager;
+
+  @JsonIgnore
+  private final SegmentCacheManagerFactory segmentCacheManagerFactory;
+
+  @JsonIgnore
+  private final CurrentSubTaskHolder currentSubTaskHolder = new CurrentSubTaskHolder(
+      (taskObject, config) -> {
+        final ParallelIndexSupervisorTask indexTask = (ParallelIndexSupervisorTask) taskObject;
+        indexTask.stopGracefully(config);
+      }
+  );
 
   @JsonCreator
   public CompactionTask(
@@ -234,12 +238,6 @@
     }
     this.tuningConfig = tuningConfig != null ? getTuningConfig(tuningConfig) : null;
     this.segmentProvider = new SegmentProvider(dataSource, this.ioConfig.getInputSpec());
-<<<<<<< HEAD
-    this.compactionRunner = compactionRunner;
-    this.currentSubTaskHolder = compactionRunner.getCurrentSubTaskHolder();
-=======
-    this.partitionConfigurationManager = new PartitionConfigurationManager(this.tuningConfig);
-    this.segmentCacheManagerFactory = segmentCacheManagerFactory;
 
     // Do not load any lookups in sub-tasks launched by compaction task, unless transformSpec is present.
     // If transformSpec is present, we will not modify the context so that the sub-tasks can make the
@@ -248,7 +246,6 @@
     if (transformSpec == null) {
       addToContextIfAbsent(LookupLoadingSpec.CTX_LOOKUP_LOADING_MODE, LookupLoadingSpec.Mode.NONE.toString());
     }
->>>>>>> 6bc29534
   }
 
   @VisibleForTesting
@@ -1330,5 +1327,4 @@
       );
     }
   }
-
 }