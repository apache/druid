--- conflicted
+++ resolved
@@ -821,40 +821,6 @@
   {
     return Iterables.transform(
         Iterables.filter(dataSegments, dataSegment -> !dataSegment.isTombstone()),
-<<<<<<< HEAD
-        dataSegment ->
-            Pair.<DataSegment, Supplier<ResourceHolder<QueryableIndex>>>of(
-                dataSegment,
-                () -> {
-                  try {
-                    final Closer closer = Closer.create();
-                    final File file = segmentCacheManager.getSegmentFiles(dataSegment);
-                    closer.register(() -> segmentCacheManager.cleanup(dataSegment));
-                    final QueryableIndex queryableIndex = closer.register(indexIO.loadIndex(file));
-                    return new ResourceHolder<QueryableIndex>()
-                    {
-                      @Override
-                      public QueryableIndex get()
-                      {
-                        return queryableIndex;
-                      }
-
-                      @Override
-                      public void close()
-                      {
-                        try {
-                          closer.close();
-                        }
-                        catch (IOException e) {
-                          throw new RuntimeException(e);
-                        }
-                      }
-                    };
-                  }
-                  catch (Exception e) {
-                    throw new RuntimeException(e);
-                  }
-=======
         dataSegment -> fetchSegment(dataSegment, segmentCacheManager, indexIO)
     );
   }
@@ -889,7 +855,6 @@
               {
                 try {
                   closer.close();
->>>>>>> 31c7de10
                 }
                 catch (IOException e) {
                   throw new RuntimeException(e);
