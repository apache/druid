--- conflicted
+++ resolved
@@ -505,13 +505,9 @@
         getGroupId(),
         getTaskResource(),
         ingestionSpec,
-<<<<<<< HEAD
+        baseSequenceName,
         createContextForSubtask(),
         InputSourceSecurityConfig.ALLOW_ALL
-=======
-        baseSequenceName,
-        createContextForSubtask()
->>>>>>> d917e043
     );
   }
 
