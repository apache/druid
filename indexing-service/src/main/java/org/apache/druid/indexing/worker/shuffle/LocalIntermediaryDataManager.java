/*
 * Licensed to the Apache Software Foundation (ASF) under one
 * or more contributor license agreements.  See the NOTICE file
 * distributed with this work for additional information
 * regarding copyright ownership.  The ASF licenses this file
 * to you under the Apache License, Version 2.0 (the
 * "License"); you may not use this file except in compliance
 * with the License.  You may obtain a copy of the License at
 *
 *   http://www.apache.org/licenses/LICENSE-2.0
 *
 * Unless required by applicable law or agreed to in writing,
 * software distributed under the License is distributed on an
 * "AS IS" BASIS, WITHOUT WARRANTIES OR CONDITIONS OF ANY
 * KIND, either express or implied.  See the License for the
 * specific language governing permissions and limitations
 * under the License.
 */

package org.apache.druid.indexing.worker.shuffle;

import com.google.common.base.Throwables;
import com.google.common.collect.Iterators;
import com.google.common.io.ByteSource;
import com.google.common.io.Files;
import com.google.inject.Inject;
import org.apache.commons.lang3.mutable.MutableInt;
import org.apache.druid.client.indexing.TaskStatus;
import org.apache.druid.common.guava.FutureUtils;
import org.apache.druid.common.utils.IdUtils;
import org.apache.druid.guice.ManageLifecycle;
import org.apache.druid.indexing.common.TaskToolbox;
import org.apache.druid.indexing.common.config.TaskConfig;
import org.apache.druid.indexing.common.task.batch.parallel.GenericPartitionStat;
import org.apache.druid.indexing.worker.config.WorkerConfig;
import org.apache.druid.java.util.common.DateTimes;
import org.apache.druid.java.util.common.FileUtils;
import org.apache.druid.java.util.common.IAE;
import org.apache.druid.java.util.common.IOE;
import org.apache.druid.java.util.common.ISE;
import org.apache.druid.java.util.common.concurrent.Execs;
import org.apache.druid.java.util.common.io.Closer;
import org.apache.druid.java.util.common.lifecycle.LifecycleStart;
import org.apache.druid.java.util.common.lifecycle.LifecycleStop;
import org.apache.druid.java.util.common.logger.Logger;
import org.apache.druid.rpc.indexing.OverlordClient;
import org.apache.druid.segment.SegmentUtils;
import org.apache.druid.segment.loading.StorageLocation;
import org.apache.druid.timeline.DataSegment;
import org.apache.druid.timeline.partition.BucketNumberedShardSpec;
import org.apache.druid.utils.CompressionUtils;
import org.checkerframework.checker.nullness.qual.MonotonicNonNull;
import org.joda.time.DateTime;
import org.joda.time.Interval;
import org.joda.time.Period;

import java.io.File;
import java.io.IOException;
import java.nio.file.Path;
import java.util.HashMap;
import java.util.HashSet;
import java.util.Iterator;
import java.util.List;
import java.util.Map;
import java.util.Map.Entry;
import java.util.Optional;
import java.util.Set;
import java.util.concurrent.ConcurrentHashMap;
import java.util.concurrent.ScheduledExecutorService;
import java.util.concurrent.ThreadLocalRandom;
import java.util.concurrent.TimeUnit;
import java.util.stream.Collectors;
import java.util.stream.IntStream;

/**
 * In native parallel indexing, this class store segment files of phase 1 tasks in local storage of middleManagers (or indexer)
 * and phase 2 tasks read those files over HTTP.
 *
 * The directory where segment files are placed is structured as
 * {@link StorageLocation#path}/supervisorTaskId/startTimeOfSegment/endTimeOfSegment/bucketIdOfSegment.
 *
 * This class also has a self-cleanup mechanism to clean up stale segment files. It periodically checks the last access time
 * per supervisorTask and removes its all segment files if the supervisorTask is not running anymore.
 */
@ManageLifecycle
public class LocalIntermediaryDataManager implements IntermediaryDataManager
{
  private static final Logger LOG = new Logger(LocalIntermediaryDataManager.class);

  private final long intermediaryPartitionDiscoveryPeriodSec;
  private final long intermediaryPartitionCleanupPeriodSec;
  private final Period intermediaryPartitionTimeout;
  private final TaskConfig taskConfig;
  private final List<StorageLocation> shuffleDataLocations;
  private final OverlordClient overlordClient;

  // supervisorTaskId -> time to check supervisorTask status
  // This time is initialized when a new supervisorTask is found and updated whenever a partition is accessed for
  // the supervisor.
  private final ConcurrentHashMap<String, DateTime> supervisorTaskCheckTimes = new ConcurrentHashMap<>();

  // supervisorTaskId -> cyclic iterator of storage locations
  private final Map<String, Iterator<StorageLocation>> locationIterators = new HashMap<>();

  // The overlord is supposed to send a cleanup request as soon as the supervisorTask is finished in parallel indexing,
  // but middleManager or indexer could miss the request. This executor is to automatically clean up unused intermediary
  // partitions.
  // This can be null until LocalIntermediaryDataManager is started.
  @MonotonicNonNull
  private ScheduledExecutorService supervisorTaskChecker;

  @Inject
  public LocalIntermediaryDataManager(
      WorkerConfig workerConfig,
      TaskConfig taskConfig,
      OverlordClient overlordClient
  )
  {
    this.intermediaryPartitionDiscoveryPeriodSec = workerConfig.getIntermediaryPartitionDiscoveryPeriodSec();
    this.intermediaryPartitionCleanupPeriodSec = workerConfig.getIntermediaryPartitionCleanupPeriodSec();
    this.intermediaryPartitionTimeout = workerConfig.getIntermediaryPartitionTimeout();
    this.taskConfig = taskConfig;
    this.shuffleDataLocations = taskConfig
        .getShuffleDataLocations()
        .stream()
        .map(config -> new StorageLocation(config.getPath(), config.getMaxSize(), config.getFreeSpacePercent()))
        .collect(Collectors.toList());
    this.overlordClient = overlordClient;
  }

  @Override
  @LifecycleStart
  public void start()
  {
    discoverSupervisorTaskPartitions();
    supervisorTaskChecker = Execs.scheduledSingleThreaded("intermediary-data-manager-%d");
    // Discover partitions for new supervisorTasks
    supervisorTaskChecker.scheduleAtFixedRate(
        () -> {
          try {
            discoverSupervisorTaskPartitions();
          }
          catch (Exception e) {
            LOG.warn(e, "Error while discovering supervisorTasks");
          }
        },
        intermediaryPartitionDiscoveryPeriodSec,
        intermediaryPartitionDiscoveryPeriodSec,
        TimeUnit.SECONDS
    );

    supervisorTaskChecker.scheduleAtFixedRate(
        () -> {
          try {
            deleteExpiredSupervisorTaskPartitionsIfNotRunning();
          }
          catch (Exception e) {
            LOG.warn(e, "Error while cleaning up partitions for expired supervisors");
          }
        },
        intermediaryPartitionCleanupPeriodSec,
        intermediaryPartitionCleanupPeriodSec,
        TimeUnit.SECONDS
    );
  }

  @Override
  @LifecycleStop
  public void stop()
  {
    if (supervisorTaskChecker != null) {
      supervisorTaskChecker.shutdownNow();
      try {
        supervisorTaskChecker.awaitTermination(10, TimeUnit.SECONDS);
      }
      catch (InterruptedException e) {
        Throwables.propagate(e);
      }
    }
    supervisorTaskCheckTimes.clear();
  }

  /**
   * LocalIntermediaryDataManager periodically calls this method after it starts up to search for unknown intermediary data.
   */
  private void discoverSupervisorTaskPartitions()
  {
    for (StorageLocation location : shuffleDataLocations) {
      final Path locationPath = location.getPath().toPath().toAbsolutePath();
      final MutableInt numDiscovered = new MutableInt(0);
      final File[] dirsPerSupervisorTask = location.getPath().listFiles();
      if (dirsPerSupervisorTask != null) {
        for (File supervisorTaskDir : dirsPerSupervisorTask) {
          final String supervisorTaskId = supervisorTaskDir.getName();
          supervisorTaskCheckTimes.computeIfAbsent(
              supervisorTaskId,
              k -> {
                for (File eachFile : org.apache.commons.io.FileUtils.listFiles(supervisorTaskDir, null, true)) {
                  final String relativeSegmentPath = locationPath
                      .relativize(eachFile.toPath().toAbsolutePath())
                      .toString();
                  // StorageLocation keeps track of how much storage capacity is being used.
                  // Newly found files should be known to the StorageLocation to keep it up to date.
                  final File reservedFile = location.reserve(
                      relativeSegmentPath,
                      eachFile.getName(),
                      eachFile.length()
                  );
                  if (reservedFile == null) {
                    LOG.warn("Can't add a discovered partition[%s]", eachFile.getAbsolutePath());
                  }
                }
                numDiscovered.increment();
                return getExpiryTimeFromNow();
              }
          );
        }
      }

      if (numDiscovered.getValue() > 0) {
        LOG.info(
            "Discovered partitions for [%s] new supervisor tasks under location[%s]",
            numDiscovered.getValue(),
            location.getPath()
        );
      }
    }
  }

  /**
   * Check supervisorTask status if its partitions have not been accessed in timeout and
   * delete all partitions for the supervisorTask if it is already finished.
   *
   * Note that the overlord sends a cleanup request when a supervisorTask is finished. The below check is to trigger
   * the self-cleanup for when the cleanup request is missing.
   */
<<<<<<< HEAD
  private void deleteExpiredSuprevisorTaskPartitionsIfNotRunning()
=======
  private void deleteExpiredSupervisorTaskPartitionsIfNotRunning() throws InterruptedException
>>>>>>> f5b5cb93
  {
    final Set<String> expiredSupervisorTasks = new HashSet<>();
    for (Entry<String, DateTime> entry : supervisorTaskCheckTimes.entrySet()) {
      final String supervisorTaskId = entry.getKey();
      final DateTime checkTime = entry.getValue();
      if (checkTime.isBeforeNow()) {
        expiredSupervisorTasks.add(supervisorTaskId);
      }
    }

    if (!expiredSupervisorTasks.isEmpty()) {
      LOG.info("Found [%s] expired supervisor tasks", expiredSupervisorTasks.size());
    }

    if (!expiredSupervisorTasks.isEmpty()) {
      final Map<String, TaskStatus> taskStatuses =
          FutureUtils.getUnchecked(overlordClient.taskStatuses(expiredSupervisorTasks), true);
      for (Entry<String, TaskStatus> entry : taskStatuses.entrySet()) {
        final String supervisorTaskId = entry.getKey();
        final TaskStatus status = entry.getValue();
        if (status.getStatusCode().isComplete()) {
          // If it's finished, clean up all partitions for the supervisor task.
          try {
            deletePartitions(supervisorTaskId);
          }
          catch (IOException e) {
            LOG.warn(e, "Failed to delete partitions for task[%s]", supervisorTaskId);
          }
        } else {
          // If it's still running, update last access time.
          supervisorTaskCheckTimes.put(supervisorTaskId, getExpiryTimeFromNow());
        }
      }
    }
  }

  /**
   * Write a segment into one of configured locations. The location to write is chosen in a round-robin manner per
   * supervisorTaskId.
   */
  @Override
  public DataSegment addSegment(String supervisorTaskId, String subTaskId, DataSegment segment, File segmentDir)
      throws IOException
  {
    // Get or create the location iterator for supervisorTask.
    final Iterator<StorageLocation> iterator = locationIterators.computeIfAbsent(
        supervisorTaskId,
        k -> {
          final Iterator<StorageLocation> cyclicIterator = Iterators.cycle(shuffleDataLocations);
          // Random start of the iterator
          final int random = ThreadLocalRandom.current().nextInt(shuffleDataLocations.size());
          IntStream.range(0, random).forEach(i -> cyclicIterator.next());
          return cyclicIterator;
        }
    );

    // Create a zipped segment in a temp directory.
    final File taskTempDir = taskConfig.getTaskTempDir(subTaskId);
    final Closer closer = Closer.create();
    closer.register(() -> {
      try {
        org.apache.commons.io.FileUtils.forceDelete(taskTempDir);
      }
      catch (IOException e) {
        LOG.warn(e, "Failed to delete directory[%s]", taskTempDir.getAbsolutePath());
      }
    });

    if (!(segment.getShardSpec() instanceof BucketNumberedShardSpec)) {
      throw new IAE(
          "Invalid shardSpec type. Expected [%s] but got [%s]",
          BucketNumberedShardSpec.class.getName(),
          segment.getShardSpec().getClass().getName()
      );
    }
    final BucketNumberedShardSpec<?> bucketNumberedShardSpec = (BucketNumberedShardSpec<?>) segment.getShardSpec();

    //noinspection unused
    try (final Closer resourceCloser = closer) {
      FileUtils.mkdirp(taskTempDir);

      // Temporary compressed file. Will be removed when taskTempDir is deleted.
      final File tempZippedFile = new File(taskTempDir, segment.getId().toString());
      final long unzippedSizeBytes = CompressionUtils.zip(segmentDir, tempZippedFile);
      if (unzippedSizeBytes == 0) {
        throw new IOE(
            "Read 0 bytes from segmentDir[%s]",
            segmentDir.getAbsolutePath()
        );
      }

      // Try copying the zipped segment to one of storage locations
      for (int i = 0; i < shuffleDataLocations.size(); i++) {
        final StorageLocation location = iterator.next();
        final String partitionFilePath = getPartitionFilePath(
            supervisorTaskId,
            subTaskId,
            segment.getInterval(),
            bucketNumberedShardSpec.getBucketId() // we must use the bucket ID instead of partition ID
        );
        final File destFile = location.reserve(partitionFilePath, segment.getId().toString(), tempZippedFile.length());
        if (destFile != null) {
          try {
            FileUtils.mkdirp(destFile.getParentFile());
            FileUtils.writeAtomically(
                destFile,
                out -> Files.asByteSource(tempZippedFile).copyTo(out)
            );
            LOG.info(
                "Wrote intermediary segment[%s] for subtask[%s] at [%s]",
                segment.getId(),
                subTaskId,
                destFile
            );
            return segment.withSize(unzippedSizeBytes).withBinaryVersion(SegmentUtils.getVersionFromDir(segmentDir));
          }
          catch (Exception e) {
            location.release(partitionFilePath, tempZippedFile.length());
            org.apache.commons.io.FileUtils.deleteQuietly(destFile);
            LOG.warn(
                e,
                "Failed to write segment[%s] at [%s]. Trying again with the next location",
                segment.getId(),
                destFile
            );
          }
        }
      }
      throw new ISE("Can't find location to handle segment[%s]", segment);
    }
  }

  @Override
  public Optional<ByteSource> findPartitionFile(String supervisorTaskId, String subTaskId, Interval interval, int bucketId)
  {
    IdUtils.validateId("supervisorTaskId", supervisorTaskId);
    IdUtils.validateId("subTaskId", subTaskId);
    for (StorageLocation location : shuffleDataLocations) {
      final File partitionDir = new File(location.getPath(), getPartitionDirPath(supervisorTaskId, interval, bucketId));
      if (partitionDir.exists()) {
        supervisorTaskCheckTimes.put(supervisorTaskId, getExpiryTimeFromNow());
        final File segmentFile = new File(partitionDir, subTaskId);
        if (segmentFile.exists()) {
          return Optional.of(Files.asByteSource(segmentFile));
        } else {
          return Optional.empty();
        }
      }
    }
    return Optional.empty();
  }

  @Override
  public GenericPartitionStat generatePartitionStat(TaskToolbox toolbox, DataSegment segment)
  {
    return new GenericPartitionStat(
        toolbox.getTaskExecutorNode().getHost(),
        toolbox.getTaskExecutorNode().getPortToUse(),
        toolbox.getTaskExecutorNode().isEnableTlsPort(),
        segment.getInterval(),
        (BucketNumberedShardSpec) segment.getShardSpec(),
        null, // numRows is not supported yet
        null  // sizeBytes is not supported yet
    );
  }

  private DateTime getExpiryTimeFromNow()
  {
    return DateTimes.nowUtc().plus(intermediaryPartitionTimeout);
  }

  @Override
  public void deletePartitions(String supervisorTaskId) throws IOException
  {
    IdUtils.validateId("supervisorTaskId", supervisorTaskId);
    for (StorageLocation location : shuffleDataLocations) {
      final File supervisorTaskPath = new File(location.getPath(), supervisorTaskId);
      if (supervisorTaskPath.exists()) {
        LOG.info("Cleaning up [%s]", supervisorTaskPath);
        for (File eachFile : org.apache.commons.io.FileUtils.listFiles(supervisorTaskPath, null, true)) {
          location.removeFile(eachFile);
        }
        org.apache.commons.io.FileUtils.forceDelete(supervisorTaskPath);
      }
    }
    supervisorTaskCheckTimes.remove(supervisorTaskId);
  }
}<|MERGE_RESOLUTION|>--- conflicted
+++ resolved
@@ -234,11 +234,7 @@
    * Note that the overlord sends a cleanup request when a supervisorTask is finished. The below check is to trigger
    * the self-cleanup for when the cleanup request is missing.
    */
-<<<<<<< HEAD
-  private void deleteExpiredSuprevisorTaskPartitionsIfNotRunning()
-=======
-  private void deleteExpiredSupervisorTaskPartitionsIfNotRunning() throws InterruptedException
->>>>>>> f5b5cb93
+  private void deleteExpiredSupervisorTaskPartitionsIfNotRunning()
   {
     final Set<String> expiredSupervisorTasks = new HashSet<>();
     for (Entry<String, DateTime> entry : supervisorTaskCheckTimes.entrySet()) {
