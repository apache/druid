--- conflicted
+++ resolved
@@ -315,19 +315,12 @@
                           for (String propName : context.keySet()) {
                             if (propName.startsWith(CHILD_PROPERTY_PREFIX)) {
                               Object contextValue = task.getContextValue(propName);
-<<<<<<< HEAD
-                              command.addSystemProperty(
-                                  propName.substring(CHILD_PROPERTY_PREFIX.length()),
-                                  contextValue == null ? null : contextValue.toString()
-                              );
-=======
                               if (contextValue != null) {
                                 command.addSystemProperty(
                                     propName.substring(CHILD_PROPERTY_PREFIX.length()),
                                     String.valueOf(contextValue)
                                 );
                               }
->>>>>>> b79382fa
                             }
                           }
                         }
