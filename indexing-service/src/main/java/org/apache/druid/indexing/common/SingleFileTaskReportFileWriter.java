--- conflicted
+++ resolved
@@ -26,11 +26,7 @@
 import java.io.File;
 import java.io.IOException;
 import java.io.OutputStream;
-<<<<<<< HEAD
 import java.nio.file.Files;
-import java.util.Map;
-=======
->>>>>>> 97293765
 
 public class SingleFileTaskReportFileWriter implements TaskReportFileWriter
 {
@@ -78,23 +74,6 @@
       final TaskReport.ReportMap reports
   ) throws Exception
   {
-<<<<<<< HEAD
-    final SerializerProvider serializers = objectMapper.getSerializerProviderInstance();
-
-    try (final JsonGenerator jg = objectMapper.getFactory().createGenerator(outputStream)) {
-      // Disable automatic JSON termination, so clients can detect truncated responses.
-      jg.configure(JsonGenerator.Feature.AUTO_CLOSE_JSON_CONTENT, false);
-      jg.writeStartObject();
-
-      for (final Map.Entry<String, TaskReport> entry : reports.entrySet()) {
-        jg.writeFieldName(entry.getKey());
-        JacksonUtils.writeObjectUsingSerializerProvider(jg, serializers, entry.getValue());
-      }
-
-      jg.writeEndObject();
-    }
-=======
     objectMapper.writeValue(outputStream, reports);
->>>>>>> 97293765
   }
 }