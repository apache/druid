--- conflicted
+++ resolved
@@ -1023,23 +1023,6 @@
   }
 
   /**
-   * List of all active and completed task infos currently being managed by this TaskQueue.
-   */
-  public List<TaskInfo> getTaskInfos()
-  {
-    return activeTasks.values().stream().map(entry -> entry.taskInfo).collect(Collectors.toList());
-  }
-
-  /**
-   * List of all active and completed tasks currently being managed by this TaskQueue.
-   */
-  public List<Task> getTasks()
-  {
-    return getTaskInfos().stream().map(TaskInfo::getTask).collect(Collectors.toList());
-  }
-
-  /**
-<<<<<<< HEAD
    * List of all active tasks currently being managed by this TaskQueue.
    */
   public List<Task> getActiveTasks()
@@ -1047,15 +1030,29 @@
     return activeTasks.values()
                       .stream()
                       .filter(entry -> !entry.isComplete)
-                      .map(entry -> entry.task)
+                      .map(TaskEntry::getTask)
                       .collect(Collectors.toList());
   }
 
   /**
    * Returns the list of currently active tasks for the given datasource.
-=======
+   * List of all active and completed task infos currently being managed by this TaskQueue.
+   */
+  public List<TaskInfo> getTaskInfos()
+  {
+    return activeTasks.values().stream().map(entry -> entry.taskInfo).collect(Collectors.toList());
+  }
+
+  /**
+   * List of all active and completed tasks currently being managed by this TaskQueue.
+   */
+  public List<Task> getTasks()
+  {
+    return getTaskInfos().stream().map(TaskInfo::getTask).collect(Collectors.toList());
+  }
+
+  /**
    * Returns a map of currently active tasks for the given datasource.
->>>>>>> 02338fc1
    */
   public Map<String, Task> getActiveTasksForDatasource(String datasource)
   {
