--- conflicted
+++ resolved
@@ -915,13 +915,12 @@
     }
 
 
-<<<<<<< HEAD
-    final TransactionalSegmentPublisher publisher = (segmentsToBeOverwritten, segmentsToDrop, segmentsToPublish, commitMetadata) -> {
+    final TransactionalSegmentPublisher publisher = (segmentsToBeOverwritten, segmentsToPublish, commitMetadata) -> {
       TaskLockType lockType = TaskLockType.valueOf(getContextValue(Tasks.TASK_LOCK_TYPE, TaskLockType.EXCLUSIVE.name()));
       switch (lockType) {
         case REPLACE:
           return toolbox.getTaskActionClient().submit(
-              SegmentTransactionalReplaceAction.create(segmentsToBeOverwritten, segmentsToDrop, segmentsToPublish)
+              SegmentTransactionalReplaceAction.create(segmentsToBeOverwritten, segmentsToPublish)
           );
         case APPEND:
           return toolbox.getTaskActionClient().submit(
@@ -929,15 +928,10 @@
           );
         default:
           return toolbox.getTaskActionClient().submit(
-              SegmentTransactionalInsertAction.overwriteAction(segmentsToBeOverwritten, segmentsToDrop, segmentsToPublish)
+              SegmentTransactionalInsertAction.overwriteAction(segmentsToBeOverwritten, segmentsToPublish)
           );
       }
     };
-=======
-    final TransactionalSegmentPublisher publisher = (segmentsToBeOverwritten, segmentsToPublish, commitMetadata) ->
-        toolbox.getTaskActionClient()
-               .submit(SegmentTransactionalInsertAction.overwriteAction(segmentsToBeOverwritten, segmentsToPublish));
->>>>>>> d87056e7
 
     String effectiveId = getContextValue(CompactionTask.CTX_KEY_APPENDERATOR_TRACKING_TASK_ID, null);
     if (effectiveId == null) {
