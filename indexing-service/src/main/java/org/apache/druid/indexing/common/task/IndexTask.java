--- conflicted
+++ resolved
@@ -541,47 +541,20 @@
 
   private void updateAndWriteCompletionReports(TaskToolbox toolbox)
   {
-<<<<<<< HEAD
     updateAndWriteCompletionReports(toolbox, null, null);
   }
 
   private void updateAndWriteCompletionReports(TaskToolbox toolbox, Long segmentsRead, Long segmentsPublished)
   {
-    completionReports = getTaskCompletionReports(segmentsRead, segmentsPublished);
-=======
-    completionReports = buildIngestionStatsReport(ingestionState, errorMsg, null, null);
->>>>>>> 4df48966
+    completionReports = buildIngestionStatsReport(ingestionState, errorMsg, segmentsRead, segmentsPublished);
     if (isStandAloneTask) {
       toolbox.getTaskReportFileWriter().write(getId(), completionReports);
     }
   }
 
-<<<<<<< HEAD
-  private Map<String, TaskReport> getTaskCompletionReports(Long segmentsRead, Long segmentsPublished)
-  {
-    return TaskReport.buildTaskReports(
-        new IngestionStatsAndErrorsTaskReport(
-            getId(),
-            new IngestionStatsAndErrorsTaskReportData(
-                ingestionState,
-                getTaskCompletionUnparseableEvents(),
-                getTaskCompletionRowStats(),
-                errorMsg,
-                segmentAvailabilityConfirmationCompleted,
-                segmentAvailabilityWaitTimeMs,
-                Collections.emptyMap(),
-                segmentsRead,
-                segmentsPublished
-            )
-        )
-    );
-  }
-
-  private Map<String, Object> getTaskCompletionUnparseableEvents()
-=======
+
   @Override
   protected Map<String, Object> getTaskCompletionUnparseableEvents()
->>>>>>> 4df48966
   {
     Map<String, Object> unparseableEventsMap = new HashMap<>();
     CircularBuffer<ParseExceptionReport> determinePartitionsParseExceptionReports =
