--- conflicted
+++ resolved
@@ -77,12 +77,8 @@
 import org.apache.druid.segment.realtime.appenderator.BaseAppenderatorDriver;
 import org.apache.druid.segment.realtime.appenderator.BatchAppenderatorDriver;
 import org.apache.druid.segment.realtime.appenderator.SegmentAllocator;
-<<<<<<< HEAD
-import org.apache.druid.segment.realtime.appenderator.SegmentIdWithShardSpec;
 import org.apache.druid.segment.realtime.appenderator.SegmentsAndCommitMetadata;
-=======
-import org.apache.druid.segment.realtime.appenderator.SegmentsAndMetadata;
->>>>>>> 61f4abec
+import org.apache.druid.segment.realtime.appenderator.SegmentsAndCommitMetadata;
 import org.apache.druid.segment.realtime.appenderator.TransactionalSegmentPublisher;
 import org.apache.druid.segment.realtime.firehose.ChatHandler;
 import org.apache.druid.segment.realtime.firehose.ChatHandlerProvider;
@@ -943,20 +939,14 @@
       final SegmentsAndCommitMetadata pushed = driver.pushAllAndClear(pushTimeout);
       log.info("Pushed segments[%s]", pushed.getSegments());
 
-<<<<<<< HEAD
-      final SegmentsAndCommitMetadata published = awaitPublish(
-          driver.publishAll(publisher),
-          pushTimeout
-      );
-=======
       // If we use timeChunk lock, then we don't have to specify what segments will be overwritten because
       // it will just overwrite all segments overlapped with the new segments.
       final Set<DataSegment> inputSegments = isUseSegmentLock()
                                              ? getSegmentLockHelper().getLockedExistingSegments()
                                              : null;
       // Probably we can publish atomicUpdateGroup along with segments.
-      final SegmentsAndMetadata published = awaitPublish(driver.publishAll(inputSegments, publisher), pushTimeout);
->>>>>>> 61f4abec
+      final SegmentsAndCommitMetadata published =
+          awaitPublish(driver.publishAll(inputSegments, publisher), pushTimeout);
 
       ingestionState = IngestionState.COMPLETED;
       if (published == null) {
