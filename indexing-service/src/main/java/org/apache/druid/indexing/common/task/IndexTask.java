--- conflicted
+++ resolved
@@ -244,19 +244,15 @@
         throw new UOE("partitionsSpec[%s] is not supported", tuningConfig.getPartitionsSpec().getClass().getName());
       }
     }
-<<<<<<< HEAD
     InputSource inputSource = getIngestionSchema().getIOConfig().getNonNullInputSource(
         getIngestionSchema().getDataSchema().getParser()
     );
     inputSource.validateAllowDenyPrefixList(securityConfig);
-    return determineLockGranularityAndTryLock(taskActionClient, ingestionSchema.dataSchema.getGranularitySpec());
-=======
     return determineLockGranularityAndTryLock(
         taskActionClient,
         ingestionSchema.dataSchema.getGranularitySpec().inputIntervals(),
         ingestionSchema.getIOConfig()
     );
->>>>>>> d917e043
   }
 
   @Override
@@ -1121,14 +1117,7 @@
 
     // old constructor for backward compatibility
     @Deprecated
-<<<<<<< HEAD
-    public IndexIOConfig(
-        FirehoseFactory firehoseFactory,
-        @Nullable Boolean appendToExisting
-    )
-=======
     public IndexIOConfig(FirehoseFactory firehoseFactory, @Nullable Boolean appendToExisting, @Nullable Boolean dropExisting)
->>>>>>> d917e043
     {
       this(firehoseFactory, null, null, appendToExisting, dropExisting);
     }
