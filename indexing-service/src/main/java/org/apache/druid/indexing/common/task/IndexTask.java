--- conflicted
+++ resolved
@@ -888,11 +888,7 @@
           final String version = findVersion(versions, entry.getKey());
           lookup.put(
               Appenderators.getSequenceName(entry.getKey(), version, shardSpec),
-<<<<<<< HEAD
-              new SegmentIdentifier(getDataSource(), entry.getKey(), version, shardSpec)
-=======
-              new SegmentIdWithShardSpec(getDataSource(), entry.getKey(), version, shardSpecForPublishing)
->>>>>>> ffded61f
+              new SegmentIdWithShardSpec(getDataSource(), entry.getKey(), version, shardSpec)
           );
         }
       }
