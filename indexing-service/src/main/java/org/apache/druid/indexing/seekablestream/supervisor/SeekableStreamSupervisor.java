--- conflicted
+++ resolved
@@ -821,11 +821,7 @@
         payload
     );
 
-<<<<<<< HEAD
-    List<TaskReportData<PartitionType, SequenceType>> taskReports = Lists.newArrayList();
-=======
-    List<TaskReportData<partitionType, sequenceType>> taskReports = new ArrayList<>();
->>>>>>> 727bb5dc
+    List<TaskReportData<PartitionType, SequenceType>> taskReports = new ArrayList<>();
 
     try {
       for (TaskGroup taskGroup : taskGroups.values()) {
@@ -1852,13 +1848,8 @@
 
   private void checkTaskDuration() throws ExecutionException, InterruptedException, TimeoutException
   {
-<<<<<<< HEAD
-    final List<ListenableFuture<Map<PartitionType, SequenceType>>> futures = Lists.newArrayList();
-    final List<Integer> futureGroupIds = Lists.newArrayList();
-=======
-    final List<ListenableFuture<Map<partitionType, sequenceType>>> futures = new ArrayList<>();
+    final List<ListenableFuture<Map<PartitionType, SequenceType>>> futures = new ArrayList<>();
     final List<Integer> futureGroupIds = new ArrayList<>();
->>>>>>> 727bb5dc
 
     for (Entry<Integer, TaskGroup> entry : taskGroups.entrySet()) {
       Integer groupId = entry.getKey();
@@ -1969,11 +1960,7 @@
     }
 
     // 2) Pause running tasks
-<<<<<<< HEAD
-    final List<ListenableFuture<Map<PartitionType, SequenceType>>> pauseFutures = Lists.newArrayList();
-=======
-    final List<ListenableFuture<Map<partitionType, sequenceType>>> pauseFutures = new ArrayList<>();
->>>>>>> 727bb5dc
+    final List<ListenableFuture<Map<PartitionType, SequenceType>>> pauseFutures = new ArrayList<>();
     final List<String> pauseTaskIds = ImmutableList.copyOf(taskGroup.taskIds());
     for (final String taskId : pauseTaskIds) {
       pauseFutures.add(taskClient.pauseAsync(taskId));
