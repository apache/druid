--- conflicted
+++ resolved
@@ -267,7 +267,6 @@
       return tasks.keySet();
     }
 
-<<<<<<< HEAD
     void setShutdownEarly() {
       shutdownEarly = true;
     }
@@ -276,13 +275,11 @@
       return shutdownEarly;
     }
 
-=======
     @VisibleForTesting
     public String getBaseSequenceName()
     {
       return baseSequenceName;
     }
->>>>>>> ac427372
   }
 
   private class TaskData
