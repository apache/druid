/*
 * Licensed to the Apache Software Foundation (ASF) under one
 * or more contributor license agreements.  See the NOTICE file
 * distributed with this work for additional information
 * regarding copyright ownership.  The ASF licenses this file
 * to you under the Apache License, Version 2.0 (the
 * "License"); you may not use this file except in compliance
 * with the License.  You may obtain a copy of the License at
 *
 *   http://www.apache.org/licenses/LICENSE-2.0
 *
 * Unless required by applicable law or agreed to in writing,
 * software distributed under the License is distributed on an
 * "AS IS" BASIS, WITHOUT WARRANTIES OR CONDITIONS OF ANY
 * KIND, either express or implied.  See the License for the
 * specific language governing permissions and limitations
 * under the License.
 */

package org.apache.druid.indexing.common.task.batch.parallel;

import com.fasterxml.jackson.annotation.JacksonInject;
import com.fasterxml.jackson.annotation.JsonCreator;
import com.fasterxml.jackson.annotation.JsonProperty;
import com.fasterxml.jackson.jaxrs.smile.SmileMediaTypes;
import com.google.common.annotations.VisibleForTesting;
import com.google.common.base.Preconditions;
import com.google.common.base.Throwables;
import com.google.common.collect.ArrayListMultimap;
import com.google.common.collect.ImmutableMap;
import com.google.common.collect.Multimap;
import it.unimi.dsi.fastutil.objects.Object2IntMap;
import it.unimi.dsi.fastutil.objects.Object2IntOpenHashMap;
import org.apache.datasketches.hll.HllSketch;
import org.apache.datasketches.hll.Union;
import org.apache.datasketches.memory.Memory;
import org.apache.druid.data.input.FiniteFirehoseFactory;
import org.apache.druid.data.input.InputFormat;
import org.apache.druid.data.input.InputSource;
<<<<<<< HEAD
import org.apache.druid.data.input.impl.InputSourceSecurityConfig;
=======
import org.apache.druid.indexer.IngestionState;
>>>>>>> d917e043
import org.apache.druid.indexer.TaskState;
import org.apache.druid.indexer.TaskStatus;
import org.apache.druid.indexer.partitions.DimensionRangePartitionsSpec;
import org.apache.druid.indexer.partitions.HashedPartitionsSpec;
import org.apache.druid.indexer.partitions.PartitionsSpec;
import org.apache.druid.indexing.common.IngestionStatsAndErrorsTaskReport;
import org.apache.druid.indexing.common.IngestionStatsAndErrorsTaskReportData;
import org.apache.druid.indexing.common.TaskReport;
import org.apache.druid.indexing.common.TaskToolbox;
import org.apache.druid.indexing.common.actions.SegmentTransactionalInsertAction;
import org.apache.druid.indexing.common.actions.TaskActionClient;
import org.apache.druid.indexing.common.task.AbstractBatchIndexTask;
import org.apache.druid.indexing.common.task.CurrentSubTaskHolder;
import org.apache.druid.indexing.common.task.IndexTask;
import org.apache.druid.indexing.common.task.IndexTask.IndexIngestionSpec;
import org.apache.druid.indexing.common.task.IndexTask.IndexTuningConfig;
import org.apache.druid.indexing.common.task.IndexTaskUtils;
import org.apache.druid.indexing.common.task.Task;
import org.apache.druid.indexing.common.task.TaskResource;
import org.apache.druid.indexing.common.task.Tasks;
import org.apache.druid.indexing.common.task.batch.parallel.ParallelIndexTaskRunner.SubTaskSpecStatus;
import org.apache.druid.indexing.common.task.batch.parallel.distribution.StringDistribution;
import org.apache.druid.indexing.common.task.batch.parallel.distribution.StringDistributionMerger;
import org.apache.druid.indexing.common.task.batch.parallel.distribution.StringSketchMerger;
import org.apache.druid.indexing.worker.shuffle.IntermediaryDataManager;
import org.apache.druid.java.util.common.ISE;
import org.apache.druid.java.util.common.Pair;
import org.apache.druid.java.util.common.StringUtils;
import org.apache.druid.java.util.common.granularity.Granularity;
import org.apache.druid.java.util.common.logger.Logger;
import org.apache.druid.segment.incremental.ParseExceptionReport;
import org.apache.druid.segment.incremental.RowIngestionMeters;
import org.apache.druid.segment.incremental.RowIngestionMetersTotals;
import org.apache.druid.segment.indexing.TuningConfig;
import org.apache.druid.segment.indexing.granularity.ArbitraryGranularitySpec;
import org.apache.druid.segment.indexing.granularity.GranularitySpec;
import org.apache.druid.segment.realtime.appenderator.SegmentIdWithShardSpec;
import org.apache.druid.segment.realtime.appenderator.TransactionalSegmentPublisher;
import org.apache.druid.segment.realtime.firehose.ChatHandler;
import org.apache.druid.segment.realtime.firehose.ChatHandlers;
import org.apache.druid.server.security.Action;
import org.apache.druid.server.security.AuthorizerMapper;
import org.apache.druid.timeline.DataSegment;
import org.apache.druid.timeline.partition.BuildingShardSpec;
import org.apache.druid.timeline.partition.NumberedShardSpec;
import org.apache.druid.timeline.partition.PartitionBoundaries;
import org.apache.druid.utils.CollectionUtils;
import org.checkerframework.checker.nullness.qual.MonotonicNonNull;
import org.joda.time.DateTime;
import org.joda.time.Interval;

import javax.annotation.Nullable;
import javax.servlet.http.HttpServletRequest;
import javax.ws.rs.Consumes;
import javax.ws.rs.GET;
import javax.ws.rs.POST;
import javax.ws.rs.Path;
import javax.ws.rs.PathParam;
import javax.ws.rs.Produces;
import javax.ws.rs.QueryParam;
import javax.ws.rs.core.Context;
import javax.ws.rs.core.MediaType;
import javax.ws.rs.core.Response;
import javax.ws.rs.core.Response.Status;
import java.io.IOException;
import java.util.ArrayList;
import java.util.Collection;
import java.util.Collections;
import java.util.HashMap;
import java.util.HashSet;
import java.util.List;
import java.util.Map;
import java.util.Map.Entry;
import java.util.Set;
import java.util.concurrent.ThreadLocalRandom;
import java.util.function.BiFunction;
import java.util.function.Function;
import java.util.stream.Collectors;

/**
 * ParallelIndexSupervisorTask is capable of running multiple subTasks for parallel indexing. This is
 * applicable if the input {@link FiniteFirehoseFactory} is splittable. While this task is running, it can submit
 * multiple child tasks to overlords. This task succeeds only when all its child tasks succeed; otherwise it fails.
 *
 * @see ParallelIndexTaskRunner
 */
public class ParallelIndexSupervisorTask extends AbstractBatchIndexTask implements ChatHandler
{
  public static final String TYPE = "index_parallel";

  private static final Logger LOG = new Logger(ParallelIndexSupervisorTask.class);

  private static final String TASK_PHASE_FAILURE_MSG = "Failed in phase[%s]. See task logs for details.";

  private final ParallelIndexIngestionSpec ingestionSchema;
  /**
   * Base name for the {@link SubTaskSpec} ID.
   * It is usually null for most task types and {@link #getId()} is used as the base name.
   * Only the compaction task can have a special base name.
   */
  private final String baseSubtaskSpecName;
  private final InputSource baseInputSource;

  /**
   * If intervals are missing in the granularitySpec, parallel index task runs in "dynamic locking mode".
   * In this mode, sub tasks ask new locks whenever they see a new row which is not covered by existing locks.
   * If this task is overwriting existing segments, then we should know this task is changing segment granularity
   * in advance to know what types of lock we should use. However, if intervals are missing, we can't know
   * the segment granularity of existing segments until the task reads all data because we don't know what segments
   * are going to be overwritten. As a result, we assume that segment granularity is going to be changed if intervals
   * are missing and force to use timeChunk lock.
   * <p>
   * This variable is initialized in the constructor and used in {@link #run} to log that timeChunk lock was enforced
   * in the task logs.
   */
  private final boolean missingIntervalsInOverwriteMode;

  private final long awaitSegmentAvailabilityTimeoutMillis;

  @MonotonicNonNull
  private AuthorizerMapper authorizerMapper;

  /**
   * A holder for the current phase runner (parallel mode) or index task (sequential mode).
   * This variable is lazily initialized in {@link #initializeSubTaskCleaner}.
   * Volatile since HTTP API calls can read this variable at any time while this task is running.
   */
  @MonotonicNonNull
  private volatile CurrentSubTaskHolder currentSubTaskHolder;

  /**
   * A variable to keep the given toolbox. This variable is lazily initialized in {@link #runTask}.
   * Volatile since HTTP API calls can use this variable at any time while this task is running.
   */
  @MonotonicNonNull
  private volatile TaskToolbox toolbox;

<<<<<<< HEAD
  private final InputSourceSecurityConfig securityConfig;
=======
  private IngestionState ingestionState;
>>>>>>> d917e043

  @JsonCreator
  public ParallelIndexSupervisorTask(
      @JsonProperty("id") String id,
      @JsonProperty("groupId") @Nullable String groupId,
      @JsonProperty("resource") TaskResource taskResource,
      @JsonProperty("spec") ParallelIndexIngestionSpec ingestionSchema,
      @JsonProperty("context") Map<String, Object> context,
      @JacksonInject InputSourceSecurityConfig securityConfig
  )
  {
    this(id, groupId, taskResource, ingestionSchema, null, context);
  }

  public ParallelIndexSupervisorTask(
      String id,
      @Nullable String groupId,
      TaskResource taskResource,
      ParallelIndexIngestionSpec ingestionSchema,
      @Nullable String baseSubtaskSpecName,
      Map<String, Object> context
  )
  {
    super(
        getOrMakeId(id, TYPE, ingestionSchema.getDataSchema().getDataSource()),
        groupId,
        taskResource,
        ingestionSchema.getDataSchema().getDataSource(),
        context
    );

    this.ingestionSchema = ingestionSchema;
    this.baseSubtaskSpecName = baseSubtaskSpecName == null ? getId() : baseSubtaskSpecName;

    if (isGuaranteedRollup(ingestionSchema.getIOConfig(), ingestionSchema.getTuningConfig())) {
      checkPartitionsSpecForForceGuaranteedRollup(ingestionSchema.getTuningConfig().getGivenOrDefaultPartitionsSpec());
    }

    this.baseInputSource = ingestionSchema.getIOConfig().getNonNullInputSource(
        ingestionSchema.getDataSchema().getParser()
    );
    this.missingIntervalsInOverwriteMode = !ingestionSchema.getIOConfig().isAppendToExisting()
                                           && ingestionSchema.getDataSchema()
                                                             .getGranularitySpec()
                                                             .inputIntervals()
                                                             .isEmpty();
    if (missingIntervalsInOverwriteMode) {
      addToContext(Tasks.FORCE_TIME_CHUNK_LOCK_KEY, true);
    }
<<<<<<< HEAD
    this.securityConfig = securityConfig;
=======

    awaitSegmentAvailabilityTimeoutMillis = ingestionSchema.getTuningConfig().getAwaitSegmentAvailabilityTimeoutMillis();
    this.ingestionState = IngestionState.NOT_STARTED;
>>>>>>> d917e043
  }

  private static void checkPartitionsSpecForForceGuaranteedRollup(PartitionsSpec partitionsSpec)
  {
    if (!partitionsSpec.isForceGuaranteedRollupCompatible()) {
      String incompatibiltyMsg = partitionsSpec.getForceGuaranteedRollupIncompatiblityReason();
      String msg = "forceGuaranteedRollup is incompatible with partitionsSpec: " + incompatibiltyMsg;
      throw new ISE(msg);
    }
  }

  @Override
  public String getType()
  {
    return TYPE;
  }

  @JsonProperty("spec")
  public ParallelIndexIngestionSpec getIngestionSchema()
  {
    return ingestionSchema;
  }

  @VisibleForTesting
  @Nullable
  ParallelIndexTaskRunner getCurrentRunner()
  {
    if (isParallelMode()) {
      return currentSubTaskHolder == null ? null : currentSubTaskHolder.getTask();
    } else {
      return null;
    }
  }

  @Nullable
  @VisibleForTesting
  <T extends Task, R extends SubTaskReport> ParallelIndexTaskRunner<T, R> createRunner(
      TaskToolbox toolbox,
      Function<TaskToolbox, ParallelIndexTaskRunner<T, R>> runnerCreator
  )
  {
    final ParallelIndexTaskRunner<T, R> newRunner = runnerCreator.apply(toolbox);
    if (currentSubTaskHolder.setTask(newRunner)) {
      return newRunner;
    } else {
      return null;
    }
  }

  private static TaskState runNextPhase(@Nullable ParallelIndexTaskRunner nextPhaseRunner) throws Exception
  {
    if (nextPhaseRunner == null) {
      LOG.info("Task is asked to stop. Finish as failed");
      return TaskState.FAILED;
    } else {
      return nextPhaseRunner.run();
    }
  }

  @VisibleForTesting
  SinglePhaseParallelIndexTaskRunner createSinglePhaseTaskRunner(TaskToolbox toolbox)
  {
    return new SinglePhaseParallelIndexTaskRunner(
        toolbox,
        getId(),
        getGroupId(),
        baseSubtaskSpecName,
        ingestionSchema,
        getContext()
    );
  }

  @VisibleForTesting
  PartialDimensionCardinalityParallelIndexTaskRunner createPartialDimensionCardinalityRunner(TaskToolbox toolbox)
  {
    return new PartialDimensionCardinalityParallelIndexTaskRunner(
        toolbox,
        getId(),
        getGroupId(),
        baseSubtaskSpecName,
        ingestionSchema,
        getContext()
    );
  }

  @VisibleForTesting
  PartialHashSegmentGenerateParallelIndexTaskRunner createPartialHashSegmentGenerateRunner(
      TaskToolbox toolbox,
      ParallelIndexIngestionSpec ingestionSchema,
      @Nullable Map<Interval, Integer> intervalToNumShardsOverride
  )
  {
    return new PartialHashSegmentGenerateParallelIndexTaskRunner(
        toolbox,
        getId(),
        getGroupId(),
        baseSubtaskSpecName,
        ingestionSchema,
        getContext(),
        intervalToNumShardsOverride
    );
  }

  @VisibleForTesting
  PartialDimensionDistributionParallelIndexTaskRunner createPartialDimensionDistributionRunner(TaskToolbox toolbox)
  {
    return new PartialDimensionDistributionParallelIndexTaskRunner(
        toolbox,
        getId(),
        getGroupId(),
        baseSubtaskSpecName,
        ingestionSchema,
        getContext()
    );
  }

  @VisibleForTesting
  PartialRangeSegmentGenerateParallelIndexTaskRunner createPartialRangeSegmentGenerateRunner(
      TaskToolbox toolbox,
      Map<Interval, PartitionBoundaries> intervalToPartitions,
      ParallelIndexIngestionSpec ingestionSchema
  )
  {
    return new PartialRangeSegmentGenerateParallelIndexTaskRunner(
        toolbox,
        getId(),
        getGroupId(),
        baseSubtaskSpecName,
        ingestionSchema,
        getContext(),
        intervalToPartitions
    );
  }

  @VisibleForTesting
  PartialGenericSegmentMergeParallelIndexTaskRunner createPartialGenericSegmentMergeRunner(
      TaskToolbox toolbox,
      List<PartialSegmentMergeIOConfig> ioConfigs,
      ParallelIndexIngestionSpec ingestionSchema
  )
  {
    return new PartialGenericSegmentMergeParallelIndexTaskRunner(
        toolbox,
        getId(),
        getGroupId(),
        baseSubtaskSpecName,
        ingestionSchema.getDataSchema(),
        ioConfigs,
        ingestionSchema.getTuningConfig(),
        getContext()
    );
  }

  @Override
  public boolean isReady(TaskActionClient taskActionClient) throws Exception
  {
<<<<<<< HEAD
    InputSource inputSource = getIngestionSchema().getIOConfig().getNonNullInputSource(
        getIngestionSchema().getDataSchema().getParser()
    );
    inputSource.validateAllowDenyPrefixList(securityConfig);
    return determineLockGranularityAndTryLock(taskActionClient, ingestionSchema.getDataSchema().getGranularitySpec());
=======
    return determineLockGranularityAndTryLock(
        taskActionClient,
        ingestionSchema.getDataSchema().getGranularitySpec().inputIntervals(),
        ingestionSchema.getIOConfig()
    );
>>>>>>> d917e043
  }

  @Override
  public List<DataSegment> findSegmentsToLock(TaskActionClient taskActionClient, List<Interval> intervals)
      throws IOException
  {
    return findInputSegments(
        getDataSource(),
        taskActionClient,
        intervals,
        ingestionSchema.getIOConfig().getFirehoseFactory()
    );
  }

  @Override
  public boolean requireLockExistingSegments()
  {
    return !ingestionSchema.getIOConfig().isAppendToExisting();
  }

  @Override
  public boolean isPerfectRollup()
  {
    return isGuaranteedRollup(getIngestionSchema().getIOConfig(), getIngestionSchema().getTuningConfig());
  }

  @Nullable
  @Override
  public Granularity getSegmentGranularity()
  {
    final GranularitySpec granularitySpec = ingestionSchema.getDataSchema().getGranularitySpec();
    if (granularitySpec instanceof ArbitraryGranularitySpec) {
      return null;
    } else {
      return granularitySpec.getSegmentGranularity();
    }
  }

  @Override
  public TaskStatus runTask(TaskToolbox toolbox) throws Exception
  {
    if (ingestionSchema.getTuningConfig().getMaxSavedParseExceptions()
        != TuningConfig.DEFAULT_MAX_SAVED_PARSE_EXCEPTIONS) {
      LOG.warn("maxSavedParseExceptions is not supported yet");
    }
    if (ingestionSchema.getTuningConfig().getMaxParseExceptions() != TuningConfig.DEFAULT_MAX_PARSE_EXCEPTIONS) {
      LOG.warn("maxParseExceptions is not supported yet");
    }
    if (ingestionSchema.getTuningConfig().isLogParseExceptions() != TuningConfig.DEFAULT_LOG_PARSE_EXCEPTIONS) {
      LOG.warn("logParseExceptions is not supported yet");
    }
    if (missingIntervalsInOverwriteMode) {
      LOG.warn(
          "Intervals are missing in granularitySpec while this task is potentially overwriting existing segments. "
          + "Forced to use timeChunk lock."
      );
    }
    LOG.debug(
        "Found chat handler of class[%s]",
        Preconditions.checkNotNull(toolbox.getChatHandlerProvider(), "chatHandlerProvider").getClass().getName()
    );
    authorizerMapper = toolbox.getAuthorizerMapper();
    toolbox.getChatHandlerProvider().register(getId(), this, false);

    // the lineage-based segment allocation protocol must be used as the legacy protocol has a critical bug
    // (see SinglePhaseParallelIndexTaskRunner.allocateNewSegment()). However, we tell subtasks to use
    // the legacy protocol by default if it's not explicitly set in the taskContext here. This is to guarantee that
    // every subtask uses the same protocol so that they can succeed during the replacing rolling upgrade.
    // Once the Overlord is upgraded, it will set this context explicitly and new tasks will use the new protocol.
    // See DefaultTaskConfig and TaskQueue.add().
    addToContextIfAbsent(
        SinglePhaseParallelIndexTaskRunner.CTX_USE_LINEAGE_BASED_SEGMENT_ALLOCATION_KEY,
        SinglePhaseParallelIndexTaskRunner.LEGACY_DEFAULT_USE_LINEAGE_BASED_SEGMENT_ALLOCATION
    );

    try {
      initializeSubTaskCleaner();

      if (isParallelMode()) {
        this.toolbox = toolbox;
        if (isGuaranteedRollup(ingestionSchema.getIOConfig(), ingestionSchema.getTuningConfig())) {
          return runMultiPhaseParallel(toolbox);
        } else {
          return runSinglePhaseParallel(toolbox);
        }
      } else {
        if (!baseInputSource.isSplittable()) {
          LOG.warn(
              "firehoseFactory[%s] is not splittable. Running sequentially.",
              baseInputSource.getClass().getSimpleName()
          );
        } else if (ingestionSchema.getTuningConfig().getMaxNumConcurrentSubTasks() <= 1) {
          LOG.warn(
              "maxNumConcurrentSubTasks[%s] is less than or equal to 1. Running sequentially. "
              + "Please set maxNumConcurrentSubTasks to something higher than 1 if you want to run in parallel "
              + "ingestion mode.",
              ingestionSchema.getTuningConfig().getMaxNumConcurrentSubTasks()
          );
        } else {
          throw new ISE("Unknown reason for sequentail mode. Failing this task.");
        }

        return runSequential(toolbox);
      }
    }
    finally {
      ingestionState = IngestionState.COMPLETED;
      toolbox.getChatHandlerProvider().unregister(getId());
    }
  }

  private void initializeSubTaskCleaner()
  {
    if (isParallelMode()) {
      currentSubTaskHolder = new CurrentSubTaskHolder((currentRunnerObject, taskConfig) -> {
        final ParallelIndexTaskRunner runner = (ParallelIndexTaskRunner) currentRunnerObject;
        runner.stopGracefully();
      });
    } else {
      currentSubTaskHolder = new CurrentSubTaskHolder((taskObject, taskConfig) -> {
        final IndexTask task = (IndexTask) taskObject;
        task.stopGracefully(taskConfig);
      });
    }
    registerResourceCloserOnAbnormalExit(currentSubTaskHolder);
  }

  /**
   * Returns true if this task can run in the parallel mode with the given inputSource and tuningConfig.
   * This method should be synchronized with CompactSegments.isParallelMode(ClientCompactionTaskQueryTuningConfig).
   */
  public static boolean isParallelMode(InputSource inputSource, @Nullable ParallelIndexTuningConfig tuningConfig)
  {
    if (null == tuningConfig) {
      return false;
    }
    boolean useRangePartitions = useRangePartitions(tuningConfig);
    // Range partitioning is not implemented for runSequential() (but hash partitioning is)
    int minRequiredNumConcurrentSubTasks = useRangePartitions ? 1 : 2;
    return inputSource.isSplittable() && tuningConfig.getMaxNumConcurrentSubTasks() >= minRequiredNumConcurrentSubTasks;
  }

  private static boolean useRangePartitions(ParallelIndexTuningConfig tuningConfig)
  {
    return tuningConfig.getGivenOrDefaultPartitionsSpec() instanceof DimensionRangePartitionsSpec;
  }

  private boolean isParallelMode()
  {
    return isParallelMode(baseInputSource, ingestionSchema.getTuningConfig());
  }

  /**
   * Attempt to wait for indexed segments to become available on the cluster.
   * @param reportsMap Map containing information with published segments that we are going to wait for.
   */
  private void waitForSegmentAvailability(Map<String, PushedSegmentsReport> reportsMap)
  {
    ArrayList<DataSegment> segmentsToWaitFor = new ArrayList<>();
    reportsMap.values()
              .forEach(report -> {
                segmentsToWaitFor.addAll(report.getNewSegments());
              });
    waitForSegmentAvailability(
        toolbox,
        segmentsToWaitFor,
        awaitSegmentAvailabilityTimeoutMillis
    );
  }

  /**
   * Run the single phase parallel indexing for best-effort rollup. In this mode, each sub task created by
   * the supervisor task reads data and generates segments individually.
   */
  private TaskStatus runSinglePhaseParallel(TaskToolbox toolbox) throws Exception
  {
    ingestionState = IngestionState.BUILD_SEGMENTS;
    ParallelIndexTaskRunner<SinglePhaseSubTask, PushedSegmentsReport> parallelSinglePhaseRunner = createRunner(
        toolbox,
        this::createSinglePhaseTaskRunner
    );

    final TaskState state = runNextPhase(parallelSinglePhaseRunner);
    TaskStatus taskStatus;
    if (state.isSuccess()) {
      //noinspection ConstantConditions
      publishSegments(toolbox, parallelSinglePhaseRunner.getReports());
      if (awaitSegmentAvailabilityTimeoutMillis > 0) {
        waitForSegmentAvailability(parallelSinglePhaseRunner.getReports());
      }
      taskStatus = TaskStatus.success(getId());
    } else {
      // there is only success or failure after running....
      Preconditions.checkState(state.isFailure(), "Unrecognized state after task is complete[%s]", state);
      final String errorMessage = StringUtils.format(
          TASK_PHASE_FAILURE_MSG,
          parallelSinglePhaseRunner.getName()
      );
      taskStatus = TaskStatus.failure(getId(), errorMessage);
    }
    toolbox.getTaskReportFileWriter().write(
        getId(),
        getTaskCompletionReports(taskStatus, segmentAvailabilityConfirmationCompleted)
    );
    return taskStatus;
  }

  /**
   * Run the multi phase parallel indexing for perfect rollup. In this mode, the parallel indexing is currently
   * executed in two phases.
   * <p>
   * - In the first phase, each task partitions input data and stores those partitions in local storage.
   * - The partition is created based on the segment granularity (primary partition key) and the partition dimension
   * values in {@link PartitionsSpec} (secondary partition key).
   * - Partitioned data is maintained by {@link IntermediaryDataManager}.
   * - In the second phase, each task reads partitioned data from the intermediary data server (middleManager
   * or indexer) and merges them to create the final segments.
   */
  private TaskStatus runMultiPhaseParallel(TaskToolbox toolbox) throws Exception
  {
    return useRangePartitions(ingestionSchema.getTuningConfig())
           ? runRangePartitionMultiPhaseParallel(toolbox)
           : runHashPartitionMultiPhaseParallel(toolbox);
  }

  private static ParallelIndexIngestionSpec rewriteIngestionSpecWithIntervalsIfMissing(
      ParallelIndexIngestionSpec ingestionSchema,
      Collection<Interval> intervals
  )
  {
    if (ingestionSchema.getDataSchema().getGranularitySpec().inputIntervals().isEmpty()) {
      return ingestionSchema
          .withDataSchema(
              ingestionSchema.getDataSchema().withGranularitySpec(
                  ingestionSchema
                      .getDataSchema()
                      .getGranularitySpec()
                      .withIntervals(new ArrayList<>(intervals))
              )
          );
    } else {
      return ingestionSchema;
    }
  }

  @VisibleForTesting
  TaskStatus runHashPartitionMultiPhaseParallel(TaskToolbox toolbox) throws Exception
  {
    TaskState state;
    ParallelIndexIngestionSpec ingestionSchemaToUse = ingestionSchema;

    if (!(ingestionSchema.getTuningConfig().getPartitionsSpec() instanceof HashedPartitionsSpec)) {
      // only range and hash partitioning is supported for multiphase parallel ingestion, see runMultiPhaseParallel()
      throw new ISE(
          "forceGuaranteedRollup is set but partitionsSpec [%s] is not a single_dim or hash partition spec.",
          ingestionSchema.getTuningConfig().getPartitionsSpec()
      );
    }

    final Map<Interval, Integer> intervalToNumShards;
    HashedPartitionsSpec partitionsSpec = (HashedPartitionsSpec) ingestionSchema.getTuningConfig().getPartitionsSpec();
    final boolean needsInputSampling =
        partitionsSpec.getNumShards() == null
        || ingestionSchemaToUse.getDataSchema().getGranularitySpec().inputIntervals().isEmpty();
    if (needsInputSampling) {
      // 0. need to determine intervals and numShards by scanning the data
      LOG.info("Needs to determine intervals or numShards, beginning %s phase.", PartialDimensionCardinalityTask.TYPE);
      ParallelIndexTaskRunner<PartialDimensionCardinalityTask, DimensionCardinalityReport> cardinalityRunner =
          createRunner(
              toolbox,
              this::createPartialDimensionCardinalityRunner
          );

      state = runNextPhase(cardinalityRunner);
      if (state.isFailure()) {
        String errMsg = StringUtils.format(
            TASK_PHASE_FAILURE_MSG,
            cardinalityRunner.getName()
        );
        return TaskStatus.failure(getId(), errMsg);
      }

      if (cardinalityRunner.getReports().isEmpty()) {
        String msg = "No valid rows for hash partitioning."
                     + " All rows may have invalid timestamps or have been filtered out.";
        LOG.warn(msg);
        return TaskStatus.success(getId(), msg);
      }

      if (partitionsSpec.getNumShards() == null) {
        int effectiveMaxRowsPerSegment = partitionsSpec.getMaxRowsPerSegment() == null
                                         ? PartitionsSpec.DEFAULT_MAX_ROWS_PER_SEGMENT
                                         : partitionsSpec.getMaxRowsPerSegment();
        LOG.info("effective maxRowsPerSegment is: " + effectiveMaxRowsPerSegment);

        intervalToNumShards = determineNumShardsFromCardinalityReport(
            cardinalityRunner.getReports().values(),
            effectiveMaxRowsPerSegment
        );
      } else {
        intervalToNumShards = CollectionUtils.mapValues(
            mergeCardinalityReports(cardinalityRunner.getReports().values()),
            k -> partitionsSpec.getNumShards()
        );
      }

      ingestionSchemaToUse = rewriteIngestionSpecWithIntervalsIfMissing(
          ingestionSchemaToUse,
          intervalToNumShards.keySet()
      );
    } else {
      // numShards will be determined in PartialHashSegmentGenerateTask
      intervalToNumShards = null;
    }

    // 1. Partial segment generation phase
    final ParallelIndexIngestionSpec segmentCreateIngestionSpec = ingestionSchemaToUse;
    ParallelIndexTaskRunner<PartialHashSegmentGenerateTask, GeneratedPartitionsReport> indexingRunner =
        createRunner(
            toolbox,
            f -> createPartialHashSegmentGenerateRunner(toolbox, segmentCreateIngestionSpec, intervalToNumShards)
        );

    state = runNextPhase(indexingRunner);
    if (state.isFailure()) {
      String errMsg = StringUtils.format(
          TASK_PHASE_FAILURE_MSG,
          indexingRunner.getName()
      );
      return TaskStatus.failure(getId(), errMsg);
    }

    // 2. Partial segment merge phase
    // partition (interval, partitionId) -> partition locations
    Map<Pair<Interval, Integer>, List<PartitionLocation>> partitionToLocations =
        groupGenericPartitionLocationsPerPartition(indexingRunner.getReports());
    final List<PartialSegmentMergeIOConfig> ioConfigs = createGenericMergeIOConfigs(
        ingestionSchema.getTuningConfig().getTotalNumMergeTasks(),
        partitionToLocations
    );

    final ParallelIndexIngestionSpec segmentMergeIngestionSpec = ingestionSchemaToUse;
    final ParallelIndexTaskRunner<PartialGenericSegmentMergeTask, PushedSegmentsReport> mergeRunner = createRunner(
        toolbox,
        tb -> createPartialGenericSegmentMergeRunner(tb, ioConfigs, segmentMergeIngestionSpec)
    );
    state = runNextPhase(mergeRunner);
    TaskStatus taskStatus;
    if (state.isSuccess()) {
      //noinspection ConstantConditions
      publishSegments(toolbox, mergeRunner.getReports());
      if (awaitSegmentAvailabilityTimeoutMillis > 0) {
        waitForSegmentAvailability(mergeRunner.getReports());
      }
      taskStatus = TaskStatus.success(getId());
    } else {
      // there is only success or failure after running....
      Preconditions.checkState(state.isFailure(), "Unrecognized state after task is complete[%s]", state);
      String errMsg = StringUtils.format(
          TASK_PHASE_FAILURE_MSG,
          mergeRunner.getName()
      );
      taskStatus = TaskStatus.failure(getId(), errMsg);
    }

    toolbox.getTaskReportFileWriter().write(
        getId(),
        getTaskCompletionReports(taskStatus, segmentAvailabilityConfirmationCompleted)
    );
    return taskStatus;
  }

  @VisibleForTesting
  TaskStatus runRangePartitionMultiPhaseParallel(TaskToolbox toolbox) throws Exception
  {
    ParallelIndexIngestionSpec ingestionSchemaToUse = ingestionSchema;
    ParallelIndexTaskRunner<PartialDimensionDistributionTask, DimensionDistributionReport> distributionRunner =
        createRunner(
            toolbox,
            this::createPartialDimensionDistributionRunner
        );

    TaskState distributionState = runNextPhase(distributionRunner);
    if (distributionState.isFailure()) {
      String errMsg = StringUtils.format(TASK_PHASE_FAILURE_MSG, distributionRunner.getName());
      return TaskStatus.failure(getId(), errMsg);
    }

    Map<Interval, PartitionBoundaries> intervalToPartitions =
        determineAllRangePartitions(distributionRunner.getReports().values());

    if (intervalToPartitions.isEmpty()) {
      String msg = "No valid rows for single dimension partitioning."
                   + " All rows may have invalid timestamps or multiple dimension values.";
      LOG.warn(msg);
      return TaskStatus.success(getId(), msg);
    }

    ingestionSchemaToUse = rewriteIngestionSpecWithIntervalsIfMissing(
        ingestionSchemaToUse,
        intervalToPartitions.keySet()
    );

    final ParallelIndexIngestionSpec segmentCreateIngestionSpec = ingestionSchemaToUse;
    ParallelIndexTaskRunner<PartialRangeSegmentGenerateTask, GeneratedPartitionsReport> indexingRunner =
        createRunner(
            toolbox,
            tb -> createPartialRangeSegmentGenerateRunner(tb, intervalToPartitions, segmentCreateIngestionSpec)
        );

    TaskState indexingState = runNextPhase(indexingRunner);
    if (indexingState.isFailure()) {
      String errMsg = StringUtils.format(
          TASK_PHASE_FAILURE_MSG,
          indexingRunner.getName()
      );
      return TaskStatus.failure(getId(), errMsg);
    }

    // partition (interval, partitionId) -> partition locations
    Map<Pair<Interval, Integer>, List<PartitionLocation>> partitionToLocations =
        groupGenericPartitionLocationsPerPartition(indexingRunner.getReports());
    final List<PartialSegmentMergeIOConfig> ioConfigs = createGenericMergeIOConfigs(
        ingestionSchema.getTuningConfig().getTotalNumMergeTasks(),
        partitionToLocations
    );

    final ParallelIndexIngestionSpec segmentMergeIngestionSpec = ingestionSchemaToUse;
    ParallelIndexTaskRunner<PartialGenericSegmentMergeTask, PushedSegmentsReport> mergeRunner = createRunner(
        toolbox,
        tb -> createPartialGenericSegmentMergeRunner(tb, ioConfigs, segmentMergeIngestionSpec)
    );
    TaskState mergeState = runNextPhase(mergeRunner);
    TaskStatus taskStatus;
    if (mergeState.isSuccess()) {
      publishSegments(toolbox, mergeRunner.getReports());
      if (awaitSegmentAvailabilityTimeoutMillis > 0) {
        waitForSegmentAvailability(mergeRunner.getReports());
      }
      taskStatus = TaskStatus.success(getId());
    } else {
      // there is only success or failure after running....
      Preconditions.checkState(mergeState.isFailure(), "Unrecognized state after task is complete[%s]", mergeState);
      String errMsg = StringUtils.format(
          TASK_PHASE_FAILURE_MSG,
          mergeRunner.getName()
      );
      taskStatus = TaskStatus.failure(getId(), errMsg);
    }

    toolbox.getTaskReportFileWriter().write(
        getId(),
        getTaskCompletionReports(taskStatus, segmentAvailabilityConfirmationCompleted)
    );
    return taskStatus;
  }

  private static Map<Interval, Union> mergeCardinalityReports(Collection<DimensionCardinalityReport> reports)
  {
    Map<Interval, Union> finalCollectors = new HashMap<>();
    reports.forEach(report -> {
      Map<Interval, byte[]> intervalToCardinality = report.getIntervalToCardinalities();
      for (Map.Entry<Interval, byte[]> entry : intervalToCardinality.entrySet()) {
        HllSketch entryHll = HllSketch.wrap(Memory.wrap(entry.getValue()));
        finalCollectors.computeIfAbsent(
            entry.getKey(),
            k -> new Union(DimensionCardinalityReport.HLL_SKETCH_LOG_K)
        ).update(entryHll);
      }
    });
    return finalCollectors;
  }

  @VisibleForTesting
  public static Map<Interval, Integer> determineNumShardsFromCardinalityReport(
      Collection<DimensionCardinalityReport> reports,
      int maxRowsPerSegment
  )
  {
    // aggregate all the sub-reports
    Map<Interval, Union> finalCollectors = mergeCardinalityReports(reports);

    return CollectionUtils.mapValues(
        finalCollectors,
        union -> {
          final double estimatedCardinality = union.getEstimate();
          // determine numShards based on maxRowsPerSegment and the cardinality
          final long estimatedNumShards = Math.round(estimatedCardinality / maxRowsPerSegment);
          try {
            return Math.max(Math.toIntExact(estimatedNumShards), 1);
          }
          catch (ArithmeticException ae) {
            throw new ISE("Estimated numShards [%s] exceeds integer bounds.", estimatedNumShards);
          }
        }
    );
  }

  private Map<Interval, PartitionBoundaries> determineAllRangePartitions(Collection<DimensionDistributionReport> reports)
  {
    Multimap<Interval, StringDistribution> intervalToDistributions = ArrayListMultimap.create();
    reports.forEach(report -> {
      Map<Interval, StringDistribution> intervalToDistribution = report.getIntervalToDistribution();
      intervalToDistribution.forEach(intervalToDistributions::put);
    });

    return CollectionUtils.mapValues(intervalToDistributions.asMap(), this::determineRangePartition);
  }

  private PartitionBoundaries determineRangePartition(Collection<StringDistribution> distributions)
  {
    StringDistributionMerger distributionMerger = new StringSketchMerger();
    distributions.forEach(distributionMerger::merge);
    StringDistribution mergedDistribution = distributionMerger.getResult();

    DimensionRangePartitionsSpec partitionsSpec =
        (DimensionRangePartitionsSpec) ingestionSchema.getTuningConfig().getGivenOrDefaultPartitionsSpec();

    final PartitionBoundaries partitions;
    Integer targetRowsPerSegment = partitionsSpec.getTargetRowsPerSegment();
    if (targetRowsPerSegment == null) {
      partitions = mergedDistribution.getEvenPartitionsByMaxSize(partitionsSpec.getMaxRowsPerSegment());
    } else {
      partitions = mergedDistribution.getEvenPartitionsByTargetSize(targetRowsPerSegment);
    }

    return partitions;
  }

  private static Map<Pair<Interval, Integer>, List<PartitionLocation>> groupGenericPartitionLocationsPerPartition(
      Map<String, GeneratedPartitionsReport> subTaskIdToReport
  )
  {
    final Map<Pair<Interval, Integer>, BuildingShardSpec<?>> intervalAndIntegerToShardSpec = new HashMap<>();
    final Object2IntMap<Interval> intervalToNextPartitionId = new Object2IntOpenHashMap<>();
    final BiFunction<String, PartitionStat, PartitionLocation> createPartitionLocationFunction =
        (subtaskId, partitionStat) -> {
          final BuildingShardSpec<?> shardSpec = intervalAndIntegerToShardSpec.computeIfAbsent(
              Pair.of(partitionStat.getInterval(), partitionStat.getBucketId()),
              key -> {
                // Lazily determine the partitionId to create packed partitionIds for the core partitions.
                // See the Javadoc of BucketNumberedShardSpec for details.
                final int partitionId = intervalToNextPartitionId.computeInt(
                    partitionStat.getInterval(),
                    ((interval, nextPartitionId) -> nextPartitionId == null ? 0 : nextPartitionId + 1)
                );
                return partitionStat.getSecondaryPartition().convert(partitionId);
              }
          );
          return partitionStat.toPartitionLocation(subtaskId, shardSpec);
        };

    return groupPartitionLocationsPerPartition(subTaskIdToReport, createPartitionLocationFunction);
  }

  private static <L extends PartitionLocation>
      Map<Pair<Interval, Integer>, List<L>> groupPartitionLocationsPerPartition(
      Map<String, ? extends GeneratedPartitionsReport> subTaskIdToReport,
      BiFunction<String, PartitionStat, L> createPartitionLocationFunction
  )
  {
    // partition (interval, partitionId) -> partition locations
    final Map<Pair<Interval, Integer>, List<L>> partitionToLocations = new HashMap<>();
    for (Entry<String, ? extends GeneratedPartitionsReport> entry : subTaskIdToReport.entrySet()) {
      final String subTaskId = entry.getKey();
      final GeneratedPartitionsReport report = entry.getValue();
      for (PartitionStat partitionStat : report.getPartitionStats()) {
        final List<L> locationsOfSamePartition = partitionToLocations.computeIfAbsent(
            Pair.of(partitionStat.getInterval(), partitionStat.getBucketId()),
            k -> new ArrayList<>()
        );
        locationsOfSamePartition.add(createPartitionLocationFunction.apply(subTaskId, partitionStat));
      }
    }

    return partitionToLocations;
  }

  private static List<PartialSegmentMergeIOConfig> createGenericMergeIOConfigs(
      int totalNumMergeTasks,
      Map<Pair<Interval, Integer>, List<PartitionLocation>> partitionToLocations
  )
  {
    return createMergeIOConfigs(
        totalNumMergeTasks,
        partitionToLocations,
        PartialSegmentMergeIOConfig::new
    );
  }

  @VisibleForTesting
  static <M extends PartialSegmentMergeIOConfig, L extends PartitionLocation> List<M> createMergeIOConfigs(
      int totalNumMergeTasks,
      Map<Pair<Interval, Integer>, List<L>> partitionToLocations,
      Function<List<L>, M> createPartialSegmentMergeIOConfig
  )
  {
    final int numMergeTasks = Math.min(totalNumMergeTasks, partitionToLocations.size());
    LOG.info(
        "Number of merge tasks is set to [%d] based on totalNumMergeTasks[%d] and number of partitions[%d]",
        numMergeTasks,
        totalNumMergeTasks,
        partitionToLocations.size()
    );
    // Randomly shuffle partitionIds to evenly distribute partitions of potentially different sizes
    // This will be improved once we collect partition stats properly.
    // See PartitionStat in GeneratedPartitionsReport.
    final List<Pair<Interval, Integer>> partitions = new ArrayList<>(partitionToLocations.keySet());
    Collections.shuffle(partitions, ThreadLocalRandom.current());

    final List<M> assignedPartitionLocations = new ArrayList<>(numMergeTasks);
    for (int i = 0; i < numMergeTasks; i++) {
      Pair<Integer, Integer> partitionBoundaries = getPartitionBoundaries(i, partitions.size(), numMergeTasks);
      final List<L> assignedToSameTask = partitions
          .subList(partitionBoundaries.lhs, partitionBoundaries.rhs)
          .stream()
          .flatMap(intervalAndPartitionId -> partitionToLocations.get(intervalAndPartitionId).stream())
          .collect(Collectors.toList());
      assignedPartitionLocations.add(createPartialSegmentMergeIOConfig.apply(assignedToSameTask));
    }

    return assignedPartitionLocations;
  }

  /**
   * Partition items into as evenly-sized splits as possible.
   *
   * @param index  index of partition
   * @param total  number of items to partition
   * @param splits number of desired partitions
   * @return partition range: [lhs, rhs)
   */
  private static Pair<Integer, Integer> getPartitionBoundaries(int index, int total, int splits)
  {
    int chunk = total / splits;
    int remainder = total % splits;

    // Distribute the remainder across the first few partitions. For example total=8 and splits=5, will give partitions
    // of sizes (starting from i=0): 2, 2, 2, 1, 1
    int start = index * chunk + (index < remainder ? index : remainder);
    int stop = start + chunk + (index < remainder ? 1 : 0);

    return Pair.of(start, stop);
  }

  private void publishSegments(
      TaskToolbox toolbox,
      Map<String, PushedSegmentsReport> reportsMap
  )
      throws IOException
  {
    final Set<DataSegment> oldSegments = new HashSet<>();
    final Set<DataSegment> newSegments = new HashSet<>();
    reportsMap
        .values()
        .forEach(report -> {
          oldSegments.addAll(report.getOldSegments());
          newSegments.addAll(report.getNewSegments());
        });
    final boolean storeCompactionState = getContextValue(
        Tasks.STORE_COMPACTION_STATE_KEY,
        Tasks.DEFAULT_STORE_COMPACTION_STATE
    );
    final Function<Set<DataSegment>, Set<DataSegment>> annotateFunction = compactionStateAnnotateFunction(
        storeCompactionState,
        toolbox,
        ingestionSchema
    );

    Set<DataSegment> segmentsFoundForDrop = null;
    if (ingestionSchema.getIOConfig().isDropExisting()) {
      segmentsFoundForDrop = getUsedSegmentsWithinInterval(toolbox, getDataSource(), ingestionSchema.getDataSchema().getGranularitySpec().inputIntervals());
    }

    final TransactionalSegmentPublisher publisher = (segmentsToBeOverwritten, segmentsToDrop, segmentsToPublish, commitMetadata) ->
        toolbox.getTaskActionClient().submit(
            SegmentTransactionalInsertAction.overwriteAction(segmentsToBeOverwritten, segmentsToDrop, segmentsToPublish)
        );
    final boolean published =
        newSegments.isEmpty()
        || publisher.publishSegments(oldSegments, segmentsFoundForDrop, newSegments, annotateFunction, null).isSuccess();

    if (published) {
      LOG.info("Published [%d] segments", newSegments.size());
    } else {
      throw new ISE("Failed to publish segments");
    }
  }

  private TaskStatus runSequential(TaskToolbox toolbox) throws Exception
  {
    IndexTask sequentialIndexTask = new IndexTask(
        getId(),
        getGroupId(),
        getTaskResource(),
        getDataSource(),
        baseSubtaskSpecName,
        new IndexIngestionSpec(
            getIngestionSchema().getDataSchema(),
            getIngestionSchema().getIOConfig(),
            convertToIndexTuningConfig(getIngestionSchema().getTuningConfig())
        ),
        getContext(),
        securityConfig
    );

    if (currentSubTaskHolder.setTask(sequentialIndexTask)
        && sequentialIndexTask.isReady(toolbox.getTaskActionClient())) {
      return sequentialIndexTask.run(toolbox);
    } else {
      String msg = "Task was asked to stop. Finish as failed";
      LOG.info(msg);
      return TaskStatus.failure(getId(), msg);
    }
  }

  /**
   * Generate an IngestionStatsAndErrorsTaskReport for the task.
   *
   * @param taskStatus {@link TaskStatus}
   * @param segmentAvailabilityConfirmed Whether or not the segments were confirmed to be available for query when
   *                                     when the task completed.
   * @return
   */
  private Map<String, TaskReport> getTaskCompletionReports(TaskStatus taskStatus, boolean segmentAvailabilityConfirmed)
  {
    Pair<Map<String, Object>, Map<String, Object>> rowStatsAndUnparseableEvents = doGetRowStatsAndUnparseableEvents(
        "true",
        true
    );
    return TaskReport.buildTaskReports(
        new IngestionStatsAndErrorsTaskReport(
            getId(),
            new IngestionStatsAndErrorsTaskReportData(
                IngestionState.COMPLETED,
                rowStatsAndUnparseableEvents.rhs,
                rowStatsAndUnparseableEvents.lhs,
                taskStatus.getErrorMsg(),
                segmentAvailabilityConfirmed,
                segmentAvailabilityWaitTimeMs
            )
        )
    );
  }

  private static IndexTuningConfig convertToIndexTuningConfig(ParallelIndexTuningConfig tuningConfig)
  {
    return new IndexTuningConfig(
        null,
        null,
        tuningConfig.getAppendableIndexSpec(),
        tuningConfig.getMaxRowsInMemory(),
        tuningConfig.getMaxBytesInMemory(),
        tuningConfig.isSkipBytesInMemoryOverheadCheck(),
        null,
        null,
        null,
        null,
        tuningConfig.getPartitionsSpec(),
        tuningConfig.getIndexSpec(),
        tuningConfig.getIndexSpecForIntermediatePersists(),
        tuningConfig.getMaxPendingPersists(),
        tuningConfig.isForceGuaranteedRollup(),
        tuningConfig.isReportParseExceptions(),
        null,
        tuningConfig.getPushTimeout(),
        tuningConfig.getSegmentWriteOutMediumFactory(),
        tuningConfig.isLogParseExceptions(),
        tuningConfig.getMaxParseExceptions(),
        tuningConfig.getMaxSavedParseExceptions(),
        tuningConfig.getMaxColumnsToMerge(),
        tuningConfig.getAwaitSegmentAvailabilityTimeoutMillis()
    );
  }

  // Internal APIs

  /**
   * Allocate a new {@link SegmentIdWithShardSpec} for a request from {@link SinglePhaseSubTask}.
   * The returned segmentIdentifiers have different {@code partitionNum} (thereby different {@link NumberedShardSpec})
   * per bucket interval.
   */
  @POST
  @Path("/segment/allocate")
  @Produces(SmileMediaTypes.APPLICATION_JACKSON_SMILE)
  @Consumes(SmileMediaTypes.APPLICATION_JACKSON_SMILE)
  public Response allocateSegment(
      Object param,
      @Context final HttpServletRequest req
  )
  {
    ChatHandlers.authorizationCheck(req, Action.READ, getDataSource(), authorizerMapper);

    if (toolbox == null) {
      return Response.status(Response.Status.SERVICE_UNAVAILABLE).entity("task is not running yet").build();
    }

    ParallelIndexTaskRunner runner = Preconditions.checkNotNull(getCurrentRunner(), "runner");
    if (!(runner instanceof SinglePhaseParallelIndexTaskRunner)) {
      throw new ISE(
          "Expected [%s], but [%s] is in use",
          SinglePhaseParallelIndexTaskRunner.class.getName(),
          runner.getClass().getName()
      );
    }

    // This context is set in the constructor of ParallelIndexSupervisorTask if it's not set by others.
    final boolean useLineageBasedSegmentAllocation = Preconditions.checkNotNull(
        getContextValue(SinglePhaseParallelIndexTaskRunner.CTX_USE_LINEAGE_BASED_SEGMENT_ALLOCATION_KEY),
        "useLineageBasedSegmentAllocation in taskContext"
    );

    try {
      final SegmentIdWithShardSpec segmentIdentifier;
      if (useLineageBasedSegmentAllocation) {
        SegmentAllocationRequest request = toolbox.getJsonMapper().convertValue(param, SegmentAllocationRequest.class);
        segmentIdentifier = ((SinglePhaseParallelIndexTaskRunner) runner)
            .allocateNewSegment(
                getDataSource(),
                request.getTimestamp(),
                request.getSequenceName(),
                request.getPrevSegmentId()
            );
      } else {
        DateTime timestamp = toolbox.getJsonMapper().convertValue(param, DateTime.class);
        segmentIdentifier = ((SinglePhaseParallelIndexTaskRunner) runner)
            .allocateNewSegment(
                getDataSource(),
                timestamp
            );
      }

      return Response.ok(toolbox.getJsonMapper().writeValueAsBytes(segmentIdentifier)).build();
    }
    catch (IOException | IllegalStateException e) {
      return Response.serverError().entity(Throwables.getStackTraceAsString(e)).build();
    }
    catch (IllegalArgumentException e) {
      return Response.status(Response.Status.BAD_REQUEST).entity(Throwables.getStackTraceAsString(e)).build();
    }
  }

  @Nullable
  public static String findVersion(Map<Interval, String> versions, Interval interval)
  {
    return versions.entrySet().stream()
                   .filter(entry -> entry.getKey().contains(interval))
                   .map(Entry::getValue)
                   .findFirst()
                   .orElse(null);
  }

  static InputFormat getInputFormat(ParallelIndexIngestionSpec ingestionSchema)
  {
    return ingestionSchema.getIOConfig().getNonNullInputFormat();
  }

  /**
   * Worker tasks spawned by the supervisor call this API to report the segments they generated and pushed.
   *
   * @see ParallelIndexSupervisorTaskClient#report(String, SubTaskReport)
   */
  @POST
  @Path("/report")
  @Consumes(SmileMediaTypes.APPLICATION_JACKSON_SMILE)
  public Response report(
      SubTaskReport report,
      @Context final HttpServletRequest req
  )
  {
    ChatHandlers.authorizationCheck(
        req,
        Action.WRITE,
        getDataSource(),
        authorizerMapper
    );
    if (currentSubTaskHolder == null || currentSubTaskHolder.getTask() == null) {
      return Response.status(Response.Status.SERVICE_UNAVAILABLE).entity("task is not running yet").build();
    } else {
      final ParallelIndexTaskRunner runner = currentSubTaskHolder.getTask();
      //noinspection unchecked
      runner.collectReport(report);
      return Response.ok().build();
    }
  }

  // External APIs to get running status

  @GET
  @Path("/mode")
  @Produces(MediaType.APPLICATION_JSON)
  public Response getMode(@Context final HttpServletRequest req)
  {
    IndexTaskUtils.datasourceAuthorizationCheck(req, Action.READ, getDataSource(), authorizerMapper);
    return Response.ok(isParallelMode() ? "parallel" : "sequential").build();
  }

  @GET
  @Path("/phase")
  @Produces(MediaType.APPLICATION_JSON)
  public Response getPhaseName(@Context final HttpServletRequest req)
  {
    IndexTaskUtils.datasourceAuthorizationCheck(req, Action.READ, getDataSource(), authorizerMapper);
    if (isParallelMode()) {
      final ParallelIndexTaskRunner runner = getCurrentRunner();
      if (runner == null) {
        return Response.status(Response.Status.SERVICE_UNAVAILABLE).entity("task is not running").build();
      } else {
        return Response.ok(runner.getName()).build();
      }
    } else {
      return Response.status(Status.BAD_REQUEST).entity("task is running in the sequential mode").build();
    }
  }

  @GET
  @Path("/progress")
  @Produces(MediaType.APPLICATION_JSON)
  public Response getProgress(@Context final HttpServletRequest req)
  {
    IndexTaskUtils.datasourceAuthorizationCheck(req, Action.READ, getDataSource(), authorizerMapper);
    final ParallelIndexTaskRunner currentRunner = getCurrentRunner();
    if (currentRunner == null) {
      return Response.status(Response.Status.SERVICE_UNAVAILABLE).entity("task is not running yet").build();
    } else {
      return Response.ok(currentRunner.getProgress()).build();
    }
  }

  @GET
  @Path("/subtasks/running")
  @Produces(MediaType.APPLICATION_JSON)
  public Response getRunningTasks(@Context final HttpServletRequest req)
  {
    IndexTaskUtils.datasourceAuthorizationCheck(req, Action.READ, getDataSource(), authorizerMapper);
    final ParallelIndexTaskRunner currentRunner = getCurrentRunner();
    if (currentRunner == null) {
      return Response.status(Response.Status.SERVICE_UNAVAILABLE).entity("task is not running yet").build();
    } else {
      return Response.ok(currentRunner.getRunningTaskIds()).build();
    }
  }

  @GET
  @Path("/subtaskspecs")
  @Produces(MediaType.APPLICATION_JSON)
  public Response getSubTaskSpecs(@Context final HttpServletRequest req)
  {
    IndexTaskUtils.datasourceAuthorizationCheck(req, Action.READ, getDataSource(), authorizerMapper);
    final ParallelIndexTaskRunner currentRunner = getCurrentRunner();
    if (currentRunner == null) {
      return Response.status(Response.Status.SERVICE_UNAVAILABLE).entity("task is not running yet").build();
    } else {
      return Response.ok(currentRunner.getSubTaskSpecs()).build();
    }
  }

  @GET
  @Path("/subtaskspecs/running")
  @Produces(MediaType.APPLICATION_JSON)
  public Response getRunningSubTaskSpecs(@Context final HttpServletRequest req)
  {
    IndexTaskUtils.datasourceAuthorizationCheck(req, Action.READ, getDataSource(), authorizerMapper);
    final ParallelIndexTaskRunner currentRunner = getCurrentRunner();
    if (currentRunner == null) {
      return Response.status(Response.Status.SERVICE_UNAVAILABLE).entity("task is not running yet").build();
    } else {
      return Response.ok(currentRunner.getRunningSubTaskSpecs()).build();
    }
  }

  @GET
  @Path("/subtaskspecs/complete")
  @Produces(MediaType.APPLICATION_JSON)
  public Response getCompleteSubTaskSpecs(@Context final HttpServletRequest req)
  {
    IndexTaskUtils.datasourceAuthorizationCheck(req, Action.READ, getDataSource(), authorizerMapper);
    final ParallelIndexTaskRunner currentRunner = getCurrentRunner();
    if (currentRunner == null) {
      return Response.status(Response.Status.SERVICE_UNAVAILABLE).entity("task is not running yet").build();
    } else {
      return Response.ok(currentRunner.getCompleteSubTaskSpecs()).build();
    }
  }

  @GET
  @Path("/subtaskspec/{id}")
  @Produces(MediaType.APPLICATION_JSON)
  public Response getSubTaskSpec(@PathParam("id") String id, @Context final HttpServletRequest req)
  {
    IndexTaskUtils.datasourceAuthorizationCheck(req, Action.READ, getDataSource(), authorizerMapper);

    final ParallelIndexTaskRunner currentRunner = getCurrentRunner();
    if (currentRunner == null) {
      return Response.status(Response.Status.SERVICE_UNAVAILABLE).entity("task is not running yet").build();
    } else {
      final SubTaskSpec subTaskSpec = currentRunner.getSubTaskSpec(id);
      if (subTaskSpec == null) {
        return Response.status(Response.Status.NOT_FOUND).build();
      } else {
        return Response.ok(subTaskSpec).build();
      }
    }
  }

  @GET
  @Path("/subtaskspec/{id}/state")
  @Produces(MediaType.APPLICATION_JSON)
  public Response getSubTaskState(@PathParam("id") String id, @Context final HttpServletRequest req)
  {
    IndexTaskUtils.datasourceAuthorizationCheck(req, Action.READ, getDataSource(), authorizerMapper);
    final ParallelIndexTaskRunner currentRunner = getCurrentRunner();
    if (currentRunner == null) {
      return Response.status(Response.Status.SERVICE_UNAVAILABLE).entity("task is not running yet").build();
    } else {
      final SubTaskSpecStatus subTaskSpecStatus = currentRunner.getSubTaskState(id);
      if (subTaskSpecStatus == null) {
        return Response.status(Response.Status.NOT_FOUND).build();
      } else {
        return Response.ok(subTaskSpecStatus).build();
      }
    }
  }

  @GET
  @Path("/subtaskspec/{id}/history")
  @Produces(MediaType.APPLICATION_JSON)
  public Response getCompleteSubTaskSpecAttemptHistory(
      @PathParam("id") String id,
      @Context final HttpServletRequest req
  )
  {
    IndexTaskUtils.datasourceAuthorizationCheck(req, Action.READ, getDataSource(), authorizerMapper);
    final ParallelIndexTaskRunner currentRunner = getCurrentRunner();
    if (currentRunner == null) {
      return Response.status(Response.Status.SERVICE_UNAVAILABLE).entity("task is not running yet").build();
    } else {
      final TaskHistory taskHistory = currentRunner.getCompleteSubTaskSpecAttemptHistory(id);
      if (taskHistory == null) {
        return Response.status(Status.NOT_FOUND).build();
      } else {
        return Response.ok(taskHistory.getAttemptHistory()).build();
      }
    }
  }

  private RowIngestionMetersTotals getTotalsFromBuildSegmentsRowStats(Object buildSegmentsRowStats)
  {
    if (buildSegmentsRowStats instanceof RowIngestionMetersTotals) {
      // This case is for unit tests. Normally when deserialized the row stats will apppear as a Map<String, Object>.
      return (RowIngestionMetersTotals) buildSegmentsRowStats;
    } else if (buildSegmentsRowStats instanceof Map) {
      Map<String, Object> buildSegmentsRowStatsMap = (Map<String, Object>) buildSegmentsRowStats;
      return new RowIngestionMetersTotals(
          ((Number) buildSegmentsRowStatsMap.get("processed")).longValue(),
          ((Number) buildSegmentsRowStatsMap.get("processedWithError")).longValue(),
          ((Number) buildSegmentsRowStatsMap.get("thrownAway")).longValue(),
          ((Number) buildSegmentsRowStatsMap.get("unparseable")).longValue()
      );
    } else {
      // should never happen
      throw new RuntimeException("Unrecognized buildSegmentsRowStats type: " + buildSegmentsRowStats.getClass());
    }
  }

  private Pair<Map<String, Object>, Map<String, Object>> doGetRowStatsAndUnparseableEventsParallelSinglePhase(
      SinglePhaseParallelIndexTaskRunner parallelSinglePhaseRunner,
      boolean includeUnparseable
  )
  {
    long processed = 0L;
    long processedWithError = 0L;
    long thrownAway = 0L;
    long unparseable = 0L;

    List<ParseExceptionReport> unparseableEvents = new ArrayList<>();

    // Get stats from completed tasks
    Map<String, PushedSegmentsReport> completedSubtaskReports = parallelSinglePhaseRunner.getReports();
    for (PushedSegmentsReport pushedSegmentsReport : completedSubtaskReports.values()) {
      Map<String, TaskReport> taskReport = pushedSegmentsReport.getTaskReport();
      if (taskReport == null || taskReport.isEmpty()) {
        LOG.warn("Got an empty task report from subtask: " + pushedSegmentsReport.getTaskId());
        continue;
      }
      IngestionStatsAndErrorsTaskReport ingestionStatsAndErrorsReport = (IngestionStatsAndErrorsTaskReport) taskReport.get(
          IngestionStatsAndErrorsTaskReport.REPORT_KEY);
      IngestionStatsAndErrorsTaskReportData reportData =
          (IngestionStatsAndErrorsTaskReportData) ingestionStatsAndErrorsReport.getPayload();
      RowIngestionMetersTotals totals = getTotalsFromBuildSegmentsRowStats(
          reportData.getRowStats().get(RowIngestionMeters.BUILD_SEGMENTS)
      );

      if (includeUnparseable) {
        List<ParseExceptionReport> taskUnparsebleEvents = (List<ParseExceptionReport>) reportData.getUnparseableEvents()
                                                                                   .get(RowIngestionMeters.BUILD_SEGMENTS);
        unparseableEvents.addAll(taskUnparsebleEvents);
      }

      processed += totals.getProcessed();
      processedWithError += totals.getProcessedWithError();
      thrownAway += totals.getThrownAway();
      unparseable += totals.getUnparseable();
    }

    // Get stats from running tasks
    Set<String> runningTaskIds = parallelSinglePhaseRunner.getRunningTaskIds();
    for (String runningTaskId : runningTaskIds) {
      try {
        Map<String, Object> report = toolbox.getIndexingServiceClient().getTaskReport(runningTaskId);
        if (report == null || report.isEmpty()) {
          // task does not have a running report yet
          continue;
        }
        Map<String, Object> ingestionStatsAndErrors = (Map<String, Object>) report.get("ingestionStatsAndErrors");
        Map<String, Object> payload = (Map<String, Object>) ingestionStatsAndErrors.get("payload");
        Map<String, Object> rowStats = (Map<String, Object>) payload.get("rowStats");
        Map<String, Object> totals = (Map<String, Object>) rowStats.get("totals");
        Map<String, Object> buildSegments = (Map<String, Object>) totals.get(RowIngestionMeters.BUILD_SEGMENTS);

        if (includeUnparseable) {
          Map<String, Object> taskUnparseableEvents = (Map<String, Object>) payload.get("unparseableEvents");
          List<ParseExceptionReport> buildSegmentsUnparseableEvents = (List<ParseExceptionReport>) taskUnparseableEvents.get(
              RowIngestionMeters.BUILD_SEGMENTS
          );
          unparseableEvents.addAll(buildSegmentsUnparseableEvents);
        }

        processed += ((Number) buildSegments.get("processed")).longValue();
        processedWithError += ((Number) buildSegments.get("processedWithError")).longValue();
        thrownAway += ((Number) buildSegments.get("thrownAway")).longValue();
        unparseable += ((Number) buildSegments.get("unparseable")).longValue();
      }
      catch (Exception e) {
        LOG.warn(e, "Encountered exception when getting live subtask report for task: " + runningTaskId);
      }
    }

    Map<String, Object> rowStatsMap = new HashMap<>();
    Map<String, Object> totalsMap = new HashMap<>();
    totalsMap.put(
        RowIngestionMeters.BUILD_SEGMENTS,
        new RowIngestionMetersTotals(processed, processedWithError, thrownAway, unparseable)
    );
    rowStatsMap.put("totals", totalsMap);

    return Pair.of(rowStatsMap, ImmutableMap.of(RowIngestionMeters.BUILD_SEGMENTS, unparseableEvents));
  }

  private Pair<Map<String, Object>, Map<String, Object>> doGetRowStatsAndUnparseableEvents(String full, boolean includeUnparseable)
  {
    if (currentSubTaskHolder == null) {
      return Pair.of(ImmutableMap.of(), ImmutableMap.of());
    }

    Object currentRunner = currentSubTaskHolder.getTask();
    if (currentRunner == null) {
      return Pair.of(ImmutableMap.of(), ImmutableMap.of());
    }

    if (isParallelMode()) {
      if (isGuaranteedRollup(ingestionSchema.getIOConfig(), ingestionSchema.getTuningConfig())) {
        // multiphase is not supported yet
        return Pair.of(ImmutableMap.of(), ImmutableMap.of());
      } else {
        return doGetRowStatsAndUnparseableEventsParallelSinglePhase(
            (SinglePhaseParallelIndexTaskRunner) currentRunner,
            includeUnparseable
        );
      }
    } else {
      IndexTask currentSequentialTask = (IndexTask) currentRunner;
      return Pair.of(currentSequentialTask.doGetRowStats(full), currentSequentialTask.doGetUnparseableEvents(full));
    }
  }

  @GET
  @Path("/rowStats")
  @Produces(MediaType.APPLICATION_JSON)
  public Response getRowStats(
      @Context final HttpServletRequest req,
      @QueryParam("full") String full
  )
  {
    IndexTaskUtils.datasourceAuthorizationCheck(req, Action.READ, getDataSource(), authorizerMapper);
    return Response.ok(doGetRowStatsAndUnparseableEvents(full, false).lhs).build();
  }

  @VisibleForTesting
  public Map<String, Object> doGetLiveReports(String full)
  {
    Map<String, Object> returnMap = new HashMap<>();
    Map<String, Object> ingestionStatsAndErrors = new HashMap<>();
    Map<String, Object> payload = new HashMap<>();

    Pair<Map<String, Object>, Map<String, Object>> rowStatsAndUnparsebleEvents =
        doGetRowStatsAndUnparseableEvents(full, true);

    // use the sequential task's ingestion state if we were running that mode
    IngestionState ingestionStateForReport;
    if (isParallelMode()) {
      ingestionStateForReport = ingestionState;
    } else {
      IndexTask currentSequentialTask = (IndexTask) currentSubTaskHolder.getTask();
      ingestionStateForReport = currentSequentialTask == null
                                ? ingestionState
                                : currentSequentialTask.getIngestionState();
    }

    payload.put("ingestionState", ingestionStateForReport);
    payload.put("unparseableEvents", rowStatsAndUnparsebleEvents.rhs);
    payload.put("rowStats", rowStatsAndUnparsebleEvents.lhs);

    ingestionStatsAndErrors.put("taskId", getId());
    ingestionStatsAndErrors.put("payload", payload);
    ingestionStatsAndErrors.put("type", "ingestionStatsAndErrors");

    returnMap.put("ingestionStatsAndErrors", ingestionStatsAndErrors);
    return returnMap;
  }

  @GET
  @Path("/liveReports")
  @Produces(MediaType.APPLICATION_JSON)
  public Response getLiveReports(
      @Context final HttpServletRequest req,
      @QueryParam("full") String full
  )
  {
    IndexTaskUtils.datasourceAuthorizationCheck(req, Action.READ, getDataSource(), authorizerMapper);

    return Response.ok(doGetLiveReports(full)).build();
  }
}<|MERGE_RESOLUTION|>--- conflicted
+++ resolved
@@ -37,11 +37,8 @@
 import org.apache.druid.data.input.FiniteFirehoseFactory;
 import org.apache.druid.data.input.InputFormat;
 import org.apache.druid.data.input.InputSource;
-<<<<<<< HEAD
+import org.apache.druid.indexer.IngestionState;
 import org.apache.druid.data.input.impl.InputSourceSecurityConfig;
-=======
-import org.apache.druid.indexer.IngestionState;
->>>>>>> d917e043
 import org.apache.druid.indexer.TaskState;
 import org.apache.druid.indexer.TaskStatus;
 import org.apache.druid.indexer.partitions.DimensionRangePartitionsSpec;
@@ -179,11 +176,8 @@
   @MonotonicNonNull
   private volatile TaskToolbox toolbox;
 
-<<<<<<< HEAD
+  private IngestionState ingestionState;
   private final InputSourceSecurityConfig securityConfig;
-=======
-  private IngestionState ingestionState;
->>>>>>> d917e043
 
   @JsonCreator
   public ParallelIndexSupervisorTask(
@@ -195,7 +189,7 @@
       @JacksonInject InputSourceSecurityConfig securityConfig
   )
   {
-    this(id, groupId, taskResource, ingestionSchema, null, context);
+    this(id, groupId, taskResource, ingestionSchema, null, context, securityConfig);
   }
 
   public ParallelIndexSupervisorTask(
@@ -204,7 +198,8 @@
       TaskResource taskResource,
       ParallelIndexIngestionSpec ingestionSchema,
       @Nullable String baseSubtaskSpecName,
-      Map<String, Object> context
+      Map<String, Object> context,
+      InputSourceSecurityConfig securityConfig
   )
   {
     super(
@@ -233,13 +228,10 @@
     if (missingIntervalsInOverwriteMode) {
       addToContext(Tasks.FORCE_TIME_CHUNK_LOCK_KEY, true);
     }
-<<<<<<< HEAD
-    this.securityConfig = securityConfig;
-=======
 
     awaitSegmentAvailabilityTimeoutMillis = ingestionSchema.getTuningConfig().getAwaitSegmentAvailabilityTimeoutMillis();
     this.ingestionState = IngestionState.NOT_STARTED;
->>>>>>> d917e043
+    this.securityConfig = securityConfig;
   }
 
   private static void checkPartitionsSpecForForceGuaranteedRollup(PartitionsSpec partitionsSpec)
@@ -396,19 +388,15 @@
   @Override
   public boolean isReady(TaskActionClient taskActionClient) throws Exception
   {
-<<<<<<< HEAD
     InputSource inputSource = getIngestionSchema().getIOConfig().getNonNullInputSource(
         getIngestionSchema().getDataSchema().getParser()
     );
     inputSource.validateAllowDenyPrefixList(securityConfig);
-    return determineLockGranularityAndTryLock(taskActionClient, ingestionSchema.getDataSchema().getGranularitySpec());
-=======
     return determineLockGranularityAndTryLock(
         taskActionClient,
         ingestionSchema.getDataSchema().getGranularitySpec().inputIntervals(),
         ingestionSchema.getIOConfig()
     );
->>>>>>> d917e043
   }
 
   @Override
