/*
 * Licensed to the Apache Software Foundation (ASF) under one
 * or more contributor license agreements.  See the NOTICE file
 * distributed with this work for additional information
 * regarding copyright ownership.  The ASF licenses this file
 * to you under the Apache License, Version 2.0 (the
 * "License"); you may not use this file except in compliance
 * with the License.  You may obtain a copy of the License at
 *
 *   http://www.apache.org/licenses/LICENSE-2.0
 *
 * Unless required by applicable law or agreed to in writing,
 * software distributed under the License is distributed on an
 * "AS IS" BASIS, WITHOUT WARRANTIES OR CONDITIONS OF ANY
 * KIND, either express or implied.  See the License for the
 * specific language governing permissions and limitations
 * under the License.
 */

package org.apache.druid.indexing.common.task.batch.parallel;

import com.fasterxml.jackson.annotation.JsonCreator;
import com.fasterxml.jackson.annotation.JsonIgnore;
import com.fasterxml.jackson.annotation.JsonProperty;
import com.fasterxml.jackson.jaxrs.smile.SmileMediaTypes;
import com.google.common.annotations.VisibleForTesting;
import com.google.common.base.Preconditions;
import com.google.common.base.Throwables;
import com.google.common.collect.ImmutableMap;
import com.google.common.collect.ImmutableSet;
import org.apache.datasketches.hll.HllSketch;
import org.apache.datasketches.hll.Union;
import org.apache.datasketches.memory.Memory;
import org.apache.druid.common.guava.FutureUtils;
import org.apache.druid.data.input.InputFormat;
import org.apache.druid.data.input.InputSource;
import org.apache.druid.indexer.IngestionState;
import org.apache.druid.indexer.TaskState;
import org.apache.druid.indexer.TaskStatus;
import org.apache.druid.indexer.partitions.DimensionRangePartitionsSpec;
import org.apache.druid.indexer.partitions.HashedPartitionsSpec;
import org.apache.druid.indexer.partitions.PartitionsSpec;
import org.apache.druid.indexing.common.IngestionStatsAndErrorsTaskReport;
import org.apache.druid.indexing.common.IngestionStatsAndErrorsTaskReportData;
import org.apache.druid.indexing.common.TaskLockType;
import org.apache.druid.indexing.common.TaskReport;
import org.apache.druid.indexing.common.TaskToolbox;
import org.apache.druid.indexing.common.actions.TaskActionClient;
import org.apache.druid.indexing.common.task.AbstractBatchIndexTask;
import org.apache.druid.indexing.common.task.CurrentSubTaskHolder;
import org.apache.druid.indexing.common.task.IndexTask;
import org.apache.druid.indexing.common.task.IndexTask.IndexIngestionSpec;
import org.apache.druid.indexing.common.task.IndexTask.IndexTuningConfig;
import org.apache.druid.indexing.common.task.IndexTaskUtils;
import org.apache.druid.indexing.common.task.Task;
import org.apache.druid.indexing.common.task.TaskResource;
import org.apache.druid.indexing.common.task.Tasks;
import org.apache.druid.indexing.common.task.batch.MaxAllowedLocksExceededException;
import org.apache.druid.indexing.common.task.batch.parallel.ParallelIndexTaskRunner.SubTaskSpecStatus;
import org.apache.druid.indexing.worker.shuffle.IntermediaryDataManager;
import org.apache.druid.java.util.common.ISE;
import org.apache.druid.java.util.common.Pair;
import org.apache.druid.java.util.common.StringUtils;
import org.apache.druid.java.util.common.granularity.Granularity;
import org.apache.druid.java.util.common.logger.Logger;
import org.apache.druid.rpc.HttpResponseException;
import org.apache.druid.rpc.indexing.OverlordClient;
import org.apache.druid.segment.incremental.ParseExceptionReport;
import org.apache.druid.segment.incremental.RowIngestionMeters;
import org.apache.druid.segment.incremental.RowIngestionMetersTotals;
import org.apache.druid.segment.incremental.SimpleRowIngestionMeters;
import org.apache.druid.segment.indexing.TuningConfig;
import org.apache.druid.segment.indexing.granularity.ArbitraryGranularitySpec;
import org.apache.druid.segment.indexing.granularity.GranularitySpec;
import org.apache.druid.segment.realtime.appenderator.SegmentIdWithShardSpec;
import org.apache.druid.segment.realtime.appenderator.TransactionalSegmentPublisher;
import org.apache.druid.segment.realtime.firehose.ChatHandler;
import org.apache.druid.segment.realtime.firehose.ChatHandlers;
import org.apache.druid.server.security.Action;
import org.apache.druid.server.security.AuthorizerMapper;
import org.apache.druid.server.security.Resource;
import org.apache.druid.server.security.ResourceAction;
import org.apache.druid.server.security.ResourceType;
import org.apache.druid.timeline.DataSegment;
import org.apache.druid.timeline.partition.BuildingShardSpec;
import org.apache.druid.timeline.partition.NumberedShardSpec;
import org.apache.druid.timeline.partition.PartitionBoundaries;
import org.apache.druid.utils.CollectionUtils;
import org.checkerframework.checker.nullness.qual.MonotonicNonNull;
import org.jboss.netty.handler.codec.http.HttpResponseStatus;
import org.joda.time.DateTime;
import org.joda.time.Interval;

import javax.annotation.Nonnull;
import javax.annotation.Nullable;
import javax.servlet.http.HttpServletRequest;
import javax.ws.rs.Consumes;
import javax.ws.rs.GET;
import javax.ws.rs.POST;
import javax.ws.rs.Path;
import javax.ws.rs.PathParam;
import javax.ws.rs.Produces;
import javax.ws.rs.QueryParam;
import javax.ws.rs.core.Context;
import javax.ws.rs.core.MediaType;
import javax.ws.rs.core.Response;
import javax.ws.rs.core.Response.Status;
import java.io.IOException;
import java.util.ArrayList;
import java.util.Collection;
import java.util.Collections;
import java.util.Comparator;
import java.util.HashMap;
import java.util.HashSet;
import java.util.List;
import java.util.Map;
import java.util.Map.Entry;
import java.util.Objects;
import java.util.Set;
import java.util.TreeMap;
import java.util.concurrent.ExecutionException;
import java.util.concurrent.ThreadLocalRandom;
import java.util.concurrent.atomic.AtomicInteger;
import java.util.function.Function;
import java.util.stream.Collectors;

/**
 * ParallelIndexSupervisorTask is capable of running multiple subTasks for parallel indexing. This is
 * applicable if the input {@link InputSource} is splittable. While this task is running, it can submit
 * multiple child tasks to overlords. This task succeeds only when all its child tasks succeed; otherwise it fails.
 *
 * @see ParallelIndexTaskRunner
 */
public class ParallelIndexSupervisorTask extends AbstractBatchIndexTask implements ChatHandler
{
  public static final String TYPE = "index_parallel";

  private static final Logger LOG = new Logger(ParallelIndexSupervisorTask.class);

  private static final String TASK_PHASE_FAILURE_MSG = "Failed in phase[%s]. See task logs for details.";

  // Sometimes Druid estimates one shard for hash partitioning despite conditions
  // indicating that there ought to be more than one. We have not been able to
  // reproduce but looking at the code around where the following constant is used one
  // possibility is that the sketch's estimate is negative. If that case happens
  // code has been added to log it and to set the estimate to the value of the
  // following constant. It is not necessary to parameterize this value since if this
  // happens it is a bug and the new logging may now provide some evidence to reproduce
  // and fix
  private static final long DEFAULT_NUM_SHARDS_WHEN_ESTIMATE_GOES_NEGATIVE = 7L;

  private final ParallelIndexIngestionSpec ingestionSchema;
  /**
   * Base name for the {@link SubTaskSpec} ID.
   * It is usually null for most task types and {@link #getId()} is used as the base name.
   * Only the compaction task can have a special base name.
   */
  private final String baseSubtaskSpecName;

  private final InputSource baseInputSource;

  /**
   * If intervals are missing in the granularitySpec, parallel index task runs in "dynamic locking mode".
   * In this mode, sub tasks ask new locks whenever they see a new row which is not covered by existing locks.
   * If this task is overwriting existing segments, then we should know this task is changing segment granularity
   * in advance to know what types of lock we should use. However, if intervals are missing, we can't know
   * the segment granularity of existing segments until the task reads all data because we don't know what segments
   * are going to be overwritten. As a result, we assume that segment granularity is going to be changed if intervals
   * are missing and force to use timeChunk lock.
   * <p>
   * This variable is initialized in the constructor and used in {@link #run} to log that timeChunk lock was enforced
   * in the task logs.
   */
  private final boolean missingIntervalsInOverwriteMode;

  private final long awaitSegmentAvailabilityTimeoutMillis;

  @MonotonicNonNull
  private AuthorizerMapper authorizerMapper;

  /**
   * A holder for the current phase runner (parallel mode) or index task (sequential mode).
   * This variable is lazily initialized in {@link #initializeSubTaskCleaner}.
   * Volatile since HTTP API calls can read this variable at any time while this task is running.
   */
  @MonotonicNonNull
  private volatile CurrentSubTaskHolder currentSubTaskHolder;

  /**
   * A variable to keep the given toolbox. This variable is lazily initialized in {@link #runTask}.
   * Volatile since HTTP API calls can use this variable at any time while this task is running.
   */
  @MonotonicNonNull
  private volatile TaskToolbox toolbox;

  /**
   * Row stats for index generate phase of parallel indexing. This variable is
   * lazily initialized in {@link #runTask}.
   * Volatile since HTTP API calls can use this variable while this task is running.
   */
  @MonotonicNonNull
  private volatile Pair<Map<String, Object>, Map<String, Object>> indexGenerateRowStats;

  private IngestionState ingestionState;
  private int segmentsRead = 0;
  private int segmentsPublished = 0;


  @JsonCreator
  public ParallelIndexSupervisorTask(
      @JsonProperty("id") String id,
      @JsonProperty("groupId") @Nullable String groupId,
      @JsonProperty("resource") TaskResource taskResource,
      @JsonProperty("spec") ParallelIndexIngestionSpec ingestionSchema,
      @JsonProperty("context") Map<String, Object> context
  )
  {
    this(id, groupId, taskResource, ingestionSchema, null, context);
  }

  public ParallelIndexSupervisorTask(
      String id,
      @Nullable String groupId,
      TaskResource taskResource,
      ParallelIndexIngestionSpec ingestionSchema,
      @Nullable String baseSubtaskSpecName,
      Map<String, Object> context
  )
  {
    super(
        getOrMakeId(id, TYPE, ingestionSchema.getDataSchema().getDataSource()),
        groupId,
        taskResource,
        ingestionSchema.getDataSchema().getDataSource(),
        context,
        ingestionSchema.getTuningConfig().getMaxAllowedLockCount(),
        computeBatchIngestionMode(ingestionSchema.getIOConfig())
    );

    this.ingestionSchema = ingestionSchema;
    this.baseSubtaskSpecName = baseSubtaskSpecName == null ? getId() : baseSubtaskSpecName;
    if (getIngestionMode() == IngestionMode.REPLACE &&
        ingestionSchema.getDataSchema().getGranularitySpec().inputIntervals().isEmpty()) {
      throw new ISE("GranularitySpec's intervals cannot be empty when using replace.");
    }

    if (isGuaranteedRollup(getIngestionMode(), ingestionSchema.getTuningConfig())) {
      checkPartitionsSpecForForceGuaranteedRollup(ingestionSchema.getTuningConfig().getGivenOrDefaultPartitionsSpec());
    }

    this.baseInputSource = ingestionSchema.getIOConfig().getNonNullInputSource();
    this.missingIntervalsInOverwriteMode = (getIngestionMode()
                                            != IngestionMode.APPEND)
                                           && ingestionSchema.getDataSchema()
                                                             .getGranularitySpec()
                                                             .inputIntervals()
                                                             .isEmpty();
    if (missingIntervalsInOverwriteMode) {
      addToContext(Tasks.FORCE_TIME_CHUNK_LOCK_KEY, true);
    }

    awaitSegmentAvailabilityTimeoutMillis = ingestionSchema.getTuningConfig().getAwaitSegmentAvailabilityTimeoutMillis();
    this.ingestionState = IngestionState.NOT_STARTED;
  }

  private static void checkPartitionsSpecForForceGuaranteedRollup(PartitionsSpec partitionsSpec)
  {
    if (!partitionsSpec.isForceGuaranteedRollupCompatible()) {
      String incompatibiltyMsg = partitionsSpec.getForceGuaranteedRollupIncompatiblityReason();
      String msg = "forceGuaranteedRollup is incompatible with partitionsSpec: " + incompatibiltyMsg;
      throw new ISE(msg);
    }
  }

  @Override
  public String getType()
  {
    return TYPE;
  }

  @Nonnull
  @JsonIgnore
  @Override
  public Set<ResourceAction> getInputSourceResources()
  {
    if (getIngestionSchema().getIOConfig().getFirehoseFactory() != null) {
      throw getInputSecurityOnFirehoseUnsupportedError();
    }
    return getIngestionSchema().getIOConfig().getInputSource() != null ?
           getIngestionSchema().getIOConfig().getInputSource().getTypes()
                               .stream()
                               .map(i -> new ResourceAction(new Resource(i, ResourceType.EXTERNAL), Action.READ))
                               .collect(Collectors.toSet()) :
           ImmutableSet.of();
  }

  @JsonProperty("spec")
  public ParallelIndexIngestionSpec getIngestionSchema()
  {
    return ingestionSchema;
  }

  @VisibleForTesting
  @Nullable
  ParallelIndexTaskRunner getCurrentRunner()
  {
    if (isParallelMode()) {
      return currentSubTaskHolder == null ? null : currentSubTaskHolder.getTask();
    } else {
      return null;
    }
  }

  @Nullable
  @VisibleForTesting
  <T extends Task, R extends SubTaskReport> ParallelIndexTaskRunner<T, R> createRunner(
      TaskToolbox toolbox,
      Function<TaskToolbox, ParallelIndexTaskRunner<T, R>> runnerCreator
  )
  {
    final ParallelIndexTaskRunner<T, R> newRunner = runnerCreator.apply(toolbox);
    if (currentSubTaskHolder.setTask(newRunner)) {
      return newRunner;
    } else {
      return null;
    }
  }

  private static TaskState runNextPhase(@Nullable ParallelIndexTaskRunner nextPhaseRunner) throws Exception
  {
    if (nextPhaseRunner == null) {
      LOG.info("Task is asked to stop. Finish as failed");
      return TaskState.FAILED;
    } else {
      return nextPhaseRunner.run();
    }
  }

  @VisibleForTesting
  SinglePhaseParallelIndexTaskRunner createSinglePhaseTaskRunner(TaskToolbox toolbox)
  {
    return new SinglePhaseParallelIndexTaskRunner(
        toolbox,
        getId(),
        getGroupId(),
        baseSubtaskSpecName,
        ingestionSchema,
        getContext()
    );
  }

  @VisibleForTesting
  PartialDimensionCardinalityParallelIndexTaskRunner createPartialDimensionCardinalityRunner(TaskToolbox toolbox)
  {
    return new PartialDimensionCardinalityParallelIndexTaskRunner(
        toolbox,
        getId(),
        getGroupId(),
        baseSubtaskSpecName,
        ingestionSchema,
        getContext()
    );
  }

  @VisibleForTesting
  PartialHashSegmentGenerateParallelIndexTaskRunner createPartialHashSegmentGenerateRunner(
      TaskToolbox toolbox,
      ParallelIndexIngestionSpec ingestionSchema,
      @Nullable Map<Interval, Integer> intervalToNumShardsOverride
  )
  {
    return new PartialHashSegmentGenerateParallelIndexTaskRunner(
        toolbox,
        getId(),
        getGroupId(),
        baseSubtaskSpecName,
        ingestionSchema,
        getContext(),
        intervalToNumShardsOverride
    );
  }

  @VisibleForTesting
  PartialDimensionDistributionParallelIndexTaskRunner createPartialDimensionDistributionRunner(TaskToolbox toolbox)
  {
    return new PartialDimensionDistributionParallelIndexTaskRunner(
        toolbox,
        getId(),
        getGroupId(),
        baseSubtaskSpecName,
        ingestionSchema,
        getContext()
    );
  }

  @VisibleForTesting
  PartialRangeSegmentGenerateParallelIndexTaskRunner createPartialRangeSegmentGenerateRunner(
      TaskToolbox toolbox,
      Map<Interval, PartitionBoundaries> intervalToPartitions,
      ParallelIndexIngestionSpec ingestionSchema
  )
  {
    return new PartialRangeSegmentGenerateParallelIndexTaskRunner(
        toolbox,
        getId(),
        getGroupId(),
        baseSubtaskSpecName,
        ingestionSchema,
        getContext(),
        intervalToPartitions
    );
  }

  @VisibleForTesting
  PartialGenericSegmentMergeParallelIndexTaskRunner createPartialGenericSegmentMergeRunner(
      TaskToolbox toolbox,
      List<PartialSegmentMergeIOConfig> ioConfigs,
      ParallelIndexIngestionSpec ingestionSchema
  )
  {
    return new PartialGenericSegmentMergeParallelIndexTaskRunner(
        toolbox,
        getId(),
        getGroupId(),
        baseSubtaskSpecName,
        ingestionSchema.getDataSchema(),
        ioConfigs,
        ingestionSchema.getTuningConfig(),
        getContext()
    );
  }

  @Override
  public boolean isReady(TaskActionClient taskActionClient) throws Exception
  {
    return determineLockGranularityAndTryLock(
        taskActionClient,
        ingestionSchema.getDataSchema().getGranularitySpec().inputIntervals()
    );
  }

  @Override
  public List<DataSegment> findSegmentsToLock(TaskActionClient taskActionClient, List<Interval> intervals)
      throws IOException
  {
    return findInputSegments(
        getDataSource(),
        taskActionClient,
        intervals
    );
  }

  @Override
  public boolean requireLockExistingSegments()
  {
    return getIngestionMode() != IngestionMode.APPEND;
  }

  @Override
  public boolean isPerfectRollup()
  {
    return isGuaranteedRollup(
        getIngestionMode(),
        getIngestionSchema().getTuningConfig()
    );
  }

  @Nullable
  @Override
  public Granularity getSegmentGranularity()
  {
    final GranularitySpec granularitySpec = ingestionSchema.getDataSchema().getGranularitySpec();
    if (granularitySpec instanceof ArbitraryGranularitySpec) {
      return null;
    } else {
      return granularitySpec.getSegmentGranularity();
    }
  }

  @Override
  public TaskStatus runTask(TaskToolbox toolbox) throws Exception
  {

    if (ingestionSchema.getTuningConfig().getMaxSavedParseExceptions()
        != TuningConfig.DEFAULT_MAX_SAVED_PARSE_EXCEPTIONS) {
      LOG.warn("maxSavedParseExceptions is not supported yet");
    }
    if (ingestionSchema.getTuningConfig().getMaxParseExceptions() != TuningConfig.DEFAULT_MAX_PARSE_EXCEPTIONS) {
      LOG.warn("maxParseExceptions is not supported yet");
    }
    if (ingestionSchema.getTuningConfig().isLogParseExceptions() != TuningConfig.DEFAULT_LOG_PARSE_EXCEPTIONS) {
      LOG.warn("logParseExceptions is not supported yet");
    }
    if (missingIntervalsInOverwriteMode) {
      LOG.warn(
          "Intervals are missing in granularitySpec while this task is potentially overwriting existing segments. "
          + "Forced to use timeChunk lock."
      );
    }
    LOG.debug(
        "Found chat handler of class[%s]",
        Preconditions.checkNotNull(toolbox.getChatHandlerProvider(), "chatHandlerProvider").getClass().getName()
    );
    authorizerMapper = toolbox.getAuthorizerMapper();
    toolbox.getChatHandlerProvider().register(getId(), this, false);

    // the lineage-based segment allocation protocol must be used as the legacy protocol has a critical bug
    // (see SinglePhaseParallelIndexTaskRunner.allocateNewSegment()). However, we tell subtasks to use
    // the legacy protocol by default if it's not explicitly set in the taskContext here. This is to guarantee that
    // every subtask uses the same protocol so that they can succeed during the replacing rolling upgrade.
    // Once the Overlord is upgraded, it will set this context explicitly and new tasks will use the new protocol.
    // See DefaultTaskConfig and TaskQueue.add().
    addToContextIfAbsent(
        SinglePhaseParallelIndexTaskRunner.CTX_USE_LINEAGE_BASED_SEGMENT_ALLOCATION_KEY,
        SinglePhaseParallelIndexTaskRunner.LEGACY_DEFAULT_USE_LINEAGE_BASED_SEGMENT_ALLOCATION
    );

    try {

      initializeSubTaskCleaner();

      if (isParallelMode()) {
        // emit metric for parallel batch ingestion mode:
        emitMetric(toolbox.getEmitter(), "ingest/count", 1);

        this.toolbox = toolbox;

        if (isGuaranteedRollup(
            getIngestionMode(),
            ingestionSchema.getTuningConfig()
        )) {
          return runMultiPhaseParallel(toolbox);
        } else {
          return runSinglePhaseParallel(toolbox);
        }
      } else {
        if (!baseInputSource.isSplittable()) {
          LOG.warn(
              "firehoseFactory[%s] is not splittable. Running sequentially.",
              baseInputSource.getClass().getSimpleName()
          );
        } else if (ingestionSchema.getTuningConfig().getMaxNumConcurrentSubTasks() <= 1) {
          LOG.warn(
              "maxNumConcurrentSubTasks[%s] is less than or equal to 1. Running sequentially. "
              + "Please set maxNumConcurrentSubTasks to something higher than 1 if you want to run in parallel "
              + "ingestion mode.",
              ingestionSchema.getTuningConfig().getMaxNumConcurrentSubTasks()
          );
        } else {
          throw new ISE("Unknown reason for sequentail mode. Failing this task.");
        }

        return runSequential(toolbox);
      }
    }
    finally {
      ingestionState = IngestionState.COMPLETED;
      toolbox.getChatHandlerProvider().unregister(getId());
    }
  }

  private void initializeSubTaskCleaner()
  {
    if (isParallelMode()) {
      currentSubTaskHolder = new CurrentSubTaskHolder((currentRunnerObject, taskConfig) -> {
        final ParallelIndexTaskRunner runner = (ParallelIndexTaskRunner) currentRunnerObject;
        runner.stopGracefully(null);
      });
    } else {
      currentSubTaskHolder = new CurrentSubTaskHolder((taskObject, taskConfig) -> {
        final IndexTask task = (IndexTask) taskObject;
        task.stopGracefully(taskConfig);
      });
    }
    registerResourceCloserOnAbnormalExit(currentSubTaskHolder);
  }

  /**
   * Returns true if this task can run in the parallel mode with the given inputSource and tuningConfig.
   * This method should be synchronized with CompactSegments.isParallelMode(ClientCompactionTaskQueryTuningConfig).
   */
  public static boolean isParallelMode(InputSource inputSource, @Nullable ParallelIndexTuningConfig tuningConfig)
  {
    if (null == tuningConfig) {
      return false;
    }
    boolean useRangePartitions = useRangePartitions(tuningConfig);
    // Range partitioning is not implemented for runSequential() (but hash partitioning is)
    int minRequiredNumConcurrentSubTasks = useRangePartitions ? 1 : 2;
    return inputSource.isSplittable() && tuningConfig.getMaxNumConcurrentSubTasks() >= minRequiredNumConcurrentSubTasks;
  }

  private static boolean useRangePartitions(ParallelIndexTuningConfig tuningConfig)
  {
    return tuningConfig.getGivenOrDefaultPartitionsSpec() instanceof DimensionRangePartitionsSpec;
  }

  private boolean isParallelMode()
  {
    return isParallelMode(baseInputSource, ingestionSchema.getTuningConfig());
  }

  /**
   * Attempt to wait for indexed segments to become available on the cluster.
   * @param reportsMap Map containing information with published segments that we are going to wait for.
   */
  private void waitForSegmentAvailability(Map<String, PushedSegmentsReport> reportsMap)
  {
    ArrayList<DataSegment> segmentsToWaitFor = new ArrayList<>();
    reportsMap.values()
              .forEach(report -> {
                segmentsToWaitFor.addAll(report.getNewSegments());
              });
    waitForSegmentAvailability(
        toolbox,
        segmentsToWaitFor,
        awaitSegmentAvailabilityTimeoutMillis
    );
  }

  /**
   * Run the single phase parallel indexing for best-effort rollup. In this mode, each sub task created by
   * the supervisor task reads data and generates segments individually.
   */
  private TaskStatus runSinglePhaseParallel(TaskToolbox toolbox) throws Exception
  {
    ingestionState = IngestionState.BUILD_SEGMENTS;
    ParallelIndexTaskRunner<SinglePhaseSubTask, PushedSegmentsReport> parallelSinglePhaseRunner = createRunner(
        toolbox,
        this::createSinglePhaseTaskRunner
    );

    final TaskState state = runNextPhase(parallelSinglePhaseRunner);
    TaskStatus taskStatus;
    if (state.isSuccess()) {
      //noinspection ConstantConditions
      publishSegments(toolbox, parallelSinglePhaseRunner.getReports());
      segmentsRead = parallelSinglePhaseRunner.getReports()
                                              .values()
                                              .stream()
                                              .mapToInt(report -> report.getOldSegments().size()).sum();
      segmentsRead = parallelSinglePhaseRunner.getReports()
                                              .values()
                                              .stream()
                                              .mapToInt(report -> report.getNewSegments().size()).sum();
      if (awaitSegmentAvailabilityTimeoutMillis > 0) {
        waitForSegmentAvailability(parallelSinglePhaseRunner.getReports());
      }
      taskStatus = TaskStatus.success(getId());
    } else {
      // there is only success or failure after running....
      Preconditions.checkState(state.isFailure(), "Unrecognized state after task is complete[%s]", state);
      final String errorMessage;
      if (parallelSinglePhaseRunner.getStopReason() != null) {
        errorMessage = parallelSinglePhaseRunner.getStopReason();
      } else {
        errorMessage = StringUtils.format(
            TASK_PHASE_FAILURE_MSG,
            parallelSinglePhaseRunner.getName()
        );
      }
      taskStatus = TaskStatus.failure(getId(), errorMessage);
    }
    toolbox.getTaskReportFileWriter().write(
        getId(),
        getTaskCompletionReports(taskStatus, segmentAvailabilityConfirmationCompleted)
    );
    return taskStatus;
  }

  /**
   * Run the multi phase parallel indexing for perfect rollup. In this mode, the parallel indexing is currently
   * executed in two phases.
   * <p>
   * - In the first phase, each task partitions input data and stores those partitions in local storage.
   * - The partition is created based on the segment granularity (primary partition key) and the partition dimension
   * values in {@link PartitionsSpec} (secondary partition key).
   * - Partitioned data is maintained by {@link IntermediaryDataManager}.
   * - In the second phase, each task reads partitioned data from the intermediary data server (middleManager
   * or indexer) and merges them to create the final segments.
   */
  private TaskStatus runMultiPhaseParallel(TaskToolbox toolbox) throws Exception
  {
    return useRangePartitions(ingestionSchema.getTuningConfig())
           ? runRangePartitionMultiPhaseParallel(toolbox)
           : runHashPartitionMultiPhaseParallel(toolbox);
  }

  private static ParallelIndexIngestionSpec rewriteIngestionSpecWithIntervalsIfMissing(
      ParallelIndexIngestionSpec ingestionSchema,
      Collection<Interval> intervals
  )
  {
    if (ingestionSchema.getDataSchema().getGranularitySpec().inputIntervals().isEmpty()) {
      return ingestionSchema
          .withDataSchema(
              ingestionSchema.getDataSchema().withGranularitySpec(
                  ingestionSchema
                      .getDataSchema()
                      .getGranularitySpec()
                      .withIntervals(new ArrayList<>(intervals))
              )
          );
    } else {
      return ingestionSchema;
    }
  }

  @VisibleForTesting
  TaskStatus runHashPartitionMultiPhaseParallel(TaskToolbox toolbox) throws Exception
  {
    TaskState state;
    ParallelIndexIngestionSpec ingestionSchemaToUse = ingestionSchema;

    if (!(ingestionSchema.getTuningConfig().getPartitionsSpec() instanceof HashedPartitionsSpec)) {
      // only range and hash partitioning is supported for multiphase parallel ingestion, see runMultiPhaseParallel()
      throw new ISE(
          "forceGuaranteedRollup is set but partitionsSpec [%s] is not a single_dim or hash partition spec.",
          ingestionSchema.getTuningConfig().getPartitionsSpec()
      );
    }

    final Map<Interval, Integer> intervalToNumShards;
    HashedPartitionsSpec partitionsSpec = (HashedPartitionsSpec) ingestionSchema.getTuningConfig().getPartitionsSpec();
    final boolean needsInputSampling =
        partitionsSpec.getNumShards() == null
        || ingestionSchemaToUse.getDataSchema().getGranularitySpec().inputIntervals().isEmpty();
    if (needsInputSampling) {
      // 0. need to determine intervals and numShards by scanning the data
      LOG.info("Needs to determine intervals or numShards, beginning %s phase.", PartialDimensionCardinalityTask.TYPE);
      ParallelIndexTaskRunner<PartialDimensionCardinalityTask, DimensionCardinalityReport> cardinalityRunner =
          createRunner(
              toolbox,
              this::createPartialDimensionCardinalityRunner
          );

      state = runNextPhase(cardinalityRunner);
      if (state.isFailure()) {
        String errMsg = StringUtils.format(
            TASK_PHASE_FAILURE_MSG,
            cardinalityRunner.getName()
        );
        return TaskStatus.failure(getId(), errMsg);
      }

      if (cardinalityRunner.getReports().isEmpty()) {
        String msg = "No valid rows for hash partitioning."
                     + " All rows may have invalid timestamps or have been filtered out.";
        LOG.warn(msg);
        return TaskStatus.success(getId(), msg);
      }

      if (partitionsSpec.getNumShards() == null) {
        int effectiveMaxRowsPerSegment = partitionsSpec.getMaxRowsPerSegment() == null
                                         ? PartitionsSpec.DEFAULT_MAX_ROWS_PER_SEGMENT
                                         : partitionsSpec.getMaxRowsPerSegment();
        LOG.info("effective maxRowsPerSegment is: " + effectiveMaxRowsPerSegment);

        intervalToNumShards = determineNumShardsFromCardinalityReport(
            cardinalityRunner.getReports().values(),
            effectiveMaxRowsPerSegment
        );

        // This is for potential debugging in case we suspect bad estimation of cardinalities etc,
        LOG.debug("intervalToNumShards: %s", intervalToNumShards.toString());

      } else {
        intervalToNumShards = CollectionUtils.mapValues(
            mergeCardinalityReports(cardinalityRunner.getReports().values()),
            k -> partitionsSpec.getNumShards()
        );
      }

      ingestionSchemaToUse = rewriteIngestionSpecWithIntervalsIfMissing(
          ingestionSchemaToUse,
          intervalToNumShards.keySet()
      );
    } else {
      // numShards will be determined in PartialHashSegmentGenerateTask
      intervalToNumShards = null;
    }

    // 1. Partial segment generation phase
    final ParallelIndexIngestionSpec segmentCreateIngestionSpec = ingestionSchemaToUse;
    ParallelIndexTaskRunner<PartialHashSegmentGenerateTask, GeneratedPartitionsReport> indexingRunner =
        createRunner(
            toolbox,
            f -> createPartialHashSegmentGenerateRunner(toolbox, segmentCreateIngestionSpec, intervalToNumShards)
        );

    state = runNextPhase(indexingRunner);
    if (state.isFailure()) {
      String errMsg = StringUtils.format(
          TASK_PHASE_FAILURE_MSG,
          indexingRunner.getName()
      );
      return TaskStatus.failure(getId(), errMsg);
    }
    indexGenerateRowStats = doGetRowStatsAndUnparseableEventsParallelMultiPhase(indexingRunner, true);

    // 2. Partial segment merge phase
    // partition (interval, partitionId) -> partition locations
    Map<Partition, List<PartitionLocation>> partitionToLocations =
        getPartitionToLocations(indexingRunner.getReports());
    final List<PartialSegmentMergeIOConfig> ioConfigs = createGenericMergeIOConfigs(
        ingestionSchema.getTuningConfig().getTotalNumMergeTasks(),
        partitionToLocations
    );

    final ParallelIndexIngestionSpec segmentMergeIngestionSpec = ingestionSchemaToUse;
    final ParallelIndexTaskRunner<PartialGenericSegmentMergeTask, PushedSegmentsReport> mergeRunner = createRunner(
        toolbox,
        tb -> createPartialGenericSegmentMergeRunner(tb, ioConfigs, segmentMergeIngestionSpec)
    );
    state = runNextPhase(mergeRunner);
    TaskStatus taskStatus;
    if (state.isSuccess()) {
      //noinspection ConstantConditions
      segmentsPublished = publishSegments(toolbox, mergeRunner.getReports());
      if (awaitSegmentAvailabilityTimeoutMillis > 0) {
        waitForSegmentAvailability(mergeRunner.getReports());
      }
      taskStatus = TaskStatus.success(getId());
    } else {
      // there is only success or failure after running....
      Preconditions.checkState(state.isFailure(), "Unrecognized state after task is complete[%s]", state);
      String errMsg = StringUtils.format(
          TASK_PHASE_FAILURE_MSG,
          mergeRunner.getName()
      );
      taskStatus = TaskStatus.failure(getId(), errMsg);
    }

    toolbox.getTaskReportFileWriter().write(
        getId(),
        getTaskCompletionReports(taskStatus, segmentAvailabilityConfirmationCompleted)
    );
    return taskStatus;
  }

  @VisibleForTesting
  TaskStatus runRangePartitionMultiPhaseParallel(TaskToolbox toolbox) throws Exception
  {
    ParallelIndexIngestionSpec ingestionSchemaToUse = ingestionSchema;
    PartialDimensionDistributionParallelIndexTaskRunner distributionRunner =
        (PartialDimensionDistributionParallelIndexTaskRunner)
        createRunner(
            toolbox,
            this::createPartialDimensionDistributionRunner
        );

    TaskState distributionState = runNextPhase(distributionRunner);
    if (distributionState.isFailure()) {
      String errMsg = StringUtils.format(TASK_PHASE_FAILURE_MSG, distributionRunner.getName());
      return TaskStatus.failure(getId(), errMsg);
    }

    // Get the partition boundaries for each interval
    final Map<Interval, PartitionBoundaries> intervalToPartitions;
    try {
      intervalToPartitions = distributionRunner.getIntervalToPartitionBoundaries(
          (DimensionRangePartitionsSpec) ingestionSchema.getTuningConfig().getGivenOrDefaultPartitionsSpec()
      );
      if (intervalToPartitions.isEmpty()) {
        String msg = "No valid rows for range partitioning."
                     + " All rows may have invalid timestamps or multiple dimension values.";
        LOG.warn(msg);
        return TaskStatus.success(getId(), msg);
      }
    }
    catch (Exception e) {
      String errorMsg = "Error creating partition boundaries.";
      if (distributionRunner.getStopReason() != null) {
        errorMsg += " " + distributionRunner.getStopReason();
      }
      LOG.error(e, errorMsg);
      return TaskStatus.failure(getId(), errorMsg);
    }

    ingestionSchemaToUse = rewriteIngestionSpecWithIntervalsIfMissing(
        ingestionSchemaToUse,
        intervalToPartitions.keySet()
    );

    final ParallelIndexIngestionSpec segmentCreateIngestionSpec = ingestionSchemaToUse;
    ParallelIndexTaskRunner<PartialRangeSegmentGenerateTask, GeneratedPartitionsReport> indexingRunner =
        createRunner(
            toolbox,
            tb -> createPartialRangeSegmentGenerateRunner(tb, intervalToPartitions, segmentCreateIngestionSpec)
        );

    TaskState indexingState = runNextPhase(indexingRunner);
    if (indexingState.isFailure()) {
      String errMsg = StringUtils.format(
          TASK_PHASE_FAILURE_MSG,
          indexingRunner.getName()
      );
      return TaskStatus.failure(getId(), errMsg);
    }

    indexGenerateRowStats = doGetRowStatsAndUnparseableEventsParallelMultiPhase(indexingRunner, true);

    // partition (interval, partitionId) -> partition locations
    Map<Partition, List<PartitionLocation>> partitionToLocations =
        getPartitionToLocations(indexingRunner.getReports());
    final List<PartialSegmentMergeIOConfig> ioConfigs = createGenericMergeIOConfigs(
        ingestionSchema.getTuningConfig().getTotalNumMergeTasks(),
        partitionToLocations
    );

    final ParallelIndexIngestionSpec segmentMergeIngestionSpec = ingestionSchemaToUse;
    ParallelIndexTaskRunner<PartialGenericSegmentMergeTask, PushedSegmentsReport> mergeRunner = createRunner(
        toolbox,
        tb -> createPartialGenericSegmentMergeRunner(tb, ioConfigs, segmentMergeIngestionSpec)
    );
    TaskState mergeState = runNextPhase(mergeRunner);
    TaskStatus taskStatus;
    if (mergeState.isSuccess()) {
      segmentsPublished = publishSegments(toolbox, mergeRunner.getReports());
      if (awaitSegmentAvailabilityTimeoutMillis > 0) {
        waitForSegmentAvailability(mergeRunner.getReports());
      }
      taskStatus = TaskStatus.success(getId());
    } else {
      // there is only success or failure after running....
      Preconditions.checkState(mergeState.isFailure(), "Unrecognized state after task is complete[%s]", mergeState);
      String errMsg = StringUtils.format(
          TASK_PHASE_FAILURE_MSG,
          mergeRunner.getName()
      );
      taskStatus = TaskStatus.failure(getId(), errMsg);
    }

    toolbox.getTaskReportFileWriter().write(
        getId(),
        getTaskCompletionReports(taskStatus, segmentAvailabilityConfirmationCompleted)
    );
    return taskStatus;
  }

  private static Map<Interval, Union> mergeCardinalityReports(Collection<DimensionCardinalityReport> reports)
  {
    Map<Interval, Union> finalCollectors = new HashMap<>();
    reports.forEach(report -> {
      Map<Interval, byte[]> intervalToCardinality = report.getIntervalToCardinalities();
      for (Map.Entry<Interval, byte[]> entry : intervalToCardinality.entrySet()) {
        HllSketch entryHll = HllSketch.wrap(Memory.wrap(entry.getValue()));
        finalCollectors.computeIfAbsent(
            entry.getKey(),
            k -> new Union(DimensionCardinalityReport.HLL_SKETCH_LOG_K)
        ).update(entryHll);
      }
    });
    return finalCollectors;
  }

  @VisibleForTesting
  public static Map<Interval, Integer> determineNumShardsFromCardinalityReport(
      Collection<DimensionCardinalityReport> reports,
      int maxRowsPerSegment
  )
  {
    // aggregate all the sub-reports
    Map<Interval, Union> finalCollectors = mergeCardinalityReports(reports);
    return computeIntervalToNumShards(maxRowsPerSegment, finalCollectors);
  }

  @Nonnull
  @VisibleForTesting
  static Map<Interval, Integer> computeIntervalToNumShards(
      int maxRowsPerSegment,
      Map<Interval, Union> finalCollectors
  )
  {
    return CollectionUtils.mapValues(
        finalCollectors,
        union -> {
          final double estimatedCardinality = union.getEstimate();
          final long estimatedNumShards;
          if (estimatedCardinality <= 0) {
            estimatedNumShards = DEFAULT_NUM_SHARDS_WHEN_ESTIMATE_GOES_NEGATIVE;
            LOG.warn("Estimated cardinality for union of estimates is zero or less: %.2f, setting num shards to %d",
                     estimatedCardinality, estimatedNumShards
            );
          } else {
            // determine numShards based on maxRowsPerSegment and the cardinality
            estimatedNumShards = Math.round(estimatedCardinality / maxRowsPerSegment);
          }
          LOG.info("estimatedNumShards %d given estimated cardinality %.2f and maxRowsPerSegment %d",
                    estimatedNumShards, estimatedCardinality, maxRowsPerSegment
          );
          // We have seen this before in the wild in situations where more shards should have been created,
          // log it if it happens with some information & context
          if (estimatedNumShards == 1) {
            LOG.info("estimatedNumShards is ONE (%d) given estimated cardinality %.2f and maxRowsPerSegment %d",
                      estimatedNumShards, estimatedCardinality, maxRowsPerSegment
            );
          }
          try {
            return Math.max(Math.toIntExact(estimatedNumShards), 1);
          }
          catch (ArithmeticException ae) {
            throw new ISE("Estimated numShards [%s] exceeds integer bounds.", estimatedNumShards);
          }
        }
    );
  }

  /**
   * Creates a map from partition (interval + bucketId) to the corresponding
   * PartitionLocations. Note that the bucketId maybe different from the final
   * partitionId (refer to {@link BuildingShardSpec} for more details).
   */
  static Map<Partition, List<PartitionLocation>> getPartitionToLocations(
      Map<String, GeneratedPartitionsReport> subTaskIdToReport
  )
  {
    // Create a map from partition to list of reports (PartitionStat and subTaskId)
    final Map<Partition, List<PartitionReport>> partitionToReports = new TreeMap<>(
        // Sort by (interval, bucketId) to maintain order of partitionIds within interval
        Comparator
            .comparingLong((Partition partition) -> partition.getInterval().getStartMillis())
            .thenComparingLong(partition -> partition.getInterval().getEndMillis())
            .thenComparingInt(Partition::getBucketId)
    );
    subTaskIdToReport.forEach(
        (subTaskId, report) -> report.getPartitionStats().forEach(
            partitionStat -> partitionToReports
                .computeIfAbsent(Partition.fromStat(partitionStat), p -> new ArrayList<>())
                .add(new PartitionReport(subTaskId, partitionStat))
        )
    );

    final Map<Partition, List<PartitionLocation>> partitionToLocations = new HashMap<>();

    Interval prevInterval = null;
    final AtomicInteger partitionId = new AtomicInteger(0);
    for (Entry<Partition, List<PartitionReport>> entry : partitionToReports.entrySet()) {
      final Partition partition = entry.getKey();

      // Reset the partitionId if this is a new interval
      Interval interval = partition.getInterval();
      if (!interval.equals(prevInterval)) {
        partitionId.set(0);
        prevInterval = interval;
      }

      // Use any PartitionStat of this partition to create a shard spec
      final List<PartitionReport> reportsOfPartition = entry.getValue();
      final BuildingShardSpec<?> shardSpec = reportsOfPartition
          .get(0).getPartitionStat().getSecondaryPartition()
          .convert(partitionId.getAndIncrement());

      // Create a PartitionLocation for each PartitionStat
      List<PartitionLocation> locationsOfPartition = reportsOfPartition
          .stream()
          .map(report -> report.getPartitionStat().toPartitionLocation(report.getSubTaskId(), shardSpec))
          .collect(Collectors.toList());

      partitionToLocations.put(partition, locationsOfPartition);
    }

    return partitionToLocations;
  }

  private static List<PartialSegmentMergeIOConfig> createGenericMergeIOConfigs(
      int totalNumMergeTasks,
      Map<Partition, List<PartitionLocation>> partitionToLocations
  )
  {
    return createMergeIOConfigs(
        totalNumMergeTasks,
        partitionToLocations,
        PartialSegmentMergeIOConfig::new
    );
  }

  @VisibleForTesting
  static <M extends PartialSegmentMergeIOConfig, L extends PartitionLocation> List<M> createMergeIOConfigs(
      int totalNumMergeTasks,
      Map<Partition, List<L>> partitionToLocations,
      Function<List<L>, M> createPartialSegmentMergeIOConfig
  )
  {
    final int numMergeTasks = Math.min(totalNumMergeTasks, partitionToLocations.size());
    LOG.info(
        "Number of merge tasks is set to [%d] based on totalNumMergeTasks[%d] and number of partitions[%d]",
        numMergeTasks,
        totalNumMergeTasks,
        partitionToLocations.size()
    );
    // Randomly shuffle partitionIds to evenly distribute partitions of potentially different sizes
    // This will be improved once we collect partition stats properly.
    // See PartitionStat in GeneratedPartitionsReport.
    final List<Partition> partitions = new ArrayList<>(partitionToLocations.keySet());
    Collections.shuffle(partitions, ThreadLocalRandom.current());

    final List<M> assignedPartitionLocations = new ArrayList<>(numMergeTasks);
    for (int i = 0; i < numMergeTasks; i++) {
      Pair<Integer, Integer> partitionBoundaries = getPartitionBoundaries(i, partitions.size(), numMergeTasks);
      final List<L> assignedToSameTask = partitions
          .subList(partitionBoundaries.lhs, partitionBoundaries.rhs)
          .stream()
          .flatMap(partition -> partitionToLocations.get(partition).stream())
          .collect(Collectors.toList());
      assignedPartitionLocations.add(createPartialSegmentMergeIOConfig.apply(assignedToSameTask));
    }

    return assignedPartitionLocations;
  }

  /**
   * Partition items into as evenly-sized splits as possible.
   *
   * @param index  index of partition
   * @param total  number of items to partition
   * @param splits number of desired partitions
   * @return partition range: [lhs, rhs)
   */
  private static Pair<Integer, Integer> getPartitionBoundaries(int index, int total, int splits)
  {
    int chunk = total / splits;
    int remainder = total % splits;

    // Distribute the remainder across the first few partitions. For example total=8 and splits=5, will give partitions
    // of sizes (starting from i=0): 2, 2, 2, 1, 1
    int start = index * chunk + (index < remainder ? index : remainder);
    int stop = start + chunk + (index < remainder ? 1 : 0);

    return Pair.of(start, stop);
  }

  private int publishSegments(
      TaskToolbox toolbox,
      Map<String, PushedSegmentsReport> reportsMap
  )
      throws IOException
  {
    final Set<DataSegment> oldSegments = new HashSet<>();
    final Set<DataSegment> newSegments = new HashSet<>();
    reportsMap
        .values()
        .forEach(report -> {
          oldSegments.addAll(report.getOldSegments());
          newSegments.addAll(report.getNewSegments());
        });
    final boolean storeCompactionState = getContextValue(
        Tasks.STORE_COMPACTION_STATE_KEY,
        Tasks.DEFAULT_STORE_COMPACTION_STATE
    );
    final Function<Set<DataSegment>, Set<DataSegment>> annotateFunction = compactionStateAnnotateFunction(
        storeCompactionState,
        toolbox,
        ingestionSchema
    );


    Set<DataSegment> tombStones = Collections.emptySet();
    if (getIngestionMode() == IngestionMode.REPLACE) {
      TombstoneHelper tombstoneHelper = new TombstoneHelper(toolbox.getTaskActionClient());
      List<Interval> tombstoneIntervals = tombstoneHelper.computeTombstoneIntervals(newSegments, ingestionSchema.getDataSchema());
      if (!tombstoneIntervals.isEmpty()) {

        Map<Interval, SegmentIdWithShardSpec> tombstonesAnShards = new HashMap<>();
        for (Interval interval : tombstoneIntervals) {
          SegmentIdWithShardSpec segmentIdWithShardSpec = allocateNewSegmentForTombstone(
              ingestionSchema,
              interval.getStart()
          );
          tombstonesAnShards.put(interval, segmentIdWithShardSpec);
        }

        tombStones = tombstoneHelper.computeTombstones(ingestionSchema.getDataSchema(), tombstonesAnShards);
        // add tombstones
        newSegments.addAll(tombStones);

        LOG.debugSegments(tombStones, "To publish tombstones");
      }
    }

    final TaskLockType taskLockType = getTaskLockHelper().getLockTypeToUse();
    final TransactionalSegmentPublisher publisher =
        (segmentsToBeOverwritten, segmentsToPublish, commitMetadata) -> toolbox.getTaskActionClient().submit(
            buildPublishAction(segmentsToBeOverwritten, segmentsToPublish, taskLockType)
        );

    final boolean published =
        newSegments.isEmpty()
        || publisher.publishSegments(oldSegments, newSegments, annotateFunction, null).isSuccess();

    if (published) {
      LOG.info("Published [%d] segments", newSegments.size());

      // segment metrics:
      emitMetric(toolbox.getEmitter(), "ingest/tombstones/count", tombStones.size());
      emitMetric(toolbox.getEmitter(), "ingest/segments/count", newSegments.size());

    } else {
      throw new ISE("Failed to publish segments");
    }

    return newSegments.size();
  }

  private TaskStatus runSequential(TaskToolbox toolbox) throws Exception
  {
    IndexTask sequentialIndexTask = new IndexTask(
        getId(),
        getGroupId(),
        getTaskResource(),
        getDataSource(),
        baseSubtaskSpecName,
        new IndexIngestionSpec(
            getIngestionSchema().getDataSchema(),
            getIngestionSchema().getIOConfig(),
            convertToIndexTuningConfig(getIngestionSchema().getTuningConfig())
        ),
        getContext(),
        getIngestionSchema().getTuningConfig().getMaxAllowedLockCount(),
        // Don't run cleanup in the IndexTask since we are wrapping it in the ParallelIndexSupervisorTask
        false
    );

    if (currentSubTaskHolder.setTask(sequentialIndexTask)
        && sequentialIndexTask.isReady(toolbox.getTaskActionClient())) {
      return sequentialIndexTask.run(toolbox);
    } else {
      String msg = "Task was asked to stop. Finish as failed";
      LOG.info(msg);
      return TaskStatus.failure(getId(), msg);
    }
  }

  /**
   * Generate an IngestionStatsAndErrorsTaskReport for the task.
   *
   * @param taskStatus {@link TaskStatus}
   * @param segmentAvailabilityConfirmed Whether or not the segments were confirmed to be available for query when
   *                                     when the task completed.
   * @return
   */
  private Map<String, TaskReport> getTaskCompletionReports(TaskStatus taskStatus, boolean segmentAvailabilityConfirmed)
  {
    Pair<Map<String, Object>, Map<String, Object>> rowStatsAndUnparseableEvents =
        doGetRowStatsAndUnparseableEvents("true", true);
    return TaskReport.buildTaskReports(
        new IngestionStatsAndErrorsTaskReport(
            getId(),
            new IngestionStatsAndErrorsTaskReportData(
                IngestionState.COMPLETED,
                rowStatsAndUnparseableEvents.rhs,
                rowStatsAndUnparseableEvents.lhs,
                taskStatus.getErrorMsg(),
                segmentAvailabilityConfirmed,
                segmentAvailabilityWaitTimeMs,
<<<<<<< HEAD
                segmentsRead,
                segmentsPublished
=======
                Collections.emptyMap()
>>>>>>> b69f89d9
            )
        )
    );
  }

  private static IndexTuningConfig convertToIndexTuningConfig(ParallelIndexTuningConfig tuningConfig)
  {
    return new IndexTuningConfig(
        null,
        null,
        tuningConfig.getAppendableIndexSpec(),
        tuningConfig.getMaxRowsInMemory(),
        tuningConfig.getMaxBytesInMemory(),
        tuningConfig.isSkipBytesInMemoryOverheadCheck(),
        null,
        null,
        null,
        null,
        tuningConfig.getPartitionsSpec(),
        tuningConfig.getIndexSpec(),
        tuningConfig.getIndexSpecForIntermediatePersists(),
        tuningConfig.getMaxPendingPersists(),
        tuningConfig.isForceGuaranteedRollup(),
        tuningConfig.isReportParseExceptions(),
        null,
        tuningConfig.getPushTimeout(),
        tuningConfig.getSegmentWriteOutMediumFactory(),
        tuningConfig.isLogParseExceptions(),
        tuningConfig.getMaxParseExceptions(),
        tuningConfig.getMaxSavedParseExceptions(),
        tuningConfig.getMaxColumnsToMerge(),
        tuningConfig.getAwaitSegmentAvailabilityTimeoutMillis(),
        tuningConfig.getNumPersistThreads()
    );
  }

  // Internal APIs

  /**
   * Allocate a new {@link SegmentIdWithShardSpec} for a request from {@link SinglePhaseSubTask}.
   * The returned segmentIdentifiers have different {@code partitionNum} (thereby different {@link NumberedShardSpec})
   * per bucket interval.
   */
  @POST
  @Path("/segment/allocate")
  @Produces(SmileMediaTypes.APPLICATION_JACKSON_SMILE)
  @Consumes(SmileMediaTypes.APPLICATION_JACKSON_SMILE)
  public Response allocateSegment(
      Object param,
      @Context final HttpServletRequest req
  )
  {
    ChatHandlers.authorizationCheck(req, Action.READ, getDataSource(), authorizerMapper);

    if (toolbox == null) {
      return Response.status(Response.Status.SERVICE_UNAVAILABLE).entity("task is not running yet").build();
    }

    ParallelIndexTaskRunner runner = Preconditions.checkNotNull(getCurrentRunner(), "runner");
    if (!(runner instanceof SinglePhaseParallelIndexTaskRunner)) {
      throw new ISE(
          "Expected [%s], but [%s] is in use",
          SinglePhaseParallelIndexTaskRunner.class.getName(),
          runner.getClass().getName()
      );
    }

    // This context is set in the constructor of ParallelIndexSupervisorTask if it's not set by others.
    final boolean useLineageBasedSegmentAllocation = Preconditions.checkNotNull(
        getContextValue(SinglePhaseParallelIndexTaskRunner.CTX_USE_LINEAGE_BASED_SEGMENT_ALLOCATION_KEY),
        "useLineageBasedSegmentAllocation in taskContext"
    );

    try {
      final SegmentIdWithShardSpec segmentIdentifier;
      if (useLineageBasedSegmentAllocation) {
        SegmentAllocationRequest request = toolbox.getJsonMapper().convertValue(param, SegmentAllocationRequest.class);
        segmentIdentifier = ((SinglePhaseParallelIndexTaskRunner) runner)
            .allocateNewSegment(
                getDataSource(),
                request.getTimestamp(),
                request.getSequenceName(),
                request.getPrevSegmentId()
            );
      } else {
        DateTime timestamp = toolbox.getJsonMapper().convertValue(param, DateTime.class);
        segmentIdentifier = ((SinglePhaseParallelIndexTaskRunner) runner)
            .allocateNewSegment(
                getDataSource(),
                timestamp
            );
      }

      return Response.ok(toolbox.getJsonMapper().writeValueAsBytes(segmentIdentifier)).build();
    }
    catch (MaxAllowedLocksExceededException malee) {
      getCurrentRunner().stopGracefully(malee.getMessage());
      return Response.status(Response.Status.BAD_REQUEST).entity(malee.getMessage()).build();
    }
    catch (IOException | IllegalStateException e) {
      return Response.serverError().entity(Throwables.getStackTraceAsString(e)).build();
    }
    catch (IllegalArgumentException e) {
      return Response.status(Response.Status.BAD_REQUEST).entity(Throwables.getStackTraceAsString(e)).build();
    }
  }


  static InputFormat getInputFormat(ParallelIndexIngestionSpec ingestionSchema)
  {
    return ingestionSchema.getIOConfig().getNonNullInputFormat();
  }

  /**
   * Worker tasks spawned by the supervisor call this API to report the segments they generated and pushed.
   *
   * @see ParallelIndexSupervisorTaskClient#report(SubTaskReport)
   */
  @POST
  @Path("/report")
  @Consumes(SmileMediaTypes.APPLICATION_JACKSON_SMILE)
  public Response report(
      SubTaskReport report,
      @Context final HttpServletRequest req
  )
  {
    ChatHandlers.authorizationCheck(
        req,
        Action.WRITE,
        getDataSource(),
        authorizerMapper
    );
    if (currentSubTaskHolder == null || currentSubTaskHolder.getTask() == null) {
      return Response.status(Response.Status.SERVICE_UNAVAILABLE).entity("task is not running yet").build();
    } else {
      final ParallelIndexTaskRunner runner = currentSubTaskHolder.getTask();
      //noinspection unchecked
      runner.collectReport(report);
      return Response.ok().build();
    }
  }

  // External APIs to get running status

  @GET
  @Path("/mode")
  @Produces(MediaType.APPLICATION_JSON)
  public Response getMode(@Context final HttpServletRequest req)
  {
    IndexTaskUtils.datasourceAuthorizationCheck(req, Action.READ, getDataSource(), authorizerMapper);
    return Response.ok(isParallelMode() ? "parallel" : "sequential").build();
  }

  @GET
  @Path("/phase")
  @Produces(MediaType.APPLICATION_JSON)
  public Response getPhaseName(@Context final HttpServletRequest req)
  {
    IndexTaskUtils.datasourceAuthorizationCheck(req, Action.READ, getDataSource(), authorizerMapper);
    if (isParallelMode()) {
      final ParallelIndexTaskRunner runner = getCurrentRunner();
      if (runner == null) {
        return Response.status(Response.Status.SERVICE_UNAVAILABLE).entity("task is not running").build();
      } else {
        return Response.ok(runner.getName()).build();
      }
    } else {
      return Response.status(Status.BAD_REQUEST).entity("task is running in the sequential mode").build();
    }
  }

  @GET
  @Path("/progress")
  @Produces(MediaType.APPLICATION_JSON)
  public Response getProgress(@Context final HttpServletRequest req)
  {
    IndexTaskUtils.datasourceAuthorizationCheck(req, Action.READ, getDataSource(), authorizerMapper);
    final ParallelIndexTaskRunner currentRunner = getCurrentRunner();
    if (currentRunner == null) {
      return Response.status(Response.Status.SERVICE_UNAVAILABLE).entity("task is not running yet").build();
    } else {
      return Response.ok(currentRunner.getProgress()).build();
    }
  }

  @GET
  @Path("/subtasks/running")
  @Produces(MediaType.APPLICATION_JSON)
  public Response getRunningTasks(@Context final HttpServletRequest req)
  {
    IndexTaskUtils.datasourceAuthorizationCheck(req, Action.READ, getDataSource(), authorizerMapper);
    final ParallelIndexTaskRunner currentRunner = getCurrentRunner();
    if (currentRunner == null) {
      return Response.status(Response.Status.SERVICE_UNAVAILABLE).entity("task is not running yet").build();
    } else {
      return Response.ok(currentRunner.getRunningTaskIds()).build();
    }
  }

  @GET
  @Path("/subtaskspecs")
  @Produces(MediaType.APPLICATION_JSON)
  public Response getSubTaskSpecs(@Context final HttpServletRequest req)
  {
    IndexTaskUtils.datasourceAuthorizationCheck(req, Action.READ, getDataSource(), authorizerMapper);
    final ParallelIndexTaskRunner currentRunner = getCurrentRunner();
    if (currentRunner == null) {
      return Response.status(Response.Status.SERVICE_UNAVAILABLE).entity("task is not running yet").build();
    } else {
      return Response.ok(currentRunner.getSubTaskSpecs()).build();
    }
  }

  @GET
  @Path("/subtaskspecs/running")
  @Produces(MediaType.APPLICATION_JSON)
  public Response getRunningSubTaskSpecs(@Context final HttpServletRequest req)
  {
    IndexTaskUtils.datasourceAuthorizationCheck(req, Action.READ, getDataSource(), authorizerMapper);
    final ParallelIndexTaskRunner currentRunner = getCurrentRunner();
    if (currentRunner == null) {
      return Response.status(Response.Status.SERVICE_UNAVAILABLE).entity("task is not running yet").build();
    } else {
      return Response.ok(currentRunner.getRunningSubTaskSpecs()).build();
    }
  }

  @GET
  @Path("/subtaskspecs/complete")
  @Produces(MediaType.APPLICATION_JSON)
  public Response getCompleteSubTaskSpecs(@Context final HttpServletRequest req)
  {
    IndexTaskUtils.datasourceAuthorizationCheck(req, Action.READ, getDataSource(), authorizerMapper);
    final ParallelIndexTaskRunner currentRunner = getCurrentRunner();
    if (currentRunner == null) {
      return Response.status(Response.Status.SERVICE_UNAVAILABLE).entity("task is not running yet").build();
    } else {
      return Response.ok(currentRunner.getCompleteSubTaskSpecs()).build();
    }
  }

  @GET
  @Path("/subtaskspec/{id}")
  @Produces(MediaType.APPLICATION_JSON)
  public Response getSubTaskSpec(@PathParam("id") String id, @Context final HttpServletRequest req)
  {
    IndexTaskUtils.datasourceAuthorizationCheck(req, Action.READ, getDataSource(), authorizerMapper);

    final ParallelIndexTaskRunner currentRunner = getCurrentRunner();
    if (currentRunner == null) {
      return Response.status(Response.Status.SERVICE_UNAVAILABLE).entity("task is not running yet").build();
    } else {
      final SubTaskSpec subTaskSpec = currentRunner.getSubTaskSpec(id);
      if (subTaskSpec == null) {
        return Response.status(Response.Status.NOT_FOUND).build();
      } else {
        return Response.ok(subTaskSpec).build();
      }
    }
  }

  @GET
  @Path("/subtaskspec/{id}/state")
  @Produces(MediaType.APPLICATION_JSON)
  public Response getSubTaskState(@PathParam("id") String id, @Context final HttpServletRequest req)
  {
    IndexTaskUtils.datasourceAuthorizationCheck(req, Action.READ, getDataSource(), authorizerMapper);
    final ParallelIndexTaskRunner currentRunner = getCurrentRunner();
    if (currentRunner == null) {
      return Response.status(Response.Status.SERVICE_UNAVAILABLE).entity("task is not running yet").build();
    } else {
      final SubTaskSpecStatus subTaskSpecStatus = currentRunner.getSubTaskState(id);
      if (subTaskSpecStatus == null) {
        return Response.status(Response.Status.NOT_FOUND).build();
      } else {
        return Response.ok(subTaskSpecStatus).build();
      }
    }
  }

  @GET
  @Path("/subtaskspec/{id}/history")
  @Produces(MediaType.APPLICATION_JSON)
  public Response getCompleteSubTaskSpecAttemptHistory(
      @PathParam("id") String id,
      @Context final HttpServletRequest req
  )
  {
    IndexTaskUtils.datasourceAuthorizationCheck(req, Action.READ, getDataSource(), authorizerMapper);
    final ParallelIndexTaskRunner currentRunner = getCurrentRunner();
    if (currentRunner == null) {
      return Response.status(Response.Status.SERVICE_UNAVAILABLE).entity("task is not running yet").build();
    } else {
      final TaskHistory taskHistory = currentRunner.getCompleteSubTaskSpecAttemptHistory(id);
      if (taskHistory == null) {
        return Response.status(Status.NOT_FOUND).build();
      } else {
        return Response.ok(taskHistory.getAttemptHistory()).build();
      }
    }
  }

  private RowIngestionMetersTotals getTotalsFromBuildSegmentsRowStats(Object buildSegmentsRowStats)
  {
    if (buildSegmentsRowStats instanceof RowIngestionMetersTotals) {
      // This case is for unit tests. Normally when deserialized the row stats will apppear as a Map<String, Object>.
      return (RowIngestionMetersTotals) buildSegmentsRowStats;
    } else if (buildSegmentsRowStats instanceof Map) {
      Map<String, Object> buildSegmentsRowStatsMap = (Map<String, Object>) buildSegmentsRowStats;
      return new RowIngestionMetersTotals(
          ((Number) buildSegmentsRowStatsMap.get("processed")).longValue(),
          ((Number) buildSegmentsRowStatsMap.get("processedBytes")).longValue(),
          ((Number) buildSegmentsRowStatsMap.get("processedWithError")).longValue(),
          ((Number) buildSegmentsRowStatsMap.get("thrownAway")).longValue(),
          ((Number) buildSegmentsRowStatsMap.get("unparseable")).longValue()
      );
    } else {
      // should never happen
      throw new RuntimeException("Unrecognized buildSegmentsRowStats type: " + buildSegmentsRowStats.getClass());
    }
  }

  private Pair<Map<String, Object>, Map<String, Object>> doGetRowStatsAndUnparseableEventsParallelSinglePhase(
      SinglePhaseParallelIndexTaskRunner parallelSinglePhaseRunner,
      boolean includeUnparseable
  )
  {
    final SimpleRowIngestionMeters buildSegmentsRowStats = new SimpleRowIngestionMeters();

    List<ParseExceptionReport> unparseableEvents = new ArrayList<>();

    // Get stats from completed tasks
    Map<String, PushedSegmentsReport> completedSubtaskReports = parallelSinglePhaseRunner.getReports();
    for (PushedSegmentsReport pushedSegmentsReport : completedSubtaskReports.values()) {
      Map<String, TaskReport> taskReport = pushedSegmentsReport.getTaskReport();
      if (taskReport == null || taskReport.isEmpty()) {
        LOG.warn("Got an empty task report from subtask: " + pushedSegmentsReport.getTaskId());
        continue;
      }
      RowIngestionMetersTotals rowIngestionMetersTotals =
          getBuildSegmentsStatsFromTaskReport(taskReport, includeUnparseable, unparseableEvents);

      buildSegmentsRowStats.addRowIngestionMetersTotals(rowIngestionMetersTotals);
    }

    RowIngestionMetersTotals rowStatsForRunningTasks = getRowStatsAndUnparseableEventsForRunningTasks(
        parallelSinglePhaseRunner.getRunningTaskIds(),
        unparseableEvents,
        includeUnparseable
    );
    buildSegmentsRowStats.addRowIngestionMetersTotals(rowStatsForRunningTasks);

    return createStatsAndErrorsReport(buildSegmentsRowStats.getTotals(), unparseableEvents);
  }

  private Pair<Map<String, Object>, Map<String, Object>> doGetRowStatsAndUnparseableEventsParallelMultiPhase(
      ParallelIndexTaskRunner<?, ?> currentRunner,
      boolean includeUnparseable
  )
  {
    if (indexGenerateRowStats != null) {
      return Pair.of(indexGenerateRowStats.lhs, includeUnparseable ? indexGenerateRowStats.rhs : ImmutableMap.of());
    } else if (!currentRunner.getName().equals("partial segment generation")) {
      return Pair.of(ImmutableMap.of(), ImmutableMap.of());
    } else {
      Map<String, GeneratedPartitionsReport> completedSubtaskReports =
          (Map<String, GeneratedPartitionsReport>) currentRunner.getReports();

      final SimpleRowIngestionMeters buildSegmentsRowStats = new SimpleRowIngestionMeters();
      final List<ParseExceptionReport> unparseableEvents = new ArrayList<>();
      for (GeneratedPartitionsReport generatedPartitionsReport : completedSubtaskReports.values()) {
        Map<String, TaskReport> taskReport = generatedPartitionsReport.getTaskReport();
        if (taskReport == null || taskReport.isEmpty()) {
          LOG.warn("Got an empty task report from subtask: " + generatedPartitionsReport.getTaskId());
          continue;
        }
        RowIngestionMetersTotals rowStatsForCompletedTask =
            getBuildSegmentsStatsFromTaskReport(taskReport, true, unparseableEvents);

        buildSegmentsRowStats.addRowIngestionMetersTotals(rowStatsForCompletedTask);
        segmentsRead += generatedPartitionsReport.getSegmentsRead();
      }

      RowIngestionMetersTotals rowStatsForRunningTasks = getRowStatsAndUnparseableEventsForRunningTasks(
          currentRunner.getRunningTaskIds(),
          unparseableEvents,
          includeUnparseable
      );
      buildSegmentsRowStats.addRowIngestionMetersTotals(rowStatsForRunningTasks);

      return createStatsAndErrorsReport(buildSegmentsRowStats.getTotals(), unparseableEvents);
    }
  }

  private RowIngestionMetersTotals getRowStatsAndUnparseableEventsForRunningTasks(
      Set<String> runningTaskIds,
      List<ParseExceptionReport> unparseableEvents,
      boolean includeUnparseable
  )
  {
    final SimpleRowIngestionMeters buildSegmentsRowStats = new SimpleRowIngestionMeters();
    for (String runningTaskId : runningTaskIds) {
      try {
        final Map<String, Object> report = getTaskReport(toolbox.getOverlordClient(), runningTaskId);

        if (report == null || report.isEmpty()) {
          // task does not have a running report yet
          continue;
        }

        Map<String, Object> ingestionStatsAndErrors = (Map<String, Object>) report.get("ingestionStatsAndErrors");
        Map<String, Object> payload = (Map<String, Object>) ingestionStatsAndErrors.get("payload");
        Map<String, Object> rowStats = (Map<String, Object>) payload.get("rowStats");
        Map<String, Object> totals = (Map<String, Object>) rowStats.get("totals");
        Map<String, Object> buildSegments = (Map<String, Object>) totals.get(RowIngestionMeters.BUILD_SEGMENTS);

        if (includeUnparseable) {
          Map<String, Object> taskUnparseableEvents = (Map<String, Object>) payload.get("unparseableEvents");
          List<ParseExceptionReport> buildSegmentsUnparseableEvents = (List<ParseExceptionReport>)
              taskUnparseableEvents.get(RowIngestionMeters.BUILD_SEGMENTS);
          unparseableEvents.addAll(buildSegmentsUnparseableEvents);
        }

        buildSegmentsRowStats.addRowIngestionMetersTotals(getTotalsFromBuildSegmentsRowStats(buildSegments));
      }
      catch (Exception e) {
        LOG.warn(e, "Encountered exception when getting live subtask report for task: " + runningTaskId);
      }
    }
    return buildSegmentsRowStats.getTotals();
  }

  private Pair<Map<String, Object>, Map<String, Object>> createStatsAndErrorsReport(
      RowIngestionMetersTotals rowStats,
      List<ParseExceptionReport> unparseableEvents
  )
  {
    Map<String, Object> rowStatsMap = new HashMap<>();
    Map<String, Object> totalsMap = new HashMap<>();
    totalsMap.put(RowIngestionMeters.BUILD_SEGMENTS, rowStats);
    rowStatsMap.put("totals", totalsMap);

    return Pair.of(rowStatsMap, ImmutableMap.of(RowIngestionMeters.BUILD_SEGMENTS, unparseableEvents));
  }

  private RowIngestionMetersTotals getBuildSegmentsStatsFromTaskReport(
      Map<String, TaskReport> taskReport,
      boolean includeUnparseable,
      List<ParseExceptionReport> unparseableEvents)
  {
    IngestionStatsAndErrorsTaskReport ingestionStatsAndErrorsReport = (IngestionStatsAndErrorsTaskReport) taskReport.get(
        IngestionStatsAndErrorsTaskReport.REPORT_KEY);
    IngestionStatsAndErrorsTaskReportData reportData =
        (IngestionStatsAndErrorsTaskReportData) ingestionStatsAndErrorsReport.getPayload();
    RowIngestionMetersTotals totals = getTotalsFromBuildSegmentsRowStats(
        reportData.getRowStats().get(RowIngestionMeters.BUILD_SEGMENTS)
    );
    if (includeUnparseable) {
      List<ParseExceptionReport> taskUnparsebleEvents = (List<ParseExceptionReport>) reportData.getUnparseableEvents()
                                                                    .get(RowIngestionMeters.BUILD_SEGMENTS);
      unparseableEvents.addAll(taskUnparsebleEvents);
    }
    return totals;
  }

  private Pair<Map<String, Object>, Map<String, Object>> doGetRowStatsAndUnparseableEvents(
      String full,
      boolean includeUnparseable
  )
  {
    if (currentSubTaskHolder == null) {
      return Pair.of(ImmutableMap.of(), ImmutableMap.of());
    }

    Object currentRunner = currentSubTaskHolder.getTask();
    if (currentRunner == null) {
      return Pair.of(ImmutableMap.of(), ImmutableMap.of());
    }

    if (isParallelMode()) {
      if (isGuaranteedRollup(
          getIngestionMode(),
          ingestionSchema.getTuningConfig()
      )) {
        return doGetRowStatsAndUnparseableEventsParallelMultiPhase(
            (ParallelIndexTaskRunner<?, ?>) currentRunner,
            includeUnparseable
        );
      } else {
        return doGetRowStatsAndUnparseableEventsParallelSinglePhase(
            (SinglePhaseParallelIndexTaskRunner) currentRunner,
            includeUnparseable
        );
      }
    } else {
      IndexTask currentSequentialTask = (IndexTask) currentRunner;
      return Pair.of(currentSequentialTask.doGetRowStats(full), currentSequentialTask.doGetUnparseableEvents(full));
    }
  }

  @GET
  @Path("/rowStats")
  @Produces(MediaType.APPLICATION_JSON)
  public Response getRowStats(
      @Context final HttpServletRequest req,
      @QueryParam("full") String full
  )
  {
    IndexTaskUtils.datasourceAuthorizationCheck(req, Action.READ, getDataSource(), authorizerMapper);
    return Response.ok(doGetRowStatsAndUnparseableEvents(full, false).lhs).build();
  }

  @VisibleForTesting
  public Map<String, Object> doGetLiveReports(String full)
  {
    Map<String, Object> returnMap = new HashMap<>();
    Map<String, Object> ingestionStatsAndErrors = new HashMap<>();
    Map<String, Object> payload = new HashMap<>();

    Pair<Map<String, Object>, Map<String, Object>> rowStatsAndUnparsebleEvents =
        doGetRowStatsAndUnparseableEvents(full, true);

    // use the sequential task's ingestion state if we were running that mode
    IngestionState ingestionStateForReport;
    if (isParallelMode()) {
      ingestionStateForReport = ingestionState;
    } else {
      IndexTask currentSequentialTask = (IndexTask) currentSubTaskHolder.getTask();
      ingestionStateForReport = currentSequentialTask == null
                                ? ingestionState
                                : currentSequentialTask.getIngestionState();
    }

    payload.put("ingestionState", ingestionStateForReport);
    payload.put("unparseableEvents", rowStatsAndUnparsebleEvents.rhs);
    payload.put("rowStats", rowStatsAndUnparsebleEvents.lhs);

    ingestionStatsAndErrors.put("taskId", getId());
    ingestionStatsAndErrors.put("payload", payload);
    ingestionStatsAndErrors.put("type", "ingestionStatsAndErrors");

    returnMap.put("ingestionStatsAndErrors", ingestionStatsAndErrors);
    return returnMap;
  }

  @GET
  @Path("/liveReports")
  @Produces(MediaType.APPLICATION_JSON)
  public Response getLiveReports(
      @Context final HttpServletRequest req,
      @QueryParam("full") String full
  )
  {
    IndexTaskUtils.datasourceAuthorizationCheck(req, Action.READ, getDataSource(), authorizerMapper);

    return Response.ok(doGetLiveReports(full)).build();
  }

  /**
   * Like {@link OverlordClient#taskReportAsMap}, but synchronous, and returns null instead of throwing an error if
   * the server returns 404.
   */
  @Nullable
  @VisibleForTesting
  static Map<String, Object> getTaskReport(final OverlordClient overlordClient, final String taskId)
      throws InterruptedException, ExecutionException
  {
    try {
      return FutureUtils.get(overlordClient.taskReportAsMap(taskId), true);
    }
    catch (ExecutionException e) {
      if (e.getCause() instanceof HttpResponseException &&
          ((HttpResponseException) e.getCause()).getResponse().getStatus().equals(HttpResponseStatus.NOT_FOUND)) {
        return null;
      } else {
        throw e;
      }
    }
  }

  /**
   * Represents a partition uniquely identified by an Interval and a bucketId.
   *
   * @see org.apache.druid.timeline.partition.BucketNumberedShardSpec
   */
  static class Partition
  {
    final Interval interval;
    final int bucketId;

    private static Partition fromStat(PartitionStat partitionStat)
    {
      return new Partition(partitionStat.getInterval(), partitionStat.getBucketId());
    }

    Partition(Interval interval, int bucketId)
    {
      this.interval = interval;
      this.bucketId = bucketId;
    }

    public int getBucketId()
    {
      return bucketId;
    }

    public Interval getInterval()
    {
      return interval;
    }

    @Override
    public boolean equals(Object o)
    {
      if (this == o) {
        return true;
      }
      if (o == null || getClass() != o.getClass()) {
        return false;
      }
      Partition that = (Partition) o;
      return getBucketId() == that.getBucketId()
             && Objects.equals(getInterval(), that.getInterval());
    }

    @Override
    public int hashCode()
    {
      return Objects.hash(getInterval(), getBucketId());
    }

    @Override
    public String toString()
    {
      return "Partition{" +
             "interval=" + interval +
             ", bucketId=" + bucketId +
             '}';
    }
  }

  /**
   * Encapsulates a {@link PartitionStat} and the subTaskId that generated it.
   */
  private static class PartitionReport
  {
    private final PartitionStat partitionStat;
    private final String subTaskId;

    PartitionReport(String subTaskId, PartitionStat partitionStat)
    {
      this.subTaskId = subTaskId;
      this.partitionStat = partitionStat;
    }

    String getSubTaskId()
    {
      return subTaskId;
    }

    PartitionStat getPartitionStat()
    {
      return partitionStat;
    }
  }

}<|MERGE_RESOLUTION|>--- conflicted
+++ resolved
@@ -1253,12 +1253,9 @@
                 taskStatus.getErrorMsg(),
                 segmentAvailabilityConfirmed,
                 segmentAvailabilityWaitTimeMs,
-<<<<<<< HEAD
+                Collections.emptyMap(),
                 segmentsRead,
                 segmentsPublished
-=======
-                Collections.emptyMap()
->>>>>>> b69f89d9
             )
         )
     );
