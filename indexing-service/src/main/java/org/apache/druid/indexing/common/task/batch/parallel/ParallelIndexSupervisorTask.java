--- conflicted
+++ resolved
@@ -202,13 +202,10 @@
   private volatile Pair<Map<String, Object>, Map<String, Object>> indexGenerateRowStats;
 
   private IngestionState ingestionState;
-<<<<<<< HEAD
+  private Map<String, TaskReport> completionReports;
+  private final Boolean isCompactionTask;
   private Long segmentsRead;
   private Long segmentsPublished;
-=======
-  private Map<String, TaskReport> completionReports;
-  private final Boolean isCompactionTask;
->>>>>>> ec52f686
 
 
   @JsonCreator
