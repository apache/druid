--- conflicted
+++ resolved
@@ -140,7 +140,6 @@
 
   private final ConcurrentHashMap<Interval, AtomicInteger> partitionNumCountersPerInterval = new ConcurrentHashMap<>();
 
-<<<<<<< HEAD
   /**
    * A holder for the current phase runner (parallel mode) or index task (sequential mode).
    * This variable is lazily initialized in {@link #initializeSubTaskCleaner}.
@@ -154,12 +153,6 @@
    * Volatile since HTTP API calls can use this variable at any time while this task is running.
    */
   @MonotonicNonNull
-=======
-  private volatile ParallelIndexTaskRunner runner;
-  private volatile IndexTask sequentialIndexTask;
-
-  // toolbox is initlized when run() is called, and can be used for processing HTTP endpoint requests.
->>>>>>> 97c0f122
   private volatile TaskToolbox toolbox;
 
   @JsonCreator
@@ -364,7 +357,6 @@
   @Override
   public TaskStatus runTask(TaskToolbox toolbox) throws Exception
   {
-<<<<<<< HEAD
     if (ingestionSchema.getTuningConfig().getMaxSavedParseExceptions()
         != TuningConfig.DEFAULT_MAX_SAVED_PARSE_EXCEPTIONS) {
       LOG.warn("maxSavedParseExceptions is not supported yet");
@@ -375,8 +367,6 @@
     if (ingestionSchema.getTuningConfig().isLogParseExceptions() != TuningConfig.DEFAULT_LOG_PARSE_EXCEPTIONS) {
       LOG.warn("logParseExceptions is not supported yet");
     }
-=======
->>>>>>> 97c0f122
     if (missingIntervalsInOverwriteMode) {
       LOG.warn(
           "Intervals are missing in granularitySpec while this task is potentially overwriting existing segments. "
@@ -449,7 +439,6 @@
    */
   private TaskStatus runSinglePhaseParallel(TaskToolbox toolbox) throws Exception
   {
-<<<<<<< HEAD
     final ParallelIndexTaskRunner<SinglePhaseSubTask, PushedSegmentsReport> runner = createRunner(
         toolbox,
         this::createSinglePhaseTaskRunner
@@ -540,11 +529,6 @@
     }
 
     return partitionToLocations;
-=======
-    createRunner(toolbox);
-    registerResourceCloserOnAbnormalExit(config -> runner.stopGracefully());
-    return TaskStatus.fromCode(getId(), Preconditions.checkNotNull(runner, "runner").run());
->>>>>>> 97c0f122
   }
 
   private static List<PartialSegmentMergeIOConfig> createMergeIOConfigs(
@@ -552,7 +536,6 @@
       Map<Pair<Interval, Integer>, List<PartitionLocation>> partitionToLocations
   )
   {
-<<<<<<< HEAD
     final int numMergeTasks = Math.min(totalNumMergeTasks, partitionToLocations.size());
     LOG.info(
         "Number of merge tasks is set to [%d] based on totalNumMergeTasks[%d] and number of partitions[%d]",
@@ -624,15 +607,11 @@
         throw new ISE("Failed to publish segments[%s]", newSegments);
       }
     }
-
   }
 
   private TaskStatus runSequential(TaskToolbox toolbox) throws Exception
   {
     final IndexTask indexTask = new IndexTask(
-=======
-    sequentialIndexTask = new IndexTask(
->>>>>>> 97c0f122
         getId(),
         getGroupId(),
         getTaskResource(),
@@ -648,15 +627,9 @@
         rowIngestionMetersFactory,
         appenderatorsManager
     );
-<<<<<<< HEAD
 
     if (currentSubTaskHolder.setTask(indexTask) && indexTask.isReady(toolbox.getTaskActionClient())) {
       return indexTask.run(toolbox);
-=======
-    if (sequentialIndexTask.isReady(toolbox.getTaskActionClient())) {
-      registerResourceCloserOnAbnormalExit(config -> sequentialIndexTask.stopGracefully(config));
-      return sequentialIndexTask.run(toolbox);
->>>>>>> 97c0f122
     } else {
       return TaskStatus.failure(getId());
     }
@@ -677,7 +650,7 @@
         tuningConfig.getIndexSpec(),
         tuningConfig.getIndexSpecForIntermediatePersists(),
         tuningConfig.getMaxPendingPersists(),
-        false,
+        tuningConfig.isForceGuaranteedRollup(),
         tuningConfig.isReportParseExceptions(),
         null,
         tuningConfig.getPushTimeout(),
