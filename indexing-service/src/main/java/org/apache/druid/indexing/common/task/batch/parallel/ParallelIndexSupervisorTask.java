--- conflicted
+++ resolved
@@ -203,13 +203,9 @@
 
   private IngestionState ingestionState;
   private Map<String, TaskReport> completionReports;
-<<<<<<< HEAD
-  private final Boolean isCompactionTask;
   private Long segmentsRead;
   private Long segmentsPublished;
-=======
   private final boolean isCompactionTask;
->>>>>>> ae022cc0
 
 
   @JsonCreator
