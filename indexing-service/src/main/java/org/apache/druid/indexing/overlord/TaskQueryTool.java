/*
 * Licensed to the Apache Software Foundation (ASF) under one
 * or more contributor license agreements.  See the NOTICE file
 * distributed with this work for additional information
 * regarding copyright ownership.  The ASF licenses this file
 * to you under the Apache License, Version 2.0 (the
 * "License"); you may not use this file except in compliance
 * with the License.  You may obtain a copy of the License at
 *
 *   http://www.apache.org/licenses/LICENSE-2.0
 *
 * Unless required by applicable law or agreed to in writing,
 * software distributed under the License is distributed on an
 * "AS IS" BASIS, WITHOUT WARRANTIES OR CONDITIONS OF ANY
 * KIND, either express or implied.  See the License for the
 * specific language governing permissions and limitations
 * under the License.
 */

package org.apache.druid.indexing.overlord;

import com.google.common.base.Optional;
import com.google.common.base.Supplier;
import com.google.common.collect.ImmutableMap;
import com.google.common.collect.Maps;
import com.google.inject.Inject;
import org.apache.druid.indexer.TaskInfo;
import org.apache.druid.indexer.TaskStatus;
import org.apache.druid.indexer.TaskStatusPlus;
import org.apache.druid.indexing.common.TaskLock;
import org.apache.druid.indexing.common.task.Task;
import org.apache.druid.indexing.overlord.autoscaling.ProvisioningStrategy;
import org.apache.druid.indexing.overlord.http.TaskStateLookup;
import org.apache.druid.indexing.overlord.http.TotalWorkerCapacityResponse;
import org.apache.druid.indexing.overlord.setup.WorkerBehaviorConfig;
import org.apache.druid.java.util.common.IAE;
import org.apache.druid.java.util.common.Intervals;
import org.apache.druid.java.util.common.StringUtils;
import org.apache.druid.java.util.common.logger.Logger;
import org.apache.druid.metadata.LockFilterPolicy;
import org.apache.druid.metadata.TaskLookup;
import org.apache.druid.metadata.TaskLookup.TaskLookupType;
import org.joda.time.Duration;
import org.joda.time.Interval;

import javax.annotation.Nullable;
import java.util.ArrayList;
import java.util.Collections;
import java.util.List;
import java.util.Map;
import java.util.Set;
import java.util.stream.Collectors;
import java.util.stream.Stream;

/**
 * Provides read-only methods to fetch information related to tasks.
 * This class may serve information that is cached in memory in {@link TaskQueue}
 * or {@link GlobalTaskLockbox}. If not present in memory, then the underlying
 * {@link TaskStorage} is queried.
 */
public class TaskQueryTool
{
  private static final Logger log = new Logger(TaskQueryTool.class);

  private final TaskStorage storage;
  private final GlobalTaskLockbox taskLockbox;
  private final TaskMaster taskMaster;
  private final Supplier<WorkerBehaviorConfig> workerBehaviorConfigSupplier;
  private final ProvisioningStrategy provisioningStrategy;

  @Inject
  public TaskQueryTool(
      TaskStorage storage,
      GlobalTaskLockbox taskLockbox,
      TaskMaster taskMaster,
      ProvisioningStrategy provisioningStrategy,
      Supplier<WorkerBehaviorConfig> workerBehaviorConfigSupplier
  )
  {
    this.storage = storage;
    this.taskLockbox = taskLockbox;
    this.taskMaster = taskMaster;
    this.workerBehaviorConfigSupplier = workerBehaviorConfigSupplier;
    this.provisioningStrategy = provisioningStrategy;
  }

  /**
   * @param lockFilterPolicies Requests for conflicing lock intervals for various datasources
   * @return Map from datasource to intervals locked by tasks that have a conflicting lock type that cannot be revoked
   */
  public Map<String, List<Interval>> getLockedIntervals(List<LockFilterPolicy> lockFilterPolicies)
  {
    return taskLockbox.getLockedIntervals(lockFilterPolicies);
  }

  /**
   * @param lockFilterPolicies Requests for active locks for various datasources
   * @return Map from datasource to conflicting lock infos
   */
  public Map<String, List<TaskLock>> getActiveLocks(List<LockFilterPolicy> lockFilterPolicies)
  {
    return taskLockbox.getActiveLocks(lockFilterPolicies);
  }

  public List<TaskInfo> getActiveTaskInfo(@Nullable String dataSource)
  {
    return storage.getTaskInfos(TaskLookup.activeTasksOnly(), dataSource);
  }

  public Map<String, TaskStatus> getMultipleTaskStatuses(Set<String> taskIds)
  {
    final Map<String, TaskStatus> result = Maps.newHashMapWithExpectedSize(taskIds.size());
    for (String taskId : taskIds) {
      final Optional<TaskStatus> optional = getTaskStatus(taskId);
      if (optional.isPresent()) {
        result.put(taskId, optional.get());
      }
    }

    return result;
  }

  public Optional<Task> getTask(final String taskId)
  {
    final Optional<TaskQueue> taskQueue = taskMaster.getTaskQueue();
    if (taskQueue.isPresent()) {
      Optional<Task> activeTask = taskQueue.get().getActiveTask(taskId);
      if (activeTask.isPresent()) {
        return activeTask;
      }
    }
    return storage.getTask(taskId);
  }

  public Optional<TaskStatus> getTaskStatus(final String taskId)
  {
    final Optional<TaskQueue> taskQueue = taskMaster.getTaskQueue();
    if (taskQueue.isPresent()) {
      return taskQueue.get().getTaskStatus(taskId);
    } else {
      return storage.getStatus(taskId);
    }
  }

  @Nullable
  public TaskInfo getTaskInfo(String taskId)
  {
    final Optional<TaskQueue> taskQueue = taskMaster.getTaskQueue();
    if (taskQueue.isPresent()) {
      final Optional<TaskInfo> taskStatus = taskQueue.get().getActiveTaskInfo(taskId);
      if (taskStatus.isPresent()) {
        return taskStatus.get();
      }
    }
    return storage.getTaskInfo(taskId);
  }

  public List<TaskStatusPlus> getAllActiveTasks()
  {
    final Optional<TaskQueue> taskQueue = taskMaster.getTaskQueue();
    if (taskQueue.isPresent()) {
      // Serve active task statuses from memory
      final List<TaskStatusPlus> taskStatusPlusList = new ArrayList<>();
      final List<TaskInfo> activeTasks = taskQueue.get().getTaskInfos();

<<<<<<< HEAD
      // Use a dummy created time as this is not used by the caller, just needs to be non-null
      final DateTime createdTime = DateTimes.nowUtc();

      final List<Task> activeTasks = taskQueue.get().getActiveTasks();
      for (Task task : activeTasks) {
=======
      for (TaskInfo taskInfo : activeTasks) {
        final Task task = taskInfo.getTask();
>>>>>>> 02338fc1
        final Optional<TaskStatus> statusOptional = taskQueue.get().getTaskStatus(task.getId());
        if (statusOptional.isPresent()) {
          final TaskStatus status = statusOptional.get();
          taskStatusPlusList.add(
              new TaskStatusPlus(
                  task.getId(),
                  task.getGroupId(),
                  task.getType(),
                  taskInfo.getCreatedTime(),
                  taskInfo.getCreatedTime(),
                  status.getStatusCode(),
                  null,
                  status.getDuration(),
                  status.getLocation(),
                  task.getDataSource(),
                  status.getErrorMsg()
              )
          );
        }
      }

      return taskStatusPlusList;
    } else {
      return getTaskStatusPlusList(TaskStateLookup.ALL, null, null, 0, null);
    }
  }

  public List<TaskStatusPlus> getTaskStatusPlusList(
      TaskStateLookup state,
      @Nullable String dataSource,
      @Nullable String createdTimeInterval,
      @Nullable Integer maxCompletedTasks,
      @Nullable String type
  )
  {
    Optional<TaskRunner> taskRunnerOptional = taskMaster.getTaskRunner();
    if (!taskRunnerOptional.isPresent()) {
      return Collections.emptyList();
    }
    final TaskRunner taskRunner = taskRunnerOptional.get();

    final Duration createdTimeDuration;
    if (createdTimeInterval != null) {
      final Interval theInterval = Intervals.of(StringUtils.replace(createdTimeInterval, "_", "/"));
      createdTimeDuration = theInterval.toDuration();
    } else {
      createdTimeDuration = null;
    }

    // Ideally, snapshotting in taskStorage and taskRunner should be done atomically,
    // but there is no way to do it today.
    // Instead, we first gets a snapshot from taskStorage and then one from taskRunner.
    // This way, we can use the snapshot from taskStorage as the source of truth for the set of tasks to process
    // and use the snapshot from taskRunner as a reference for potential task state updates happened
    // after the first snapshotting.
    Stream<TaskStatusPlus> taskStatusPlusStream = getTaskStatusPlusStream(
        state,
        dataSource,
        createdTimeDuration,
        maxCompletedTasks,
        type
    );
    final Map<String, ? extends TaskRunnerWorkItem> runnerWorkItems = getTaskRunnerWorkItems(
        taskRunner,
        state,
        dataSource,
        type
    );

    if (state == TaskStateLookup.PENDING || state == TaskStateLookup.RUNNING) {
      // We are interested in only those tasks which are in taskRunner.
      taskStatusPlusStream = taskStatusPlusStream
          .filter(statusPlus -> runnerWorkItems.containsKey(statusPlus.getId()));
    }
    final List<TaskStatusPlus> taskStatusPlusList = taskStatusPlusStream.collect(Collectors.toList());

    // Separate complete and active tasks from taskStorage.
    // Note that taskStorage can return only either complete tasks or active tasks per TaskLookupType.
    final List<TaskStatusPlus> completeTaskStatusPlusList = new ArrayList<>();
    final List<TaskStatusPlus> activeTaskStatusPlusList = new ArrayList<>();
    for (TaskStatusPlus statusPlus : taskStatusPlusList) {
      if (statusPlus.getStatusCode().isComplete()) {
        completeTaskStatusPlusList.add(statusPlus);
      } else {
        activeTaskStatusPlusList.add(statusPlus);
      }
    }

    final List<TaskStatusPlus> taskStatuses = new ArrayList<>(completeTaskStatusPlusList);

    activeTaskStatusPlusList.forEach(statusPlus -> {
      final TaskRunnerWorkItem runnerWorkItem = runnerWorkItems.get(statusPlus.getId());
      if (runnerWorkItem == null) {
        // a task is assumed to be a waiting task if it exists in taskStorage but not in taskRunner.
        if (state == TaskStateLookup.WAITING || state == TaskStateLookup.ALL) {
          taskStatuses.add(statusPlus);
        }
      } else {
        if (state == TaskStateLookup.PENDING || state == TaskStateLookup.RUNNING || state == TaskStateLookup.ALL) {
          taskStatuses.add(
              new TaskStatusPlus(
                  statusPlus.getId(),
                  statusPlus.getGroupId(),
                  statusPlus.getType(),
                  statusPlus.getCreatedTime(),
                  runnerWorkItem.getQueueInsertionTime(),
                  statusPlus.getStatusCode(),
                  taskRunner.getRunnerTaskState(statusPlus.getId()), // this is racy for remoteTaskRunner
                  statusPlus.getDuration(),
                  runnerWorkItem.getLocation(), // location in taskInfo is only updated after the task is done.
                  statusPlus.getDataSource(),
                  statusPlus.getErrorMsg()
              )
          );
        }
      }
    });

    return taskStatuses;
  }

  private Stream<TaskStatusPlus> getTaskStatusPlusStream(
      TaskStateLookup state,
      @Nullable String dataSource,
      Duration createdTimeDuration,
      @Nullable Integer maxCompletedTasks,
      @Nullable String type
  )
  {
    final Map<TaskLookupType, TaskLookup> taskLookups;
    switch (state) {
      case ALL:
        taskLookups = ImmutableMap.of(
            TaskLookupType.ACTIVE,
            TaskLookup.ActiveTaskLookup.getInstance(),
            TaskLookupType.COMPLETE,
            TaskLookup.CompleteTaskLookup.of(maxCompletedTasks, createdTimeDuration)
        );
        break;
      case COMPLETE:
        taskLookups = ImmutableMap.of(
            TaskLookupType.COMPLETE,
            TaskLookup.CompleteTaskLookup.of(maxCompletedTasks, createdTimeDuration)
        );
        break;
      case WAITING:
      case PENDING:
      case RUNNING:
        taskLookups = ImmutableMap.of(
            TaskLookupType.ACTIVE,
            TaskLookup.ActiveTaskLookup.getInstance()
        );
        break;
      default:
        throw new IAE("Unknown state: [%s]", state);
    }

    final Stream<TaskStatusPlus> taskStatusPlusStream
        = storage.getTaskStatusPlusList(taskLookups, dataSource).stream();
    if (type != null) {
      return taskStatusPlusStream.filter(
          statusPlus -> type.equals(statusPlus == null ? null : statusPlus.getType())
      );
    } else {
      return taskStatusPlusStream;
    }
  }

  private Map<String, ? extends TaskRunnerWorkItem> getTaskRunnerWorkItems(
      TaskRunner taskRunner,
      TaskStateLookup state,
      @Nullable String dataSource,
      @Nullable String type
  )
  {
    Stream<? extends TaskRunnerWorkItem> runnerWorkItemsStream;
    switch (state) {
      case ALL:
      case WAITING:
        // waiting tasks can be found by (all tasks in taskStorage - all tasks in taskRunner)
        runnerWorkItemsStream = taskRunner.getKnownTasks().stream();
        break;
      case PENDING:
        runnerWorkItemsStream = taskRunner.getPendingTasks().stream();
        break;
      case RUNNING:
        runnerWorkItemsStream = taskRunner.getRunningTasks().stream();
        break;
      case COMPLETE:
        runnerWorkItemsStream = Stream.empty();
        break;
      default:
        throw new IAE("Unknown state: [%s]", state);
    }
    if (dataSource != null) {
      runnerWorkItemsStream = runnerWorkItemsStream.filter(item -> dataSource.equals(item.getDataSource()));
    }
    if (type != null) {
      runnerWorkItemsStream = runnerWorkItemsStream.filter(item -> type.equals(item.getTaskType()));
    }
    return runnerWorkItemsStream
        .collect(Collectors.toMap(TaskRunnerWorkItem::getTaskId, item -> item));
  }

  public TotalWorkerCapacityResponse getTotalWorkerCapacity()
  {
    Optional<TaskRunner> taskRunnerOptional = taskMaster.getTaskRunner();
    if (!taskRunnerOptional.isPresent()) {
      return null;
    }
    TaskRunner taskRunner = taskRunnerOptional.get();

    return new TotalWorkerCapacityResponse(
        taskRunner.getTotalCapacity(),
        taskRunner.getMaximumCapacityWithAutoscale(),
        taskRunner.getUsedCapacity()
    );
  }

  public WorkerBehaviorConfig getLatestWorkerConfig()
  {
    return workerBehaviorConfigSupplier.get();
  }

}<|MERGE_RESOLUTION|>--- conflicted
+++ resolved
@@ -163,16 +163,8 @@
       final List<TaskStatusPlus> taskStatusPlusList = new ArrayList<>();
       final List<TaskInfo> activeTasks = taskQueue.get().getTaskInfos();
 
-<<<<<<< HEAD
-      // Use a dummy created time as this is not used by the caller, just needs to be non-null
-      final DateTime createdTime = DateTimes.nowUtc();
-
-      final List<Task> activeTasks = taskQueue.get().getActiveTasks();
-      for (Task task : activeTasks) {
-=======
       for (TaskInfo taskInfo : activeTasks) {
         final Task task = taskInfo.getTask();
->>>>>>> 02338fc1
         final Optional<TaskStatus> statusOptional = taskQueue.get().getTaskStatus(task.getId());
         if (statusOptional.isPresent()) {
           final TaskStatus status = statusOptional.get();
