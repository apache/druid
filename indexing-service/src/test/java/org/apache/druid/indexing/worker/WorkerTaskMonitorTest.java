--- conflicted
+++ resolved
@@ -154,33 +154,12 @@
 
   private WorkerTaskMonitor createTaskMonitor()
   {
-<<<<<<< HEAD
-    final TaskConfig taskConfig = new TaskConfig(
-        FileUtils.createTempDir().toString(),
-        null,
-        null,
-        0,
-        null,
-        false,
-        null,
-        null,
-        null,
-        false,
-        false,
-        TaskConfig.BATCH_PROCESSING_MODE_DEFAULT.name(),
-        null,
-        false,
-        null,
-        null
-    );
-=======
     final TaskConfig taskConfig = new TaskConfigBuilder()
         .setBaseDir(FileUtils.createTempDir().toString())
         .setDefaultRowFlushBoundary(0)
         .setBatchProcessingMode(TaskConfig.BATCH_PROCESSING_MODE_DEFAULT.name())
         .build();
 
->>>>>>> aaa6cc18
     TaskActionClientFactory taskActionClientFactory = EasyMock.createNiceMock(TaskActionClientFactory.class);
     TaskActionClient taskActionClient = EasyMock.createNiceMock(TaskActionClient.class);
     EasyMock.expect(taskActionClientFactory.create(EasyMock.anyObject())).andReturn(taskActionClient).anyTimes();
