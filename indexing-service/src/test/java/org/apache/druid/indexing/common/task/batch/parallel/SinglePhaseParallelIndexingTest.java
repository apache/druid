/*
 * Licensed to the Apache Software Foundation (ASF) under one
 * or more contributor license agreements.  See the NOTICE file
 * distributed with this work for additional information
 * regarding copyright ownership.  The ASF licenses this file
 * to you under the Apache License, Version 2.0 (the
 * "License"); you may not use this file except in compliance
 * with the License.  You may obtain a copy of the License at
 *
 *   http://www.apache.org/licenses/LICENSE-2.0
 *
 * Unless required by applicable law or agreed to in writing,
 * software distributed under the License is distributed on an
 * "AS IS" BASIS, WITHOUT WARRANTIES OR CONDITIONS OF ANY
 * KIND, either express or implied.  See the License for the
 * specific language governing permissions and limitations
 * under the License.
 */

package org.apache.druid.indexing.common.task.batch.parallel;

import com.fasterxml.jackson.annotation.JsonCreator;
import com.fasterxml.jackson.annotation.JsonProperty;
import com.google.common.collect.ImmutableList;
import com.google.common.collect.ImmutableMap;
<<<<<<< HEAD
import org.apache.druid.data.input.MaxSizeSplitHintSpec;
=======
import org.apache.druid.data.input.impl.DimensionsSpec;
import org.apache.druid.data.input.impl.JsonInputFormat;
>>>>>>> a080fcdd
import org.apache.druid.data.input.impl.LocalInputSource;
import org.apache.druid.data.input.impl.StringInputRowParser;
import org.apache.druid.indexer.IngestionState;
import org.apache.druid.indexer.TaskState;
import org.apache.druid.indexing.common.LockGranularity;
import org.apache.druid.indexing.common.TaskToolbox;
import org.apache.druid.indexing.common.actions.TaskActionClient;
import org.apache.druid.indexing.common.task.Tasks;
import org.apache.druid.indexing.overlord.Segments;
import org.apache.druid.java.util.common.Intervals;
import org.apache.druid.java.util.common.StringUtils;
import org.apache.druid.java.util.common.granularity.Granularities;
import org.apache.druid.java.util.common.granularity.Granularity;
import org.apache.druid.java.util.common.parsers.JSONPathSpec;
import org.apache.druid.query.aggregation.AggregatorFactory;
import org.apache.druid.query.aggregation.CountAggregatorFactory;
import org.apache.druid.query.aggregation.LongSumAggregatorFactory;
import org.apache.druid.segment.SegmentUtils;
import org.apache.druid.segment.incremental.ParseExceptionReport;
import org.apache.druid.segment.incremental.RowIngestionMetersTotals;
import org.apache.druid.segment.indexing.DataSchema;
import org.apache.druid.segment.indexing.granularity.UniformGranularitySpec;
import org.apache.druid.segment.realtime.firehose.LocalFirehoseFactory;
import org.apache.druid.timeline.DataSegment;
import org.apache.druid.timeline.Partitions;
import org.apache.druid.timeline.VersionedIntervalTimeline;
import org.apache.druid.timeline.partition.NumberedOverwriteShardSpec;
import org.apache.druid.timeline.partition.NumberedShardSpec;
import org.apache.druid.timeline.partition.ShardSpec;
import org.apache.druid.timeline.partition.TombstoneShardSpec;
import org.joda.time.Interval;
import org.junit.After;
import org.junit.Assert;
import org.junit.Before;
import org.junit.Rule;
import org.junit.Test;
import org.junit.rules.ExpectedException;
import org.junit.runner.RunWith;
import org.junit.runners.Parameterized;

import javax.annotation.Nullable;
import java.io.File;
import java.io.IOException;
import java.io.Writer;
import java.nio.charset.StandardCharsets;
import java.nio.file.Files;
import java.util.Collection;
import java.util.Collections;
import java.util.HashMap;
import java.util.HashSet;
import java.util.Iterator;
import java.util.List;
import java.util.Map;
import java.util.Set;
import java.util.concurrent.TimeUnit;
import java.util.stream.Collectors;

import static org.junit.Assert.assertEquals;

@RunWith(Parameterized.class)
public class SinglePhaseParallelIndexingTest extends AbstractParallelIndexSupervisorTaskTest
{
  @Rule
  public ExpectedException expectedException = ExpectedException.none();

  @Parameterized.Parameters(name = "{0}, useInputFormatApi={1}")
  public static Iterable<Object[]> constructorFeeder()
  {
    return ImmutableList.of(
        new Object[]{LockGranularity.TIME_CHUNK, false},
        new Object[]{LockGranularity.TIME_CHUNK, true},
        new Object[]{LockGranularity.SEGMENT, true}
    );
  }

  private static final Interval INTERVAL_TO_INDEX = Intervals.of("2017-12/P1M");
  private static final String VALID_INPUT_SOURCE_FILTER = "test_*";

  private final LockGranularity lockGranularity;
  private final boolean useInputFormatApi;

  private File inputDir;

  public SinglePhaseParallelIndexingTest(LockGranularity lockGranularity, boolean useInputFormatApi)
  {
    super(DEFAULT_TRANSIENT_TASK_FAILURE_RATE, DEFAULT_TRANSIENT_API_FAILURE_RATE);
    this.lockGranularity = lockGranularity;
    this.useInputFormatApi = useInputFormatApi;
  }

  @Before
  public void setup() throws IOException
  {
    inputDir = temporaryFolder.newFolder("data");
    // set up data
    for (int i = 0; i < 5; i++) {
      try (final Writer writer =
               Files.newBufferedWriter(new File(inputDir, "test_" + i).toPath(), StandardCharsets.UTF_8)) {
        writer.write(StringUtils.format("2017-12-%d,%d th test file\n", 24 + i, i));
        writer.write(StringUtils.format("2017-12-%d,%d th test file\n", 25 + i, i));
        if (i == 0) {
          // thrown away due to timestamp outside interval
          writer.write(StringUtils.format("2012-12-%d,%d th test file\n", 25 + i, i));
          // unparseable metric value
          writer.write(StringUtils.format("2017-12-%d,%d th test file,badval\n", 25 + i, i));
          // unparseable row
          writer.write(StringUtils.format("2017unparseable\n"));
        }
      }
    }

    for (int i = 0; i < 5; i++) {
      try (final Writer writer =
               Files.newBufferedWriter(new File(inputDir, "filtered_" + i).toPath(), StandardCharsets.UTF_8)) {
        writer.write(StringUtils.format("2017-12-%d,%d th test file\n", 25 + i, i));
      }
    }

    getObjectMapper().registerSubtypes(SettableSplittableLocalInputSource.class);
  }

  @After
  public void teardown()
  {
    temporaryFolder.delete();
  }

  @Test
  public void testIsReady() throws Exception
  {
    final ParallelIndexSupervisorTask task = newTask(INTERVAL_TO_INDEX, false, true);
    final TaskActionClient actionClient = createActionClient(task);
    final TaskToolbox toolbox = createTaskToolbox(task, actionClient);
    prepareTaskForLocking(task);
    Assert.assertTrue(task.isReady(actionClient));

    final SinglePhaseParallelIndexTaskRunner runner = task.createSinglePhaseTaskRunner(toolbox);
    final Iterator<SubTaskSpec<SinglePhaseSubTask>> subTaskSpecIterator = runner.subTaskSpecIterator();

    while (subTaskSpecIterator.hasNext()) {
      final SinglePhaseSubTaskSpec spec = (SinglePhaseSubTaskSpec) subTaskSpecIterator.next();
      final SinglePhaseSubTask subTask = new SinglePhaseSubTask(
          null,
          spec.getGroupId(),
          null,
          spec.getSupervisorTaskId(),
          spec.getId(),
          0,
          spec.getIngestionSpec(),
          spec.getContext()
      );
      final TaskActionClient subTaskActionClient = createActionClient(subTask);
      prepareTaskForLocking(subTask);
      Assert.assertTrue(subTask.isReady(subTaskActionClient));
    }
  }

  private ParallelIndexSupervisorTask runTestTask(
      @Nullable Interval interval,
      Granularity segmentGranularity,
      boolean appendToExisting,
      Collection<DataSegment> originalSegmentsIfAppend
  )
  {
    return runTestTask(interval, segmentGranularity, appendToExisting, originalSegmentsIfAppend, false);
  }

  private ParallelIndexSupervisorTask runTestTask(
      @Nullable Interval interval,
      Granularity segmentGranularity,
      boolean appendToExisting,
      Collection<DataSegment> originalSegmentsIfAppend,
      boolean isReplace
  )
  {
    // The task could run differently between when appendToExisting is false and true even when this is an initial write
    final ParallelIndexSupervisorTask task = newTask(interval, segmentGranularity, appendToExisting, true, isReplace);
    task.addToContext(Tasks.FORCE_TIME_CHUNK_LOCK_KEY, lockGranularity == LockGranularity.TIME_CHUNK);
    assertEquals(TaskState.SUCCESS, getIndexingServiceClient().runAndWait(task).getStatusCode());
    assertShardSpec(
        task,
        interval == null ? LockGranularity.TIME_CHUNK : lockGranularity,
        appendToExisting,
        originalSegmentsIfAppend
    );
    TaskContainer taskContainer = getIndexingServiceClient().getTaskContainer(task.getId());
    return (ParallelIndexSupervisorTask) taskContainer.getTask();
  }

  private ParallelIndexSupervisorTask runOverwriteTask(
      @Nullable Interval interval,
      Granularity segmentGranularity,
      LockGranularity actualLockGranularity,
      boolean isReplace
  )
  {
    final ParallelIndexSupervisorTask task =
        newTask(interval, segmentGranularity, false, true, isReplace);
    task.addToContext(Tasks.FORCE_TIME_CHUNK_LOCK_KEY, lockGranularity == LockGranularity.TIME_CHUNK);
    assertEquals(TaskState.SUCCESS, getIndexingServiceClient().runAndWait(task).getStatusCode());
    assertShardSpecAfterOverwrite(task, actualLockGranularity);
    TaskContainer taskContainer = getIndexingServiceClient().getTaskContainer(task.getId());
    return (ParallelIndexSupervisorTask) taskContainer.getTask();
  }

  private ParallelIndexSupervisorTask runOverwriteTaskReplace(
      @Nullable Interval interval,
      Granularity segmentGranularity,
      LockGranularity actualLockGranularity,
      ParallelIndexTuningConfig tuningConfig
  ) throws IOException
  {
    File replaceDir = newReplaceInputDir();
    if (tuningConfig == null) {
      tuningConfig = AbstractParallelIndexSupervisorTaskTest.DEFAULT_TUNING_CONFIG_FOR_PARALLEL_INDEXING;
    }
    final ParallelIndexSupervisorTask task =
        newTask(interval, segmentGranularity, false, true,
                tuningConfig,
                VALID_INPUT_SOURCE_FILTER, replaceDir, true
        );
    task.addToContext(Tasks.FORCE_TIME_CHUNK_LOCK_KEY, lockGranularity == LockGranularity.TIME_CHUNK);
    assertEquals(TaskState.SUCCESS, getIndexingServiceClient().runAndWait(task).getStatusCode());
    assertShardSpecAfterOverwrite(task, actualLockGranularity);
    TaskContainer taskContainer = getIndexingServiceClient().getTaskContainer(task.getId());
    return (ParallelIndexSupervisorTask) taskContainer.getTask();
  }

  private void testRunAndOverwrite(@Nullable Interval inputInterval, Granularity secondSegmentGranularity)
  {
    testRunAndOverwrite(inputInterval, secondSegmentGranularity, false);
  }

  private void testRunAndOverwrite(@Nullable Interval inputInterval, Granularity secondSegmentGranularity, boolean isReplace)
  {
    // Ingest all data.
    runTestTask(inputInterval, Granularities.DAY, false, Collections.emptyList(), false);

    final Collection<DataSegment> allSegments = new HashSet<>(
        inputInterval == null
        ? getStorageCoordinator().retrieveAllUsedSegments("dataSource", Segments.ONLY_VISIBLE)
        : getStorageCoordinator().retrieveUsedSegmentsForInterval("dataSource", inputInterval, Segments.ONLY_VISIBLE)
    );

    // Reingest the same data. Each segment should get replaced by a segment with a newer version.
    final LockGranularity actualLockGranularity;
    if (inputInterval == null) {
      actualLockGranularity = LockGranularity.TIME_CHUNK;
    } else {
      actualLockGranularity = secondSegmentGranularity.equals(Granularities.DAY)
                              ? lockGranularity
                              : LockGranularity.TIME_CHUNK;
    }
    runOverwriteTask(inputInterval, secondSegmentGranularity, actualLockGranularity, isReplace);

    // Verify that the segment has been replaced.
    final Collection<DataSegment> newSegments =
        inputInterval == null
        ? getStorageCoordinator().retrieveAllUsedSegments("dataSource", Segments.ONLY_VISIBLE)
        : getStorageCoordinator().retrieveUsedSegmentsForInterval("dataSource", inputInterval, Segments.ONLY_VISIBLE);
    Assert.assertFalse(newSegments.isEmpty());
    allSegments.addAll(newSegments);
    final VersionedIntervalTimeline<String, DataSegment> timeline = VersionedIntervalTimeline.forSegments(allSegments);

    final Interval timelineInterval = inputInterval == null ? Intervals.ETERNITY : inputInterval;
    final Set<DataSegment> visibles = timeline.findNonOvershadowedObjectsInInterval(
        timelineInterval,
        Partitions.ONLY_COMPLETE
    );
    assertEquals(new HashSet<>(newSegments), visibles);
  }

  private void testRunAndOverwriteReplace(@Nullable Interval inputInterval, Granularity secondSegmentGranularity,
                                          ParallelIndexTuningConfig tuningConfig)
      throws IOException
  {
    // Ingest all data.
    runTestTask(inputInterval, Granularities.DAY, false, Collections.emptyList(), false);

    final Collection<DataSegment> allSegments = new HashSet<>(
        inputInterval == null
        ? getStorageCoordinator().retrieveAllUsedSegments("dataSource", Segments.ONLY_VISIBLE)
        : getStorageCoordinator().retrieveUsedSegmentsForInterval("dataSource", inputInterval, Segments.ONLY_VISIBLE)
    );

    // a single sub-task read all the files, there are six days thus six segments for DAY granularity
    int expectedTombStones = 6;
    if (!useInputFormatApi) {
      expectedTombStones = 10; // will create a split for each of the five input files
    }
    assertEquals(expectedTombStones, allSegments.size());
    // Reingest the same data. Each segment should get replaced by a segment with a newer version.
    final LockGranularity actualLockGranularity;
    if (inputInterval == null) {
      actualLockGranularity = LockGranularity.TIME_CHUNK;
    } else {
      actualLockGranularity = secondSegmentGranularity.equals(Granularities.DAY)
                              ? lockGranularity
                              : LockGranularity.TIME_CHUNK;
    }
    runOverwriteTaskReplace(inputInterval, secondSegmentGranularity, actualLockGranularity, tuningConfig);

    // Verify that the segment has been replaced.
    final Collection<DataSegment> newSegments =
        inputInterval == null
        ? getStorageCoordinator().retrieveAllUsedSegments("dataSource", Segments.ONLY_VISIBLE)
        : getStorageCoordinator().retrieveUsedSegmentsForInterval("dataSource", inputInterval, Segments.ONLY_VISIBLE);
    Assert.assertFalse(newSegments.isEmpty());
    // original ingestion has 24,25,26,27,28,29  (six) segments @DAY
    // there are three files, the first one contains one row for 26, 27, 28; the second one for 24,27, the third one for 25.
    // Tombstones are no longer being cleaned up because they sometimes can appear before a true segment in the same
    // interval (dependes on timing of sub-task execution) thus sometimes impossible to remove due to breaking the core partition
    // set.
    // Thus: 1st file has: 3S, 2nd: 2S, 3d: 1S -> total: 6S, they cover 24,25,26,27,28, thus (one) tombstones for original 29 are needed
    // -> 8S
    assertEquals(7, newSegments.size());
    int tombstones = 0;
    int segments = 0;
    for (DataSegment ds : newSegments) {
      if (ds.isTombstone()) {
        tombstones++;
      } else {
        segments++;
      }
    }
    assertEquals(6, segments);
    assertEquals(1, tombstones);

    allSegments.addAll(newSegments);
    final VersionedIntervalTimeline<String, DataSegment> timeline = VersionedIntervalTimeline.forSegments(allSegments);

    final Interval timelineInterval = inputInterval == null ? Intervals.ETERNITY : inputInterval;
    final Set<DataSegment> visibles = timeline.findNonOvershadowedObjectsInInterval(
        timelineInterval,
        Partitions.ONLY_COMPLETE
    );
    assertEquals(new HashSet<>(newSegments), visibles);
  }

  private void assertShardSpec(
      ParallelIndexSupervisorTask task,
      LockGranularity actualLockGranularity,
      boolean appendToExisting,
      Collection<DataSegment> originalSegmentsIfAppend
  )
  {
    final Collection<DataSegment> segments = getIndexingServiceClient().getPublishedSegments(task);
    if (!appendToExisting && actualLockGranularity == LockGranularity.TIME_CHUNK) {
      // Initial write
      final Map<Interval, List<DataSegment>> intervalToSegments = SegmentUtils.groupSegmentsByInterval(segments);
      for (List<DataSegment> segmentsPerInterval : intervalToSegments.values()) {
        for (DataSegment segment : segmentsPerInterval) {
          Assert.assertSame(NumberedShardSpec.class, segment.getShardSpec().getClass());
          final NumberedShardSpec shardSpec = (NumberedShardSpec) segment.getShardSpec();
          assertEquals(segmentsPerInterval.size(), shardSpec.getNumCorePartitions());
        }
      }
    } else {
      // Append or initial write with segment lock
      final Map<Interval, List<DataSegment>> intervalToOriginalSegments = SegmentUtils.groupSegmentsByInterval(
          originalSegmentsIfAppend
      );
      for (DataSegment segment : segments) {
        Assert.assertSame(NumberedShardSpec.class, segment.getShardSpec().getClass());
        final NumberedShardSpec shardSpec = (NumberedShardSpec) segment.getShardSpec();
        final List<DataSegment> originalSegmentsInInterval = intervalToOriginalSegments.get(segment.getInterval());
        final int expectedNumCorePartitions =
            originalSegmentsInInterval == null || originalSegmentsInInterval.isEmpty()
            ? 0
            : originalSegmentsInInterval.get(0).getShardSpec().getNumCorePartitions();
        assertEquals(expectedNumCorePartitions, shardSpec.getNumCorePartitions());
      }
    }
  }

  private void assertShardSpecAfterOverwrite(ParallelIndexSupervisorTask task, LockGranularity actualLockGranularity)
  {
    final Collection<DataSegment> segments = getIndexingServiceClient().getPublishedSegments(task);
    final Map<Interval, List<DataSegment>> intervalToSegments = SegmentUtils.groupSegmentsByInterval(segments);
    if (actualLockGranularity != LockGranularity.SEGMENT) {
      // Check the core partition set in the shardSpec
      for (List<DataSegment> segmentsPerInterval : intervalToSegments.values()) {
        for (DataSegment segment : segmentsPerInterval) {
          ShardSpec shardSpec = segment.getShardSpec();
          if (segment.isTombstone()) {
            Assert.assertSame(TombstoneShardSpec.class, shardSpec.getClass());
          } else {
            Assert.assertSame(NumberedShardSpec.class, shardSpec.getClass());
          }
          assertEquals(segmentsPerInterval.size(), shardSpec.getNumCorePartitions());
        }
      }
    } else {
      for (List<DataSegment> segmentsPerInterval : intervalToSegments.values()) {
        for (DataSegment segment : segmentsPerInterval) {
          ShardSpec shardSpec = segment.getShardSpec();
          if (segment.isTombstone()) {
            Assert.assertSame(TombstoneShardSpec.class, shardSpec.getClass());
          } else {
            Assert.assertSame(NumberedOverwriteShardSpec.class, segment.getShardSpec().getClass());
          }
          assertEquals(segmentsPerInterval.size(), shardSpec.getAtomicUpdateGroupSize());
        }
      }
    }
  }

  @Test
  public void testWithoutInterval()
  {
    testRunAndOverwrite(null, Granularities.DAY);
  }

  @Test()
  public void testRunInParallel()
  {
    // Ingest all data.
    testRunAndOverwrite(Intervals.of("2017-12/P1M"), Granularities.DAY);
  }

  @Test()
  public void testRunInParallelWithReplace()
  {
    if (lockGranularity == LockGranularity.SEGMENT) {
      return; // not supported
    }
    // Ingest all data.
    testRunAndOverwrite(Intervals.of("2017-12/P1M"), Granularities.DAY, true);
  }

  @Test()
  public void testRunInParallelWithReplaceWithTombstones() throws IOException
  {
    // Ingest all data.
    if (lockGranularity == LockGranularity.SEGMENT) {
      return; // not supported
    }

    ParallelIndexTuningConfig tuningConfig = new ParallelIndexTuningConfig(
        null,
        null,
        null,
        null,
        null,
        null,
        null,
        null,
        new MaxSizeSplitHintSpec(null, 1), // start multiple sub-tasks to test redundant tombstones
        null,
        null,
        null,
        null,
        null,
        null,
        null,
        null,
        null,
        2,
        null,
        null,
        null,
        null,
        null,
        null,
        null,
        null,
        null,
        null,
        null,
        null
    );
    testRunAndOverwriteReplace(Intervals.of("2017-12/P1M"), Granularities.DAY, tuningConfig);
  }

  @Test()
  public void testRunInParallelTaskReports()
  {
    ParallelIndexSupervisorTask task = runTestTask(
        Intervals.of("2017-12/P1M"),
        Granularities.DAY,
        false,
        Collections.emptyList()
    );
    Map<String, Object> actualReports = task.doGetLiveReports("full");
    Map<String, Object> expectedReports = getExpectedTaskReportParallel(
        task.getId(),
        ImmutableList.of(
            new ParseExceptionReport(
                "{ts=2017unparseable}",
                "unparseable",
                ImmutableList.of("Timestamp[2017unparseable] is unparseable! Event: {ts=2017unparseable}"),
                1L
            ),
            new ParseExceptionReport(
                "{ts=2017-12-25, dim=0 th test file, val=badval}",
                "processedWithError",
                ImmutableList.of("Unable to parse value[badval] for field[val]"),
                1L
            )
        ),
        new RowIngestionMetersTotals(
            10,
            1,
            1,
            1)
    );
    compareTaskReports(expectedReports, actualReports);
  }

  private void compareTaskReports(
      Map<String, Object> expectedReports,
      Map<String, Object> actualReports
  )
  {
    expectedReports = (Map<String, Object>) expectedReports.get("ingestionStatsAndErrors");
    actualReports = (Map<String, Object>) actualReports.get("ingestionStatsAndErrors");

    assertEquals(expectedReports.get("taskId"), actualReports.get("taskId"));
    assertEquals(expectedReports.get("type"), actualReports.get("type"));

    Map<String, Object> expectedPayload = (Map<String, Object>) expectedReports.get("payload");
    Map<String, Object> actualPayload = (Map<String, Object>) actualReports.get("payload");
    assertEquals(expectedPayload.get("ingestionState"), actualPayload.get("ingestionState"));
    assertEquals(expectedPayload.get("rowStats"), actualPayload.get("rowStats"));
    assertEquals(expectedPayload.get("ingestionState"), actualPayload.get("ingestionState"));

    List<ParseExceptionReport> expectedParseExceptionReports = (List<ParseExceptionReport>) ((Map<String, Object>) expectedPayload.get("unparseableEvents"))
        .get("buildSegments");

    List<ParseExceptionReport> actualParseExceptionReports = (List<ParseExceptionReport>) ((Map<String, Object>) actualPayload.get("unparseableEvents"))
        .get("buildSegments");

    List<String> expectedMessages = expectedParseExceptionReports.stream().map((r) -> {
      return r.getDetails().get(0);
    }).collect(Collectors.toList());
    List<String> actualMessages = actualParseExceptionReports.stream().map((r) -> {
      return r.getDetails().get(0);
    }).collect(Collectors.toList());
    assertEquals(expectedMessages, actualMessages);

    List<String> expectedInputs = expectedParseExceptionReports.stream().map((r) -> {
      return r.getInput();
    }).collect(Collectors.toList());
    List<String> actualInputs = actualParseExceptionReports.stream().map((r) -> {
      return r.getInput();
    }).collect(Collectors.toList());
    assertEquals(expectedInputs, actualInputs);
  }

  private Map<String, Object> getExpectedTaskReportParallel(
      String taskId,
      List<ParseExceptionReport> expectedUnparseableEvents,
      RowIngestionMetersTotals expectedTotals
  )
  {
    Map<String, Object> returnMap = new HashMap<>();
    Map<String, Object> ingestionStatsAndErrors = new HashMap<>();
    Map<String, Object> payload = new HashMap<>();

    payload.put("ingestionState", IngestionState.COMPLETED);
    payload.put("unparseableEvents", ImmutableMap.of("buildSegments", expectedUnparseableEvents));
    payload.put("rowStats", ImmutableMap.of("totals", ImmutableMap.of("buildSegments", expectedTotals)));

    ingestionStatsAndErrors.put("taskId", taskId);
    ingestionStatsAndErrors.put("payload", payload);
    ingestionStatsAndErrors.put("type", "ingestionStatsAndErrors");

    returnMap.put("ingestionStatsAndErrors", ingestionStatsAndErrors);
    return returnMap;
  }

  //
  // Ingest all data.

  @Test
  public void testWithoutIntervalWithDifferentSegmentGranularity()
  {
    testRunAndOverwrite(null, Granularities.MONTH);
  }

  @Test()
  public void testRunInParallelWithDifferentSegmentGranularity()
  {
    // Ingest all data.
    testRunAndOverwrite(Intervals.of("2017-12/P1M"), Granularities.MONTH);
  }

  @Test
  public void testRunInSequential()
  {
    final Interval interval = Intervals.of("2017-12/P1M");
    final boolean appendToExisting = false;
    final ParallelIndexSupervisorTask task = newTask(interval, appendToExisting, false);
    task.addToContext(Tasks.FORCE_TIME_CHUNK_LOCK_KEY, lockGranularity == LockGranularity.TIME_CHUNK);
    assertEquals(TaskState.SUCCESS, getIndexingServiceClient().runAndWait(task).getStatusCode());
    assertShardSpec(task, lockGranularity, appendToExisting, Collections.emptyList());

    TaskContainer taskContainer = getIndexingServiceClient().getTaskContainer(task.getId());
    final ParallelIndexSupervisorTask executedTask = (ParallelIndexSupervisorTask) taskContainer.getTask();
    Map<String, Object> actualReports = executedTask.doGetLiveReports("full");

    RowIngestionMetersTotals expectedTotals = new RowIngestionMetersTotals(
        10,
        1,
        1,
        1
    );
    List<ParseExceptionReport> expectedUnparseableEvents = ImmutableList.of(
        new ParseExceptionReport(
            "{ts=2017unparseable}",
            "unparseable",
            ImmutableList.of("Timestamp[2017unparseable] is unparseable! Event: {ts=2017unparseable}"),
            1L
        ),
        new ParseExceptionReport(
            "{ts=2017-12-25, dim=0 th test file, val=badval}",
            "processedWithError",
            ImmutableList.of("Unable to parse value[badval] for field[val]"),
            1L
        )
    );

    Map<String, Object> expectedReports;
    if (useInputFormatApi) {
      expectedReports = getExpectedTaskReportSequential(
          task.getId(),
          expectedUnparseableEvents,
          expectedTotals
      );
    } else {
      // when useInputFormatApi is false, maxConcurrentSubTasks=2 and it uses the single phase runner
      // instead of sequential runner
      expectedReports = getExpectedTaskReportParallel(
          task.getId(),
          expectedUnparseableEvents,
          expectedTotals
      );
    }

    compareTaskReports(expectedReports, actualReports);
    System.out.println(actualReports);
  }

  private Map<String, Object> getExpectedTaskReportSequential(
      String taskId,
      List<ParseExceptionReport> expectedUnparseableEvents,
      RowIngestionMetersTotals expectedTotals
  )
  {
    Map<String, Object> returnMap = new HashMap<>();
    Map<String, Object> ingestionStatsAndErrors = new HashMap<>();
    Map<String, Object> payload = new HashMap<>();

    payload.put("ingestionState", IngestionState.COMPLETED);
    payload.put(
        "unparseableEvents",
        ImmutableMap.of(
            "determinePartitions", ImmutableList.of(),
            "buildSegments", expectedUnparseableEvents
        )
    );
    Map<String, Object> emptyAverageMinuteMap = ImmutableMap.of(
        "processed", 0.0,
        "unparseable", 0.0,
        "thrownAway", 0.0,
        "processedWithError", 0.0
    );

    Map<String, Object> emptyAverages = ImmutableMap.of(
        "1m", emptyAverageMinuteMap,
        "5m", emptyAverageMinuteMap,
        "15m", emptyAverageMinuteMap
    );

    payload.put(
        "rowStats",
        ImmutableMap.of(
            "movingAverages",
            ImmutableMap.of(
                "determinePartitions",
                emptyAverages,
                "buildSegments",
                emptyAverages
            ),
            "totals",
            ImmutableMap.of(
                "determinePartitions",
                new RowIngestionMetersTotals(0, 0, 0, 0),
                "buildSegments",
                expectedTotals
            )
        )
    );

    ingestionStatsAndErrors.put("taskId", taskId);
    ingestionStatsAndErrors.put("payload", payload);
    ingestionStatsAndErrors.put("type", "ingestionStatsAndErrors");

    returnMap.put("ingestionStatsAndErrors", ingestionStatsAndErrors);
    return returnMap;
  }

  @Test
  public void testPublishEmptySegments()
  {
    final ParallelIndexSupervisorTask task = newTask(Intervals.of("2020-12/P1M"), false, true);
    task.addToContext(Tasks.FORCE_TIME_CHUNK_LOCK_KEY, lockGranularity == LockGranularity.TIME_CHUNK);
    assertEquals(TaskState.SUCCESS, getIndexingServiceClient().runAndWait(task).getStatusCode());
  }

  @Test
  public void testWith1MaxNumConcurrentSubTasks()
  {
    final Interval interval = Intervals.of("2017-12/P1M");
    final boolean appendToExisting = false;
    final ParallelIndexSupervisorTask task = newTask(
        interval,
        Granularities.DAY,
        appendToExisting,
        true,
        new ParallelIndexTuningConfig(
            null,
            null,
            null,
            null,
            null,
            null,
            null,
            null,
            null,
            null,
            null,
            null,
            null,
            null,
            null,
            null,
            null,
            null,
            1,
            null,
            null,
            null,
            null,
            null,
            null,
            null,
            null,
            null,
            null,
            null,
            null
        ),
        VALID_INPUT_SOURCE_FILTER
    );
    task.addToContext(Tasks.FORCE_TIME_CHUNK_LOCK_KEY, lockGranularity == LockGranularity.TIME_CHUNK);
    assertEquals(TaskState.SUCCESS, getIndexingServiceClient().runAndWait(task).getStatusCode());
    Assert.assertNull("Runner must be null if the task was in the sequential mode", task.getCurrentRunner());
    assertShardSpec(task, lockGranularity, appendToExisting, Collections.emptyList());
  }

  @Test
  public void testAppendToExisting()
  {
    final Interval interval = Intervals.of("2017-12/P1M");
    runTestTask(interval, Granularities.DAY, true, Collections.emptyList());
    final Collection<DataSegment> oldSegments =
        getStorageCoordinator().retrieveUsedSegmentsForInterval("dataSource", interval, Segments.ONLY_VISIBLE);

    runTestTask(interval, Granularities.DAY, true, oldSegments);
    final Collection<DataSegment> newSegments =
        getStorageCoordinator().retrieveUsedSegmentsForInterval("dataSource", interval, Segments.ONLY_VISIBLE);
    Assert.assertTrue(newSegments.containsAll(oldSegments));
    final VersionedIntervalTimeline<String, DataSegment> timeline = VersionedIntervalTimeline.forSegments(newSegments);
    final Set<DataSegment> visibles = timeline.findNonOvershadowedObjectsInInterval(interval, Partitions.ONLY_COMPLETE);
    assertEquals(new HashSet<>(newSegments), visibles);
  }

  @Test
  public void testMultipleAppends()
  {
    final Interval interval = null;
    final ParallelIndexSupervisorTask task = newTask(interval, Granularities.DAY, true, true);
    final ParallelIndexSupervisorTask task2 = newTask(interval, Granularities.DAY, true, true);
    task.addToContext(Tasks.FORCE_TIME_CHUNK_LOCK_KEY, true);
    task.addToContext(Tasks.USE_SHARED_LOCK, true);
    task2.addToContext(Tasks.FORCE_TIME_CHUNK_LOCK_KEY, true);
    task2.addToContext(Tasks.USE_SHARED_LOCK, true);
    getIndexingServiceClient().runTask(task.getId(), task);
    getIndexingServiceClient().runTask(task2.getId(), task2);

    assertEquals(TaskState.SUCCESS, getIndexingServiceClient().waitToFinish(task, 1, TimeUnit.DAYS).getStatusCode());
    assertEquals(TaskState.SUCCESS, getIndexingServiceClient().waitToFinish(task2, 1, TimeUnit.DAYS).getStatusCode());
  }

  @Test
  public void testRunParallelWithNoInputSplitToProcess()
  {
    // The input source filter on this task does not match any input
    // Hence, the this task will has no input split to process
    final ParallelIndexSupervisorTask task = newTask(
        Intervals.of("2017-12/P1M"),
        Granularities.DAY,
        true,
        true,
        AbstractParallelIndexSupervisorTaskTest.DEFAULT_TUNING_CONFIG_FOR_PARALLEL_INDEXING,
        "non_existing_file_filter"
    );
    task.addToContext(Tasks.FORCE_TIME_CHUNK_LOCK_KEY, lockGranularity == LockGranularity.TIME_CHUNK);
    // Task state should still be SUCCESS even if no input split to process
    assertEquals(TaskState.SUCCESS, getIndexingServiceClient().runAndWait(task).getStatusCode());
  }

  @Test
  public void testOverwriteAndAppend()
  {
    final Interval interval = Intervals.of("2017-12/P1M");
    testRunAndOverwrite(interval, Granularities.DAY);
    final Collection<DataSegment> beforeAppendSegments =
        getStorageCoordinator().retrieveUsedSegmentsForInterval("dataSource", interval, Segments.ONLY_VISIBLE);

    runTestTask(
        interval,
        Granularities.DAY,
        true,
        beforeAppendSegments
    );
    final Collection<DataSegment> afterAppendSegments =
        getStorageCoordinator().retrieveUsedSegmentsForInterval("dataSource", interval, Segments.ONLY_VISIBLE);
    Assert.assertTrue(afterAppendSegments.containsAll(beforeAppendSegments));
    final VersionedIntervalTimeline<String, DataSegment> timeline = VersionedIntervalTimeline
        .forSegments(afterAppendSegments);
    final Set<DataSegment> visibles = timeline.findNonOvershadowedObjectsInInterval(interval, Partitions.ONLY_COMPLETE);
    assertEquals(new HashSet<>(afterAppendSegments), visibles);
  }

  @Test
  public void testMaxLocksWith1MaxNumConcurrentSubTasks()
  {
    final Interval interval = Intervals.of("2017-12/P1M");
    final boolean appendToExisting = false;
    final ParallelIndexSupervisorTask task = newTask(
        interval,
        Granularities.DAY,
        appendToExisting,
        true,
        new ParallelIndexTuningConfig(
            null,
            null,
            null,
            null,
            null,
            null,
            null,
            null,
            null,
            null,
            null,
            null,
            null,
            null,
            null,
            null,
            null,
            null,
            1,
            null,
            null,
            null,
            null,
            null,
            null,
            null,
            null,
            null,
            null,
            null,
            0
        ),
        VALID_INPUT_SOURCE_FILTER
    );
    task.addToContext(Tasks.FORCE_TIME_CHUNK_LOCK_KEY, lockGranularity == LockGranularity.TIME_CHUNK);

    if (lockGranularity.equals(LockGranularity.TIME_CHUNK)) {
      expectedException.expect(RuntimeException.class);
      expectedException.expectMessage(
          "Number of locks exceeded maxAllowedLockCount [0]"
      );
      getIndexingServiceClient().runAndWait(task);
    } else {
      assertEquals(TaskState.SUCCESS, getIndexingServiceClient().runAndWait(task).getStatusCode());
      Assert.assertNull("Runner must be null if the task was in the sequential mode", task.getCurrentRunner());
      assertShardSpec(task, lockGranularity, appendToExisting, Collections.emptyList());
    }
  }


  @Test
  public void testMaxLocksWith2MaxNumConcurrentSubTasks()
  {
    final Interval interval = Intervals.of("2017-12/P1M");
    final boolean appendToExisting = false;
    final ParallelIndexSupervisorTask task = newTask(
        interval,
        Granularities.DAY,
        appendToExisting,
        true,
        new ParallelIndexTuningConfig(
            null,
            null,
            null,
            null,
            null,
            null,
            null,
            null,
            null,
            null,
            null,
            null,
            null,
            null,
            null,
            null,
            null,
            null,
            2,
            null,
            null,
            null,
            null,
            null,
            null,
            null,
            null,
            null,
            null,
            null,
            0
        ),
        VALID_INPUT_SOURCE_FILTER
    );
    task.addToContext(Tasks.FORCE_TIME_CHUNK_LOCK_KEY, lockGranularity == LockGranularity.TIME_CHUNK);

    if (lockGranularity.equals(LockGranularity.TIME_CHUNK)) {
      expectedException.expect(RuntimeException.class);
      expectedException.expectMessage(
          "Number of locks exceeded maxAllowedLockCount [0]"
      );
      getIndexingServiceClient().runAndWait(task);
    } else {
      assertEquals(TaskState.SUCCESS, getIndexingServiceClient().runAndWait(task).getStatusCode());
      Assert.assertNull("Runner must be null if the task was in the sequential mode", task.getCurrentRunner());
      assertShardSpec(task, lockGranularity, appendToExisting, Collections.emptyList());
    }
  }

  @Test
  public void testIngestBothExplicitAndImplicitDims() throws IOException
  {
    final Interval interval = Intervals.of("2017-12/P1M");
    for (int i = 0; i < 5; i++) {
      try (final Writer writer =
               Files.newBufferedWriter(new File(inputDir, "test_" + i + ".json").toPath(), StandardCharsets.UTF_8)) {

        writer.write(
            getObjectMapper().writeValueAsString(
                ImmutableMap.of(
                    "ts",
                    StringUtils.format("2017-12-%d", 24 + i),
                    "implicitDim",
                    "implicit_" + i,
                    "explicitDim",
                    "explicit_" + i
                )
            )
        );
        writer.write(
            getObjectMapper().writeValueAsString(
                ImmutableMap.of(
                    "ts",
                    StringUtils.format("2017-12-%d", 25 + i),
                    "implicitDim",
                    "implicit_" + i,
                    "explicitDim",
                    "explicit_" + i
                )
            )
        );
      }
    }

    final ParallelIndexSupervisorTask task = new ParallelIndexSupervisorTask(
        null,
        null,
        null,
        new ParallelIndexIngestionSpec(
            new DataSchema(
                "dataSource",
                DEFAULT_TIMESTAMP_SPEC,
                DimensionsSpec.builder()
                              .setDefaultSchemaDimensions(ImmutableList.of("ts", "explicitDim"))
                              .setIncludeAllDimensions(true)
                              .build(),
                new AggregatorFactory[]{new CountAggregatorFactory("cnt")},
                new UniformGranularitySpec(
                    Granularities.DAY,
                    Granularities.MINUTE,
                    Collections.singletonList(interval)
                ),
                null
            ),
            new ParallelIndexIOConfig(
                null,
                new SettableSplittableLocalInputSource(inputDir, "*.json", true),
                new JsonInputFormat(
                    new JSONPathSpec(true, null),
                    null,
                    null
                ),
                false,
                null
            ),
            AbstractParallelIndexSupervisorTaskTest.DEFAULT_TUNING_CONFIG_FOR_PARALLEL_INDEXING
        ),
        null
    );
    task.addToContext(Tasks.FORCE_TIME_CHUNK_LOCK_KEY, lockGranularity == LockGranularity.TIME_CHUNK);
    Assert.assertEquals(TaskState.SUCCESS, getIndexingServiceClient().runAndWait(task).getStatusCode());

    Set<DataSegment> segments = getIndexingServiceClient().getPublishedSegments(task);
    for (DataSegment segment : segments) {
      Assert.assertEquals(ImmutableList.of("ts", "explicitDim", "implicitDim"), segment.getDimensions());
    }
  }

  private ParallelIndexSupervisorTask newTask(
      @Nullable Interval interval,
      boolean appendToExisting,
      boolean splittableInputSource
  )
  {
    return newTask(interval, Granularities.DAY, appendToExisting, splittableInputSource);
  }

  private ParallelIndexSupervisorTask newTask(
      @Nullable Interval interval,
      Granularity segmentGranularity,
      boolean appendToExisting,
      boolean splittableInputSource
  )
  {
    return newTask(interval, segmentGranularity, appendToExisting, splittableInputSource, false);
  }

  private ParallelIndexSupervisorTask newTask(
      @Nullable Interval interval,
      Granularity segmentGranularity,
      boolean appendToExisting,
      boolean splittableInputSource,
      boolean isReplace
  )
  {
    return newTask(
        interval,
        segmentGranularity,
        appendToExisting,
        splittableInputSource,
        AbstractParallelIndexSupervisorTaskTest.DEFAULT_TUNING_CONFIG_FOR_PARALLEL_INDEXING,
        VALID_INPUT_SOURCE_FILTER,
        isReplace
    );
  }

  private ParallelIndexSupervisorTask newTask(
      @Nullable Interval interval,
      Granularity segmentGranularity,
      boolean appendToExisting,
      boolean splittableInputSource,
      ParallelIndexTuningConfig tuningConfig,
      String inputSourceFilter
  )
  {
    return newTask(interval,
                   segmentGranularity,
                   appendToExisting,
                   splittableInputSource,
                   tuningConfig,
                   inputSourceFilter,
                   false);
  }

  private ParallelIndexSupervisorTask newTask(
      @Nullable Interval interval,
      Granularity segmentGranularity,
      boolean appendToExisting,
      boolean splittableInputSource,
      ParallelIndexTuningConfig tuningConfig,
      String inputSourceFilter,
      boolean isReplace
  )
  {
    return newTask(interval,
                   segmentGranularity,
                   appendToExisting,
                   splittableInputSource,
                   tuningConfig,
                   inputSourceFilter,
                   inputDir,
                   isReplace);
  }

  private ParallelIndexSupervisorTask newTask(
      @Nullable Interval interval,
      Granularity segmentGranularity,
      boolean appendToExisting,
      boolean splittableInputSource,
      ParallelIndexTuningConfig tuningConfig,
      String inputSourceFilter,
      File inputDirectory,
      boolean isReplace
  )
  {
    // set up ingestion spec
    final ParallelIndexIngestionSpec ingestionSpec;
    if (useInputFormatApi) {
      ingestionSpec = new ParallelIndexIngestionSpec(
          new DataSchema(
              "dataSource",
              DEFAULT_TIMESTAMP_SPEC,
              DEFAULT_DIMENSIONS_SPEC,
              new AggregatorFactory[]{
                  new LongSumAggregatorFactory("val", "val")
              },
              new UniformGranularitySpec(
                  segmentGranularity,
                  Granularities.MINUTE,
                  interval == null ? null : Collections.singletonList(interval)
              ),
              null
          ),
          new ParallelIndexIOConfig(
              null,
              new SettableSplittableLocalInputSource(inputDirectory, inputSourceFilter, splittableInputSource),
              DEFAULT_INPUT_FORMAT,
              appendToExisting,
              isReplace
          ),
          tuningConfig
      );
    } else {
      ingestionSpec = new ParallelIndexIngestionSpec(
          new DataSchema(
              "dataSource",
              getObjectMapper().convertValue(
                  new StringInputRowParser(
                      DEFAULT_PARSE_SPEC,
                      null
                  ),
                  Map.class
              ),
              new AggregatorFactory[]{
                  new LongSumAggregatorFactory("val", "val")
              },
              new UniformGranularitySpec(
                  segmentGranularity,
                  Granularities.MINUTE,
                  interval == null ? null : Collections.singletonList(interval)
              ),
              null,
              getObjectMapper()
          ),
          new ParallelIndexIOConfig(
              new LocalFirehoseFactory(inputDirectory, inputSourceFilter, null),
              appendToExisting,
              isReplace
          ),
          tuningConfig
      );
    }

    // set up test tools
    return new ParallelIndexSupervisorTask(
        null,
        null,
        null,
        ingestionSpec,
        Collections.emptyMap()
    );
  }

  private File newReplaceInputDir() throws IOException
  {
    File replaceDir = temporaryFolder.newFolder("replaceData");
    // set up data
    // days 26 & 28 will contain redundant tombstones but they should be cleaned up by supervisor task
    int fileNum = 1;
    try (final Writer writer =
             Files.newBufferedWriter(new File(replaceDir, "test_" + fileNum).toPath(), StandardCharsets.UTF_8)) {
      writer.write(StringUtils.format("2017-12-%d,%d th test file\n", 26, fileNum));
      writer.write(StringUtils.format("2017-12-%d,%d th test file\n", 27, fileNum));
      writer.write(StringUtils.format("2017-12-%d,%d th test file\n", 28, fileNum));
    }

    fileNum = 2;
    try (final Writer writer =
             Files.newBufferedWriter(new File(replaceDir, "test_" + fileNum).toPath(), StandardCharsets.UTF_8)) {
      writer.write(StringUtils.format("2017-12-%d,%d th test file\n", 24, fileNum));
      writer.write(StringUtils.format("2017-12-%d,%d th test file\n", 27, fileNum));
    }

    fileNum = 3;
    try (final Writer writer =
             Files.newBufferedWriter(new File(replaceDir, "test_" + fileNum).toPath(), StandardCharsets.UTF_8)) {
      writer.write(StringUtils.format("2017-12-%d,%d th test file\n", 25, fileNum));
    }


    getObjectMapper().registerSubtypes(SettableSplittableLocalInputSource.class);
    return replaceDir;
  }

  private static class SettableSplittableLocalInputSource extends LocalInputSource
  {
    private final boolean splittableInputSource;

    @JsonCreator
    private SettableSplittableLocalInputSource(
        @JsonProperty("baseDir") File baseDir,
        @JsonProperty("filter") String filter,
        @JsonProperty("splittableInputSource") boolean splittableInputSource
    )
    {
      super(baseDir, filter);
      this.splittableInputSource = splittableInputSource;
    }

    @JsonProperty
    public boolean isSplittableInputSource()
    {
      return splittableInputSource;
    }

    @Override
    public boolean isSplittable()
    {
      return splittableInputSource;
    }
  }
}<|MERGE_RESOLUTION|>--- conflicted
+++ resolved
@@ -23,12 +23,9 @@
 import com.fasterxml.jackson.annotation.JsonProperty;
 import com.google.common.collect.ImmutableList;
 import com.google.common.collect.ImmutableMap;
-<<<<<<< HEAD
 import org.apache.druid.data.input.MaxSizeSplitHintSpec;
-=======
 import org.apache.druid.data.input.impl.DimensionsSpec;
 import org.apache.druid.data.input.impl.JsonInputFormat;
->>>>>>> a080fcdd
 import org.apache.druid.data.input.impl.LocalInputSource;
 import org.apache.druid.data.input.impl.StringInputRowParser;
 import org.apache.druid.indexer.IngestionState;
@@ -193,21 +190,10 @@
       Collection<DataSegment> originalSegmentsIfAppend
   )
   {
-    return runTestTask(interval, segmentGranularity, appendToExisting, originalSegmentsIfAppend, false);
-  }
-
-  private ParallelIndexSupervisorTask runTestTask(
-      @Nullable Interval interval,
-      Granularity segmentGranularity,
-      boolean appendToExisting,
-      Collection<DataSegment> originalSegmentsIfAppend,
-      boolean isReplace
-  )
-  {
     // The task could run differently between when appendToExisting is false and true even when this is an initial write
-    final ParallelIndexSupervisorTask task = newTask(interval, segmentGranularity, appendToExisting, true, isReplace);
+    final ParallelIndexSupervisorTask task = newTask(interval, segmentGranularity, appendToExisting, true);
     task.addToContext(Tasks.FORCE_TIME_CHUNK_LOCK_KEY, lockGranularity == LockGranularity.TIME_CHUNK);
-    assertEquals(TaskState.SUCCESS, getIndexingServiceClient().runAndWait(task).getStatusCode());
+    Assert.assertEquals(TaskState.SUCCESS, getIndexingServiceClient().runAndWait(task).getStatusCode());
     assertShardSpec(
         task,
         interval == null ? LockGranularity.TIME_CHUNK : lockGranularity,
@@ -221,51 +207,21 @@
   private ParallelIndexSupervisorTask runOverwriteTask(
       @Nullable Interval interval,
       Granularity segmentGranularity,
-      LockGranularity actualLockGranularity,
-      boolean isReplace
+      LockGranularity actualLockGranularity
   )
   {
-    final ParallelIndexSupervisorTask task =
-        newTask(interval, segmentGranularity, false, true, isReplace);
+    final ParallelIndexSupervisorTask task = newTask(interval, segmentGranularity, false, true);
     task.addToContext(Tasks.FORCE_TIME_CHUNK_LOCK_KEY, lockGranularity == LockGranularity.TIME_CHUNK);
-    assertEquals(TaskState.SUCCESS, getIndexingServiceClient().runAndWait(task).getStatusCode());
+    Assert.assertEquals(TaskState.SUCCESS, getIndexingServiceClient().runAndWait(task).getStatusCode());
     assertShardSpecAfterOverwrite(task, actualLockGranularity);
     TaskContainer taskContainer = getIndexingServiceClient().getTaskContainer(task.getId());
     return (ParallelIndexSupervisorTask) taskContainer.getTask();
   }
 
-  private ParallelIndexSupervisorTask runOverwriteTaskReplace(
-      @Nullable Interval interval,
-      Granularity segmentGranularity,
-      LockGranularity actualLockGranularity,
-      ParallelIndexTuningConfig tuningConfig
-  ) throws IOException
-  {
-    File replaceDir = newReplaceInputDir();
-    if (tuningConfig == null) {
-      tuningConfig = AbstractParallelIndexSupervisorTaskTest.DEFAULT_TUNING_CONFIG_FOR_PARALLEL_INDEXING;
-    }
-    final ParallelIndexSupervisorTask task =
-        newTask(interval, segmentGranularity, false, true,
-                tuningConfig,
-                VALID_INPUT_SOURCE_FILTER, replaceDir, true
-        );
-    task.addToContext(Tasks.FORCE_TIME_CHUNK_LOCK_KEY, lockGranularity == LockGranularity.TIME_CHUNK);
-    assertEquals(TaskState.SUCCESS, getIndexingServiceClient().runAndWait(task).getStatusCode());
-    assertShardSpecAfterOverwrite(task, actualLockGranularity);
-    TaskContainer taskContainer = getIndexingServiceClient().getTaskContainer(task.getId());
-    return (ParallelIndexSupervisorTask) taskContainer.getTask();
-  }
-
   private void testRunAndOverwrite(@Nullable Interval inputInterval, Granularity secondSegmentGranularity)
   {
-    testRunAndOverwrite(inputInterval, secondSegmentGranularity, false);
-  }
-
-  private void testRunAndOverwrite(@Nullable Interval inputInterval, Granularity secondSegmentGranularity, boolean isReplace)
-  {
     // Ingest all data.
-    runTestTask(inputInterval, Granularities.DAY, false, Collections.emptyList(), false);
+    runTestTask(inputInterval, Granularities.DAY, false, Collections.emptyList());
 
     final Collection<DataSegment> allSegments = new HashSet<>(
         inputInterval == null
@@ -282,7 +238,7 @@
                               ? lockGranularity
                               : LockGranularity.TIME_CHUNK;
     }
-    runOverwriteTask(inputInterval, secondSegmentGranularity, actualLockGranularity, isReplace);
+    runOverwriteTask(inputInterval, secondSegmentGranularity, actualLockGranularity);
 
     // Verify that the segment has been replaced.
     final Collection<DataSegment> newSegments =
@@ -298,74 +254,7 @@
         timelineInterval,
         Partitions.ONLY_COMPLETE
     );
-    assertEquals(new HashSet<>(newSegments), visibles);
-  }
-
-  private void testRunAndOverwriteReplace(@Nullable Interval inputInterval, Granularity secondSegmentGranularity,
-                                          ParallelIndexTuningConfig tuningConfig)
-      throws IOException
-  {
-    // Ingest all data.
-    runTestTask(inputInterval, Granularities.DAY, false, Collections.emptyList(), false);
-
-    final Collection<DataSegment> allSegments = new HashSet<>(
-        inputInterval == null
-        ? getStorageCoordinator().retrieveAllUsedSegments("dataSource", Segments.ONLY_VISIBLE)
-        : getStorageCoordinator().retrieveUsedSegmentsForInterval("dataSource", inputInterval, Segments.ONLY_VISIBLE)
-    );
-
-    // a single sub-task read all the files, there are six days thus six segments for DAY granularity
-    int expectedTombStones = 6;
-    if (!useInputFormatApi) {
-      expectedTombStones = 10; // will create a split for each of the five input files
-    }
-    assertEquals(expectedTombStones, allSegments.size());
-    // Reingest the same data. Each segment should get replaced by a segment with a newer version.
-    final LockGranularity actualLockGranularity;
-    if (inputInterval == null) {
-      actualLockGranularity = LockGranularity.TIME_CHUNK;
-    } else {
-      actualLockGranularity = secondSegmentGranularity.equals(Granularities.DAY)
-                              ? lockGranularity
-                              : LockGranularity.TIME_CHUNK;
-    }
-    runOverwriteTaskReplace(inputInterval, secondSegmentGranularity, actualLockGranularity, tuningConfig);
-
-    // Verify that the segment has been replaced.
-    final Collection<DataSegment> newSegments =
-        inputInterval == null
-        ? getStorageCoordinator().retrieveAllUsedSegments("dataSource", Segments.ONLY_VISIBLE)
-        : getStorageCoordinator().retrieveUsedSegmentsForInterval("dataSource", inputInterval, Segments.ONLY_VISIBLE);
-    Assert.assertFalse(newSegments.isEmpty());
-    // original ingestion has 24,25,26,27,28,29  (six) segments @DAY
-    // there are three files, the first one contains one row for 26, 27, 28; the second one for 24,27, the third one for 25.
-    // Tombstones are no longer being cleaned up because they sometimes can appear before a true segment in the same
-    // interval (dependes on timing of sub-task execution) thus sometimes impossible to remove due to breaking the core partition
-    // set.
-    // Thus: 1st file has: 3S, 2nd: 2S, 3d: 1S -> total: 6S, they cover 24,25,26,27,28, thus (one) tombstones for original 29 are needed
-    // -> 8S
-    assertEquals(7, newSegments.size());
-    int tombstones = 0;
-    int segments = 0;
-    for (DataSegment ds : newSegments) {
-      if (ds.isTombstone()) {
-        tombstones++;
-      } else {
-        segments++;
-      }
-    }
-    assertEquals(6, segments);
-    assertEquals(1, tombstones);
-
-    allSegments.addAll(newSegments);
-    final VersionedIntervalTimeline<String, DataSegment> timeline = VersionedIntervalTimeline.forSegments(allSegments);
-
-    final Interval timelineInterval = inputInterval == null ? Intervals.ETERNITY : inputInterval;
-    final Set<DataSegment> visibles = timeline.findNonOvershadowedObjectsInInterval(
-        timelineInterval,
-        Partitions.ONLY_COMPLETE
-    );
-    assertEquals(new HashSet<>(newSegments), visibles);
+    Assert.assertEquals(new HashSet<>(newSegments), visibles);
   }
 
   private void assertShardSpec(
@@ -383,7 +272,7 @@
         for (DataSegment segment : segmentsPerInterval) {
           Assert.assertSame(NumberedShardSpec.class, segment.getShardSpec().getClass());
           final NumberedShardSpec shardSpec = (NumberedShardSpec) segment.getShardSpec();
-          assertEquals(segmentsPerInterval.size(), shardSpec.getNumCorePartitions());
+          Assert.assertEquals(segmentsPerInterval.size(), shardSpec.getNumCorePartitions());
         }
       }
     } else {
@@ -399,7 +288,7 @@
             originalSegmentsInInterval == null || originalSegmentsInInterval.isEmpty()
             ? 0
             : originalSegmentsInInterval.get(0).getShardSpec().getNumCorePartitions();
-        assertEquals(expectedNumCorePartitions, shardSpec.getNumCorePartitions());
+        Assert.assertEquals(expectedNumCorePartitions, shardSpec.getNumCorePartitions());
       }
     }
   }
@@ -412,25 +301,17 @@
       // Check the core partition set in the shardSpec
       for (List<DataSegment> segmentsPerInterval : intervalToSegments.values()) {
         for (DataSegment segment : segmentsPerInterval) {
-          ShardSpec shardSpec = segment.getShardSpec();
-          if (segment.isTombstone()) {
-            Assert.assertSame(TombstoneShardSpec.class, shardSpec.getClass());
-          } else {
-            Assert.assertSame(NumberedShardSpec.class, shardSpec.getClass());
-          }
-          assertEquals(segmentsPerInterval.size(), shardSpec.getNumCorePartitions());
+          Assert.assertSame(NumberedShardSpec.class, segment.getShardSpec().getClass());
+          final NumberedShardSpec shardSpec = (NumberedShardSpec) segment.getShardSpec();
+          Assert.assertEquals(segmentsPerInterval.size(), shardSpec.getNumCorePartitions());
         }
       }
     } else {
       for (List<DataSegment> segmentsPerInterval : intervalToSegments.values()) {
         for (DataSegment segment : segmentsPerInterval) {
-          ShardSpec shardSpec = segment.getShardSpec();
-          if (segment.isTombstone()) {
-            Assert.assertSame(TombstoneShardSpec.class, shardSpec.getClass());
-          } else {
-            Assert.assertSame(NumberedOverwriteShardSpec.class, segment.getShardSpec().getClass());
-          }
-          assertEquals(segmentsPerInterval.size(), shardSpec.getAtomicUpdateGroupSize());
+          Assert.assertSame(NumberedOverwriteShardSpec.class, segment.getShardSpec().getClass());
+          final NumberedOverwriteShardSpec shardSpec = (NumberedOverwriteShardSpec) segment.getShardSpec();
+          Assert.assertEquals(segmentsPerInterval.size(), shardSpec.getAtomicUpdateGroupSize());
         }
       }
     }
@@ -447,60 +328,6 @@
   {
     // Ingest all data.
     testRunAndOverwrite(Intervals.of("2017-12/P1M"), Granularities.DAY);
-  }
-
-  @Test()
-  public void testRunInParallelWithReplace()
-  {
-    if (lockGranularity == LockGranularity.SEGMENT) {
-      return; // not supported
-    }
-    // Ingest all data.
-    testRunAndOverwrite(Intervals.of("2017-12/P1M"), Granularities.DAY, true);
-  }
-
-  @Test()
-  public void testRunInParallelWithReplaceWithTombstones() throws IOException
-  {
-    // Ingest all data.
-    if (lockGranularity == LockGranularity.SEGMENT) {
-      return; // not supported
-    }
-
-    ParallelIndexTuningConfig tuningConfig = new ParallelIndexTuningConfig(
-        null,
-        null,
-        null,
-        null,
-        null,
-        null,
-        null,
-        null,
-        new MaxSizeSplitHintSpec(null, 1), // start multiple sub-tasks to test redundant tombstones
-        null,
-        null,
-        null,
-        null,
-        null,
-        null,
-        null,
-        null,
-        null,
-        2,
-        null,
-        null,
-        null,
-        null,
-        null,
-        null,
-        null,
-        null,
-        null,
-        null,
-        null,
-        null
-    );
-    testRunAndOverwriteReplace(Intervals.of("2017-12/P1M"), Granularities.DAY, tuningConfig);
   }
 
   @Test()
@@ -546,14 +373,14 @@
     expectedReports = (Map<String, Object>) expectedReports.get("ingestionStatsAndErrors");
     actualReports = (Map<String, Object>) actualReports.get("ingestionStatsAndErrors");
 
-    assertEquals(expectedReports.get("taskId"), actualReports.get("taskId"));
-    assertEquals(expectedReports.get("type"), actualReports.get("type"));
+    Assert.assertEquals(expectedReports.get("taskId"), actualReports.get("taskId"));
+    Assert.assertEquals(expectedReports.get("type"), actualReports.get("type"));
 
     Map<String, Object> expectedPayload = (Map<String, Object>) expectedReports.get("payload");
     Map<String, Object> actualPayload = (Map<String, Object>) actualReports.get("payload");
-    assertEquals(expectedPayload.get("ingestionState"), actualPayload.get("ingestionState"));
-    assertEquals(expectedPayload.get("rowStats"), actualPayload.get("rowStats"));
-    assertEquals(expectedPayload.get("ingestionState"), actualPayload.get("ingestionState"));
+    Assert.assertEquals(expectedPayload.get("ingestionState"), actualPayload.get("ingestionState"));
+    Assert.assertEquals(expectedPayload.get("rowStats"), actualPayload.get("rowStats"));
+    Assert.assertEquals(expectedPayload.get("ingestionState"), actualPayload.get("ingestionState"));
 
     List<ParseExceptionReport> expectedParseExceptionReports = (List<ParseExceptionReport>) ((Map<String, Object>) expectedPayload.get("unparseableEvents"))
         .get("buildSegments");
@@ -567,7 +394,7 @@
     List<String> actualMessages = actualParseExceptionReports.stream().map((r) -> {
       return r.getDetails().get(0);
     }).collect(Collectors.toList());
-    assertEquals(expectedMessages, actualMessages);
+    Assert.assertEquals(expectedMessages, actualMessages);
 
     List<String> expectedInputs = expectedParseExceptionReports.stream().map((r) -> {
       return r.getInput();
@@ -575,7 +402,7 @@
     List<String> actualInputs = actualParseExceptionReports.stream().map((r) -> {
       return r.getInput();
     }).collect(Collectors.toList());
-    assertEquals(expectedInputs, actualInputs);
+    Assert.assertEquals(expectedInputs, actualInputs);
   }
 
   private Map<String, Object> getExpectedTaskReportParallel(
@@ -623,7 +450,7 @@
     final boolean appendToExisting = false;
     final ParallelIndexSupervisorTask task = newTask(interval, appendToExisting, false);
     task.addToContext(Tasks.FORCE_TIME_CHUNK_LOCK_KEY, lockGranularity == LockGranularity.TIME_CHUNK);
-    assertEquals(TaskState.SUCCESS, getIndexingServiceClient().runAndWait(task).getStatusCode());
+    Assert.assertEquals(TaskState.SUCCESS, getIndexingServiceClient().runAndWait(task).getStatusCode());
     assertShardSpec(task, lockGranularity, appendToExisting, Collections.emptyList());
 
     TaskContainer taskContainer = getIndexingServiceClient().getTaskContainer(task.getId());
@@ -736,7 +563,7 @@
   {
     final ParallelIndexSupervisorTask task = newTask(Intervals.of("2020-12/P1M"), false, true);
     task.addToContext(Tasks.FORCE_TIME_CHUNK_LOCK_KEY, lockGranularity == LockGranularity.TIME_CHUNK);
-    assertEquals(TaskState.SUCCESS, getIndexingServiceClient().runAndWait(task).getStatusCode());
+    Assert.assertEquals(TaskState.SUCCESS, getIndexingServiceClient().runAndWait(task).getStatusCode());
   }
 
   @Test
@@ -785,7 +612,7 @@
         VALID_INPUT_SOURCE_FILTER
     );
     task.addToContext(Tasks.FORCE_TIME_CHUNK_LOCK_KEY, lockGranularity == LockGranularity.TIME_CHUNK);
-    assertEquals(TaskState.SUCCESS, getIndexingServiceClient().runAndWait(task).getStatusCode());
+    Assert.assertEquals(TaskState.SUCCESS, getIndexingServiceClient().runAndWait(task).getStatusCode());
     Assert.assertNull("Runner must be null if the task was in the sequential mode", task.getCurrentRunner());
     assertShardSpec(task, lockGranularity, appendToExisting, Collections.emptyList());
   }
@@ -804,7 +631,7 @@
     Assert.assertTrue(newSegments.containsAll(oldSegments));
     final VersionedIntervalTimeline<String, DataSegment> timeline = VersionedIntervalTimeline.forSegments(newSegments);
     final Set<DataSegment> visibles = timeline.findNonOvershadowedObjectsInInterval(interval, Partitions.ONLY_COMPLETE);
-    assertEquals(new HashSet<>(newSegments), visibles);
+    Assert.assertEquals(new HashSet<>(newSegments), visibles);
   }
 
   @Test
@@ -820,8 +647,8 @@
     getIndexingServiceClient().runTask(task.getId(), task);
     getIndexingServiceClient().runTask(task2.getId(), task2);
 
-    assertEquals(TaskState.SUCCESS, getIndexingServiceClient().waitToFinish(task, 1, TimeUnit.DAYS).getStatusCode());
-    assertEquals(TaskState.SUCCESS, getIndexingServiceClient().waitToFinish(task2, 1, TimeUnit.DAYS).getStatusCode());
+    Assert.assertEquals(TaskState.SUCCESS, getIndexingServiceClient().waitToFinish(task, 1, TimeUnit.DAYS).getStatusCode());
+    Assert.assertEquals(TaskState.SUCCESS, getIndexingServiceClient().waitToFinish(task2, 1, TimeUnit.DAYS).getStatusCode());
   }
 
   @Test
@@ -839,7 +666,7 @@
     );
     task.addToContext(Tasks.FORCE_TIME_CHUNK_LOCK_KEY, lockGranularity == LockGranularity.TIME_CHUNK);
     // Task state should still be SUCCESS even if no input split to process
-    assertEquals(TaskState.SUCCESS, getIndexingServiceClient().runAndWait(task).getStatusCode());
+    Assert.assertEquals(TaskState.SUCCESS, getIndexingServiceClient().runAndWait(task).getStatusCode());
   }
 
   @Test
@@ -862,7 +689,7 @@
     final VersionedIntervalTimeline<String, DataSegment> timeline = VersionedIntervalTimeline
         .forSegments(afterAppendSegments);
     final Set<DataSegment> visibles = timeline.findNonOvershadowedObjectsInInterval(interval, Partitions.ONLY_COMPLETE);
-    assertEquals(new HashSet<>(afterAppendSegments), visibles);
+    Assert.assertEquals(new HashSet<>(afterAppendSegments), visibles);
   }
 
   @Test
@@ -919,7 +746,7 @@
       );
       getIndexingServiceClient().runAndWait(task);
     } else {
-      assertEquals(TaskState.SUCCESS, getIndexingServiceClient().runAndWait(task).getStatusCode());
+      Assert.assertEquals(TaskState.SUCCESS, getIndexingServiceClient().runAndWait(task).getStatusCode());
       Assert.assertNull("Runner must be null if the task was in the sequential mode", task.getCurrentRunner());
       assertShardSpec(task, lockGranularity, appendToExisting, Collections.emptyList());
     }
@@ -980,7 +807,7 @@
       );
       getIndexingServiceClient().runAndWait(task);
     } else {
-      assertEquals(TaskState.SUCCESS, getIndexingServiceClient().runAndWait(task).getStatusCode());
+      Assert.assertEquals(TaskState.SUCCESS, getIndexingServiceClient().runAndWait(task).getStatusCode());
       Assert.assertNull("Runner must be null if the task was in the sequential mode", task.getCurrentRunner());
       assertShardSpec(task, lockGranularity, appendToExisting, Collections.emptyList());
     }
@@ -1098,8 +925,7 @@
         appendToExisting,
         splittableInputSource,
         AbstractParallelIndexSupervisorTaskTest.DEFAULT_TUNING_CONFIG_FOR_PARALLEL_INDEXING,
-        VALID_INPUT_SOURCE_FILTER,
-        isReplace
+        VALID_INPUT_SOURCE_FILTER
     );
   }
 
@@ -1110,46 +936,6 @@
       boolean splittableInputSource,
       ParallelIndexTuningConfig tuningConfig,
       String inputSourceFilter
-  )
-  {
-    return newTask(interval,
-                   segmentGranularity,
-                   appendToExisting,
-                   splittableInputSource,
-                   tuningConfig,
-                   inputSourceFilter,
-                   false);
-  }
-
-  private ParallelIndexSupervisorTask newTask(
-      @Nullable Interval interval,
-      Granularity segmentGranularity,
-      boolean appendToExisting,
-      boolean splittableInputSource,
-      ParallelIndexTuningConfig tuningConfig,
-      String inputSourceFilter,
-      boolean isReplace
-  )
-  {
-    return newTask(interval,
-                   segmentGranularity,
-                   appendToExisting,
-                   splittableInputSource,
-                   tuningConfig,
-                   inputSourceFilter,
-                   inputDir,
-                   isReplace);
-  }
-
-  private ParallelIndexSupervisorTask newTask(
-      @Nullable Interval interval,
-      Granularity segmentGranularity,
-      boolean appendToExisting,
-      boolean splittableInputSource,
-      ParallelIndexTuningConfig tuningConfig,
-      String inputSourceFilter,
-      File inputDirectory,
-      boolean isReplace
   )
   {
     // set up ingestion spec
@@ -1172,10 +958,10 @@
           ),
           new ParallelIndexIOConfig(
               null,
-              new SettableSplittableLocalInputSource(inputDirectory, inputSourceFilter, splittableInputSource),
+              new SettableSplittableLocalInputSource(inputDir, inputSourceFilter, splittableInputSource),
               DEFAULT_INPUT_FORMAT,
               appendToExisting,
-              isReplace
+              null
           ),
           tuningConfig
       );
@@ -1202,9 +988,8 @@
               getObjectMapper()
           ),
           new ParallelIndexIOConfig(
-              new LocalFirehoseFactory(inputDirectory, inputSourceFilter, null),
-              appendToExisting,
-              isReplace
+              new LocalFirehoseFactory(inputDir, inputSourceFilter, null),
+              appendToExisting
           ),
           tuningConfig
       );
@@ -1218,37 +1003,6 @@
         ingestionSpec,
         Collections.emptyMap()
     );
-  }
-
-  private File newReplaceInputDir() throws IOException
-  {
-    File replaceDir = temporaryFolder.newFolder("replaceData");
-    // set up data
-    // days 26 & 28 will contain redundant tombstones but they should be cleaned up by supervisor task
-    int fileNum = 1;
-    try (final Writer writer =
-             Files.newBufferedWriter(new File(replaceDir, "test_" + fileNum).toPath(), StandardCharsets.UTF_8)) {
-      writer.write(StringUtils.format("2017-12-%d,%d th test file\n", 26, fileNum));
-      writer.write(StringUtils.format("2017-12-%d,%d th test file\n", 27, fileNum));
-      writer.write(StringUtils.format("2017-12-%d,%d th test file\n", 28, fileNum));
-    }
-
-    fileNum = 2;
-    try (final Writer writer =
-             Files.newBufferedWriter(new File(replaceDir, "test_" + fileNum).toPath(), StandardCharsets.UTF_8)) {
-      writer.write(StringUtils.format("2017-12-%d,%d th test file\n", 24, fileNum));
-      writer.write(StringUtils.format("2017-12-%d,%d th test file\n", 27, fileNum));
-    }
-
-    fileNum = 3;
-    try (final Writer writer =
-             Files.newBufferedWriter(new File(replaceDir, "test_" + fileNum).toPath(), StandardCharsets.UTF_8)) {
-      writer.write(StringUtils.format("2017-12-%d,%d th test file\n", 25, fileNum));
-    }
-
-
-    getObjectMapper().registerSubtypes(SettableSplittableLocalInputSource.class);
-    return replaceDir;
   }
 
   private static class SettableSplittableLocalInputSource extends LocalInputSource
