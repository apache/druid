/*
 * Licensed to the Apache Software Foundation (ASF) under one
 * or more contributor license agreements.  See the NOTICE file
 * distributed with this work for additional information
 * regarding copyright ownership.  The ASF licenses this file
 * to you under the Apache License, Version 2.0 (the
 * "License"); you may not use this file except in compliance
 * with the License.  You may obtain a copy of the License at
 *
 *   http://www.apache.org/licenses/LICENSE-2.0
 *
 * Unless required by applicable law or agreed to in writing,
 * software distributed under the License is distributed on an
 * "AS IS" BASIS, WITHOUT WARRANTIES OR CONDITIONS OF ANY
 * KIND, either express or implied.  See the License for the
 * specific language governing permissions and limitations
 * under the License.
 */

package org.apache.druid.indexing.common.task.batch.parallel;

import com.google.common.base.Function;
import com.google.common.base.Preconditions;
import org.apache.druid.data.input.AbstractInputSource;
import org.apache.druid.data.input.InputFormat;
import org.apache.druid.data.input.InputSplit;
import org.apache.druid.data.input.MapBasedInputRow;
import org.apache.druid.data.input.SplitHintSpec;
import org.apache.druid.data.input.impl.NoopInputFormat;
import org.apache.druid.data.input.impl.SplittableInputSource;
import org.apache.druid.indexer.RunnerTaskState;
import org.apache.druid.indexer.TaskLocation;
import org.apache.druid.indexer.TaskState;
import org.apache.druid.indexer.TaskStatus;
import org.apache.druid.indexer.TaskStatusPlus;
import org.apache.druid.indexer.partitions.DynamicPartitionsSpec;
import org.apache.druid.indexing.common.TaskToolbox;
import org.apache.druid.indexing.common.task.AbstractTask;
import org.apache.druid.indexing.common.task.SegmentAllocators;
import org.apache.druid.indexing.common.task.TaskResource;
import org.apache.druid.indexing.common.task.batch.parallel.ParallelIndexTaskRunner.SubTaskSpecStatus;
import org.apache.druid.java.util.common.DateTimes;
import org.apache.druid.java.util.common.ISE;
import org.apache.druid.java.util.common.Intervals;
import org.apache.druid.java.util.common.granularity.Granularities;
import org.apache.druid.query.aggregation.AggregatorFactory;
import org.apache.druid.query.aggregation.LongSumAggregatorFactory;
import org.apache.druid.segment.indexing.DataSchema;
import org.apache.druid.segment.indexing.granularity.UniformGranularitySpec;
import org.apache.druid.segment.realtime.appenderator.SegmentAllocator;
import org.apache.druid.segment.realtime.appenderator.SegmentIdWithShardSpec;
import org.apache.druid.server.security.AuthConfig;
import org.apache.druid.server.security.AuthenticationResult;
import org.apache.druid.timeline.DataSegment;
import org.easymock.EasyMock;
import org.joda.time.Interval;
import org.junit.After;
import org.junit.Assert;
import org.junit.Test;

import javax.annotation.Nullable;
import javax.servlet.http.HttpServletRequest;
import javax.ws.rs.core.Response;
import java.util.ArrayList;
import java.util.Collection;
import java.util.Collections;
import java.util.HashMap;
import java.util.HashSet;
import java.util.List;
import java.util.Map;
import java.util.Map.Entry;
import java.util.concurrent.ConcurrentHashMap;
import java.util.concurrent.ConcurrentMap;
import java.util.concurrent.CopyOnWriteArrayList;
import java.util.concurrent.TimeUnit;
import java.util.stream.Collectors;
import java.util.stream.IntStream;
import java.util.stream.Stream;

public class ParallelIndexSupervisorTaskResourceTest extends AbstractParallelIndexSupervisorTaskTest
{
  private static final int NUM_SUB_TASKS = 10;

  /**
   * specId -> spec
   */
  private final ConcurrentMap<String, SinglePhaseSubTaskSpec> subTaskSpecs = new ConcurrentHashMap<>();

  /**
   * specId -> taskStatusPlus
   */
  private final ConcurrentMap<String, TaskStatusPlus> runningSpecs = new ConcurrentHashMap<>();

  /**
   * specId -> taskStatusPlus list
   */
  private final ConcurrentHashMap<String, List<TaskStatusPlus>> taskHistories = new ConcurrentHashMap<>();

  /**
   * taskId -> subTaskSpec
   */
  private final ConcurrentMap<String, SinglePhaseSubTaskSpec> taskIdToSpec = new ConcurrentHashMap<>();

  /**
   * taskId -> task
   */
  private final CopyOnWriteArrayList<TestSubTask> runningTasks = new CopyOnWriteArrayList<>();

  private TestSupervisorTask task;

  @After
  public void teardown()
  {
    temporaryFolder.delete();
  }

  @Test(timeout = 20000L)
  public void testAPIs() throws Exception
  {
    task = newTask(
        Intervals.of("2017/2018"),
        new ParallelIndexIOConfig(
            null,
            new TestInputSource(IntStream.range(0, NUM_SUB_TASKS).boxed().collect(Collectors.toList())),
            new NoopInputFormat(),
            false
        )
    );
    getIndexingServiceClient().runTask(task.getId(), task);
    Thread.sleep(1000);

    final SinglePhaseParallelIndexTaskRunner runner = (SinglePhaseParallelIndexTaskRunner) task.getCurrentRunner();
    Assert.assertNotNull("runner is null", runner);

    // test getMode
    Response response = task.getMode(newRequest());
    Assert.assertEquals(200, response.getStatus());
    Assert.assertEquals("parallel", response.getEntity());

    // test expectedNumSucceededTasks
    response = task.getProgress(newRequest());
    Assert.assertEquals(200, response.getStatus());
    Assert.assertEquals(
        NUM_SUB_TASKS,
        ((ParallelIndexingPhaseProgress) response.getEntity()).getEstimatedExpectedSucceeded()
    );

    // Since taskMonitor works based on polling, it's hard to use a fancier way to check its state.
    // We use polling to check the state of taskMonitor in this test.
    while (getNumSubTasks(ParallelIndexingPhaseProgress::getRunning) < NUM_SUB_TASKS) {
      Thread.sleep(100);
    }

    int succeededTasks = 0;
    int failedTasks = 0;
    checkState(
        succeededTasks,
        failedTasks,
        buildStateMap()
    );

    // numRunningTasks and numSucceededTasks after some successful subTasks
    succeededTasks += 2;
    for (int i = 0; i < succeededTasks; i++) {
      runningTasks.get(0).setState(TaskState.SUCCESS);
    }

    while (getNumSubTasks(ParallelIndexingPhaseProgress::getSucceeded) < succeededTasks) {
      Thread.sleep(100);
    }

    checkState(
        succeededTasks,
        failedTasks,
        buildStateMap()
    );

    // numRunningTasks and numSucceededTasks after some failed subTasks
    failedTasks += 3;
    for (int i = 0; i < failedTasks; i++) {
      runningTasks.get(0).setState(TaskState.FAILED);
    }

    // Wait for new tasks to be started
    while (getNumSubTasks(ParallelIndexingPhaseProgress::getFailed) < failedTasks
           || runningTasks.size() < NUM_SUB_TASKS - succeededTasks) {
      Thread.sleep(100);
    }

    checkState(
        succeededTasks,
        failedTasks,
        buildStateMap()
    );

    // Make sure only one subTask is running
    succeededTasks += 7;
    for (int i = 0; i < 7; i++) {
      runningTasks.get(0).setState(TaskState.SUCCESS);
    }

    while (getNumSubTasks(ParallelIndexingPhaseProgress::getSucceeded) < succeededTasks) {
      Thread.sleep(100);
    }

    checkState(
        succeededTasks,
        failedTasks,
        buildStateMap()
    );

    Assert.assertEquals(1, runningSpecs.size());
    final String lastRunningSpecId = runningSpecs.keySet().iterator().next();
    final List<TaskStatusPlus> taskHistory = taskHistories.get(lastRunningSpecId);
    // This should be a failed task history because new tasks appear later in runningTasks.
    Assert.assertEquals(1, taskHistory.size());

    // Test one more failure
    runningTasks.get(0).setState(TaskState.FAILED);
    failedTasks++;
    while (getNumSubTasks(ParallelIndexingPhaseProgress::getFailed) < failedTasks) {
      Thread.sleep(100);
    }
    while (getNumSubTasks(ParallelIndexingPhaseProgress::getRunning) < 1) {
      Thread.sleep(100);
    }

    checkState(
        succeededTasks,
        failedTasks,
        buildStateMap()
    );
    Assert.assertEquals(2, taskHistory.size());

    runningTasks.get(0).setState(TaskState.SUCCESS);
    succeededTasks++;
    while (getNumSubTasks(ParallelIndexingPhaseProgress::getSucceeded) < succeededTasks) {
      Thread.sleep(100);
    }

    Assert.assertEquals(
        TaskState.SUCCESS,
        getIndexingServiceClient().waitToFinish(task, 1000, TimeUnit.MILLISECONDS).getStatusCode()
    );
  }

  @SuppressWarnings({"ConstantConditions"})
  private int getNumSubTasks(Function<ParallelIndexingPhaseProgress, Integer> func)
  {
    final Response response = task.getProgress(newRequest());
    Assert.assertEquals(200, response.getStatus());
    return func.apply((ParallelIndexingPhaseProgress) response.getEntity());
  }

  private Map<String, SubTaskSpecStatus> buildStateMap()
  {
    final Map<String, SubTaskSpecStatus> stateMap = new HashMap<>();
    subTaskSpecs.forEach((specId, spec) -> {
      final List<TaskStatusPlus> taskHistory = taskHistories.get(specId);
      final TaskStatusPlus runningTaskStatus = runningSpecs.get(specId);
      stateMap.put(
          specId,
          new SubTaskSpecStatus(spec, runningTaskStatus, taskHistory == null ? Collections.emptyList() : taskHistory)
      );
    });
    return stateMap;
  }

  /**
   * Test all endpoints of {@link ParallelIndexSupervisorTask}.
   */
  private void checkState(
      int expectedSucceededTasks,
      int expectedFailedTask,
      Map<String, SubTaskSpecStatus> expectedSubTaskStateResponses // subTaskSpecId -> response
  )
  {
    Response response = task.getProgress(newRequest());
    Assert.assertEquals(200, response.getStatus());
    final ParallelIndexingPhaseProgress monitorStatus = (ParallelIndexingPhaseProgress) response.getEntity();

    // numRunningTasks
    Assert.assertEquals(runningTasks.size(), monitorStatus.getRunning());

    // numSucceededTasks
    Assert.assertEquals(expectedSucceededTasks, monitorStatus.getSucceeded());

    // numFailedTasks
    Assert.assertEquals(expectedFailedTask, monitorStatus.getFailed());

    // numCompleteTasks
    Assert.assertEquals(expectedSucceededTasks + expectedFailedTask, monitorStatus.getComplete());

    // numTotalTasks
    Assert.assertEquals(runningTasks.size() + expectedSucceededTasks + expectedFailedTask, monitorStatus.getTotal());

    // runningSubTasks
    response = task.getRunningTasks(newRequest());
    Assert.assertEquals(200, response.getStatus());
    Assert.assertEquals(
        runningTasks.stream().map(AbstractTask::getId).collect(Collectors.toSet()),
        new HashSet<>((Collection<String>) response.getEntity())
    );

    // subTaskSpecs
    response = task.getSubTaskSpecs(newRequest());
    Assert.assertEquals(200, response.getStatus());
    List<SubTaskSpec<SinglePhaseSubTask>> actualSubTaskSpecMap =
        (List<SubTaskSpec<SinglePhaseSubTask>>) response.getEntity();
    Assert.assertEquals(
        subTaskSpecs.keySet(),
        actualSubTaskSpecMap.stream().map(SubTaskSpec::getId).collect(Collectors.toSet())
    );

    // runningSubTaskSpecs
    response = task.getRunningSubTaskSpecs(newRequest());
    Assert.assertEquals(200, response.getStatus());
    actualSubTaskSpecMap =
        (List<SubTaskSpec<SinglePhaseSubTask>>) response.getEntity();
    Assert.assertEquals(
        runningSpecs.keySet(),
        actualSubTaskSpecMap.stream().map(SubTaskSpec::getId).collect(Collectors.toSet())
    );

    // completeSubTaskSpecs
    final List<SubTaskSpec<SinglePhaseSubTask>> completeSubTaskSpecs = expectedSubTaskStateResponses
        .entrySet()
        .stream()
        .filter(entry -> !runningSpecs.containsKey(entry.getKey()))
        .map(entry -> entry.getValue().getSpec())
        .collect(Collectors.toList());

    response = task.getCompleteSubTaskSpecs(newRequest());
    Assert.assertEquals(200, response.getStatus());
    Assert.assertEquals(completeSubTaskSpecs, response.getEntity());

    // subTaskSpec
    final String subTaskId = runningSpecs.keySet().iterator().next();
    response = task.getSubTaskSpec(subTaskId, newRequest());
    Assert.assertEquals(200, response.getStatus());
    final SubTaskSpec<SinglePhaseSubTask> subTaskSpec =
        (SubTaskSpec<SinglePhaseSubTask>) response.getEntity();
    Assert.assertEquals(subTaskId, subTaskSpec.getId());

    // subTaskState
    response = task.getSubTaskState(subTaskId, newRequest());
    Assert.assertEquals(200, response.getStatus());
    final SubTaskSpecStatus expectedResponse = Preconditions.checkNotNull(
        expectedSubTaskStateResponses.get(subTaskId),
        "response for task[%s]",
        subTaskId
    );
    final SubTaskSpecStatus actualResponse = (SubTaskSpecStatus) response.getEntity();
    Assert.assertEquals(expectedResponse.getSpec().getId(), actualResponse.getSpec().getId());
    Assert.assertEquals(expectedResponse.getCurrentStatus(), actualResponse.getCurrentStatus());
    Assert.assertEquals(expectedResponse.getTaskHistory(), actualResponse.getTaskHistory());

    // completeSubTaskSpecAttemptHistory
    final String completeSubTaskSpecId = expectedSubTaskStateResponses
        .entrySet()
        .stream()
        .filter(entry -> {
          final TaskStatusPlus currentStatus = entry.getValue().getCurrentStatus();
          return currentStatus != null &&
                 (currentStatus.getStatusCode() == TaskState.SUCCESS
                  || currentStatus.getStatusCode() == TaskState.FAILED);
        })
        .map(Entry::getKey)
        .findFirst()
        .orElse(null);
    if (completeSubTaskSpecId != null) {
      response = task.getCompleteSubTaskSpecAttemptHistory(completeSubTaskSpecId, newRequest());
      Assert.assertEquals(200, response.getStatus());
      Assert.assertEquals(
          expectedSubTaskStateResponses.get(completeSubTaskSpecId).getTaskHistory(),
          response.getEntity()
      );
    }
  }

  private static HttpServletRequest newRequest()
  {
    final HttpServletRequest request = EasyMock.niceMock(HttpServletRequest.class);
    EasyMock.expect(request.getAttribute(AuthConfig.DRUID_AUTHORIZATION_CHECKED)).andReturn(null);
    EasyMock.expect(request.getAttribute(AuthConfig.DRUID_AUTHENTICATION_RESULT))
            .andReturn(new AuthenticationResult("test", "test", "test", Collections.emptyMap()));
    EasyMock.replay(request);
    return request;
  }

  private TestSupervisorTask newTask(
      Interval interval,
      ParallelIndexIOConfig ioConfig
  )
  {
    // set up ingestion spec
    final ParallelIndexIngestionSpec ingestionSpec = new ParallelIndexIngestionSpec(
        new DataSchema(
            "dataSource",
            DEFAULT_TIMESTAMP_SPEC,
            DEFAULT_DIMENSIONS_SPEC,
            new AggregatorFactory[]{
                new LongSumAggregatorFactory("val", "val")
            },
            new UniformGranularitySpec(
                Granularities.DAY,
                Granularities.MINUTE,
                interval == null ? null : Collections.singletonList(interval)
            ),
            null
        ),
        ioConfig,
        new ParallelIndexTuningConfig(
            null,
            null,
            null,
            null,
            null,
            null,
            null,
            null,
            null,
            null,
            null,
            null,
            null,
            null,
            null,
            null,
            null,
<<<<<<< HEAD
            null,
            null,
=======
>>>>>>> 0a4c0ebf
            NUM_SUB_TASKS,
            null,
            null,
            null,
            null,
            null,
            null,
            null,
            null,
            null
        )
    );

    // set up test tools
    return new TestSupervisorTask(
        null,
        null,
        ingestionSpec,
        Collections.singletonMap(AbstractParallelIndexSupervisorTaskTest.DISABLE_TASK_INJECT_CONTEXT_KEY, true)
    );
  }

  private static class TestInputSource extends AbstractInputSource implements SplittableInputSource<Integer>
  {
    private final List<Integer> ids;

    TestInputSource(List<Integer> ids)
    {
      this.ids = ids;
    }

    @Override
    public Stream<InputSplit<Integer>> createSplits(InputFormat inputFormat, @Nullable SplitHintSpec splitHintSpec)
    {
      return ids.stream().map(InputSplit::new);
    }

    @Override
    public int estimateNumSplits(InputFormat inputFormat, @Nullable SplitHintSpec splitHintSpec)
    {
      return ids.size();
    }

    @Override
    public SplittableInputSource<Integer> withSplit(InputSplit<Integer> split)
    {
      return new TestInputSource(Collections.singletonList(split.get()));
    }

    @Override
    public boolean needsFormat()
    {
      return false;
    }
  }

  private class TestSupervisorTask extends TestParallelIndexSupervisorTask
  {
    TestSupervisorTask(
        String id,
        TaskResource taskResource,
        ParallelIndexIngestionSpec ingestionSchema,
        Map<String, Object> context
    )
    {
      super(
          id,
          taskResource,
          ingestionSchema,
          context
      );
    }

    @Override
    SinglePhaseParallelIndexTaskRunner createSinglePhaseTaskRunner(TaskToolbox toolbox)
    {
      return new TestRunner(
          toolbox,
          this
      );
    }
  }

  private class TestRunner extends SinglePhaseParallelIndexTaskRunner
  {
    private final ParallelIndexSupervisorTask supervisorTask;

    TestRunner(
        TaskToolbox toolbox,
        ParallelIndexSupervisorTask supervisorTask
    )
    {
      super(
          toolbox,
          supervisorTask.getId(),
          supervisorTask.getGroupId(),
          supervisorTask.getIngestionSchema(),
          supervisorTask.getContext()
      );
      this.supervisorTask = supervisorTask;
    }

    @Override
    SinglePhaseSubTaskSpec newTaskSpec(InputSplit split)
    {
      final TestInputSource baseInputSource = (TestInputSource) getIngestionSchema()
          .getIOConfig()
          .getInputSource();
      final TestSubTaskSpec spec = new TestSubTaskSpec(
          supervisorTask.getId() + "_" + getAndIncrementNextSpecId(),
          supervisorTask.getGroupId(),
          supervisorTask,
          new ParallelIndexIngestionSpec(
              getIngestionSchema().getDataSchema(),
              new ParallelIndexIOConfig(
                  null,
                  baseInputSource.withSplit(split),
                  getIngestionSchema().getIOConfig().getInputFormat(),
                  getIngestionSchema().getIOConfig().isAppendToExisting()
              ),
              getIngestionSchema().getTuningConfig()
          ),
          supervisorTask.getContext(),
          split
      );
      subTaskSpecs.put(spec.getId(), spec);
      return spec;
    }
  }

  private class TestSubTaskSpec extends SinglePhaseSubTaskSpec
  {
    TestSubTaskSpec(
        String id,
        String groupId,
        ParallelIndexSupervisorTask supervisorTask,
        ParallelIndexIngestionSpec ingestionSpec,
        Map<String, Object> context,
        InputSplit inputSplit
    )
    {
      super(id, groupId, supervisorTask.getId(), ingestionSpec, context, inputSplit);
    }

    @Override
    public SinglePhaseSubTask newSubTask(int numAttempts)
    {
      try {
        // taskId is suffixed by the current time and this sleep is to make sure that every sub task has different id
        Thread.sleep(10);
      }
      catch (InterruptedException e) {
        throw new RuntimeException(e);
      }
      final TestSubTask subTask = new TestSubTask(
          getGroupId(),
          getSupervisorTaskId(),
          numAttempts,
          getIngestionSpec(),
          getContext()
      );
      final TestInputSource inputSource = (TestInputSource) getIngestionSpec().getIOConfig().getInputSource();
      final InputSplit<Integer> split = inputSource.createSplits(
          getIngestionSpec().getIOConfig().getInputFormat(),
          null
      )
                                                   .findFirst()
                                                   .orElse(null);
      if (split == null) {
        throw new ISE("Split is null");
      }
      runningTasks.add(subTask);
      taskIdToSpec.put(subTask.getId(), this);
      runningSpecs.put(
          getId(),
          new TaskStatusPlus(
              subTask.getId(),
              subTask.getGroupId(),
              subTask.getType(),
              DateTimes.EPOCH,
              DateTimes.EPOCH,
              TaskState.RUNNING,
              RunnerTaskState.RUNNING,
              -1L,
              TaskLocation.unknown(),
              null,
              null
          )
      );
      return subTask;
    }
  }

  private class TestSubTask extends SinglePhaseSubTask
  {
    private volatile TaskState state = TaskState.RUNNING;

    TestSubTask(
        String groupId,
        String supervisorTaskId,
        int numAttempts,
        ParallelIndexIngestionSpec ingestionSchema,
        Map<String, Object> context
    )
    {
      super(
          null,
          groupId,
          null,
          supervisorTaskId,
          numAttempts,
          ingestionSchema,
          context
      );
    }

    @Override
    public TaskStatus run(final TaskToolbox toolbox) throws Exception
    {
      while (state == TaskState.RUNNING) {
        Thread.sleep(100);
      }

      // build LocalParallelIndexTaskClient
      final ParallelIndexSupervisorTaskClient taskClient = toolbox.getSupervisorTaskClientFactory().build(
          null,
          getId(),
          0,
          null,
          0
      );
      final DynamicPartitionsSpec partitionsSpec = (DynamicPartitionsSpec) getIngestionSchema()
          .getTuningConfig()
          .getGivenOrDefaultPartitionsSpec();
      final SegmentAllocator segmentAllocator = SegmentAllocators.forLinearPartitioning(
          toolbox,
          getId(),
          new SupervisorTaskAccess(getSupervisorTaskId(), taskClient),
          getIngestionSchema().getDataSchema(),
          getTaskLockHelper(),
          getIngestionSchema().getIOConfig().isAppendToExisting(),
          partitionsSpec
      );

      final SegmentIdWithShardSpec segmentIdentifier = segmentAllocator.allocate(
          new MapBasedInputRow(DateTimes.of("2017-01-01"), Collections.emptyList(), Collections.emptyMap()),
          getId(),
          null,
          true
      );

      final DataSegment segment = new DataSegment(
          segmentIdentifier.getDataSource(),
          segmentIdentifier.getInterval(),
          segmentIdentifier.getVersion(),
          null,
          null,
          null,
          segmentIdentifier.getShardSpec(),
          0,
          1L
      );

      taskClient.report(
          getSupervisorTaskId(),
          new PushedSegmentsReport(getId(), Collections.emptySet(), Collections.singleton(segment))
      );
      return TaskStatus.fromCode(getId(), state);
    }

    void setState(TaskState state)
    {
      Preconditions.checkArgument(
          state == TaskState.SUCCESS || state == TaskState.FAILED,
          "state[%s] should be SUCCESS of FAILED",
          state
      );
      this.state = state;
      final int taskIndex = IntStream.range(0, runningTasks.size())
                                     .filter(i -> runningTasks.get(i).getId().equals(getId())).findAny()
                                     .orElse(-1);
      if (taskIndex == -1) {
        throw new ISE("Can't find an index for task[%s]", getId());
      }
      runningTasks.remove(taskIndex);
      final String specId = Preconditions.checkNotNull(taskIdToSpec.get(getId()), "spec for task[%s]", getId()).getId();
      runningSpecs.remove(specId);
      taskHistories.computeIfAbsent(specId, k -> new ArrayList<>()).add(
          new TaskStatusPlus(
              getId(),
              getGroupId(),
              getType(),
              DateTimes.EPOCH,
              DateTimes.EPOCH,
              state,
              RunnerTaskState.NONE,
              -1L,
              TaskLocation.unknown(),
              null,
              null
          )
      );
    }
  }
}<|MERGE_RESOLUTION|>--- conflicted
+++ resolved
@@ -428,11 +428,6 @@
             null,
             null,
             null,
-<<<<<<< HEAD
-            null,
-            null,
-=======
->>>>>>> 0a4c0ebf
             NUM_SUB_TASKS,
             null,
             null,
