/*
 * Licensed to the Apache Software Foundation (ASF) under one
 * or more contributor license agreements.  See the NOTICE file
 * distributed with this work for additional information
 * regarding copyright ownership.  The ASF licenses this file
 * to you under the Apache License, Version 2.0 (the
 * "License"); you may not use this file except in compliance
 * with the License.  You may obtain a copy of the License at
 *
 *   http://www.apache.org/licenses/LICENSE-2.0
 *
 * Unless required by applicable law or agreed to in writing,
 * software distributed under the License is distributed on an
 * "AS IS" BASIS, WITHOUT WARRANTIES OR CONDITIONS OF ANY
 * KIND, either express or implied.  See the License for the
 * specific language governing permissions and limitations
 * under the License.
 */

package org.apache.druid.indexing.overlord;

import com.fasterxml.jackson.core.JsonProcessingException;
import com.fasterxml.jackson.databind.InjectableValues;
import com.fasterxml.jackson.databind.ObjectMapper;
import com.google.common.base.Optional;
import com.google.common.collect.ImmutableList;
import com.google.common.collect.ImmutableMap;
import com.google.common.util.concurrent.Futures;
import com.google.common.util.concurrent.ListenableFuture;
import org.apache.curator.framework.CuratorFramework;
import org.apache.druid.common.guava.DSuppliers;
import org.apache.druid.data.input.impl.DimensionsSpec;
import org.apache.druid.data.input.impl.HttpInputSource;
import org.apache.druid.data.input.impl.HttpInputSourceConfig;
import org.apache.druid.data.input.impl.NoopInputFormat;
import org.apache.druid.data.input.impl.TimestampSpec;
import org.apache.druid.discovery.DruidNodeDiscoveryProvider;
import org.apache.druid.discovery.WorkerNodeService;
import org.apache.druid.error.DruidException;
import org.apache.druid.indexer.RunnerTaskState;
import org.apache.druid.indexer.TaskLocation;
import org.apache.druid.indexer.TaskState;
import org.apache.druid.indexer.TaskStatus;
import org.apache.druid.indexing.common.TaskLock;
import org.apache.druid.indexing.common.TaskLockType;
import org.apache.druid.indexing.common.TaskToolbox;
import org.apache.druid.indexing.common.TaskToolboxFactory;
import org.apache.druid.indexing.common.actions.TaskActionClient;
import org.apache.druid.indexing.common.actions.TaskActionClientFactory;
import org.apache.druid.indexing.common.config.TaskStorageConfig;
import org.apache.druid.indexing.common.task.AbstractBatchIndexTask;
import org.apache.druid.indexing.common.task.IngestionTestBase;
import org.apache.druid.indexing.common.task.Task;
import org.apache.druid.indexing.common.task.Tasks;
import org.apache.druid.indexing.common.task.batch.parallel.ParallelIndexIOConfig;
import org.apache.druid.indexing.common.task.batch.parallel.ParallelIndexIngestionSpec;
import org.apache.druid.indexing.common.task.batch.parallel.ParallelIndexSupervisorTask;
import org.apache.druid.indexing.common.task.batch.parallel.SinglePhaseParallelIndexTaskRunner;
import org.apache.druid.indexing.overlord.autoscaling.NoopProvisioningStrategy;
import org.apache.druid.indexing.overlord.config.DefaultTaskConfig;
import org.apache.druid.indexing.overlord.config.HttpRemoteTaskRunnerConfig;
import org.apache.druid.indexing.overlord.config.TaskLockConfig;
import org.apache.druid.indexing.overlord.config.TaskQueueConfig;
import org.apache.druid.indexing.overlord.hrtr.HttpRemoteTaskRunner;
import org.apache.druid.indexing.overlord.hrtr.HttpRemoteTaskRunnerTest;
import org.apache.druid.indexing.overlord.hrtr.WorkerHolder;
import org.apache.druid.indexing.overlord.setup.DefaultWorkerBehaviorConfig;
import org.apache.druid.indexing.test.TestIndexerMetadataStorageCoordinator;
import org.apache.druid.indexing.worker.TaskAnnouncement;
import org.apache.druid.indexing.worker.Worker;
import org.apache.druid.indexing.worker.config.WorkerConfig;
import org.apache.druid.jackson.DefaultObjectMapper;
import org.apache.druid.java.util.common.Intervals;
import org.apache.druid.java.util.common.granularity.Granularities;
import org.apache.druid.java.util.common.granularity.Granularity;
import org.apache.druid.java.util.http.client.HttpClient;
import org.apache.druid.java.util.metrics.StubServiceEmitter;
<<<<<<< HEAD
import org.apache.druid.server.DruidNode;
=======
import org.apache.druid.metadata.DefaultPasswordProvider;
import org.apache.druid.metadata.DerbyMetadataStorageActionHandlerFactory;
import org.apache.druid.metadata.SQLMetadataConnector;
import org.apache.druid.segment.TestHelper;
import org.apache.druid.segment.indexing.DataSchema;
import org.apache.druid.segment.indexing.granularity.UniformGranularitySpec;
>>>>>>> cfa2a901
import org.apache.druid.server.coordinator.stats.CoordinatorRunStats;
import org.apache.druid.server.initialization.IndexerZkConfig;
import org.apache.druid.server.initialization.ZkPathsConfig;
import org.apache.druid.timeline.DataSegment;
import org.easymock.EasyMock;
import org.joda.time.Interval;
import org.junit.Assert;
import org.junit.Test;

import javax.annotation.Nullable;
<<<<<<< HEAD
import java.io.IOException;
import java.util.HashMap;
=======
import java.net.URI;
import java.util.Collection;
import java.util.Collections;
>>>>>>> cfa2a901
import java.util.List;
import java.util.Map;
import java.util.concurrent.atomic.AtomicReference;

public class TaskQueueTest extends IngestionTestBase
{
  private static final Granularity SEGMENT_GRANULARITY = Granularities.DAY;

  private TaskActionClientFactory actionClientFactory;
  private TaskQueue taskQueue;
  private StubServiceEmitter serviceEmitter;
  private Map<String, Object> defaultTaskContext;

  @Override
  public void setUpIngestionTestBase() throws IOException
  {
    super.setUpIngestionTestBase();
    serviceEmitter = new StubServiceEmitter();
    actionClientFactory = createActionClientFactory();
    defaultTaskContext = new HashMap<>();

    taskQueue = new TaskQueue(
        new TaskLockConfig(),
        new TaskQueueConfig(3, null, null, null, null),
        new DefaultTaskConfig()
        {
          @Override
          public Map<String, Object> getContext()
          {
            return defaultTaskContext;
          }
        },
        getTaskStorage(),
        new SimpleTaskRunner(),
        actionClientFactory,
        getLockbox(),
<<<<<<< HEAD
        serviceEmitter
=======
        new NoopServiceEmitter(),
        getObjectMapper()
>>>>>>> cfa2a901
    );
    taskQueue.setActive();
  }

  @Test
  public void testManageInternalReleaseLockWhenTaskIsNotReady() throws Exception
  {
    // task1 emulates a case when there is a task that was issued before task2 and acquired locks conflicting
    // to task2.
    final TestTask task1 = new TestTask("t1", Intervals.of("2021-01/P1M"));
    // Manually get locks for task1. task2 cannot be ready because of task1.
    prepareTaskForLocking(task1);
    Assert.assertTrue(task1.isReady(actionClientFactory.create(task1)));

    final TestTask task2 = new TestTask("t2", Intervals.of("2021-01-31/P1M"));
    taskQueue.add(task2);
    taskQueue.manageInternal();
    Assert.assertFalse(task2.isDone());
    Assert.assertTrue(getLockbox().findLocksForTask(task2).isEmpty());

    // task3 can run because task2 is still blocked by task1.
    final TestTask task3 = new TestTask("t3", Intervals.of("2021-02-01/P1M"));
    taskQueue.add(task3);
    taskQueue.manageInternal();
    Assert.assertFalse(task2.isDone());
    Assert.assertTrue(task3.isDone());
    Assert.assertTrue(getLockbox().findLocksForTask(task2).isEmpty());

    // Shut down task1 and task3 and release their locks.
    shutdownTask(task1);
    taskQueue.shutdown(task3.getId(), "Emulating shutdown of task3");

    // Now task2 should run.
    taskQueue.manageInternal();
    Assert.assertTrue(task2.isDone());
  }

  @Test
  public void testShutdownReleasesTaskLock() throws Exception
  {
<<<<<<< HEAD
=======
    final TaskActionClientFactory actionClientFactory = createActionClientFactory();
    final TaskQueue taskQueue = new TaskQueue(
        new TaskLockConfig(),
        new TaskQueueConfig(null, null, null, null, null),
        new DefaultTaskConfig(),
        getTaskStorage(),
        new SimpleTaskRunner(actionClientFactory),
        actionClientFactory,
        getLockbox(),
        new NoopServiceEmitter(),
        getObjectMapper()
    );
    taskQueue.setActive(true);

>>>>>>> cfa2a901
    // Create a Task and add it to the TaskQueue
    final TestTask task = new TestTask("t1", Intervals.of("2021-01/P1M"));
    taskQueue.add(task);

    // Acquire a lock for the Task
    getLockbox().lock(
        task,
        new TimeChunkLockRequest(TaskLockType.EXCLUSIVE, task, task.interval, null)
    );
    final List<TaskLock> locksForTask = getLockbox().findLocksForTask(task);
    Assert.assertEquals(1, locksForTask.size());
    Assert.assertEquals(task.interval, locksForTask.get(0).getInterval());

    // Verify that locks are removed on calling shutdown
    taskQueue.shutdown(task.getId(), "Shutdown Task test");
    Assert.assertTrue(getLockbox().findLocksForTask(task).isEmpty());

    Optional<TaskStatus> statusOptional = getTaskStorage().getStatus(task.getId());
    Assert.assertTrue(statusOptional.isPresent());
    Assert.assertEquals(TaskState.FAILED, statusOptional.get().getStatusCode());
    Assert.assertNotNull(statusOptional.get().getErrorMsg());
    Assert.assertEquals("Shutdown Task test", statusOptional.get().getErrorMsg());
  }

  @Test
  public void testAddThrowsExceptionWhenQueueIsFull()
  {
<<<<<<< HEAD
    // Fill up the queue
    for (int i = 0; i < 3; ++i) {
      taskQueue.add(new TestTask("t_" + i, Intervals.of("2021-01/P1M")));
    }
=======
    final TaskActionClientFactory actionClientFactory = createActionClientFactory();
    final TaskQueue taskQueue = new TaskQueue(
            new TaskLockConfig(),
            new TaskQueueConfig(1, null, null, null, null),
            new DefaultTaskConfig(),
            getTaskStorage(),
            new SimpleTaskRunner(actionClientFactory),
            actionClientFactory,
            getLockbox(),
            new NoopServiceEmitter(),
            getObjectMapper()
    );
    taskQueue.setActive(true);

    // Create a Task and add it to the TaskQueue
    final TestTask task1 = new TestTask("t1", Intervals.of("2021-01/P1M"));
    final TestTask task2 = new TestTask("t2", Intervals.of("2021-01/P1M"));
    taskQueue.add(task1);
>>>>>>> cfa2a901

    // Verify that adding another task throws an exception
    Assert.assertThrows(
        DruidException.class,
        () -> taskQueue.add(new TestTask("tx", Intervals.of("2021-01/P1M")))
    );
  }

  @Test
  public void testAddedTaskUsesLineageBasedSegmentAllocationByDefault()
  {
<<<<<<< HEAD
=======
    final TaskActionClientFactory actionClientFactory = createActionClientFactory();
    final TaskQueue taskQueue = new TaskQueue(
        new TaskLockConfig(),
        new TaskQueueConfig(null, null, null, null, null),
        new DefaultTaskConfig(),
        getTaskStorage(),
        new SimpleTaskRunner(actionClientFactory),
        actionClientFactory,
        getLockbox(),
        new NoopServiceEmitter(),
        getObjectMapper()
    );
    taskQueue.setActive(true);
>>>>>>> cfa2a901
    final Task task = new TestTask("t1", Intervals.of("2021-01-01/P1D"));
    taskQueue.add(task);

    final List<Task> tasks = taskQueue.getTasks();
    Assert.assertEquals(1, tasks.size());
    final Task queuedTask = tasks.get(0);
    Assert.assertTrue(
        queuedTask.getContextValue(SinglePhaseParallelIndexTaskRunner.CTX_USE_LINEAGE_BASED_SEGMENT_ALLOCATION_KEY)
    );
  }

  @Test
  public void testDefaultTaskContextOverrideDefaultLineageBasedSegmentAllocation()
  {
<<<<<<< HEAD
    defaultTaskContext.put(
        SinglePhaseParallelIndexTaskRunner.CTX_USE_LINEAGE_BASED_SEGMENT_ALLOCATION_KEY,
        false
=======
    final TaskActionClientFactory actionClientFactory = createActionClientFactory();
    final TaskQueue taskQueue = new TaskQueue(
        new TaskLockConfig(),
        new TaskQueueConfig(null, null, null, null, null),
        new DefaultTaskConfig()
        {
          @Override
          public Map<String, Object> getContext()
          {
            return ImmutableMap.of(
                SinglePhaseParallelIndexTaskRunner.CTX_USE_LINEAGE_BASED_SEGMENT_ALLOCATION_KEY,
                false
            );
          }
        },
        getTaskStorage(),
        new SimpleTaskRunner(actionClientFactory),
        actionClientFactory,
        getLockbox(),
        new NoopServiceEmitter(),
        getObjectMapper()
>>>>>>> cfa2a901
    );
    final Task task = new TestTask("t1", Intervals.of("2021-01-01/P1D"));
    taskQueue.add(task);
    final List<Task> tasks = taskQueue.getTasks();
    Assert.assertEquals(1, tasks.size());
    final Task queuedTask = tasks.get(0);
    Assert.assertFalse(
        queuedTask.getContextValue(SinglePhaseParallelIndexTaskRunner.CTX_USE_LINEAGE_BASED_SEGMENT_ALLOCATION_KEY)
    );
  }

  @Test
  public void testUserProvidedTaskContextOverrideDefaultLineageBasedSegmentAllocation()
  {
<<<<<<< HEAD
=======
    final TaskActionClientFactory actionClientFactory = createActionClientFactory();
    final TaskQueue taskQueue = new TaskQueue(
        new TaskLockConfig(),
        new TaskQueueConfig(null, null, null, null, null),
        new DefaultTaskConfig(),
        getTaskStorage(),
        new SimpleTaskRunner(actionClientFactory),
        actionClientFactory,
        getLockbox(),
        new NoopServiceEmitter(),
        getObjectMapper()
    );
    taskQueue.setActive(true);
>>>>>>> cfa2a901
    final Task task = new TestTask(
        "t1",
        Intervals.of("2021-01-01/P1D"),
        ImmutableMap.of(
            SinglePhaseParallelIndexTaskRunner.CTX_USE_LINEAGE_BASED_SEGMENT_ALLOCATION_KEY,
            false
        )
    );
    taskQueue.add(task);
    final List<Task> tasks = taskQueue.getTasks();
    Assert.assertEquals(1, tasks.size());
    final Task queuedTask = tasks.get(0);
    Assert.assertFalse(
        queuedTask.getContextValue(SinglePhaseParallelIndexTaskRunner.CTX_USE_LINEAGE_BASED_SEGMENT_ALLOCATION_KEY)
    );
  }

  @Test
  public void testLockConfigTakePrecedenceThanDefaultTaskContext()
  {
<<<<<<< HEAD
    defaultTaskContext.put(Tasks.FORCE_TIME_CHUNK_LOCK_KEY, false);
=======
    final TaskActionClientFactory actionClientFactory = createActionClientFactory();
    final TaskQueue taskQueue = new TaskQueue(
        new TaskLockConfig(),
        new TaskQueueConfig(null, null, null, null, null),
        new DefaultTaskConfig()
        {
          @Override
          public Map<String, Object> getContext()
          {
            return ImmutableMap.of(
                Tasks.FORCE_TIME_CHUNK_LOCK_KEY,
                false
            );
          }
        },
        getTaskStorage(),
        new SimpleTaskRunner(actionClientFactory),
        actionClientFactory,
        getLockbox(),
        new NoopServiceEmitter(),
        getObjectMapper()
    );
    taskQueue.setActive(true);
>>>>>>> cfa2a901
    final Task task = new TestTask("t1", Intervals.of("2021-01-01/P1D"));
    taskQueue.add(task);
    final List<Task> tasks = taskQueue.getTasks();
    Assert.assertEquals(1, tasks.size());
    final Task queuedTask = tasks.get(0);
    Assert.assertTrue(queuedTask.getContextValue(Tasks.FORCE_TIME_CHUNK_LOCK_KEY));
  }

  @Test
  public void testUserProvidedContextOverrideLockConfig()
  {
<<<<<<< HEAD
=======
    final TaskActionClientFactory actionClientFactory = createActionClientFactory();
    final TaskQueue taskQueue = new TaskQueue(
        new TaskLockConfig(),
        new TaskQueueConfig(null, null, null, null, null),
        new DefaultTaskConfig(),
        getTaskStorage(),
        new SimpleTaskRunner(actionClientFactory),
        actionClientFactory,
        getLockbox(),
        new NoopServiceEmitter(),
        getObjectMapper()
    );
    taskQueue.setActive(true);
>>>>>>> cfa2a901
    final Task task = new TestTask(
        "t1",
        Intervals.of("2021-01-01/P1D"),
        ImmutableMap.of(
            Tasks.FORCE_TIME_CHUNK_LOCK_KEY,
            false
        )
    );
    taskQueue.add(task);
    final List<Task> tasks = taskQueue.getTasks();
    Assert.assertEquals(1, tasks.size());
    final Task queuedTask = tasks.get(0);
    Assert.assertFalse(queuedTask.getContextValue(Tasks.FORCE_TIME_CHUNK_LOCK_KEY));
  }

  @Test
  public void testExceptionInIsReadyFailsTask()
  {
<<<<<<< HEAD
=======
    final TaskActionClientFactory actionClientFactory = createActionClientFactory();
    final TaskQueue taskQueue = new TaskQueue(
        new TaskLockConfig(),
        new TaskQueueConfig(null, null, null, null, null),
        new DefaultTaskConfig(),
        getTaskStorage(),
        new SimpleTaskRunner(actionClientFactory),
        actionClientFactory,
        getLockbox(),
        new NoopServiceEmitter(),
        getObjectMapper()
    );
    taskQueue.setActive(true);
>>>>>>> cfa2a901
    final Task task = new TestTask("t1", Intervals.of("2021-01-01/P1D"))
    {
      @Override
      public boolean isReady(TaskActionClient taskActionClient)
      {
        throw new RuntimeException("isReady failure test");
      }
    };
    taskQueue.add(task);
    taskQueue.manageInternal();

    Optional<TaskStatus> statusOptional = getTaskStorage().getStatus(task.getId());
    Assert.assertTrue(statusOptional.isPresent());
    Assert.assertEquals(TaskState.FAILED, statusOptional.get().getStatusCode());
    Assert.assertNotNull(statusOptional.get().getErrorMsg());
    Assert.assertTrue(
        statusOptional.get().getErrorMsg().startsWith("Failed while waiting for the task to be ready to run")
    );
  }

  @Test
  public void testKilledTasksEmitRuntimeMetricWithHttpRemote() throws InterruptedException
  {
    final HttpRemoteTaskRunner taskRunner = createHttpRemoteTaskRunner();
    taskRunner.start();

    WorkerHolder workerHolder = EasyMock.createMock(WorkerHolder.class);
    EasyMock.expect(workerHolder.getWorker())
            .andReturn(new Worker("http", "worker", "127.0.0.1", 1, "v1", WorkerConfig.DEFAULT_CATEGORY))
            .anyTimes();
    workerHolder.incrementContinuouslyFailedTasksCount();
    EasyMock.expectLastCall();
    workerHolder.setLastCompletedTaskTime(EasyMock.anyObject());
    EasyMock.expect(workerHolder.getContinuouslyFailedTasksCount()).andReturn(1);
    EasyMock.replay(workerHolder);
    final TaskQueue taskQueue = new TaskQueue(
        new TaskLockConfig(),
        new TaskQueueConfig(null, null, null, null, null),
        new DefaultTaskConfig(),
        getTaskStorage(),
        taskRunner,
        actionClientFactory,
        getLockbox(),
<<<<<<< HEAD
        serviceEmitter
=======
        metricsVerifier,
        getObjectMapper()
    );
    taskQueue.setActive(true);
    final Task task = new TestTask(
        "t1",
        Intervals.of("2021-01-01/P1D"),
        ImmutableMap.of(Tasks.FORCE_TIME_CHUNK_LOCK_KEY, false)
>>>>>>> cfa2a901
    );
    taskQueue.setActive();
    final Task task = new TestTask("t1", Intervals.of("2021-01-01/P1D"));
    taskQueue.add(task);
    taskQueue.manageInternal();

    // Announce the task and wait for it to start running
    final String taskId = task.getId();
    final TaskLocation taskLocation = TaskLocation.create("worker", 1, 2);
    taskRunner.taskAddedOrUpdated(
        TaskAnnouncement.create(task, TaskStatus.running(taskId), taskLocation),
        workerHolder
    );
    while (taskRunner.getRunnerTaskState(taskId) != RunnerTaskState.RUNNING) {
      Thread.sleep(100);
    }

    // Kill the task, send announcement and wait for TaskQueue to handle update
    taskQueue.shutdown(taskId, "shutdown");
    taskRunner.taskAddedOrUpdated(
        TaskAnnouncement.create(task, TaskStatus.failure(taskId, "shutdown"), taskLocation),
        workerHolder
    );
    taskQueue.manageInternal();
    Thread.sleep(100);

    // Verify that metrics are emitted on receiving announcement
    serviceEmitter.verifyEmitted("task/run/time", 1);
    CoordinatorRunStats stats = taskQueue.getQueueStats();
    Assert.assertEquals(0L, stats.get(Stats.TaskQueue.STATUS_UPDATES_IN_QUEUE));
    Assert.assertEquals(1L, stats.get(Stats.TaskQueue.HANDLED_STATUS_UPDATES));
  }

  @Test
  public void testGetTaskStatus()
  {
    final TaskRunner taskRunner = EasyMock.createMock(TaskRunner.class);
    final TaskStorage taskStorage = EasyMock.createMock(TaskStorage.class);

    final String newTask = "newTask";
    EasyMock.expect(taskRunner.getRunnerTaskState(newTask))
            .andReturn(null);
    EasyMock.expect(taskStorage.getStatus(newTask))
            .andReturn(Optional.of(TaskStatus.running(newTask)));

    final String waitingTask = "waitingTask";
    EasyMock.expect(taskRunner.getRunnerTaskState(waitingTask))
            .andReturn(RunnerTaskState.WAITING);
    EasyMock.expect(taskRunner.getTaskLocation(waitingTask))
            .andReturn(TaskLocation.unknown());

    final String pendingTask = "pendingTask";
    EasyMock.expect(taskRunner.getRunnerTaskState(pendingTask))
            .andReturn(RunnerTaskState.PENDING);
    EasyMock.expect(taskRunner.getTaskLocation(pendingTask))
            .andReturn(TaskLocation.unknown());

    final String runningTask = "runningTask";
    EasyMock.expect(taskRunner.getRunnerTaskState(runningTask))
            .andReturn(RunnerTaskState.RUNNING);
    EasyMock.expect(taskRunner.getTaskLocation(runningTask))
            .andReturn(TaskLocation.create("host", 8100, 8100));

    final String successfulTask = "successfulTask";
    EasyMock.expect(taskRunner.getRunnerTaskState(successfulTask))
            .andReturn(RunnerTaskState.NONE);
    EasyMock.expect(taskStorage.getStatus(successfulTask))
            .andReturn(Optional.of(TaskStatus.success(successfulTask)));

    final String failedTask = "failedTask";
    EasyMock.expect(taskRunner.getRunnerTaskState(failedTask))
            .andReturn(RunnerTaskState.NONE);
    EasyMock.expect(taskStorage.getStatus(failedTask))
            .andReturn(Optional.of(TaskStatus.failure(failedTask, failedTask)));

    EasyMock.replay(taskRunner, taskStorage);

    final TaskQueue taskQueue = new TaskQueue(
        new TaskLockConfig(),
        new TaskQueueConfig(null, null, null, null, null),
        new DefaultTaskConfig(),
        taskStorage,
        taskRunner,
        actionClientFactory,
        getLockbox(),
<<<<<<< HEAD
        serviceEmitter
=======
        new StubServiceEmitter("druid/overlord", "testHost"),
        getObjectMapper()
>>>>>>> cfa2a901
    );
    taskQueue.setActive();

    Assert.assertEquals(TaskStatus.running(newTask), taskQueue.getTaskStatus(newTask).get());
    Assert.assertEquals(TaskStatus.running(waitingTask), taskQueue.getTaskStatus(waitingTask).get());
    Assert.assertEquals(TaskStatus.running(pendingTask), taskQueue.getTaskStatus(pendingTask).get());
    Assert.assertEquals(TaskStatus.running(runningTask), taskQueue.getTaskStatus(runningTask).get());
    Assert.assertEquals(TaskStatus.success(successfulTask), taskQueue.getTaskStatus(successfulTask).get());
    Assert.assertEquals(TaskStatus.failure(failedTask, failedTask), taskQueue.getTaskStatus(failedTask).get());
  }

<<<<<<< HEAD
  private HttpRemoteTaskRunner createHttpRemoteTaskRunner()
=======
  @Test
  public void testGetActiveTaskRedactsPassword() throws JsonProcessingException
  {
    final String password = "AbCd_1234";
    final ObjectMapper mapper = getObjectMapper();

    final HttpInputSourceConfig httpInputSourceConfig = new HttpInputSourceConfig(Collections.singleton("http"));
    mapper.setInjectableValues(new InjectableValues.Std()
                                   .addValue(HttpInputSourceConfig.class, httpInputSourceConfig)
                                   .addValue(ObjectMapper.class, new DefaultObjectMapper())
    );

    final SQLMetadataConnector derbyConnector = derbyConnectorRule.getConnector();
    final TaskStorage taskStorage = new MetadataTaskStorage(
        derbyConnector,
        new TaskStorageConfig(null),
        new DerbyMetadataStorageActionHandlerFactory(
            derbyConnector,
            derbyConnectorRule.metadataTablesConfigSupplier().get(),
            mapper
        )
    );

    final TaskQueue taskQueue = new TaskQueue(
        new TaskLockConfig(),
        new TaskQueueConfig(null, null, null, null, null),
        new DefaultTaskConfig(),
        taskStorage,
        EasyMock.createMock(HttpRemoteTaskRunner.class),
        createActionClientFactory(),
        new TaskLockbox(taskStorage, new TestIndexerMetadataStorageCoordinator()),
        new StubServiceEmitter("druid/overlord", "testHost"),
        mapper
    );

    final DataSchema dataSchema = new DataSchema(
        "DS",
        new TimestampSpec(null, null, null),
        new DimensionsSpec(null),
        null,
        new UniformGranularitySpec(Granularities.YEAR, Granularities.DAY, null),
        null
    );
    final ParallelIndexIOConfig ioConfig = new ParallelIndexIOConfig(
        null,
        new HttpInputSource(Collections.singletonList(URI.create("http://host.org")),
                            "user",
                            new DefaultPasswordProvider(password),
                            null,
                            httpInputSourceConfig),
        new NoopInputFormat(),
        null,
        null
    );
    final ParallelIndexSupervisorTask taskWithPassword = new ParallelIndexSupervisorTask(
        "taskWithPassword",
        "taskWithPassword",
        null,
        new ParallelIndexIngestionSpec(
            dataSchema,
            ioConfig,
            null
        ),
        null,
        null,
        false
    );
    Assert.assertTrue(mapper.writeValueAsString(taskWithPassword).contains(password));

    taskQueue.start();
    taskQueue.add(taskWithPassword);

    final Optional<Task> taskInStorage = taskStorage.getTask(taskWithPassword.getId());
    Assert.assertTrue(taskInStorage.isPresent());
    final String taskInStorageAsString = mapper.writeValueAsString(taskInStorage.get());
    Assert.assertFalse(taskInStorageAsString.contains(password));

    final Optional<Task> taskInQueue = taskQueue.getActiveTask(taskWithPassword.getId());
    Assert.assertTrue(taskInQueue.isPresent());
    final String taskInQueueAsString = mapper.writeValueAsString(taskInQueue.get());
    Assert.assertFalse(taskInQueueAsString.contains(password));

    Assert.assertEquals(taskInStorageAsString, taskInQueueAsString);
  }

  private HttpRemoteTaskRunner createHttpRemoteTaskRunner(List<String> runningTasks)
>>>>>>> cfa2a901
  {
    final DruidNodeDiscoveryProvider druidNodeDiscoveryProvider
        = EasyMock.createMock(DruidNodeDiscoveryProvider.class);
    EasyMock.expect(druidNodeDiscoveryProvider.getForService(WorkerNodeService.DISCOVERY_SERVICE_KEY))
            .andReturn(new HttpRemoteTaskRunnerTest.TestDruidNodeDiscovery());
    EasyMock.replay(druidNodeDiscoveryProvider);

    return new HttpRemoteTaskRunner(
        getObjectMapper(),
        new HttpRemoteTaskRunnerConfig(),
        EasyMock.createNiceMock(HttpClient.class),
        DSuppliers.of(new AtomicReference<>(DefaultWorkerBehaviorConfig.defaultConfig())),
        new NoopProvisioningStrategy<>(),
        druidNodeDiscoveryProvider,
        EasyMock.createNiceMock(TaskStorage.class),
        EasyMock.createNiceMock(CuratorFramework.class),
        new IndexerZkConfig(new ZkPathsConfig(), null, null, null, null),
        serviceEmitter
    );
  }

  private static class TestTask extends AbstractBatchIndexTask
  {
    private final Interval interval;
    private boolean done;

    private TestTask(String id, Interval interval)
    {
      this(id, interval, null);
    }

    private TestTask(String id, Interval interval, Map<String, Object> context)
    {
      super(id, "datasource", context, IngestionMode.NONE);
      this.interval = interval;
    }

    @Override
    public boolean isReady(TaskActionClient taskActionClient) throws Exception
    {
      return tryTimeChunkLock(taskActionClient, ImmutableList.of(interval));
    }

    @Override
    public String setup(TaskToolbox toolbox)
    {
      // do nothing
      return null;
    }

    @Override
    public void cleanUp(TaskToolbox toolbox, TaskStatus taskStatus)
    {
      // do nothing
    }

    @Override
    public TaskStatus runTask(TaskToolbox toolbox)
    {
      done = true;
      return TaskStatus.success(getId());
    }

    @Override
    public boolean requireLockExistingSegments()
    {
      return false;
    }

    @Override
    public List<DataSegment> findSegmentsToLock(TaskActionClient taskActionClient, List<Interval> intervals)
    {
      return null;
    }

    @Override
    public boolean isPerfectRollup()
    {
      return false;
    }

    @Nullable
    @Override
    public Granularity getSegmentGranularity()
    {
      return SEGMENT_GRANULARITY;
    }

    @Override
    public String getType()
    {
      return "test";
    }

    public boolean isDone()
    {
      return done;
    }
  }

  private class SimpleTaskRunner extends SingleTaskBackgroundRunner
  {
    SimpleTaskRunner()
    {
      super(
          EasyMock.createMock(TaskToolboxFactory.class),
          null,
          serviceEmitter,
          new DruidNode("overlord", "localhost", false, 8091, null, true, false),
          null
      );
    }

    @Override
    public ListenableFuture<TaskStatus> run(Task task)
    {
      try {
        return Futures.immediateFuture(task.run(null));
      }
      catch (Exception e) {
        throw new RuntimeException(e);
      }
    }
  }
}<|MERGE_RESOLUTION|>--- conflicted
+++ resolved
@@ -75,16 +75,12 @@
 import org.apache.druid.java.util.common.granularity.Granularity;
 import org.apache.druid.java.util.http.client.HttpClient;
 import org.apache.druid.java.util.metrics.StubServiceEmitter;
-<<<<<<< HEAD
-import org.apache.druid.server.DruidNode;
-=======
 import org.apache.druid.metadata.DefaultPasswordProvider;
 import org.apache.druid.metadata.DerbyMetadataStorageActionHandlerFactory;
 import org.apache.druid.metadata.SQLMetadataConnector;
-import org.apache.druid.segment.TestHelper;
 import org.apache.druid.segment.indexing.DataSchema;
 import org.apache.druid.segment.indexing.granularity.UniformGranularitySpec;
->>>>>>> cfa2a901
+import org.apache.druid.server.DruidNode;
 import org.apache.druid.server.coordinator.stats.CoordinatorRunStats;
 import org.apache.druid.server.initialization.IndexerZkConfig;
 import org.apache.druid.server.initialization.ZkPathsConfig;
@@ -95,14 +91,10 @@
 import org.junit.Test;
 
 import javax.annotation.Nullable;
-<<<<<<< HEAD
 import java.io.IOException;
+import java.net.URI;
+import java.util.Collections;
 import java.util.HashMap;
-=======
-import java.net.URI;
-import java.util.Collection;
-import java.util.Collections;
->>>>>>> cfa2a901
 import java.util.List;
 import java.util.Map;
 import java.util.concurrent.atomic.AtomicReference;
@@ -139,12 +131,8 @@
         new SimpleTaskRunner(),
         actionClientFactory,
         getLockbox(),
-<<<<<<< HEAD
-        serviceEmitter
-=======
-        new NoopServiceEmitter(),
+        serviceEmitter,
         getObjectMapper()
->>>>>>> cfa2a901
     );
     taskQueue.setActive();
   }
@@ -185,23 +173,6 @@
   @Test
   public void testShutdownReleasesTaskLock() throws Exception
   {
-<<<<<<< HEAD
-=======
-    final TaskActionClientFactory actionClientFactory = createActionClientFactory();
-    final TaskQueue taskQueue = new TaskQueue(
-        new TaskLockConfig(),
-        new TaskQueueConfig(null, null, null, null, null),
-        new DefaultTaskConfig(),
-        getTaskStorage(),
-        new SimpleTaskRunner(actionClientFactory),
-        actionClientFactory,
-        getLockbox(),
-        new NoopServiceEmitter(),
-        getObjectMapper()
-    );
-    taskQueue.setActive(true);
-
->>>>>>> cfa2a901
     // Create a Task and add it to the TaskQueue
     final TestTask task = new TestTask("t1", Intervals.of("2021-01/P1M"));
     taskQueue.add(task);
@@ -229,31 +200,10 @@
   @Test
   public void testAddThrowsExceptionWhenQueueIsFull()
   {
-<<<<<<< HEAD
     // Fill up the queue
     for (int i = 0; i < 3; ++i) {
       taskQueue.add(new TestTask("t_" + i, Intervals.of("2021-01/P1M")));
     }
-=======
-    final TaskActionClientFactory actionClientFactory = createActionClientFactory();
-    final TaskQueue taskQueue = new TaskQueue(
-            new TaskLockConfig(),
-            new TaskQueueConfig(1, null, null, null, null),
-            new DefaultTaskConfig(),
-            getTaskStorage(),
-            new SimpleTaskRunner(actionClientFactory),
-            actionClientFactory,
-            getLockbox(),
-            new NoopServiceEmitter(),
-            getObjectMapper()
-    );
-    taskQueue.setActive(true);
-
-    // Create a Task and add it to the TaskQueue
-    final TestTask task1 = new TestTask("t1", Intervals.of("2021-01/P1M"));
-    final TestTask task2 = new TestTask("t2", Intervals.of("2021-01/P1M"));
-    taskQueue.add(task1);
->>>>>>> cfa2a901
 
     // Verify that adding another task throws an exception
     Assert.assertThrows(
@@ -265,22 +215,6 @@
   @Test
   public void testAddedTaskUsesLineageBasedSegmentAllocationByDefault()
   {
-<<<<<<< HEAD
-=======
-    final TaskActionClientFactory actionClientFactory = createActionClientFactory();
-    final TaskQueue taskQueue = new TaskQueue(
-        new TaskLockConfig(),
-        new TaskQueueConfig(null, null, null, null, null),
-        new DefaultTaskConfig(),
-        getTaskStorage(),
-        new SimpleTaskRunner(actionClientFactory),
-        actionClientFactory,
-        getLockbox(),
-        new NoopServiceEmitter(),
-        getObjectMapper()
-    );
-    taskQueue.setActive(true);
->>>>>>> cfa2a901
     final Task task = new TestTask("t1", Intervals.of("2021-01-01/P1D"));
     taskQueue.add(task);
 
@@ -295,33 +229,9 @@
   @Test
   public void testDefaultTaskContextOverrideDefaultLineageBasedSegmentAllocation()
   {
-<<<<<<< HEAD
     defaultTaskContext.put(
         SinglePhaseParallelIndexTaskRunner.CTX_USE_LINEAGE_BASED_SEGMENT_ALLOCATION_KEY,
         false
-=======
-    final TaskActionClientFactory actionClientFactory = createActionClientFactory();
-    final TaskQueue taskQueue = new TaskQueue(
-        new TaskLockConfig(),
-        new TaskQueueConfig(null, null, null, null, null),
-        new DefaultTaskConfig()
-        {
-          @Override
-          public Map<String, Object> getContext()
-          {
-            return ImmutableMap.of(
-                SinglePhaseParallelIndexTaskRunner.CTX_USE_LINEAGE_BASED_SEGMENT_ALLOCATION_KEY,
-                false
-            );
-          }
-        },
-        getTaskStorage(),
-        new SimpleTaskRunner(actionClientFactory),
-        actionClientFactory,
-        getLockbox(),
-        new NoopServiceEmitter(),
-        getObjectMapper()
->>>>>>> cfa2a901
     );
     final Task task = new TestTask("t1", Intervals.of("2021-01-01/P1D"));
     taskQueue.add(task);
@@ -336,22 +246,6 @@
   @Test
   public void testUserProvidedTaskContextOverrideDefaultLineageBasedSegmentAllocation()
   {
-<<<<<<< HEAD
-=======
-    final TaskActionClientFactory actionClientFactory = createActionClientFactory();
-    final TaskQueue taskQueue = new TaskQueue(
-        new TaskLockConfig(),
-        new TaskQueueConfig(null, null, null, null, null),
-        new DefaultTaskConfig(),
-        getTaskStorage(),
-        new SimpleTaskRunner(actionClientFactory),
-        actionClientFactory,
-        getLockbox(),
-        new NoopServiceEmitter(),
-        getObjectMapper()
-    );
-    taskQueue.setActive(true);
->>>>>>> cfa2a901
     final Task task = new TestTask(
         "t1",
         Intervals.of("2021-01-01/P1D"),
@@ -372,33 +266,7 @@
   @Test
   public void testLockConfigTakePrecedenceThanDefaultTaskContext()
   {
-<<<<<<< HEAD
     defaultTaskContext.put(Tasks.FORCE_TIME_CHUNK_LOCK_KEY, false);
-=======
-    final TaskActionClientFactory actionClientFactory = createActionClientFactory();
-    final TaskQueue taskQueue = new TaskQueue(
-        new TaskLockConfig(),
-        new TaskQueueConfig(null, null, null, null, null),
-        new DefaultTaskConfig()
-        {
-          @Override
-          public Map<String, Object> getContext()
-          {
-            return ImmutableMap.of(
-                Tasks.FORCE_TIME_CHUNK_LOCK_KEY,
-                false
-            );
-          }
-        },
-        getTaskStorage(),
-        new SimpleTaskRunner(actionClientFactory),
-        actionClientFactory,
-        getLockbox(),
-        new NoopServiceEmitter(),
-        getObjectMapper()
-    );
-    taskQueue.setActive(true);
->>>>>>> cfa2a901
     final Task task = new TestTask("t1", Intervals.of("2021-01-01/P1D"));
     taskQueue.add(task);
     final List<Task> tasks = taskQueue.getTasks();
@@ -410,22 +278,6 @@
   @Test
   public void testUserProvidedContextOverrideLockConfig()
   {
-<<<<<<< HEAD
-=======
-    final TaskActionClientFactory actionClientFactory = createActionClientFactory();
-    final TaskQueue taskQueue = new TaskQueue(
-        new TaskLockConfig(),
-        new TaskQueueConfig(null, null, null, null, null),
-        new DefaultTaskConfig(),
-        getTaskStorage(),
-        new SimpleTaskRunner(actionClientFactory),
-        actionClientFactory,
-        getLockbox(),
-        new NoopServiceEmitter(),
-        getObjectMapper()
-    );
-    taskQueue.setActive(true);
->>>>>>> cfa2a901
     final Task task = new TestTask(
         "t1",
         Intervals.of("2021-01-01/P1D"),
@@ -444,22 +296,6 @@
   @Test
   public void testExceptionInIsReadyFailsTask()
   {
-<<<<<<< HEAD
-=======
-    final TaskActionClientFactory actionClientFactory = createActionClientFactory();
-    final TaskQueue taskQueue = new TaskQueue(
-        new TaskLockConfig(),
-        new TaskQueueConfig(null, null, null, null, null),
-        new DefaultTaskConfig(),
-        getTaskStorage(),
-        new SimpleTaskRunner(actionClientFactory),
-        actionClientFactory,
-        getLockbox(),
-        new NoopServiceEmitter(),
-        getObjectMapper()
-    );
-    taskQueue.setActive(true);
->>>>>>> cfa2a901
     final Task task = new TestTask("t1", Intervals.of("2021-01-01/P1D"))
     {
       @Override
@@ -503,18 +339,8 @@
         taskRunner,
         actionClientFactory,
         getLockbox(),
-<<<<<<< HEAD
-        serviceEmitter
-=======
-        metricsVerifier,
+        serviceEmitter,
         getObjectMapper()
-    );
-    taskQueue.setActive(true);
-    final Task task = new TestTask(
-        "t1",
-        Intervals.of("2021-01-01/P1D"),
-        ImmutableMap.of(Tasks.FORCE_TIME_CHUNK_LOCK_KEY, false)
->>>>>>> cfa2a901
     );
     taskQueue.setActive();
     final Task task = new TestTask("t1", Intervals.of("2021-01-01/P1D"));
@@ -600,12 +426,8 @@
         taskRunner,
         actionClientFactory,
         getLockbox(),
-<<<<<<< HEAD
-        serviceEmitter
-=======
-        new StubServiceEmitter("druid/overlord", "testHost"),
+        serviceEmitter,
         getObjectMapper()
->>>>>>> cfa2a901
     );
     taskQueue.setActive();
 
@@ -617,9 +439,6 @@
     Assert.assertEquals(TaskStatus.failure(failedTask, failedTask), taskQueue.getTaskStatus(failedTask).get());
   }
 
-<<<<<<< HEAD
-  private HttpRemoteTaskRunner createHttpRemoteTaskRunner()
-=======
   @Test
   public void testGetActiveTaskRedactsPassword() throws JsonProcessingException
   {
@@ -705,8 +524,7 @@
     Assert.assertEquals(taskInStorageAsString, taskInQueueAsString);
   }
 
-  private HttpRemoteTaskRunner createHttpRemoteTaskRunner(List<String> runningTasks)
->>>>>>> cfa2a901
+  private HttpRemoteTaskRunner createHttpRemoteTaskRunner()
   {
     final DruidNodeDiscoveryProvider druidNodeDiscoveryProvider
         = EasyMock.createMock(DruidNodeDiscoveryProvider.class);
