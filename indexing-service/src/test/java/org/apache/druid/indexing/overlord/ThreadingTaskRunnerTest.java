--- conflicted
+++ resolved
@@ -47,28 +47,7 @@
   @Test
   public void testTaskStatusWhenTaskThrowsExceptionWhileRunning() throws ExecutionException, InterruptedException
   {
-<<<<<<< HEAD
-    final TaskConfig taskConfig = new TaskConfig(
-        null,
-        null,
-        null,
-        null,
-        ImmutableList.of(),
-        false,
-        new Period("PT0S"),
-        new Period("PT10S"),
-        ImmutableList.of(),
-        false,
-        false,
-        TaskConfig.BATCH_PROCESSING_MODE_DEFAULT.name(),
-        null,
-        false,
-        null,
-        null
-    );
-=======
     final TaskConfig taskConfig = ForkingTaskRunnerTest.makeDefaultTaskConfigBuilder().build();
->>>>>>> aaa6cc18
     ThreadingTaskRunner runner = new ThreadingTaskRunner(
         mockTaskToolboxFactory(),
         taskConfig,
