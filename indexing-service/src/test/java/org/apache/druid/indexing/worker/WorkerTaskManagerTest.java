--- conflicted
+++ resolved
@@ -100,34 +100,6 @@
 
   private WorkerTaskManager createWorkerTaskManager()
   {
-<<<<<<< HEAD
-    List<String> baseTaskDirPaths = null;
-    if (useMultipleBaseTaskDirPaths) {
-      baseTaskDirPaths = ImmutableList.of(
-          FileUtils.createTempDir().toString(),
-          FileUtils.createTempDir().toString()
-      );
-    }
-    TaskConfig taskConfig = new TaskConfig(
-        FileUtils.createTempDir().toString(),
-        null,
-        null,
-        0,
-        null,
-        restoreTasksOnRestart,
-        null,
-        null,
-        null,
-        false,
-        false,
-        TaskConfig.BATCH_PROCESSING_MODE_DEFAULT.name(),
-        null,
-        false,
-        baseTaskDirPaths,
-        null
-    );
-    TaskStorageDirTracker dirTracker = new TaskStorageDirTracker(taskConfig);
-=======
     TaskConfig taskConfig = new TaskConfigBuilder()
         .setBaseDir(FileUtils.createTempDir().toString())
         .setDefaultRowFlushBoundary(0)
@@ -135,7 +107,6 @@
         .setBatchProcessingMode(TaskConfig.BATCH_PROCESSING_MODE_DEFAULT.name())
         .build();
 
->>>>>>> aaa6cc18
     TaskActionClientFactory taskActionClientFactory = EasyMock.createNiceMock(TaskActionClientFactory.class);
     TaskActionClient taskActionClient = EasyMock.createNiceMock(TaskActionClient.class);
     EasyMock.expect(taskActionClientFactory.create(EasyMock.anyObject())).andReturn(taskActionClient).anyTimes();
