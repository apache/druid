--- conflicted
+++ resolved
@@ -42,7 +42,6 @@
 import org.apache.druid.segment.data.RoaringBitmapSerdeFactory;
 import org.apache.druid.segment.indexing.DataSchema;
 import org.apache.druid.segment.writeout.OffHeapMemorySegmentWriteOutMediumFactory;
-import org.apache.druid.server.security.AuthConfig;
 import org.apache.druid.timeline.partition.BuildingHashBasedNumberedShardSpec;
 import org.apache.druid.timeline.partition.DimensionRangeBucketShardSpec;
 import org.apache.druid.timeline.partition.HashPartitionFunction;
@@ -73,11 +72,8 @@
 import java.util.List;
 import java.util.Map;
 import java.util.Set;
-<<<<<<< HEAD
+import java.util.concurrent.ExecutionException;
 import java.util.function.BiFunction;
-=======
-import java.util.concurrent.ExecutionException;
->>>>>>> 32946216
 import java.util.function.Function;
 import java.util.stream.Collectors;
 import java.util.stream.IntStream;
@@ -403,7 +399,74 @@
     }
 
     @Test
-<<<<<<< HEAD
+    public void testGetTaskReportOk() throws Exception
+    {
+      final String taskId = "task";
+      final Map<String, Object> report = ImmutableMap.of("foo", "bar");
+
+      final OverlordClient client = mock(OverlordClient.class);
+      expect(client.taskReportAsMap(taskId)).andReturn(Futures.immediateFuture(report));
+      EasyMock.replay(client);
+
+      Assert.assertEquals(report, ParallelIndexSupervisorTask.getTaskReport(client, taskId));
+      EasyMock.verify(client);
+    }
+
+    @Test
+    public void testGetTaskReport404() throws Exception
+    {
+      final String taskId = "task";
+
+      final OverlordClient client = mock(OverlordClient.class);
+      final HttpResponse response = mock(HttpResponse.class);
+      expect(response.getContent()).andReturn(ChannelBuffers.buffer(0));
+      expect(response.getStatus()).andReturn(HttpResponseStatus.NOT_FOUND).anyTimes();
+      EasyMock.replay(response);
+
+      expect(client.taskReportAsMap(taskId)).andReturn(
+          Futures.immediateFailedFuture(
+              new HttpResponseException(new StringFullResponseHolder(response, Charsets.UTF_8))
+          )
+      );
+      EasyMock.replay(client);
+
+      Assert.assertNull(ParallelIndexSupervisorTask.getTaskReport(client, taskId));
+      EasyMock.verify(client, response);
+    }
+
+    @Test
+    public void testGetTaskReport403()
+    {
+      final String taskId = "task";
+
+      final OverlordClient client = mock(OverlordClient.class);
+      final HttpResponse response = mock(HttpResponse.class);
+      expect(response.getContent()).andReturn(ChannelBuffers.buffer(0));
+      expect(response.getStatus()).andReturn(HttpResponseStatus.FORBIDDEN).anyTimes();
+      EasyMock.replay(response);
+
+      expect(client.taskReportAsMap(taskId)).andReturn(
+          Futures.immediateFailedFuture(
+              new HttpResponseException(new StringFullResponseHolder(response, Charsets.UTF_8))
+          )
+      );
+      EasyMock.replay(client);
+
+      final ExecutionException e = Assert.assertThrows(
+          ExecutionException.class,
+          () -> ParallelIndexSupervisorTask.getTaskReport(client, taskId)
+      );
+
+      MatcherAssert.assertThat(e.getCause(), CoreMatchers.instanceOf(HttpResponseException.class));
+      MatcherAssert.assertThat(
+          e.getCause(),
+          ThrowableMessageMatcher.hasMessage(CoreMatchers.containsString("Server error [403 Forbidden]"))
+      );
+
+      EasyMock.verify(client, response);
+    }
+
+    @Test
     public void testAllocateSegmentUnvailable()
     {
       HttpEndpointTestBuilder.builder()
@@ -633,73 +696,6 @@
               null
           )
       );
-=======
-    public void testGetTaskReportOk() throws Exception
-    {
-      final String taskId = "task";
-      final Map<String, Object> report = ImmutableMap.of("foo", "bar");
-
-      final OverlordClient client = mock(OverlordClient.class);
-      expect(client.taskReportAsMap(taskId)).andReturn(Futures.immediateFuture(report));
-      EasyMock.replay(client);
-
-      Assert.assertEquals(report, ParallelIndexSupervisorTask.getTaskReport(client, taskId));
-      EasyMock.verify(client);
-    }
-
-    @Test
-    public void testGetTaskReport404() throws Exception
-    {
-      final String taskId = "task";
-
-      final OverlordClient client = mock(OverlordClient.class);
-      final HttpResponse response = mock(HttpResponse.class);
-      expect(response.getContent()).andReturn(ChannelBuffers.buffer(0));
-      expect(response.getStatus()).andReturn(HttpResponseStatus.NOT_FOUND).anyTimes();
-      EasyMock.replay(response);
-
-      expect(client.taskReportAsMap(taskId)).andReturn(
-          Futures.immediateFailedFuture(
-              new HttpResponseException(new StringFullResponseHolder(response, Charsets.UTF_8))
-          )
-      );
-      EasyMock.replay(client);
-
-      Assert.assertNull(ParallelIndexSupervisorTask.getTaskReport(client, taskId));
-      EasyMock.verify(client, response);
-    }
-
-    @Test
-    public void testGetTaskReport403()
-    {
-      final String taskId = "task";
-
-      final OverlordClient client = mock(OverlordClient.class);
-      final HttpResponse response = mock(HttpResponse.class);
-      expect(response.getContent()).andReturn(ChannelBuffers.buffer(0));
-      expect(response.getStatus()).andReturn(HttpResponseStatus.FORBIDDEN).anyTimes();
-      EasyMock.replay(response);
-
-      expect(client.taskReportAsMap(taskId)).andReturn(
-          Futures.immediateFailedFuture(
-              new HttpResponseException(new StringFullResponseHolder(response, Charsets.UTF_8))
-          )
-      );
-      EasyMock.replay(client);
-
-      final ExecutionException e = Assert.assertThrows(
-          ExecutionException.class,
-          () -> ParallelIndexSupervisorTask.getTaskReport(client, taskId)
-      );
-
-      MatcherAssert.assertThat(e.getCause(), CoreMatchers.instanceOf(HttpResponseException.class));
-      MatcherAssert.assertThat(
-          e.getCause(),
-          ThrowableMessageMatcher.hasMessage(CoreMatchers.containsString("Server error [403 Forbidden]"))
-      );
-
-      EasyMock.verify(client, response);
->>>>>>> 32946216
     }
 
     private PartitionStat createRangePartitionStat(Interval interval, int bucketId)
