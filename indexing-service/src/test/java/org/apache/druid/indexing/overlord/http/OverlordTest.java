--- conflicted
+++ resolved
@@ -204,35 +204,8 @@
         taskStorage,
         taskActionClientFactory,
         druidNode,
-<<<<<<< HEAD
-        new TaskRunnerFactory<MockTaskRunner>()
-        {
-          private MockTaskRunner runner;
-          @Override
-          public MockTaskRunner build()
-          {
-            runner = new MockTaskRunner(runTaskCountDownLatches, taskCompletionCountDownLatches);
-            return runner;
-          }
-
-          @Override
-          public MockTaskRunner get()
-          {
-            return runner;
-          }
-        },
-        new NoopServiceAnnouncer()
-        {
-          @Override
-          public void announce(DruidNode node)
-          {
-            announcementLatch.countDown();
-          }
-        },
-=======
         taskRunnerFactory,
         new LatchableServiceAnnouncer(announcementLatch, null),
->>>>>>> fc262dfb
         new CoordinatorOverlordServiceConfig(null, null),
         serviceEmitter,
         supervisorManager,
