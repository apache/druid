--- conflicted
+++ resolved
@@ -91,31 +91,10 @@
       }
 
     };
-<<<<<<< HEAD
-    final TaskConfig taskConfig = new TaskConfig(
-        null,
-        null,
-        null,
-        null,
-        null,
-        false,
-        null,
-        null,
-        ImmutableList.of(new StorageLocationConfig(tempDir.newFolder(), null, null)),
-        false,
-        false,
-        TaskConfig.BATCH_PROCESSING_MODE_DEFAULT.name(),
-        null,
-        false,
-        null,
-        null
-    );
-=======
     final TaskConfig taskConfig = new TaskConfigBuilder()
         .setShuffleDataLocations(ImmutableList.of(new StorageLocationConfig(tempDir.newFolder(), null, null)))
         .setBatchProcessingMode(TaskConfig.BATCH_PROCESSING_MODE_DEFAULT.name())
         .build();
->>>>>>> aaa6cc18
     final OverlordClient overlordClient = new NoopOverlordClient()
     {
       @Override
