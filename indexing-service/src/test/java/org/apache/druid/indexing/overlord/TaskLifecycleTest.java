--- conflicted
+++ resolved
@@ -607,37 +607,11 @@
         ),
         new TaskAuditLogConfig(true)
     );
-<<<<<<< HEAD
-    final String taskDirA = temporaryFolder.newFolder().toString();
-    final String taskDirB = temporaryFolder.newFolder().toString();
-    taskConfig = new TaskConfig(
-        null,
-        null,
-        null,
-        50000,
-        null,
-        false,
-        null,
-        null,
-        null,
-        false,
-        false,
-        TaskConfig.BATCH_PROCESSING_MODE_DEFAULT.name(),
-        null,
-        false,
-        ImmutableList.of(
-            taskDirA,
-            taskDirB
-        ),
-        null
-    );
-=======
     taskConfig = new TaskConfigBuilder()
         .setBaseDir(temporaryFolder.newFolder().toString())
         .setDefaultRowFlushBoundary(50000)
         .setBatchProcessingMode(TaskConfig.BATCH_PROCESSING_MODE_DEFAULT.name())
         .build();
->>>>>>> aaa6cc18
 
     return new TaskToolboxFactory(
         taskConfig,
