--- conflicted
+++ resolved
@@ -532,13 +532,9 @@
     Preconditions.checkNotNull(taskStorage);
     Preconditions.checkNotNull(emitter);
 
-<<<<<<< HEAD
     appenderatorsManager = new TestAppenderatorsManager();
 
-    taskLockbox = new TaskLockbox(taskStorage);
-=======
     taskLockbox = new TaskLockbox(taskStorage, mdc);
->>>>>>> 61f4abec
     tac = new LocalTaskActionClientFactory(
         taskStorage,
         new TaskActionToolbox(
