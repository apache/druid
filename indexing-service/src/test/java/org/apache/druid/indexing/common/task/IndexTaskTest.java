--- conflicted
+++ resolved
@@ -864,12 +864,8 @@
                 null
             ),
             null,
-<<<<<<< HEAD
             createTuningConfig(2, 2, null, 2L, null, false, true, null, null),
-=======
-            createTuningConfig(2, 2, null, 2L, null, false, true),
             false,
->>>>>>> 15bdd6bc
             false
         ),
         null
@@ -912,12 +908,8 @@
                 null
             ),
             null,
-<<<<<<< HEAD
             createTuningConfig(3, 2, null, 2L, null, true, true, null, null),
-=======
-            createTuningConfig(3, 2, null, 2L, null, true, true),
             false,
->>>>>>> 15bdd6bc
             false
         ),
         null
@@ -959,12 +951,8 @@
                 null
             ),
             null,
-<<<<<<< HEAD
             createTuningConfig(3, 2, null, 2L, null, false, true, null, null),
-=======
-            createTuningConfig(3, 2, null, 2L, null, false, true),
             false,
->>>>>>> 15bdd6bc
             false
         ),
         null
@@ -1696,12 +1684,8 @@
                   null
               ),
               null,
-<<<<<<< HEAD
               createTuningConfig(3, 2, null, 2L, null, false, true, null, null),
-=======
-              createTuningConfig(3, 2, null, 2L, null, false, true),
               false,
->>>>>>> 15bdd6bc
               false
           ),
           null
@@ -1765,12 +1749,8 @@
                   null
               ),
               null,
-<<<<<<< HEAD
               createTuningConfig(3, 2, null, 2L, null, false, true, null, null),
-=======
-              createTuningConfig(3, 2, null, 2L, null, false, true),
               false,
->>>>>>> 15bdd6bc
               false
           ),
           null
@@ -1819,7 +1799,6 @@
   }
 
   @Test
-<<<<<<< HEAD
   public void testHashedPartitioningFailureDueToIntervalCount() throws Exception
   {
     final File tmpDir = temporaryFolder.newFolder();
@@ -1883,6 +1862,7 @@
           null,
           new UniformGranularitySpec(Granularities.MONTH, Granularities.MONTH, null),
           tuningConfig,
+          false,
           false
       );
     } else {
@@ -1893,6 +1873,7 @@
           null,
           new UniformGranularitySpec(Granularities.MONTH, Granularities.MONTH, null),
           tuningConfig,
+          false,
           false
       );
     }
@@ -1974,6 +1955,7 @@
           null,
           new UniformGranularitySpec(Granularities.MONTH, Granularities.HOUR, null),
           tuningConfig,
+          false,
           false
       );
     } else {
@@ -1984,6 +1966,7 @@
           null,
           new UniformGranularitySpec(Granularities.MONTH, Granularities.HOUR, null),
           tuningConfig,
+          false,
           false
       );
     }
@@ -2065,6 +2048,7 @@
           null,
           new UniformGranularitySpec(Granularities.MONTH, Granularities.HOUR, Collections.singletonList(Intervals.of("2014/2015"))),
           tuningConfig,
+          false,
           false
       );
     } else {
@@ -2075,6 +2059,7 @@
           null,
           new UniformGranularitySpec(Granularities.MONTH, Granularities.HOUR, Collections.singletonList(Intervals.of("2014/2015"))),
           tuningConfig,
+          false,
           false
       );
     }
@@ -2154,6 +2139,7 @@
           null,
           new UniformGranularitySpec(Granularities.MONTH, Granularities.HOUR, null),
           tuningConfig,
+          false,
           false
       );
     } else {
@@ -2164,6 +2150,7 @@
           null,
           new UniformGranularitySpec(Granularities.MONTH, Granularities.HOUR, null),
           tuningConfig,
+          false,
           false
       );
     }
@@ -2177,7 +2164,9 @@
 
     TaskStatus status = runTask(indexTask).lhs;
     Assert.assertEquals(TaskState.FAILED, status.getStatusCode());
-=======
+  }
+
+  @Test
   public void testOldSegmentNotDropWhenDropFlagFalse() throws Exception
   {
     File tmpDir = temporaryFolder.newFolder();
@@ -2532,7 +2521,6 @@
         ),
         null
     );
->>>>>>> 15bdd6bc
   }
 
   public static void checkTaskStatusErrorMsgForParseExceptionsExceeded(TaskStatus status)
