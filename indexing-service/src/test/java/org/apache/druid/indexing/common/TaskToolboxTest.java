/*
 * Licensed to the Apache Software Foundation (ASF) under one
 * or more contributor license agreements.  See the NOTICE file
 * distributed with this work for additional information
 * regarding copyright ownership.  The ASF licenses this file
 * to you under the Apache License, Version 2.0 (the
 * "License"); you may not use this file except in compliance
 * with the License.  You may obtain a copy of the License at
 *
 *   http://www.apache.org/licenses/LICENSE-2.0
 *
 * Unless required by applicable law or agreed to in writing,
 * software distributed under the License is distributed on an
 * "AS IS" BASIS, WITHOUT WARRANTIES OR CONDITIONS OF ANY
 * KIND, either express or implied.  See the License for the
 * specific language governing permissions and limitations
 * under the License.
 */

package org.apache.druid.indexing.common;

import com.fasterxml.jackson.databind.ObjectMapper;
import org.apache.druid.client.cache.Cache;
import org.apache.druid.client.cache.CacheConfig;
import org.apache.druid.client.cache.CachePopulatorStats;
import org.apache.druid.client.indexing.NoopOverlordClient;
import org.apache.druid.indexing.common.actions.TaskActionClientFactory;
import org.apache.druid.indexing.common.config.TaskConfig;
import org.apache.druid.indexing.common.config.TaskConfigBuilder;
import org.apache.druid.indexing.common.stats.DropwizardRowIngestionMetersFactory;
import org.apache.druid.indexing.common.task.NoopTestTaskReportFileWriter;
import org.apache.druid.indexing.common.task.Task;
import org.apache.druid.indexing.common.task.Tasks;
import org.apache.druid.indexing.common.task.TestAppenderatorsManager;
import org.apache.druid.indexing.worker.config.WorkerConfig;
import org.apache.druid.java.util.emitter.service.ServiceEmitter;
import org.apache.druid.java.util.metrics.MonitorScheduler;
import org.apache.druid.query.DruidProcessingConfigTest;
import org.apache.druid.query.QueryProcessingPool;
import org.apache.druid.query.QueryRunnerFactoryConglomerate;
import org.apache.druid.segment.IndexIO;
import org.apache.druid.segment.IndexMergerV9;
import org.apache.druid.segment.IndexMergerV9Factory;
import org.apache.druid.segment.handoff.SegmentHandoffNotifierFactory;
import org.apache.druid.segment.join.NoopJoinableFactory;
import org.apache.druid.segment.loading.DataSegmentArchiver;
import org.apache.druid.segment.loading.DataSegmentKiller;
import org.apache.druid.segment.loading.DataSegmentMover;
import org.apache.druid.segment.loading.DataSegmentPusher;
import org.apache.druid.segment.loading.SegmentLocalCacheManager;
import org.apache.druid.segment.realtime.appenderator.AppenderatorsManager;
import org.apache.druid.segment.realtime.appenderator.UnifiedIndexerAppenderatorsManager;
import org.apache.druid.segment.realtime.firehose.NoopChatHandlerProvider;
import org.apache.druid.server.DruidNode;
import org.apache.druid.server.coordination.DataSegmentAnnouncer;
import org.apache.druid.server.coordination.DataSegmentServerAnnouncer;
import org.apache.druid.server.security.AuthTestUtils;
import org.apache.druid.utils.RuntimeInfo;
import org.easymock.EasyMock;
import org.junit.Assert;
import org.junit.Before;
import org.junit.Rule;
import org.junit.Test;
import org.junit.rules.TemporaryFolder;
import org.mockito.Mockito;

import java.io.IOException;

public class TaskToolboxTest
{

  private TaskToolboxFactory taskToolbox = null;
  private TaskActionClientFactory mockTaskActionClientFactory = EasyMock.createMock(TaskActionClientFactory.class);
  private ServiceEmitter mockEmitter = EasyMock.createMock(ServiceEmitter.class);
  private DataSegmentPusher mockSegmentPusher = EasyMock.createMock(DataSegmentPusher.class);
  private DataSegmentKiller mockDataSegmentKiller = EasyMock.createMock(DataSegmentKiller.class);
  private DataSegmentMover mockDataSegmentMover = EasyMock.createMock(DataSegmentMover.class);
  private DataSegmentArchiver mockDataSegmentArchiver = EasyMock.createMock(DataSegmentArchiver.class);
  private DataSegmentAnnouncer mockSegmentAnnouncer = EasyMock.createMock(DataSegmentAnnouncer.class);
  private SegmentHandoffNotifierFactory mockHandoffNotifierFactory = EasyMock.createNiceMock(
      SegmentHandoffNotifierFactory.class
  );
  private QueryRunnerFactoryConglomerate mockQueryRunnerFactoryConglomerate
      = EasyMock.createMock(QueryRunnerFactoryConglomerate.class);
  private MonitorScheduler mockMonitorScheduler = EasyMock.createMock(MonitorScheduler.class);
  private QueryProcessingPool mockQueryProcessingPool = EasyMock.createMock(QueryProcessingPool.class);
  private ObjectMapper ObjectMapper = new ObjectMapper();
  private SegmentCacheManagerFactory mockSegmentCacheManagerFactory = EasyMock.createMock(SegmentCacheManagerFactory.class);
  private SegmentLocalCacheManager mockSegmentLoaderLocalCacheManager = EasyMock.createMock(SegmentLocalCacheManager.class);
  private Task task = EasyMock.createMock(Task.class);
  private IndexMergerV9Factory mockIndexMergerV9 = EasyMock.createMock(IndexMergerV9Factory.class);
  private IndexIO mockIndexIO = EasyMock.createMock(IndexIO.class);
  private Cache mockCache = EasyMock.createMock(Cache.class);
  private CacheConfig mockCacheConfig = EasyMock.createMock(CacheConfig.class);

  @Rule
  public TemporaryFolder temporaryFolder = new TemporaryFolder();

  @Before
  public void setUp() throws IOException
  {
    EasyMock.expect(task.getId()).andReturn("task_id").anyTimes();
    EasyMock.expect(task.getDataSource()).andReturn("task_ds").anyTimes();
    EasyMock.expect(task.getContextValue(Tasks.STORE_EMPTY_COLUMNS_KEY, true)).andReturn(true).anyTimes();
    IndexMergerV9 indexMergerV9 = EasyMock.createMock(IndexMergerV9.class);
    EasyMock.expect(mockIndexMergerV9.create(true)).andReturn(indexMergerV9).anyTimes();
    EasyMock.replay(task, mockHandoffNotifierFactory, mockIndexMergerV9);

<<<<<<< HEAD
    TaskConfig taskConfig = new TaskConfig(
        temporaryFolder.newFile().toString(),
        null,
        null,
        50000,
        null,
        false,
        null,
        null,
        null,
        false,
        false,
        TaskConfig.BATCH_PROCESSING_MODE_DEFAULT.name(),
        null,
        false,
        null,
        null
    );
=======
    TaskConfig taskConfig = new TaskConfigBuilder()
        .setBaseDir(temporaryFolder.newFile().toString())
        .setDefaultRowFlushBoundary(50000)
        .setBatchProcessingMode(TaskConfig.BATCH_PROCESSING_MODE_DEFAULT.name())
        .build();

>>>>>>> aaa6cc18
    taskToolbox = new TaskToolboxFactory(
        taskConfig,
        new DruidNode("druid/middlemanager", "localhost", false, 8091, null, true, false),
        mockTaskActionClientFactory,
        mockEmitter,
        mockSegmentPusher,
        mockDataSegmentKiller,
        mockDataSegmentMover,
        mockDataSegmentArchiver,
        mockSegmentAnnouncer,
        EasyMock.createNiceMock(DataSegmentServerAnnouncer.class),
        mockHandoffNotifierFactory,
        () -> mockQueryRunnerFactoryConglomerate,
        mockQueryProcessingPool,
        NoopJoinableFactory.INSTANCE,
        () -> mockMonitorScheduler,
        mockSegmentCacheManagerFactory,
        ObjectMapper,
        mockIndexIO,
        mockCache,
        mockCacheConfig,
        new CachePopulatorStats(),
        mockIndexMergerV9,
        null,
        null,
        null,
        null,
        new NoopTestTaskReportFileWriter(),
        null,
        AuthTestUtils.TEST_AUTHORIZER_MAPPER,
        new NoopChatHandlerProvider(),
        new DropwizardRowIngestionMetersFactory(),
        new TestAppenderatorsManager(),
        new NoopOverlordClient(),
        null,
        null,
        null,
        null,
        "1"
    );
  }

  @Test
  public void testGetDataSegmentArchiver()
  {
    Assert.assertEquals(mockDataSegmentArchiver, taskToolbox.build(task).getDataSegmentArchiver());
  }

  @Test
  public void testGetSegmentAnnouncer()
  {
    Assert.assertEquals(mockSegmentAnnouncer, taskToolbox.build(task).getSegmentAnnouncer());
  }

  @Test
  public void testGetQueryRunnerFactoryConglomerate()
  {
    Assert.assertEquals(
        mockQueryRunnerFactoryConglomerate,
        taskToolbox.build(task).getQueryRunnerFactoryConglomerate()
    );
  }

  @Test
  public void testGetQueryProcessingPool()
  {
    Assert.assertEquals(mockQueryProcessingPool, taskToolbox.build(task).getQueryProcessingPool());
  }

  @Test
  public void testGetMonitorScheduler()
  {
    Assert.assertEquals(mockMonitorScheduler, taskToolbox.build(task).getMonitorScheduler());
  }

  @Test
  public void testGetObjectMapper()
  {
    Assert.assertEquals(ObjectMapper, taskToolbox.build(task).getJsonMapper());
  }

  @Test
  public void testGetEmitter()
  {
    Assert.assertEquals(mockEmitter, taskToolbox.build(task).getEmitter());
  }

  @Test
  public void testGetDataSegmentKiller()
  {
    Assert.assertEquals(mockDataSegmentKiller, taskToolbox.build(task).getDataSegmentKiller());
  }

  @Test
  public void testGetDataSegmentMover()
  {
    Assert.assertEquals(mockDataSegmentMover, taskToolbox.build(task).getDataSegmentMover());
  }

  @Test
  public void testGetCache()
  {
    Assert.assertEquals(mockCache, taskToolbox.build(task).getCache());
  }

  @Test
  public void testGetCacheConfig()
  {
    Assert.assertEquals(mockCacheConfig, taskToolbox.build(task).getCacheConfig());
  }

  @Test
  public void testCreateAdjustedRuntimeInfoForMiddleManager()
  {
    final AppenderatorsManager appenderatorsManager = Mockito.mock(AppenderatorsManager.class);

    final DruidProcessingConfigTest.MockRuntimeInfo runtimeInfo =
        new DruidProcessingConfigTest.MockRuntimeInfo(12, 1_000_000, 2_000_000);
    final RuntimeInfo adjustedRuntimeInfo = TaskToolbox.createAdjustedRuntimeInfo(runtimeInfo, appenderatorsManager);

    Assert.assertEquals(
        runtimeInfo.getAvailableProcessors(),
        adjustedRuntimeInfo.getAvailableProcessors()
    );

    Assert.assertEquals(
        runtimeInfo.getMaxHeapSizeBytes(),
        adjustedRuntimeInfo.getMaxHeapSizeBytes()
    );

    Assert.assertEquals(
        runtimeInfo.getDirectMemorySizeBytes(),
        adjustedRuntimeInfo.getDirectMemorySizeBytes()
    );

    Mockito.verifyNoMoreInteractions(appenderatorsManager);
  }

  @Test
  public void testCreateAdjustedRuntimeInfoForIndexer()
  {
    // UnifiedIndexerAppenderatorsManager class is used on Indexers.
    final UnifiedIndexerAppenderatorsManager appenderatorsManager =
        Mockito.mock(UnifiedIndexerAppenderatorsManager.class);

    final int numWorkers = 3;
    final DruidProcessingConfigTest.MockRuntimeInfo runtimeInfo =
        new DruidProcessingConfigTest.MockRuntimeInfo(12, 1_000_000, 2_000_000);

    Mockito.when(appenderatorsManager.getWorkerConfig()).thenReturn(new WorkerConfig()
    {
      @Override
      public int getCapacity()
      {
        return 3;
      }
    });

    final RuntimeInfo adjustedRuntimeInfo = TaskToolbox.createAdjustedRuntimeInfo(runtimeInfo, appenderatorsManager);

    Assert.assertEquals(
        runtimeInfo.getAvailableProcessors() / numWorkers,
        adjustedRuntimeInfo.getAvailableProcessors()
    );

    Assert.assertEquals(
        runtimeInfo.getMaxHeapSizeBytes() / numWorkers,
        adjustedRuntimeInfo.getMaxHeapSizeBytes()
    );

    Assert.assertEquals(
        runtimeInfo.getDirectMemorySizeBytes() / numWorkers,
        adjustedRuntimeInfo.getDirectMemorySizeBytes()
    );

    Mockito.verify(appenderatorsManager).getWorkerConfig();
    Mockito.verifyNoMoreInteractions(appenderatorsManager);
  }
}<|MERGE_RESOLUTION|>--- conflicted
+++ resolved
@@ -106,33 +106,12 @@
     EasyMock.expect(mockIndexMergerV9.create(true)).andReturn(indexMergerV9).anyTimes();
     EasyMock.replay(task, mockHandoffNotifierFactory, mockIndexMergerV9);
 
-<<<<<<< HEAD
-    TaskConfig taskConfig = new TaskConfig(
-        temporaryFolder.newFile().toString(),
-        null,
-        null,
-        50000,
-        null,
-        false,
-        null,
-        null,
-        null,
-        false,
-        false,
-        TaskConfig.BATCH_PROCESSING_MODE_DEFAULT.name(),
-        null,
-        false,
-        null,
-        null
-    );
-=======
     TaskConfig taskConfig = new TaskConfigBuilder()
         .setBaseDir(temporaryFolder.newFile().toString())
         .setDefaultRowFlushBoundary(50000)
         .setBatchProcessingMode(TaskConfig.BATCH_PROCESSING_MODE_DEFAULT.name())
         .build();
 
->>>>>>> aaa6cc18
     taskToolbox = new TaskToolboxFactory(
         taskConfig,
         new DruidNode("druid/middlemanager", "localhost", false, 8091, null, true, false),
