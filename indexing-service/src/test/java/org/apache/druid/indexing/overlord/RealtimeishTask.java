/*
 * Licensed to the Apache Software Foundation (ASF) under one
 * or more contributor license agreements.  See the NOTICE file
 * distributed with this work for additional information
 * regarding copyright ownership.  The ASF licenses this file
 * to you under the Apache License, Version 2.0 (the
 * "License"); you may not use this file except in compliance
 * with the License.  You may obtain a copy of the License at
 *
 *   http://www.apache.org/licenses/LICENSE-2.0
 *
 * Unless required by applicable law or agreed to in writing,
 * software distributed under the License is distributed on an
 * "AS IS" BASIS, WITHOUT WARRANTIES OR CONDITIONS OF ANY
 * KIND, either express or implied.  See the License for the
 * specific language governing permissions and limitations
 * under the License.
 */

package org.apache.druid.indexing.overlord;

import com.google.common.collect.ImmutableList;
import org.apache.druid.indexer.TaskStatus;
import org.apache.druid.indexing.common.TaskLock;
import org.apache.druid.indexing.common.TaskLockType;
import org.apache.druid.indexing.common.TaskToolbox;
import org.apache.druid.indexing.common.actions.LockListAction;
import org.apache.druid.indexing.common.actions.LockReleaseAction;
import org.apache.druid.indexing.common.actions.SegmentTransactionalInsertAction;
import org.apache.druid.indexing.common.actions.TaskActionClient;
import org.apache.druid.indexing.common.actions.TimeChunkLockAcquireAction;
import org.apache.druid.indexing.common.config.TaskConfig;
import org.apache.druid.indexing.common.task.AbstractTask;
import org.apache.druid.indexing.common.task.TaskResource;
import org.apache.druid.java.util.common.Intervals;
import org.apache.druid.timeline.DataSegment;
import org.joda.time.Interval;
import org.junit.Assert;

import java.util.Collections;
import java.util.List;

/**
 */
public class RealtimeishTask extends AbstractTask
{
  public RealtimeishTask()
  {
    super("rt1", "rt", new TaskResource("rt1", 1), "foo", null);
  }

  @Override
  public String getType()
  {
    return "realtime_test";
  }

  @Override
  public boolean isReady(TaskActionClient taskActionClient)
  {
    return true;
  }

  @Override
  public void stopGracefully(TaskConfig taskConfig)
  {
  }

  @Override
  public TaskStatus runTask(TaskToolbox toolbox) throws Exception
  {
    final Interval interval1 = Intervals.of("2010-01-01T00/PT1H");
    final Interval interval2 = Intervals.of("2010-01-01T01/PT1H");

    // Sort of similar to what realtime tasks do:

    // Acquire lock for first interval
    final TaskLock lock1 = toolbox.getTaskActionClient().submit(
        new TimeChunkLockAcquireAction(TaskLockType.EXCLUSIVE, interval1, 5000)
    );
    Assert.assertNotNull(lock1);
    final List<TaskLock> locks1 = toolbox.getTaskActionClient().submit(new LockListAction());

    // (Confirm lock sanity)
    Assert.assertEquals("lock1 interval", interval1, lock1.getInterval());
    Assert.assertEquals("locks1", ImmutableList.of(lock1), locks1);

    // Acquire lock for second interval
    final TaskLock lock2 = toolbox.getTaskActionClient().submit(
        new TimeChunkLockAcquireAction(TaskLockType.EXCLUSIVE, interval2, 5000)
    );
    Assert.assertNotNull(lock2);
    final List<TaskLock> locks2 = toolbox.getTaskActionClient().submit(new LockListAction());

    // (Confirm lock sanity)
    Assert.assertEquals("lock2 interval", interval2, lock2.getInterval());
    Assert.assertEquals("locks2", ImmutableList.of(lock1, lock2), locks2);

    // Push first segment
<<<<<<< HEAD
    toolbox.getTaskActionClient().submit(createSegmentInsertAction(interval1, lock1.getVersion()));
=======
    SegmentInsertAction firstSegmentInsertAction = new SegmentInsertAction(
        ImmutableSet.of(
            DataSegment.builder()
                       .dataSource("foo")
                       .interval(interval1)
                       .version(lock1.getVersion())
                       .size(0)
                       .build()
        ),
        null
    );
    toolbox.getTaskActionClient().submit(firstSegmentInsertAction);
>>>>>>> 77333e56

    // Release first lock
    toolbox.getTaskActionClient().submit(new LockReleaseAction(interval1));
    final List<TaskLock> locks3 = toolbox.getTaskActionClient().submit(new LockListAction());

    // (Confirm lock sanity)
    Assert.assertEquals("locks3", ImmutableList.of(lock2), locks3);

    // Push second segment
<<<<<<< HEAD
    toolbox.getTaskActionClient().submit(createSegmentInsertAction(interval2, lock2.getVersion()));
=======
    SegmentInsertAction secondSegmentInsertAction = new SegmentInsertAction(
        ImmutableSet.of(
            DataSegment.builder()
                       .dataSource("foo")
                       .interval(interval2)
                       .version(lock2.getVersion())
                       .size(0)
                       .build()
        ),
        null
    );
    toolbox.getTaskActionClient().submit(secondSegmentInsertAction);
>>>>>>> 77333e56

    // Release second lock
    toolbox.getTaskActionClient().submit(new LockReleaseAction(interval2));
    final List<TaskLock> locks4 = toolbox.getTaskActionClient().submit(new LockListAction());

    // (Confirm lock sanity)
    Assert.assertEquals("locks4", ImmutableList.<TaskLock>of(), locks4);

    // Exit
    return TaskStatus.success(getId());
  }

  private SegmentTransactionalInsertAction createSegmentInsertAction(Interval interval, String version)
  {
    final DataSegment segmentToInsert
        = DataSegment.builder()
                     .dataSource("foo")
                     .interval(interval)
                     .version(version)
                     .size(0)
                     .build();
    return SegmentTransactionalInsertAction
        .appendAction(Collections.singleton(segmentToInsert), null, null);
  }
}<|MERGE_RESOLUTION|>--- conflicted
+++ resolved
@@ -97,22 +97,7 @@
     Assert.assertEquals("locks2", ImmutableList.of(lock1, lock2), locks2);
 
     // Push first segment
-<<<<<<< HEAD
     toolbox.getTaskActionClient().submit(createSegmentInsertAction(interval1, lock1.getVersion()));
-=======
-    SegmentInsertAction firstSegmentInsertAction = new SegmentInsertAction(
-        ImmutableSet.of(
-            DataSegment.builder()
-                       .dataSource("foo")
-                       .interval(interval1)
-                       .version(lock1.getVersion())
-                       .size(0)
-                       .build()
-        ),
-        null
-    );
-    toolbox.getTaskActionClient().submit(firstSegmentInsertAction);
->>>>>>> 77333e56
 
     // Release first lock
     toolbox.getTaskActionClient().submit(new LockReleaseAction(interval1));
@@ -122,22 +107,7 @@
     Assert.assertEquals("locks3", ImmutableList.of(lock2), locks3);
 
     // Push second segment
-<<<<<<< HEAD
     toolbox.getTaskActionClient().submit(createSegmentInsertAction(interval2, lock2.getVersion()));
-=======
-    SegmentInsertAction secondSegmentInsertAction = new SegmentInsertAction(
-        ImmutableSet.of(
-            DataSegment.builder()
-                       .dataSource("foo")
-                       .interval(interval2)
-                       .version(lock2.getVersion())
-                       .size(0)
-                       .build()
-        ),
-        null
-    );
-    toolbox.getTaskActionClient().submit(secondSegmentInsertAction);
->>>>>>> 77333e56
 
     // Release second lock
     toolbox.getTaskActionClient().submit(new LockReleaseAction(interval2));
@@ -160,6 +130,6 @@
                      .size(0)
                      .build();
     return SegmentTransactionalInsertAction
-        .appendAction(Collections.singleton(segmentToInsert), null, null);
+        .appendAction(Collections.singleton(segmentToInsert), null, null, null);
   }
 }