/*
 * Licensed to the Apache Software Foundation (ASF) under one
 * or more contributor license agreements.  See the NOTICE file
 * distributed with this work for additional information
 * regarding copyright ownership.  The ASF licenses this file
 * to you under the Apache License, Version 2.0 (the
 * "License"); you may not use this file except in compliance
 * with the License.  You may obtain a copy of the License at
 *
 *   http://www.apache.org/licenses/LICENSE-2.0
 *
 * Unless required by applicable law or agreed to in writing,
 * software distributed under the License is distributed on an
 * "AS IS" BASIS, WITHOUT WARRANTIES OR CONDITIONS OF ANY
 * KIND, either express or implied.  See the License for the
 * specific language governing permissions and limitations
 * under the License.
 */

package org.apache.druid.indexing.common.task;

import com.fasterxml.jackson.databind.ObjectMapper;
import com.fasterxml.jackson.databind.introspect.AnnotationIntrospectorPair;
import com.fasterxml.jackson.databind.jsontype.NamedType;
import com.google.common.collect.ImmutableList;
import com.google.common.collect.ImmutableMap;
import org.apache.druid.client.coordinator.CoordinatorClient;
import org.apache.druid.client.coordinator.NoopCoordinatorClient;
import org.apache.druid.client.indexing.ClientCompactionIOConfig;
import org.apache.druid.client.indexing.ClientCompactionIntervalSpec;
import org.apache.druid.client.indexing.ClientCompactionTaskDimensionsSpec;
import org.apache.druid.client.indexing.ClientCompactionTaskGranularitySpec;
import org.apache.druid.client.indexing.ClientCompactionTaskQuery;
import org.apache.druid.client.indexing.ClientCompactionTaskQueryTuningConfig;
import org.apache.druid.client.indexing.ClientCompactionTaskTransformSpec;
import org.apache.druid.client.indexing.ClientTaskQuery;
import org.apache.druid.client.indexing.NoopOverlordClient;
import org.apache.druid.data.input.SegmentsSplitHintSpec;
import org.apache.druid.data.input.impl.DimensionsSpec;
import org.apache.druid.guice.GuiceAnnotationIntrospector;
import org.apache.druid.guice.GuiceInjectableValues;
import org.apache.druid.guice.GuiceInjectors;
import org.apache.druid.indexer.CompactionEngine;
import org.apache.druid.indexer.partitions.DynamicPartitionsSpec;
import org.apache.druid.indexing.common.RetryPolicyConfig;
import org.apache.druid.indexing.common.RetryPolicyFactory;
import org.apache.druid.indexing.common.SegmentCacheManagerFactory;
import org.apache.druid.indexing.common.TestUtils;
import org.apache.druid.indexing.common.task.batch.parallel.ParallelIndexTuningConfig;
import org.apache.druid.jackson.DefaultObjectMapper;
import org.apache.druid.java.util.common.HumanReadableBytes;
import org.apache.druid.java.util.common.Intervals;
import org.apache.druid.java.util.common.granularity.Granularities;
import org.apache.druid.query.aggregation.AggregatorFactory;
import org.apache.druid.query.aggregation.CountAggregatorFactory;
import org.apache.druid.query.filter.SelectorDimFilter;
import org.apache.druid.rpc.indexing.OverlordClient;
import org.apache.druid.segment.IndexSpec;
import org.apache.druid.segment.data.CompressionFactory.LongEncodingStrategy;
import org.apache.druid.segment.data.CompressionStrategy;
import org.apache.druid.segment.incremental.OnheapIncrementalIndex;
import org.apache.druid.segment.incremental.RowIngestionMetersFactory;
import org.apache.druid.segment.realtime.appenderator.AppenderatorsManager;
import org.apache.druid.segment.realtime.firehose.ChatHandlerProvider;
import org.apache.druid.segment.realtime.firehose.NoopChatHandlerProvider;
import org.apache.druid.segment.writeout.TmpFileSegmentWriteOutMediumFactory;
<<<<<<< HEAD
import org.apache.druid.server.coordinator.ClientCompactionRunnerInfo;
=======
import org.apache.druid.server.lookup.cache.LookupLoadingSpec;
>>>>>>> 6bc29534
import org.apache.druid.server.security.AuthTestUtils;
import org.apache.druid.server.security.AuthorizerMapper;
import org.joda.time.Duration;
import org.junit.Assert;
import org.junit.Test;

import java.io.IOException;
import java.util.HashMap;
import java.util.Map;

public class ClientCompactionTaskQuerySerdeTest
{
  private static final RowIngestionMetersFactory ROW_INGESTION_METERS_FACTORY =
      new TestUtils().getRowIngestionMetersFactory();
  private static final CoordinatorClient COORDINATOR_CLIENT = new NoopCoordinatorClient();
  private static final AppenderatorsManager APPENDERATORS_MANAGER = new TestAppenderatorsManager();
  private static final ObjectMapper MAPPER = setupInjectablesInObjectMapper(new DefaultObjectMapper());

  private static final IndexSpec INDEX_SPEC = IndexSpec.builder()
                                                       .withDimensionCompression(CompressionStrategy.LZ4)
                                                       .withMetricCompression(CompressionStrategy.LZF)
                                                       .withLongEncoding(LongEncodingStrategy.LONGS)
                                                       .build();
  private static final IndexSpec INDEX_SPEC_FOR_INTERMEDIATE_PERSISTS = IndexSpec.builder()
                                                                                 .withDimensionCompression(CompressionStrategy.LZ4)
                                                                                 .withMetricCompression(CompressionStrategy.UNCOMPRESSED)
                                                                                 .withLongEncoding(LongEncodingStrategy.AUTO)
                                                                                 .build();
  private static final ClientCompactionTaskGranularitySpec CLIENT_COMPACTION_TASK_GRANULARITY_SPEC =
      new ClientCompactionTaskGranularitySpec(Granularities.DAY, Granularities.HOUR, true);
  private static final AggregatorFactory[] METRICS_SPEC = new AggregatorFactory[] {new CountAggregatorFactory("cnt")};
  private static final ClientCompactionTaskTransformSpec CLIENT_COMPACTION_TASK_TRANSFORM_SPEC =
      new ClientCompactionTaskTransformSpec(new SelectorDimFilter("dim1", "foo", null));
  private static final DynamicPartitionsSpec DYNAMIC_PARTITIONS_SPEC = new DynamicPartitionsSpec(100, 30000L);
  private static final SegmentsSplitHintSpec SEGMENTS_SPLIT_HINT_SPEC = new SegmentsSplitHintSpec(new HumanReadableBytes(100000L), 10);

  @Test
  public void testClientCompactionTaskQueryToCompactionTask() throws IOException
  {
    final ClientCompactionTaskQuery query = createCompactionTaskQuery("id", CLIENT_COMPACTION_TASK_TRANSFORM_SPEC);

    final byte[] json = MAPPER.writeValueAsBytes(query);
    final CompactionTask task = (CompactionTask) MAPPER.readValue(json, Task.class);

    assertQueryToTask(query, task);
  }

  @Test
  public void testClientCompactionTaskQueryToCompactionTaskWithoutTransformSpec() throws IOException
  {
    final ClientCompactionTaskQuery query = createCompactionTaskQuery("id", null);

    final byte[] json = MAPPER.writeValueAsBytes(query);
    final CompactionTask task = (CompactionTask) MAPPER.readValue(json, Task.class);

    // Verify that CompactionTask has added new parameters into the context because transformSpec was null.
    Assert.assertNotEquals(query.getContext(), task.getContext());
    query.getContext().put(LookupLoadingSpec.CTX_LOOKUP_LOADING_MODE, LookupLoadingSpec.Mode.NONE.toString());
    assertQueryToTask(query, task);
  }

  @Test
  public void testCompactionTaskToClientCompactionTaskQuery() throws IOException
  {
    final CompactionTask task = createCompactionTask(CLIENT_COMPACTION_TASK_TRANSFORM_SPEC);

    final ClientCompactionTaskQuery expected = createCompactionTaskQuery(task.getId(), CLIENT_COMPACTION_TASK_TRANSFORM_SPEC);

    final byte[] json = MAPPER.writeValueAsBytes(task);
    final ClientCompactionTaskQuery actual = (ClientCompactionTaskQuery) MAPPER.readValue(json, ClientTaskQuery.class);

    Assert.assertEquals(expected, actual);
  }

  @Test
  public void testCompactionTaskToClientCompactionTaskQueryWithoutTransformSpec() throws IOException
  {
    final CompactionTask task = createCompactionTask(null);

    final ClientCompactionTaskQuery expected = createCompactionTaskQuery(task.getId(), null);

    final byte[] json = MAPPER.writeValueAsBytes(task);
    final ClientCompactionTaskQuery actual = (ClientCompactionTaskQuery) MAPPER.readValue(json, ClientTaskQuery.class);

    // Verify that CompactionTask has added new parameters into the context
    Assert.assertNotEquals(expected, actual);

    expected.getContext().put(LookupLoadingSpec.CTX_LOOKUP_LOADING_MODE, LookupLoadingSpec.Mode.NONE.toString());
    Assert.assertEquals(expected, actual);
  }

  private static ObjectMapper setupInjectablesInObjectMapper(ObjectMapper objectMapper)
  {
    final GuiceAnnotationIntrospector guiceIntrospector = new GuiceAnnotationIntrospector();
    objectMapper.setAnnotationIntrospectors(
        new AnnotationIntrospectorPair(
            guiceIntrospector,
            objectMapper.getSerializationConfig().getAnnotationIntrospector()
        ),
<<<<<<< HEAD
        new ClientCompactionTaskGranularitySpec(Granularities.DAY, Granularities.HOUR, true),
        new ClientCompactionTaskDimensionsSpec(DimensionsSpec.getDefaultSchemas(ImmutableList.of("ts", "dim"))),
        new AggregatorFactory[] {new CountAggregatorFactory("cnt")},
        new ClientCompactionTaskTransformSpec(new SelectorDimFilter("dim1", "foo", null)),
        ImmutableMap.of("key", "value"),
        new ClientCompactionRunnerInfo(CompactionEngine.NATIVE)
=======
        new AnnotationIntrospectorPair(
            guiceIntrospector,
            objectMapper.getDeserializationConfig().getAnnotationIntrospector()
        )
>>>>>>> 6bc29534
    );
    GuiceInjectableValues injectableValues = new GuiceInjectableValues(
        GuiceInjectors.makeStartupInjectorWithModules(
            ImmutableList.of(
                binder -> {
                  binder.bind(AuthorizerMapper.class).toInstance(AuthTestUtils.TEST_AUTHORIZER_MAPPER);
                  binder.bind(ChatHandlerProvider.class).toInstance(new NoopChatHandlerProvider());
                  binder.bind(RowIngestionMetersFactory.class).toInstance(ROW_INGESTION_METERS_FACTORY);
                  binder.bind(CoordinatorClient.class).toInstance(COORDINATOR_CLIENT);
                  binder.bind(SegmentCacheManagerFactory.class).toInstance(new SegmentCacheManagerFactory(objectMapper));
                  binder.bind(AppenderatorsManager.class).toInstance(APPENDERATORS_MANAGER);
                  binder.bind(OverlordClient.class).toInstance(new NoopOverlordClient());
                }
            )
        )
    );
    objectMapper.setInjectableValues(injectableValues);
    objectMapper.registerSubtypes(new NamedType(ParallelIndexTuningConfig.class, "index_parallel"));
    return objectMapper;
  }

  private void assertQueryToTask(ClientCompactionTaskQuery query, CompactionTask task)
  {
    Assert.assertEquals(query.getId(), task.getId());
    Assert.assertEquals(query.getDataSource(), task.getDataSource());
    Assert.assertTrue(task.getIoConfig().getInputSpec() instanceof CompactionIntervalSpec);
    Assert.assertEquals(
        query.getIoConfig().getInputSpec().getInterval(),
        ((CompactionIntervalSpec) task.getIoConfig().getInputSpec()).getInterval()
    );
    Assert.assertEquals(
        query.getIoConfig().getInputSpec().getSha256OfSortedSegmentIds(),
        ((CompactionIntervalSpec) task.getIoConfig().getInputSpec()).getSha256OfSortedSegmentIds()
    );
    Assert.assertEquals(
        query.getTuningConfig().getMaxRowsInMemory().intValue(),
        task.getTuningConfig().getMaxRowsInMemory()
    );
    Assert.assertEquals(
        query.getTuningConfig().getMaxBytesInMemory().longValue(),
        task.getTuningConfig().getMaxBytesInMemory()
    );
    Assert.assertEquals(
        query.getTuningConfig().getSplitHintSpec(),
        task.getTuningConfig().getSplitHintSpec()
    );
    Assert.assertEquals(
        query.getTuningConfig().getPartitionsSpec(),
        task.getTuningConfig().getPartitionsSpec()
    );
    Assert.assertEquals(
        query.getTuningConfig().getIndexSpec(),
        task.getTuningConfig().getIndexSpec()
    );
    Assert.assertEquals(
        query.getTuningConfig().getIndexSpecForIntermediatePersists(),
        task.getTuningConfig().getIndexSpecForIntermediatePersists()
    );
    Assert.assertEquals(
        query.getTuningConfig().getPushTimeout().longValue(),
        task.getTuningConfig().getPushTimeout()
    );
    Assert.assertEquals(
        query.getTuningConfig().getSegmentWriteOutMediumFactory(),
        task.getTuningConfig().getSegmentWriteOutMediumFactory()
    );
    Assert.assertEquals(
        query.getTuningConfig().getMaxNumConcurrentSubTasks().intValue(),
        task.getTuningConfig().getMaxNumConcurrentSubTasks()
    );
    Assert.assertEquals(
        query.getTuningConfig().getMaxRetry().intValue(),
        task.getTuningConfig().getMaxRetry()
    );
    Assert.assertEquals(
        query.getTuningConfig().getTaskStatusCheckPeriodMs().longValue(),
        task.getTuningConfig().getTaskStatusCheckPeriodMs()
    );
    Assert.assertEquals(
        query.getTuningConfig().getChatHandlerTimeout(),
        task.getTuningConfig().getChatHandlerTimeout()
    );
    Assert.assertEquals(
        query.getTuningConfig().getMaxNumSegmentsToMerge().intValue(),
        task.getTuningConfig().getMaxNumSegmentsToMerge()
    );
    Assert.assertEquals(
        query.getTuningConfig().getTotalNumMergeTasks().intValue(),
        task.getTuningConfig().getTotalNumMergeTasks()
    );
    Assert.assertEquals(
        query.getGranularitySpec(),
        task.getGranularitySpec()
    );
    Assert.assertEquals(
        query.getGranularitySpec().getQueryGranularity(),
        task.getGranularitySpec().getQueryGranularity()
    );
    Assert.assertEquals(
        query.getGranularitySpec().getSegmentGranularity(),
        task.getGranularitySpec().getSegmentGranularity()
    );
    Assert.assertEquals(
        query.getGranularitySpec().isRollup(),
        task.getGranularitySpec().isRollup()
    );
    Assert.assertEquals(
        query.getIoConfig().isDropExisting(),
        task.getIoConfig().isDropExisting()
    );
    Assert.assertEquals(query.getContext(), task.getContext());
    Assert.assertEquals(
        query.getDimensionsSpec().getDimensions(),
        task.getDimensionsSpec().getDimensions()
    );
    Assert.assertEquals(
        query.getTransformSpec(),
        task.getTransformSpec()
    );
    Assert.assertArrayEquals(
        query.getMetricsSpec(),
        task.getMetricsSpec()
    );
    Assert.assertEquals(
        query.getClientCompactionRunnerInfo().getType().toString(),
        task.getCompactionRunner().getType().toString()
    );
  }

  private ClientCompactionTaskQuery createCompactionTaskQuery(String id, ClientCompactionTaskTransformSpec transformSpec)
  {
    Map<String, Object> context = new HashMap<>();
    context.put("key", "value");
    return new ClientCompactionTaskQuery(
        id,
        "datasource",
<<<<<<< HEAD
        new RetryPolicyFactory(new RetryPolicyConfig())
=======
        new ClientCompactionIOConfig(
            new ClientCompactionIntervalSpec(Intervals.of("2019/2020"), "testSha256OfSortedSegmentIds"), true
        ),
        new ClientCompactionTaskQueryTuningConfig(
            100,
            new OnheapIncrementalIndex.Spec(true),
            40000,
            2000L,
            30000L,
            SEGMENTS_SPLIT_HINT_SPEC,
            DYNAMIC_PARTITIONS_SPEC,
            INDEX_SPEC,
            INDEX_SPEC_FOR_INTERMEDIATE_PERSISTS,
            2,
            1000L,
            TmpFileSegmentWriteOutMediumFactory.instance(),
            100,
            5,
            1000L,
            new Duration(3000L),
            7,
            1000,
            100,
            2
        ),
        CLIENT_COMPACTION_TASK_GRANULARITY_SPEC,
        new ClientCompactionTaskDimensionsSpec(DimensionsSpec.getDefaultSchemas(ImmutableList.of("ts", "dim"))),
        METRICS_SPEC,
        transformSpec,
        context
>>>>>>> 6bc29534
    );
  }

  private CompactionTask createCompactionTask(ClientCompactionTaskTransformSpec transformSpec)
  {
    CompactionTask.Builder compactionTaskBuilder = new CompactionTask.Builder(
        "datasource",
        new SegmentCacheManagerFactory(MAPPER),
        new RetryPolicyFactory(new RetryPolicyConfig())
    )
        .inputSpec(new CompactionIntervalSpec(Intervals.of("2019/2020"), "testSha256OfSortedSegmentIds"), true)
        .tuningConfig(
            new ParallelIndexTuningConfig(
                null,
                null,
                new OnheapIncrementalIndex.Spec(true),
                40000,
                2000L,
                null,
                null,
                null,
                SEGMENTS_SPLIT_HINT_SPEC,
                DYNAMIC_PARTITIONS_SPEC,
                INDEX_SPEC,
                INDEX_SPEC_FOR_INTERMEDIATE_PERSISTS,
                2,
                null,
                null,
                1000L,
                TmpFileSegmentWriteOutMediumFactory.instance(),
                null,
                100,
                5,
                1000L,
                new Duration(3000L),
                7,
                1000,
                100,
                null,
                null,
                null,
                2,
                null,
                null,
                null
            )
        )
        .granularitySpec(CLIENT_COMPACTION_TASK_GRANULARITY_SPEC)
        .dimensionsSpec(
            DimensionsSpec.builder()
                          .setDimensions(DimensionsSpec.getDefaultSchemas(ImmutableList.of("ts", "dim")))
                          .setDimensionExclusions(ImmutableList.of("__time", "val"))
                          .build()
        )
<<<<<<< HEAD
        .metricsSpec(new AggregatorFactory[] {new CountAggregatorFactory("cnt")})
        .transformSpec(new ClientCompactionTaskTransformSpec(new SelectorDimFilter("dim1", "foo", null)))
        .compactionRunner(new NativeCompactionRunner(
            new SegmentCacheManagerFactory(new TestUtils().getTestObjectMapper())
        ))
        .build();

    final ClientCompactionTaskQuery expected = new ClientCompactionTaskQuery(
        task.getId(),
        "datasource",
        new ClientCompactionIOConfig(
            new ClientCompactionIntervalSpec(
                Intervals.of("2019/2020"),
                "testSha256OfSortedSegmentIds"
            ),
            true
        ),
        new ClientCompactionTaskQueryTuningConfig(
            100,
            new OnheapIncrementalIndex.Spec(true),
            40000,
            2000L,
            30000L,
            new SegmentsSplitHintSpec(new HumanReadableBytes(100000L), 10),
            new DynamicPartitionsSpec(100, 30000L),
            IndexSpec.builder()
                     .withDimensionCompression(CompressionStrategy.LZ4)
                     .withMetricCompression(CompressionStrategy.LZF)
                     .withLongEncoding(LongEncodingStrategy.LONGS)
                     .build(),
            IndexSpec.builder()
                     .withDimensionCompression(CompressionStrategy.LZ4)
                     .withMetricCompression(CompressionStrategy.UNCOMPRESSED)
                     .withLongEncoding(LongEncodingStrategy.AUTO)
                     .build(),
            2,
            1000L,
            TmpFileSegmentWriteOutMediumFactory.instance(),
            100,
            5,
            1000L,
            new Duration(3000L),
            7,
            1000,
            100,
            2
        ),
        new ClientCompactionTaskGranularitySpec(Granularities.DAY, Granularities.HOUR, true),
        new ClientCompactionTaskDimensionsSpec(DimensionsSpec.getDefaultSchemas(ImmutableList.of("ts", "dim"))),
        new AggregatorFactory[] {new CountAggregatorFactory("cnt")},
        new ClientCompactionTaskTransformSpec(new SelectorDimFilter("dim1", "foo", null)),
        new HashMap<>(),
        new ClientCompactionRunnerInfo(CompactionEngine.NATIVE)
    );

    final byte[] json = mapper.writeValueAsBytes(task);
    final ClientCompactionTaskQuery actual = (ClientCompactionTaskQuery) mapper.readValue(json, ClientTaskQuery.class);

    Assert.assertEquals(expected, actual);
  }

  private static ObjectMapper setupInjectablesInObjectMapper(ObjectMapper objectMapper)
  {
    final GuiceAnnotationIntrospector guiceIntrospector = new GuiceAnnotationIntrospector();
    objectMapper.setAnnotationIntrospectors(
        new AnnotationIntrospectorPair(
            guiceIntrospector,
            objectMapper.getSerializationConfig().getAnnotationIntrospector()
        ),
        new AnnotationIntrospectorPair(
            guiceIntrospector,
            objectMapper.getDeserializationConfig().getAnnotationIntrospector()
        )
    );
    GuiceInjectableValues injectableValues = new GuiceInjectableValues(
        GuiceInjectors.makeStartupInjectorWithModules(
            ImmutableList.of(
                binder -> {
                  binder.bind(AuthorizerMapper.class).toInstance(AuthTestUtils.TEST_AUTHORIZER_MAPPER);
                  binder.bind(ChatHandlerProvider.class).toInstance(new NoopChatHandlerProvider());
                  binder.bind(RowIngestionMetersFactory.class).toInstance(ROW_INGESTION_METERS_FACTORY);
                  binder.bind(CoordinatorClient.class).toInstance(COORDINATOR_CLIENT);
                  binder.bind(SegmentCacheManagerFactory.class).toInstance(new SegmentCacheManagerFactory(objectMapper));
                  binder.bind(AppenderatorsManager.class).toInstance(APPENDERATORS_MANAGER);
                  binder.bind(OverlordClient.class).toInstance(new NoopOverlordClient());
                }
            )
        )
    );
    objectMapper.setInjectableValues(injectableValues);
    objectMapper.registerSubtypes(new NamedType(ParallelIndexTuningConfig.class, "index_parallel"));
    return objectMapper;
=======
        .metricsSpec(METRICS_SPEC)
        .transformSpec(transformSpec)
        .context(ImmutableMap.of("key", "value"));

    return compactionTaskBuilder.build();
>>>>>>> 6bc29534
  }
}<|MERGE_RESOLUTION|>--- conflicted
+++ resolved
@@ -64,11 +64,8 @@
 import org.apache.druid.segment.realtime.firehose.ChatHandlerProvider;
 import org.apache.druid.segment.realtime.firehose.NoopChatHandlerProvider;
 import org.apache.druid.segment.writeout.TmpFileSegmentWriteOutMediumFactory;
-<<<<<<< HEAD
 import org.apache.druid.server.coordinator.ClientCompactionRunnerInfo;
-=======
 import org.apache.druid.server.lookup.cache.LookupLoadingSpec;
->>>>>>> 6bc29534
 import org.apache.druid.server.security.AuthTestUtils;
 import org.apache.druid.server.security.AuthorizerMapper;
 import org.joda.time.Duration;
@@ -168,19 +165,10 @@
             guiceIntrospector,
             objectMapper.getSerializationConfig().getAnnotationIntrospector()
         ),
-<<<<<<< HEAD
-        new ClientCompactionTaskGranularitySpec(Granularities.DAY, Granularities.HOUR, true),
-        new ClientCompactionTaskDimensionsSpec(DimensionsSpec.getDefaultSchemas(ImmutableList.of("ts", "dim"))),
-        new AggregatorFactory[] {new CountAggregatorFactory("cnt")},
-        new ClientCompactionTaskTransformSpec(new SelectorDimFilter("dim1", "foo", null)),
-        ImmutableMap.of("key", "value"),
-        new ClientCompactionRunnerInfo(CompactionEngine.NATIVE)
-=======
         new AnnotationIntrospectorPair(
             guiceIntrospector,
             objectMapper.getDeserializationConfig().getAnnotationIntrospector()
         )
->>>>>>> 6bc29534
     );
     GuiceInjectableValues injectableValues = new GuiceInjectableValues(
         GuiceInjectors.makeStartupInjectorWithModules(
@@ -317,9 +305,6 @@
     return new ClientCompactionTaskQuery(
         id,
         "datasource",
-<<<<<<< HEAD
-        new RetryPolicyFactory(new RetryPolicyConfig())
-=======
         new ClientCompactionIOConfig(
             new ClientCompactionIntervalSpec(Intervals.of("2019/2020"), "testSha256OfSortedSegmentIds"), true
         ),
@@ -349,8 +334,8 @@
         new ClientCompactionTaskDimensionsSpec(DimensionsSpec.getDefaultSchemas(ImmutableList.of("ts", "dim"))),
         METRICS_SPEC,
         transformSpec,
-        context
->>>>>>> 6bc29534
+        context,
+        new ClientCompactionRunnerInfo(CompactionEngine.NATIVE)
     );
   }
 
@@ -358,7 +343,6 @@
   {
     CompactionTask.Builder compactionTaskBuilder = new CompactionTask.Builder(
         "datasource",
-        new SegmentCacheManagerFactory(MAPPER),
         new RetryPolicyFactory(new RetryPolicyConfig())
     )
         .inputSpec(new CompactionIntervalSpec(Intervals.of("2019/2020"), "testSha256OfSortedSegmentIds"), true)
@@ -405,105 +389,13 @@
                           .setDimensionExclusions(ImmutableList.of("__time", "val"))
                           .build()
         )
-<<<<<<< HEAD
-        .metricsSpec(new AggregatorFactory[] {new CountAggregatorFactory("cnt")})
-        .transformSpec(new ClientCompactionTaskTransformSpec(new SelectorDimFilter("dim1", "foo", null)))
+        .metricsSpec(METRICS_SPEC)
+        .transformSpec(transformSpec)
+        .context(ImmutableMap.of("key", "value"))
         .compactionRunner(new NativeCompactionRunner(
             new SegmentCacheManagerFactory(new TestUtils().getTestObjectMapper())
-        ))
-        .build();
-
-    final ClientCompactionTaskQuery expected = new ClientCompactionTaskQuery(
-        task.getId(),
-        "datasource",
-        new ClientCompactionIOConfig(
-            new ClientCompactionIntervalSpec(
-                Intervals.of("2019/2020"),
-                "testSha256OfSortedSegmentIds"
-            ),
-            true
-        ),
-        new ClientCompactionTaskQueryTuningConfig(
-            100,
-            new OnheapIncrementalIndex.Spec(true),
-            40000,
-            2000L,
-            30000L,
-            new SegmentsSplitHintSpec(new HumanReadableBytes(100000L), 10),
-            new DynamicPartitionsSpec(100, 30000L),
-            IndexSpec.builder()
-                     .withDimensionCompression(CompressionStrategy.LZ4)
-                     .withMetricCompression(CompressionStrategy.LZF)
-                     .withLongEncoding(LongEncodingStrategy.LONGS)
-                     .build(),
-            IndexSpec.builder()
-                     .withDimensionCompression(CompressionStrategy.LZ4)
-                     .withMetricCompression(CompressionStrategy.UNCOMPRESSED)
-                     .withLongEncoding(LongEncodingStrategy.AUTO)
-                     .build(),
-            2,
-            1000L,
-            TmpFileSegmentWriteOutMediumFactory.instance(),
-            100,
-            5,
-            1000L,
-            new Duration(3000L),
-            7,
-            1000,
-            100,
-            2
-        ),
-        new ClientCompactionTaskGranularitySpec(Granularities.DAY, Granularities.HOUR, true),
-        new ClientCompactionTaskDimensionsSpec(DimensionsSpec.getDefaultSchemas(ImmutableList.of("ts", "dim"))),
-        new AggregatorFactory[] {new CountAggregatorFactory("cnt")},
-        new ClientCompactionTaskTransformSpec(new SelectorDimFilter("dim1", "foo", null)),
-        new HashMap<>(),
-        new ClientCompactionRunnerInfo(CompactionEngine.NATIVE)
-    );
-
-    final byte[] json = mapper.writeValueAsBytes(task);
-    final ClientCompactionTaskQuery actual = (ClientCompactionTaskQuery) mapper.readValue(json, ClientTaskQuery.class);
-
-    Assert.assertEquals(expected, actual);
-  }
-
-  private static ObjectMapper setupInjectablesInObjectMapper(ObjectMapper objectMapper)
-  {
-    final GuiceAnnotationIntrospector guiceIntrospector = new GuiceAnnotationIntrospector();
-    objectMapper.setAnnotationIntrospectors(
-        new AnnotationIntrospectorPair(
-            guiceIntrospector,
-            objectMapper.getSerializationConfig().getAnnotationIntrospector()
-        ),
-        new AnnotationIntrospectorPair(
-            guiceIntrospector,
-            objectMapper.getDeserializationConfig().getAnnotationIntrospector()
-        )
-    );
-    GuiceInjectableValues injectableValues = new GuiceInjectableValues(
-        GuiceInjectors.makeStartupInjectorWithModules(
-            ImmutableList.of(
-                binder -> {
-                  binder.bind(AuthorizerMapper.class).toInstance(AuthTestUtils.TEST_AUTHORIZER_MAPPER);
-                  binder.bind(ChatHandlerProvider.class).toInstance(new NoopChatHandlerProvider());
-                  binder.bind(RowIngestionMetersFactory.class).toInstance(ROW_INGESTION_METERS_FACTORY);
-                  binder.bind(CoordinatorClient.class).toInstance(COORDINATOR_CLIENT);
-                  binder.bind(SegmentCacheManagerFactory.class).toInstance(new SegmentCacheManagerFactory(objectMapper));
-                  binder.bind(AppenderatorsManager.class).toInstance(APPENDERATORS_MANAGER);
-                  binder.bind(OverlordClient.class).toInstance(new NoopOverlordClient());
-                }
-            )
-        )
-    );
-    objectMapper.setInjectableValues(injectableValues);
-    objectMapper.registerSubtypes(new NamedType(ParallelIndexTuningConfig.class, "index_parallel"));
-    return objectMapper;
-=======
-        .metricsSpec(METRICS_SPEC)
-        .transformSpec(transformSpec)
-        .context(ImmutableMap.of("key", "value"));
+        ));
 
     return compactionTaskBuilder.build();
->>>>>>> 6bc29534
   }
 }