/*
 * Licensed to the Apache Software Foundation (ASF) under one
 * or more contributor license agreements.  See the NOTICE file
 * distributed with this work for additional information
 * regarding copyright ownership.  The ASF licenses this file
 * to you under the Apache License, Version 2.0 (the
 * "License"); you may not use this file except in compliance
 * with the License.  You may obtain a copy of the License at
 *
 *   http://www.apache.org/licenses/LICENSE-2.0
 *
 * Unless required by applicable law or agreed to in writing,
 * software distributed under the License is distributed on an
 * "AS IS" BASIS, WITHOUT WARRANTIES OR CONDITIONS OF ANY
 * KIND, either express or implied.  See the License for the
 * specific language governing permissions and limitations
 * under the License.
 */

package org.apache.druid.indexing.common.actions;

import com.google.common.collect.ImmutableList;
import com.google.common.collect.ImmutableMap;
import com.google.common.collect.ImmutableSet;
import org.apache.druid.indexing.common.TaskLockType;
import org.apache.druid.indexing.common.task.NoopTask;
import org.apache.druid.indexing.common.task.Task;
import org.apache.druid.indexing.overlord.LockResult;
import org.apache.druid.indexing.overlord.ObjectMetadata;
import org.apache.druid.indexing.overlord.SegmentPublishResult;
import org.apache.druid.indexing.overlord.Segments;
import org.apache.druid.indexing.overlord.TaskLockbox;
import org.apache.druid.indexing.overlord.TimeChunkLockRequest;
import org.apache.druid.indexing.overlord.config.TaskLockConfig;
import org.apache.druid.indexing.overlord.supervisor.SupervisorManager;
import org.apache.druid.java.util.common.Intervals;
import org.apache.druid.java.util.common.concurrent.ScheduledExecutors;
import org.apache.druid.timeline.DataSegment;
import org.apache.druid.timeline.partition.LinearShardSpec;
import org.assertj.core.api.Assertions;
import org.easymock.EasyMock;
import org.hamcrest.CoreMatchers;
import org.joda.time.Interval;
import org.junit.Assert;
import org.junit.Rule;
import org.junit.Test;
import org.junit.rules.ExpectedException;
import java.util.concurrent.CompletableFuture;
import java.util.concurrent.Future;

public class SegmentTransactionalInsertActionTest
{
  @Rule
  public ExpectedException thrown = ExpectedException.none();

  @Rule
  public TaskActionTestKit actionTestKit = new TaskActionTestKit();

  private static final String DATA_SOURCE = "none";
  private static final Interval INTERVAL = Intervals.of("2020/2020T01");
  private static final String PARTY_YEAR = "1999";
  private static final String THE_DISTANT_FUTURE = "3000";

  private static final DataSegment SEGMENT1 = new DataSegment(
      DATA_SOURCE,
      INTERVAL,
      PARTY_YEAR,
      ImmutableMap.of(),
      ImmutableList.of(),
      ImmutableList.of(),
      new LinearShardSpec(0),
      9,
      1024
  );

  private static final DataSegment SEGMENT2 = new DataSegment(
      DATA_SOURCE,
      INTERVAL,
      PARTY_YEAR,
      ImmutableMap.of(),
      ImmutableList.of(),
      ImmutableList.of(),
      new LinearShardSpec(1),
      9,
      1024
  );

  private static final DataSegment SEGMENT3 = new DataSegment(
      DATA_SOURCE,
      INTERVAL,
      THE_DISTANT_FUTURE,
      ImmutableMap.of(),
      ImmutableList.of(),
      ImmutableList.of(),
      new LinearShardSpec(1),
      9,
      1024
  );

  private LockResult acquireTimeChunkLock(TaskLockType lockType, Task task, Interval interval, long timeoutMs)
      throws InterruptedException
  {
    return actionTestKit.getTaskLockbox().lock(task, new TimeChunkLockRequest(lockType, task, interval, null), timeoutMs);
  }

  @Test
  public void testTransactionalUpdateDataSourceMetadata() throws Exception
  {
    final Task task = NoopTask.create();
    actionTestKit.getTaskLockbox().add(task);
    acquireTimeChunkLock(TaskLockType.EXCLUSIVE, task, INTERVAL, 5000);

    SegmentPublishResult result1 = SegmentTransactionalInsertAction.appendAction(
        ImmutableSet.of(SEGMENT1),
        new ObjectMetadata(null),
        new ObjectMetadata(ImmutableList.of(1))
    ).perform(
        task,
        actionTestKit.getTaskActionToolbox()
    );
    Assert.assertEquals(SegmentPublishResult.ok(ImmutableSet.of(SEGMENT1)), result1);

    SegmentPublishResult result2 = SegmentTransactionalInsertAction.appendAction(
        ImmutableSet.of(SEGMENT2),
        new ObjectMetadata(ImmutableList.of(1)),
        new ObjectMetadata(ImmutableList.of(2))
    ).perform(
        task,
        actionTestKit.getTaskActionToolbox()
    );
    Assert.assertEquals(SegmentPublishResult.ok(ImmutableSet.of(SEGMENT2)), result2);

    Assertions.assertThat(
        actionTestKit.getMetadataStorageCoordinator()
                     .retrieveUsedSegmentsForInterval(DATA_SOURCE, INTERVAL, Segments.ONLY_VISIBLE)
    ).containsExactlyInAnyOrder(SEGMENT1, SEGMENT2);

    Assert.assertEquals(
        new ObjectMetadata(ImmutableList.of(2)),
        actionTestKit.getMetadataStorageCoordinator().retrieveDataSourceMetadata(DATA_SOURCE)
    );
  }

  @Test
<<<<<<< HEAD
  public void testTransactionalUpdateDataSourceMetadataWithRecoverFromMetadataMismatch() throws Exception
  {
    final Task task1 = NoopTask.create();
    final TaskLockbox taskLockbox1 = new TaskLockbox(actionTestKit.getTaskStorage(), actionTestKit.getMetadataStorageCoordinator());
    taskLockbox1.add(task1);
    taskLockbox1.lock(task1, new TimeChunkLockRequest(TaskLockType.EXCLUSIVE, task1, INTERVAL, null), 5000);

    final Task task2 = NoopTask.create();
    final TaskLockbox taskLockbox2 = new TaskLockbox(actionTestKit.getTaskStorage(), actionTestKit.getMetadataStorageCoordinator());
    taskLockbox2.add(task2);
    taskLockbox2.lock(task2, new TimeChunkLockRequest(TaskLockType.EXCLUSIVE, task2, INTERVAL, null), 5000);

    final TaskLockConfig taskLockConfig = new TaskLockConfig()
    {
      @Override
      public boolean isBatchSegmentAllocation()
      {
        return true;
      }

      @Override
      public long getBatchAllocationWaitTime()
      {
        return 10L;
      }
    };
    TaskActionToolbox taskActionToolbox = actionTestKit.getTaskActionToolbox();

    // Task1 and Task2 tries to publish segment1 and segment2 for same partition at around same time.
    // With different start and end offsets. Segment2 -> {1 - 2}, Segment1 -> {null - 1}
    Future<SegmentPublishResult> result2Future = CompletableFuture.supplyAsync(() -> {
      return SegmentTransactionalInsertAction.appendAction(
          ImmutableSet.of(SEGMENT2),
          new ObjectMetadata(ImmutableList.of(1)),
          new ObjectMetadata(ImmutableList.of(2))
      ).perform(
          task2,
          new TaskActionToolbox(
              taskLockbox2,
              taskActionToolbox.getTaskStorage(),
              taskActionToolbox.getIndexerMetadataStorageCoordinator(),
              new SegmentAllocationQueue(
                  taskLockbox2,
                  taskLockConfig,
                  taskActionToolbox.getIndexerMetadataStorageCoordinator(),
                  taskActionToolbox.getEmitter(),
                  ScheduledExecutors::fixed
              ),
              taskActionToolbox.getEmitter(),
              EasyMock.createMock(SupervisorManager.class),
              taskActionToolbox.getJsonMapper()
          )
      );
    });


    Future<SegmentPublishResult> result1Future = CompletableFuture.supplyAsync(() -> {
      return SegmentTransactionalInsertAction.appendAction(
          ImmutableSet.of(SEGMENT1),
          new ObjectMetadata(null),
          new ObjectMetadata(ImmutableList.of(1))
      ).perform(
          task1,
          new TaskActionToolbox(
              taskLockbox1,
              taskActionToolbox.getTaskStorage(),
              taskActionToolbox.getIndexerMetadataStorageCoordinator(),
              new SegmentAllocationQueue(
                  taskLockbox1,
                  taskLockConfig,
                  taskActionToolbox.getIndexerMetadataStorageCoordinator(),
                  taskActionToolbox.getEmitter(),
                  ScheduledExecutors::fixed
              ),
              taskActionToolbox.getEmitter(),
              EasyMock.createMock(SupervisorManager.class),
              taskActionToolbox.getJsonMapper()
          )
      );
    });

    SegmentPublishResult result2 = result2Future.get();
    SegmentPublishResult result1 = result1Future.get();

    Assert.assertEquals(SegmentPublishResult.ok(ImmutableSet.of(SEGMENT1)), result1);
    Assert.assertEquals(SegmentPublishResult.ok(ImmutableSet.of(SEGMENT2)), result2);

    Assertions.assertThat(
        actionTestKit.getMetadataStorageCoordinator()
            .retrieveUsedSegmentsForInterval(DATA_SOURCE, INTERVAL, Segments.ONLY_VISIBLE)
    ).containsExactlyInAnyOrder(SEGMENT1, SEGMENT2);

    Assert.assertEquals(
        new ObjectMetadata(ImmutableList.of(2)),
        actionTestKit.getMetadataStorageCoordinator().retrieveDataSourceMetadata(DATA_SOURCE)
    );
  }

  @Test
  public void testTransactionalDropSegments() throws Exception
  {
    final Task task = NoopTask.create();
    actionTestKit.getTaskLockbox().add(task);
    acquireTimeChunkLock(TaskLockType.EXCLUSIVE, task, INTERVAL, 5000);

    SegmentPublishResult result1 = SegmentTransactionalInsertAction.overwriteAction(
        null,
        null,
        ImmutableSet.of(SEGMENT1)
    ).perform(
        task,
        actionTestKit.getTaskActionToolbox()
    );
    Assert.assertEquals(SegmentPublishResult.ok(ImmutableSet.of(SEGMENT1)), result1);

    SegmentPublishResult result2 = SegmentTransactionalInsertAction.overwriteAction(
        null,
        ImmutableSet.of(SEGMENT1),
        ImmutableSet.of(SEGMENT2)
    ).perform(
        task,
        actionTestKit.getTaskActionToolbox()
    );
    Assert.assertEquals(SegmentPublishResult.ok(ImmutableSet.of(SEGMENT2)), result2);

    Assertions.assertThat(
        actionTestKit.getMetadataStorageCoordinator()
                     .retrieveUsedSegmentsForInterval(DATA_SOURCE, INTERVAL, Segments.ONLY_VISIBLE)
    ).containsExactlyInAnyOrder(SEGMENT2);
  }

  @Test
=======
>>>>>>> 61ea9e07
  public void testFailTransactionalUpdateDataSourceMetadata() throws Exception
  {
    final Task task = NoopTask.create();
    actionTestKit.getTaskLockbox().add(task);
    acquireTimeChunkLock(TaskLockType.EXCLUSIVE, task, INTERVAL, 5000);

    SegmentPublishResult result = SegmentTransactionalInsertAction.appendAction(
        ImmutableSet.of(SEGMENT1),
        new ObjectMetadata(ImmutableList.of(1)),
        new ObjectMetadata(ImmutableList.of(2))
    ).perform(
        task,
        actionTestKit.getTaskActionToolbox()
    );

    Assert.assertEquals(
        SegmentPublishResult.fail(
          "org.apache.druid.metadata.RetryTransactionException: Failed to update the metadata Store. " +
          "The new start metadata: [ObjectMetadata{theObject=[1]}] is ahead of last commited end state: [null]."
        ),
        result
    );
  }

  @Test
  public void testFailBadVersion() throws Exception
  {
    final Task task = NoopTask.create();
    final SegmentTransactionalInsertAction action = SegmentTransactionalInsertAction.overwriteAction(
        null,
        ImmutableSet.of(SEGMENT3)
    );
    actionTestKit.getTaskLockbox().add(task);
    acquireTimeChunkLock(TaskLockType.EXCLUSIVE, task, INTERVAL, 5000);

    thrown.expect(IllegalStateException.class);
    thrown.expectMessage(CoreMatchers.containsString("are not covered by locks"));
    SegmentPublishResult result = action.perform(task, actionTestKit.getTaskActionToolbox());
    Assert.assertEquals(SegmentPublishResult.ok(ImmutableSet.of(SEGMENT3)), result);
  }
}<|MERGE_RESOLUTION|>--- conflicted
+++ resolved
@@ -142,7 +142,6 @@
   }
 
   @Test
-<<<<<<< HEAD
   public void testTransactionalUpdateDataSourceMetadataWithRecoverFromMetadataMismatch() throws Exception
   {
     final Task task1 = NoopTask.create();
@@ -242,41 +241,6 @@
   }
 
   @Test
-  public void testTransactionalDropSegments() throws Exception
-  {
-    final Task task = NoopTask.create();
-    actionTestKit.getTaskLockbox().add(task);
-    acquireTimeChunkLock(TaskLockType.EXCLUSIVE, task, INTERVAL, 5000);
-
-    SegmentPublishResult result1 = SegmentTransactionalInsertAction.overwriteAction(
-        null,
-        null,
-        ImmutableSet.of(SEGMENT1)
-    ).perform(
-        task,
-        actionTestKit.getTaskActionToolbox()
-    );
-    Assert.assertEquals(SegmentPublishResult.ok(ImmutableSet.of(SEGMENT1)), result1);
-
-    SegmentPublishResult result2 = SegmentTransactionalInsertAction.overwriteAction(
-        null,
-        ImmutableSet.of(SEGMENT1),
-        ImmutableSet.of(SEGMENT2)
-    ).perform(
-        task,
-        actionTestKit.getTaskActionToolbox()
-    );
-    Assert.assertEquals(SegmentPublishResult.ok(ImmutableSet.of(SEGMENT2)), result2);
-
-    Assertions.assertThat(
-        actionTestKit.getMetadataStorageCoordinator()
-                     .retrieveUsedSegmentsForInterval(DATA_SOURCE, INTERVAL, Segments.ONLY_VISIBLE)
-    ).containsExactlyInAnyOrder(SEGMENT2);
-  }
-
-  @Test
-=======
->>>>>>> 61ea9e07
   public void testFailTransactionalUpdateDataSourceMetadata() throws Exception
   {
     final Task task = NoopTask.create();
