/*
 * Licensed to the Apache Software Foundation (ASF) under one
 * or more contributor license agreements.  See the NOTICE file
 * distributed with this work for additional information
 * regarding copyright ownership.  The ASF licenses this file
 * to you under the Apache License, Version 2.0 (the
 * "License"); you may not use this file except in compliance
 * with the License.  You may obtain a copy of the License at
 *
 *   http://www.apache.org/licenses/LICENSE-2.0
 *
 * Unless required by applicable law or agreed to in writing,
 * software distributed under the License is distributed on an
 * "AS IS" BASIS, WITHOUT WARRANTIES OR CONDITIONS OF ANY
 * KIND, either express or implied.  See the License for the
 * specific language governing permissions and limitations
 * under the License.
 */

package org.apache.druid.indexing.common.task;

<<<<<<< HEAD
import com.fasterxml.jackson.databind.ObjectMapper;
import com.google.common.collect.ImmutableList;
=======
>>>>>>> aaa6cc18
import org.apache.commons.io.FileUtils;
import org.apache.druid.indexer.TaskStatus;
import org.apache.druid.indexing.common.TaskToolbox;
import org.apache.druid.indexing.common.TestUtils;
import org.apache.druid.indexing.common.actions.TaskActionClient;
import org.apache.druid.indexing.common.actions.UpdateStatusAction;
import org.apache.druid.indexing.common.config.TaskConfig;
import org.apache.druid.server.DruidNode;
import org.apache.druid.tasklogs.TaskLogPusher;
import org.junit.Assert;
import org.junit.Before;
import org.junit.Rule;
import org.junit.Test;
import org.junit.rules.TemporaryFolder;
import org.mockito.Mockito;

import javax.annotation.Nullable;
import java.io.File;
import java.nio.charset.StandardCharsets;
import java.nio.file.Paths;

import static org.mockito.ArgumentMatchers.any;
import static org.mockito.ArgumentMatchers.eq;
import static org.mockito.Mockito.mock;
import static org.mockito.Mockito.never;
import static org.mockito.Mockito.times;
import static org.mockito.Mockito.verify;
import static org.mockito.Mockito.when;

public class AbstractTaskTest
{
  private ObjectMapper objectMapper;

  @Rule
  public TemporaryFolder temporaryFolder = new TemporaryFolder();

  @Before
  public void setup()
  {
    objectMapper = new TestUtils().getTestObjectMapper();
  }

  @Test
  public void testSetupAndCleanupIsCalledWtihParameter() throws Exception
  {
    // These tests apparently use Mockito.  Mockito is bad as we've seen it rewrite byte code and effectively cause
    // impact to other totally unrelated tests.  Mockito needs to be completely erradicated from the codebase.  This
    // comment is here to either cause me to do it in this commit or just for posterity so that it is clear that it
    // should happen in the future.
    TaskToolbox toolbox = mock(TaskToolbox.class);
    when(toolbox.getAttemptId()).thenReturn("1");

    DruidNode node = new DruidNode("foo", "foo", false, 1, 2, true, true);
    when(toolbox.getTaskExecutorNode()).thenReturn(node);

    TaskLogPusher pusher = mock(TaskLogPusher.class);
    when(toolbox.getTaskLogPusher()).thenReturn(pusher);

<<<<<<< HEAD
    TaskConfig config = new TaskConfig(
        null,
        null,
        null,
        null,
        null,
        false,
        null,
        null,
        null,
        false,
        false,
        null,
        null,
        true,
        null
    );

    when(toolbox.getConfig()).thenReturn(config);
    when(toolbox.getJsonMapper()).thenReturn(objectMapper);
    TaskStorageDirTracker dirTracker = new TaskStorageDirTracker(
        ImmutableList.of(temporaryFolder.newFolder().getAbsolutePath())
    );
    when(toolbox.getDirTracker()).thenReturn(dirTracker);
=======
    TaskConfig config = mock(TaskConfig.class);
    when(config.isEncapsulatedTask()).thenReturn(true);
    File folder = temporaryFolder.newFolder();
    when(config.getTaskDir(eq("myID"))).thenReturn(folder);
    when(toolbox.getConfig()).thenReturn(config);
>>>>>>> aaa6cc18

    TaskActionClient taskActionClient = mock(TaskActionClient.class);
    when(taskActionClient.submit(any())).thenReturn(TaskConfig.class);
    when(toolbox.getTaskActionClient()).thenReturn(taskActionClient);


    AbstractTask task = new NoopTask("myID", null, null, 1, 0, null, null, null)
    {
      @Nullable
      @Override
      public String setup(TaskToolbox toolbox) throws Exception
      {
        // create a reports file to test the taskLogPusher pushes task reports
        String result = super.setup(toolbox);
        File attemptDir = Paths.get(folder.getAbsolutePath(), "attempt", toolbox.getAttemptId()).toFile();
        File reportsDir = new File(attemptDir, "report.json");
        File statusDir = new File(attemptDir, "status.json");
        FileUtils.write(reportsDir, "foo", StandardCharsets.UTF_8);
        FileUtils.write(statusDir, "{}", StandardCharsets.UTF_8);
        return result;
      }
    };
    task.run(toolbox);

    // call it 3 times, once to update location in setup, then one for status and location in cleanup
    Mockito.verify(taskActionClient, times(3)).submit(any());
    verify(pusher, times(1)).pushTaskReports(eq("myID"), any());
    verify(pusher, times(1)).pushTaskStatus(eq("myID"), any());
  }

  @Test
  public void testWithNoEncapsulatedTask() throws Exception
  {
    TaskToolbox toolbox = mock(TaskToolbox.class);
    when(toolbox.getAttemptId()).thenReturn("1");

    DruidNode node = new DruidNode("foo", "foo", false, 1, 2, true, true);
    when(toolbox.getTaskExecutorNode()).thenReturn(node);

    TaskLogPusher pusher = mock(TaskLogPusher.class);
    when(toolbox.getTaskLogPusher()).thenReturn(pusher);

    TaskConfig config = mock(TaskConfig.class);
    when(config.isEncapsulatedTask()).thenReturn(false);
    File folder = temporaryFolder.newFolder();
    when(config.getTaskDir(eq("myID"))).thenReturn(folder);
    when(toolbox.getConfig()).thenReturn(config);
<<<<<<< HEAD
    when(toolbox.getJsonMapper()).thenReturn(objectMapper);
    TaskStorageDirTracker dirTracker = new TaskStorageDirTracker(ImmutableList.of(folder.getAbsolutePath()));
    when(toolbox.getDirTracker()).thenReturn(dirTracker);
=======
>>>>>>> aaa6cc18

    TaskActionClient taskActionClient = mock(TaskActionClient.class);
    when(taskActionClient.submit(any())).thenReturn(TaskConfig.class);
    when(toolbox.getTaskActionClient()).thenReturn(taskActionClient);


    AbstractTask task = new NoopTask("myID", null, null, 1, 0, null, null, null)
    {
      @Nullable
      @Override
      public String setup(TaskToolbox toolbox) throws Exception
      {
        // create a reports file to test the taskLogPusher pushes task reports
        String result = super.setup(toolbox);
        File attemptDir = Paths.get(folder.getAbsolutePath(), "attempt", toolbox.getAttemptId()).toFile();
        File reportsDir = new File(attemptDir, "report.json");
        FileUtils.write(reportsDir, "foo", StandardCharsets.UTF_8);
        return result;
      }
    };
    task.run(toolbox);

    // encapsulated task is set to false, should never get called
    Mockito.verify(taskActionClient, never()).submit(any());
    verify(pusher, never()).pushTaskReports(eq("myID"), any());
  }

  @Test
  public void testTaskFailureWithoutExceptionGetsReportedCorrectly() throws Exception
  {
    TaskToolbox toolbox = mock(TaskToolbox.class);
    when(toolbox.getAttemptId()).thenReturn("1");

    DruidNode node = new DruidNode("foo", "foo", false, 1, 2, true, true);
    when(toolbox.getTaskExecutorNode()).thenReturn(node);

    TaskLogPusher pusher = mock(TaskLogPusher.class);
    when(toolbox.getTaskLogPusher()).thenReturn(pusher);

    TaskConfig config = mock(TaskConfig.class);
    when(config.isEncapsulatedTask()).thenReturn(true);
    File folder = temporaryFolder.newFolder();
    when(config.getTaskDir(eq("myID"))).thenReturn(folder);
    when(toolbox.getConfig()).thenReturn(config);
<<<<<<< HEAD
    when(toolbox.getJsonMapper()).thenReturn(objectMapper);
    when(toolbox.getDirTracker()).thenReturn(dirTracker);
=======
>>>>>>> aaa6cc18

    TaskActionClient taskActionClient = mock(TaskActionClient.class);
    when(taskActionClient.submit(any())).thenReturn(TaskConfig.class);
    when(toolbox.getTaskActionClient()).thenReturn(taskActionClient);

    AbstractTask task = new NoopTask("myID", null, null, 1, 0, null, null, null)
    {
      @Override
      public TaskStatus runTask(TaskToolbox toolbox)
      {
        return TaskStatus.failure("myId", "failed");
      }
    };
    task.run(toolbox);
    UpdateStatusAction action = new UpdateStatusAction("failure");
    verify(taskActionClient).submit(eq(action));
  }

  @Test
  public void testBatchIOConfigAppend()
  {
    AbstractTask.IngestionMode ingestionMode = AbstractTask.IngestionMode.fromString("APPEND");
    Assert.assertEquals(AbstractTask.IngestionMode.APPEND, ingestionMode);
  }

  @Test
  public void testBatchIOConfigReplace()
  {
    AbstractTask.IngestionMode ingestionMode = AbstractTask.IngestionMode.fromString("REPLACE");
    Assert.assertEquals(AbstractTask.IngestionMode.REPLACE, ingestionMode);
  }

  @Test
  public void testBatchIOConfigOverwrite()
  {
    AbstractTask.IngestionMode ingestionMode = AbstractTask.IngestionMode.fromString("REPLACE_LEGACY");
    Assert.assertEquals(AbstractTask.IngestionMode.REPLACE_LEGACY, ingestionMode);
  }

  @Test
  public void testBatchIOConfigHadoop()
  {
    AbstractTask.IngestionMode ingestionMode = AbstractTask.IngestionMode.fromString("HADOOP");
    Assert.assertEquals(AbstractTask.IngestionMode.HADOOP, ingestionMode);
  }

  @Test
  public void testBatchIOConfigNone()
  {
    AbstractTask.IngestionMode ingestionMode = AbstractTask.IngestionMode.fromString("NONE");
    Assert.assertEquals(AbstractTask.IngestionMode.NONE, ingestionMode);
  }

}<|MERGE_RESOLUTION|>--- conflicted
+++ resolved
@@ -19,11 +19,8 @@
 
 package org.apache.druid.indexing.common.task;
 
-<<<<<<< HEAD
 import com.fasterxml.jackson.databind.ObjectMapper;
 import com.google.common.collect.ImmutableList;
-=======
->>>>>>> aaa6cc18
 import org.apache.commons.io.FileUtils;
 import org.apache.druid.indexer.TaskStatus;
 import org.apache.druid.indexing.common.TaskToolbox;
@@ -82,38 +79,16 @@
     TaskLogPusher pusher = mock(TaskLogPusher.class);
     when(toolbox.getTaskLogPusher()).thenReturn(pusher);
 
-<<<<<<< HEAD
-    TaskConfig config = new TaskConfig(
-        null,
-        null,
-        null,
-        null,
-        null,
-        false,
-        null,
-        null,
-        null,
-        false,
-        false,
-        null,
-        null,
-        true,
-        null
-    );
-
+    TaskConfig config = mock(TaskConfig.class);
+    when(config.isEncapsulatedTask()).thenReturn(true);
+    File folder = temporaryFolder.newFolder();
+    when(config.getTaskDir(eq("myID"))).thenReturn(folder);
     when(toolbox.getConfig()).thenReturn(config);
     when(toolbox.getJsonMapper()).thenReturn(objectMapper);
     TaskStorageDirTracker dirTracker = new TaskStorageDirTracker(
         ImmutableList.of(temporaryFolder.newFolder().getAbsolutePath())
     );
     when(toolbox.getDirTracker()).thenReturn(dirTracker);
-=======
-    TaskConfig config = mock(TaskConfig.class);
-    when(config.isEncapsulatedTask()).thenReturn(true);
-    File folder = temporaryFolder.newFolder();
-    when(config.getTaskDir(eq("myID"))).thenReturn(folder);
-    when(toolbox.getConfig()).thenReturn(config);
->>>>>>> aaa6cc18
 
     TaskActionClient taskActionClient = mock(TaskActionClient.class);
     when(taskActionClient.submit(any())).thenReturn(TaskConfig.class);
@@ -161,12 +136,9 @@
     File folder = temporaryFolder.newFolder();
     when(config.getTaskDir(eq("myID"))).thenReturn(folder);
     when(toolbox.getConfig()).thenReturn(config);
-<<<<<<< HEAD
     when(toolbox.getJsonMapper()).thenReturn(objectMapper);
     TaskStorageDirTracker dirTracker = new TaskStorageDirTracker(ImmutableList.of(folder.getAbsolutePath()));
     when(toolbox.getDirTracker()).thenReturn(dirTracker);
-=======
->>>>>>> aaa6cc18
 
     TaskActionClient taskActionClient = mock(TaskActionClient.class);
     when(taskActionClient.submit(any())).thenReturn(TaskConfig.class);
@@ -211,11 +183,8 @@
     File folder = temporaryFolder.newFolder();
     when(config.getTaskDir(eq("myID"))).thenReturn(folder);
     when(toolbox.getConfig()).thenReturn(config);
-<<<<<<< HEAD
     when(toolbox.getJsonMapper()).thenReturn(objectMapper);
     when(toolbox.getDirTracker()).thenReturn(dirTracker);
-=======
->>>>>>> aaa6cc18
 
     TaskActionClient taskActionClient = mock(TaskActionClient.class);
     when(taskActionClient.submit(any())).thenReturn(TaskConfig.class);
