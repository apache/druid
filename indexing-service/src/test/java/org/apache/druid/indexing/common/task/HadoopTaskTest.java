--- conflicted
+++ resolved
@@ -107,26 +107,6 @@
       }
     };
     final TaskToolbox toolbox = EasyMock.createStrictMock(TaskToolbox.class);
-<<<<<<< HEAD
-    EasyMock.expect(toolbox.getConfig()).andReturn(new TaskConfig(
-        temporaryFolder.newFolder().toString(),
-        null,
-        null,
-        null,
-        ImmutableList.of("something:hadoop:1"),
-        false,
-        null,
-        null,
-        null,
-        false,
-        false,
-        TaskConfig.BATCH_PROCESSING_MODE_DEFAULT.name(),
-        null,
-        false,
-        null,
-        null
-    )).once();
-=======
     EasyMock.expect(toolbox.getConfig()).andReturn(
         new TaskConfigBuilder()
             .setBaseDir(temporaryFolder.newFolder().toString())
@@ -134,7 +114,6 @@
             .setBatchProcessingMode(TaskConfig.BATCH_PROCESSING_MODE_DEFAULT.name())
             .build()
     ).once();
->>>>>>> aaa6cc18
     EasyMock.replay(toolbox);
 
     final ClassLoader classLoader = task.buildClassLoader(toolbox);
