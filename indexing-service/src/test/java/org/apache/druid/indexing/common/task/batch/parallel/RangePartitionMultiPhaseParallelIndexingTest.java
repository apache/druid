--- conflicted
+++ resolved
@@ -277,7 +277,6 @@
   }
 
   @Test
-<<<<<<< HEAD
   public void createsCorrectRangePartitionsWithReplace() throws Exception
   {
     if (intervalToIndex == null || useMultivalueDim) {
@@ -328,27 +327,6 @@
   }
 
   @Test
-  public void testRowStats()
-  {
-    if (useMultivalueDim) {
-      return;
-    }
-    final int targetRowsPerSegment = NUM_ROW / DIM_FILE_CARDINALITY / NUM_PARTITION;
-    ParallelIndexSupervisorTask task = runTestTask(
-        new SingleDimensionPartitionsSpec(targetRowsPerSegment, null, DIM1, false),
-        inputDir, false, false
-    );
-    Map<String, Object> expectedReports = buildExpectedTaskReportParallel(
-        task.getId(),
-        ImmutableList.of(),
-        new RowIngestionMetersTotals(600, 0, 0, 0));
-    Map<String, Object> actualReports = runTaskAndGetReports(task, TaskState.SUCCESS);
-    compareTaskReports(expectedReports, actualReports);
-  }
-
-  @Test
-=======
->>>>>>> baea3ec6
   public void testAppendLinearlyPartitionedSegmentsToHashPartitionedDatasourceSuccessfullyAppend()
   {
     if (useMultivalueDim) {
