--- conflicted
+++ resolved
@@ -123,20 +123,8 @@
         testDerbyConnector,
         segmentSchemaManager,
         CentralizedDatasourceSchemaConfig.create()
-<<<<<<< HEAD
-    )
-    {
-      @Override
-      public int getSqlMetadataMaxRetry()
-      {
-        return 2;
-      }
-    };
+    );
     taskLockbox = new GlobalTaskLockbox(taskStorage, metadataStorageCoordinator);
-=======
-    );
-    taskLockbox = new TaskLockbox(taskStorage, metadataStorageCoordinator);
->>>>>>> 7c5d8bdd
     segmentSchemaCache = new SegmentSchemaCache(NoopServiceEmitter.instance());
     segmentsMetadataManager = new SqlSegmentsMetadataManager(
         objectMapper,
