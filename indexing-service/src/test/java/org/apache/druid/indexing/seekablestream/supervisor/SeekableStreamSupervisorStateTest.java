--- conflicted
+++ resolved
@@ -1583,7 +1583,6 @@
     Assert.assertEquals(0, emitter.getEvents().size());
   }
 
-<<<<<<< HEAD
   private void validateSupervisorStateAfterResetOffsets(
       final TestSeekableStreamSupervisor supervisor,
       final ImmutableMap<String, String> expectedResetOffsets,
@@ -1601,7 +1600,8 @@
       Assert.assertEquals(supervisor.getNotSetMarker(), supervisor.getPartitionOffsets().get(entry.getKey()));
     }
     verifyAll();
-=======
+  }
+
   @Test
   public void testScheduleReporting()
   {
@@ -1623,7 +1623,6 @@
     };
     supervisor.scheduleReporting(executorService);
     EasyMock.verify(executorService, spec);
->>>>>>> 6b4dda96
   }
 
   private List<Event> filterMetrics(List<Event> events, List<String> whitelist)
