/*
 * Licensed to the Apache Software Foundation (ASF) under one
 * or more contributor license agreements.  See the NOTICE file
 * distributed with this work for additional information
 * regarding copyright ownership.  The ASF licenses this file
 * to you under the Apache License, Version 2.0 (the
 * "License"); you may not use this file except in compliance
 * with the License.  You may obtain a copy of the License at
 *
 *   http://www.apache.org/licenses/LICENSE-2.0
 *
 * Unless required by applicable law or agreed to in writing,
 * software distributed under the License is distributed on an
 * "AS IS" BASIS, WITHOUT WARRANTIES OR CONDITIONS OF ANY
 * KIND, either express or implied.  See the License for the
 * specific language governing permissions and limitations
 * under the License.
 */

package org.apache.druid.indexing.seekablestream.supervisor;

import com.fasterxml.jackson.databind.ObjectMapper;
import com.google.common.base.Optional;
import com.google.common.collect.ImmutableList;
import com.google.common.collect.ImmutableMap;
import com.google.common.collect.ImmutableSet;
import org.apache.druid.data.input.impl.ByteEntity;
import org.apache.druid.data.input.impl.DimensionSchema;
import org.apache.druid.data.input.impl.DimensionsSpec;
import org.apache.druid.data.input.impl.JsonInputFormat;
import org.apache.druid.data.input.impl.StringDimensionSchema;
import org.apache.druid.data.input.impl.TimestampSpec;
import org.apache.druid.indexing.common.TestUtils;
import org.apache.druid.indexing.common.task.Task;
import org.apache.druid.indexing.common.task.TaskResource;
import org.apache.druid.indexing.overlord.DataSourceMetadata;
import org.apache.druid.indexing.overlord.IndexerMetadataStorageCoordinator;
import org.apache.druid.indexing.overlord.TaskMaster;
import org.apache.druid.indexing.overlord.TaskQueue;
import org.apache.druid.indexing.overlord.TaskRunner;
import org.apache.druid.indexing.overlord.TaskRunnerListener;
import org.apache.druid.indexing.overlord.TaskStorage;
import org.apache.druid.indexing.overlord.supervisor.SupervisorStateManager;
import org.apache.druid.indexing.overlord.supervisor.SupervisorStateManager.BasicState;
import org.apache.druid.indexing.overlord.supervisor.SupervisorStateManagerConfig;
import org.apache.druid.indexing.overlord.supervisor.autoscaler.LagStats;
import org.apache.druid.indexing.seekablestream.SeekableStreamDataSourceMetadata;
import org.apache.druid.indexing.seekablestream.SeekableStreamEndSequenceNumbers;
import org.apache.druid.indexing.seekablestream.SeekableStreamIndexTask;
import org.apache.druid.indexing.seekablestream.SeekableStreamIndexTaskClient;
import org.apache.druid.indexing.seekablestream.SeekableStreamIndexTaskClientFactory;
import org.apache.druid.indexing.seekablestream.SeekableStreamIndexTaskIOConfig;
import org.apache.druid.indexing.seekablestream.SeekableStreamIndexTaskRunner;
import org.apache.druid.indexing.seekablestream.SeekableStreamIndexTaskTuningConfig;
import org.apache.druid.indexing.seekablestream.SeekableStreamStartSequenceNumbers;
import org.apache.druid.indexing.seekablestream.common.OrderedSequenceNumber;
import org.apache.druid.indexing.seekablestream.common.RecordSupplier;
import org.apache.druid.indexing.seekablestream.common.StreamException;
import org.apache.druid.indexing.seekablestream.common.StreamPartition;
import org.apache.druid.indexing.seekablestream.supervisor.SeekableStreamSupervisorStateManager.SeekableStreamExceptionEvent;
import org.apache.druid.indexing.seekablestream.supervisor.SeekableStreamSupervisorStateManager.SeekableStreamState;
import org.apache.druid.indexing.seekablestream.supervisor.autoscaler.AutoScalerConfig;
import org.apache.druid.java.util.common.DateTimes;
import org.apache.druid.java.util.common.ISE;
import org.apache.druid.java.util.common.StringUtils;
import org.apache.druid.java.util.common.granularity.Granularities;
import org.apache.druid.java.util.common.parsers.JSONPathSpec;
import org.apache.druid.java.util.emitter.core.Event;
import org.apache.druid.metadata.EntryExistsException;
import org.apache.druid.query.aggregation.AggregatorFactory;
import org.apache.druid.query.aggregation.CountAggregatorFactory;
import org.apache.druid.segment.TestHelper;
import org.apache.druid.segment.incremental.RowIngestionMetersFactory;
import org.apache.druid.segment.indexing.DataSchema;
import org.apache.druid.segment.indexing.granularity.UniformGranularitySpec;
import org.apache.druid.server.metrics.DruidMonitorSchedulerConfig;
import org.apache.druid.server.metrics.NoopServiceEmitter;
import org.easymock.EasyMock;
import org.easymock.EasyMockSupport;
import org.joda.time.DateTime;
import org.joda.time.Duration;
import org.joda.time.Period;
import org.junit.Assert;
import org.junit.Before;
import org.junit.Test;

import javax.annotation.Nullable;

import java.io.File;
import java.math.BigInteger;
import java.util.ArrayList;
<<<<<<< HEAD
=======
import java.util.Arrays;
>>>>>>> 2355a604
import java.util.Collections;
import java.util.HashMap;
import java.util.List;
import java.util.Map;
import java.util.Set;
import java.util.TreeMap;
import java.util.concurrent.CountDownLatch;
import java.util.concurrent.Executor;
import java.util.concurrent.ScheduledExecutorService;
import java.util.concurrent.TimeUnit;
import java.util.stream.Collectors;

public class SeekableStreamSupervisorStateTest extends EasyMockSupport
{
  private static final ObjectMapper OBJECT_MAPPER = TestHelper.makeJsonMapper();
  private static final String DATASOURCE = "testDS";
  private static final String STREAM = "stream";
  private static final String SHARD_ID = "0";
  private static final StreamPartition<String> SHARD0_PARTITION = StreamPartition.of(STREAM, SHARD_ID);
  private static final String EXCEPTION_MSG = "I had an exception";

  private TaskStorage taskStorage;
  private TaskMaster taskMaster;
  private TaskRunner taskRunner;
  private TaskQueue taskQueue;
  private IndexerMetadataStorageCoordinator indexerMetadataStorageCoordinator;
  private SeekableStreamIndexTaskClientFactory taskClientFactory;
  private SeekableStreamSupervisorSpec spec;
  private SeekableStreamIndexTaskClient indexTaskClient;
  private RecordSupplier<String, String, ByteEntity> recordSupplier;

  private RowIngestionMetersFactory rowIngestionMetersFactory;
  private SupervisorStateManagerConfig supervisorConfig;

  private TestEmitter emitter;

  @Before
  public void setupTest()
  {
    taskStorage = createMock(TaskStorage.class);
    taskMaster = createMock(TaskMaster.class);
    taskRunner = createMock(TaskRunner.class);
    taskQueue = createMock(TaskQueue.class);
    indexerMetadataStorageCoordinator = createMock(IndexerMetadataStorageCoordinator.class);
    taskClientFactory = createMock(SeekableStreamIndexTaskClientFactory.class);
    spec = createMock(SeekableStreamSupervisorSpec.class);
    indexTaskClient = createMock(SeekableStreamIndexTaskClient.class);
    recordSupplier = (RecordSupplier<String, String, ByteEntity>) createMock(RecordSupplier.class);

    rowIngestionMetersFactory = new TestUtils().getRowIngestionMetersFactory();

    supervisorConfig = new SupervisorStateManagerConfig();

    emitter = new TestEmitter();

    EasyMock.expect(spec.getSupervisorStateManagerConfig()).andReturn(supervisorConfig).anyTimes();

    EasyMock.expect(spec.getDataSchema()).andReturn(getDataSchema()).anyTimes();
    EasyMock.expect(spec.getIoConfig()).andReturn(getIOConfig()).anyTimes();
    EasyMock.expect(spec.getTuningConfig()).andReturn(getTuningConfig()).anyTimes();
    EasyMock.expect(spec.getEmitter()).andReturn(emitter).anyTimes();

    EasyMock.expect(taskClientFactory.build(
        EasyMock.anyObject(),
        EasyMock.anyString(),
        EasyMock.anyInt(),
        EasyMock.anyObject(),
        EasyMock.anyLong()
    )).andReturn(
        indexTaskClient).anyTimes();

    EasyMock.expect(indexTaskClient.stopUnfinishedPauseTasks()).andReturn(true).anyTimes();
    EasyMock.expect(taskMaster.getTaskRunner()).andReturn(Optional.of(taskRunner)).anyTimes();
    EasyMock.expect(taskMaster.getTaskQueue()).andReturn(Optional.of(taskQueue)).anyTimes();

    taskRunner.registerListener(EasyMock.anyObject(TaskRunnerListener.class), EasyMock.anyObject(Executor.class));

    EasyMock
        .expect(indexerMetadataStorageCoordinator.retrieveDataSourceMetadata(DATASOURCE)).andReturn(null).anyTimes();
    EasyMock.expect(recordSupplier.getAssignment()).andReturn(ImmutableSet.of(SHARD0_PARTITION)).anyTimes();
    EasyMock.expect(recordSupplier.getLatestSequenceNumber(EasyMock.anyObject())).andReturn("10").anyTimes();
  }

  @Test
  public void testRunning() throws Exception
  {
    EasyMock.expect(spec.isSuspended()).andReturn(false).anyTimes();
    EasyMock.expect(recordSupplier.getPartitionIds(STREAM)).andReturn(ImmutableSet.of(SHARD_ID)).anyTimes();
    EasyMock.expect(taskStorage.getActiveTasksByDatasource(DATASOURCE)).andReturn(ImmutableList.of()).anyTimes();
    EasyMock.expect(taskQueue.add(EasyMock.anyObject())).andReturn(true).anyTimes();

    replayAll();

    SeekableStreamSupervisor supervisor = new TestSeekableStreamSupervisor();

    supervisor.start();

    Assert.assertTrue(supervisor.stateManager.isHealthy());
    Assert.assertEquals(BasicState.PENDING, supervisor.stateManager.getSupervisorState());
    Assert.assertEquals(BasicState.PENDING, supervisor.stateManager.getSupervisorState().getBasicState());
    Assert.assertTrue(supervisor.stateManager.getExceptionEvents().isEmpty());
    Assert.assertFalse(supervisor.stateManager.isAtLeastOneSuccessfulRun());

    supervisor.runInternal();

    Assert.assertTrue(supervisor.stateManager.isHealthy());
    Assert.assertEquals(BasicState.RUNNING, supervisor.stateManager.getSupervisorState());
    Assert.assertEquals(BasicState.RUNNING, supervisor.stateManager.getSupervisorState().getBasicState());
    Assert.assertTrue(supervisor.stateManager.getExceptionEvents().isEmpty());
    Assert.assertTrue(supervisor.stateManager.isAtLeastOneSuccessfulRun());

    supervisor.runInternal();

    Assert.assertTrue(supervisor.stateManager.isHealthy());
    Assert.assertEquals(BasicState.RUNNING, supervisor.stateManager.getSupervisorState());
    Assert.assertEquals(BasicState.RUNNING, supervisor.stateManager.getSupervisorState().getBasicState());
    Assert.assertTrue(supervisor.stateManager.getExceptionEvents().isEmpty());
    Assert.assertTrue(supervisor.stateManager.isAtLeastOneSuccessfulRun());

    verifyAll();
  }

  @Test
  public void testRunningStreamGetSequenceNumberReturnsNull() throws Exception
  {
    EasyMock.reset(recordSupplier);
    EasyMock.expect(recordSupplier.getAssignment()).andReturn(ImmutableSet.of(SHARD0_PARTITION)).anyTimes();
    EasyMock.expect(recordSupplier.getLatestSequenceNumber(EasyMock.anyObject())).andReturn(null).anyTimes();
    EasyMock.expect(spec.isSuspended()).andReturn(false).anyTimes();
    EasyMock.expect(recordSupplier.getPartitionIds(STREAM)).andReturn(ImmutableSet.of(SHARD_ID)).anyTimes();
    EasyMock.expect(taskStorage.getActiveTasksByDatasource(DATASOURCE)).andReturn(ImmutableList.of()).anyTimes();
    EasyMock.expect(taskQueue.add(EasyMock.anyObject())).andReturn(true).anyTimes();

    replayAll();

    SeekableStreamSupervisor supervisor = new TestSeekableStreamSupervisor();

    supervisor.start();

    Assert.assertTrue(supervisor.stateManager.isHealthy());
    Assert.assertEquals(BasicState.PENDING, supervisor.stateManager.getSupervisorState());
    Assert.assertEquals(BasicState.PENDING, supervisor.stateManager.getSupervisorState().getBasicState());
    Assert.assertTrue(supervisor.stateManager.getExceptionEvents().isEmpty());
    Assert.assertFalse(supervisor.stateManager.isAtLeastOneSuccessfulRun());

    supervisor.runInternal();

    Assert.assertTrue(supervisor.stateManager.isHealthy());
    Assert.assertEquals(SeekableStreamState.CREATING_TASKS, supervisor.stateManager.getSupervisorState());
    Assert.assertEquals(BasicState.RUNNING, supervisor.stateManager.getSupervisorState().getBasicState());
    List<SupervisorStateManager.ExceptionEvent> exceptionEvents = supervisor.stateManager.getExceptionEvents();
    Assert.assertEquals(1, exceptionEvents.size());
    Assert.assertFalse(((SeekableStreamExceptionEvent) exceptionEvents.get(0)).isStreamException());
    Assert.assertEquals(ISE.class.getName(), exceptionEvents.get(0).getExceptionClass());
    Assert.assertEquals(StringUtils.format("unable to fetch sequence number for partition[%s] from stream", SHARD_ID), exceptionEvents.get(0).getMessage());
    Assert.assertFalse(supervisor.stateManager.isAtLeastOneSuccessfulRun());

    supervisor.runInternal();
    Assert.assertTrue(supervisor.stateManager.isHealthy());
    Assert.assertEquals(SeekableStreamState.CREATING_TASKS, supervisor.stateManager.getSupervisorState());
    Assert.assertEquals(BasicState.RUNNING, supervisor.stateManager.getSupervisorState().getBasicState());
    Assert.assertEquals(2, supervisor.stateManager.getExceptionEvents().size());
    Assert.assertFalse(supervisor.stateManager.isAtLeastOneSuccessfulRun());

    supervisor.runInternal();
    Assert.assertFalse(supervisor.stateManager.isHealthy());
    Assert.assertEquals(BasicState.UNHEALTHY_SUPERVISOR, supervisor.stateManager.getSupervisorState());
    Assert.assertEquals(BasicState.UNHEALTHY_SUPERVISOR, supervisor.stateManager.getSupervisorState().getBasicState());
    Assert.assertEquals(3, supervisor.stateManager.getExceptionEvents().size());
    Assert.assertFalse(supervisor.stateManager.isAtLeastOneSuccessfulRun());

    verifyAll();
  }

  @Test
  public void testConnectingToStreamFail() throws Exception
  {
    EasyMock.expect(spec.isSuspended()).andReturn(false).anyTimes();
    EasyMock.expect(recordSupplier.getPartitionIds(STREAM))
            .andThrow(new StreamException(new IllegalStateException(EXCEPTION_MSG)))
            .anyTimes();
    EasyMock.expect(taskStorage.getActiveTasksByDatasource(DATASOURCE)).andReturn(ImmutableList.of()).anyTimes();
    EasyMock.expect(taskQueue.add(EasyMock.anyObject())).andReturn(true).anyTimes();

    replayAll();

    SeekableStreamSupervisor supervisor = new TestSeekableStreamSupervisor();

    supervisor.start();

    Assert.assertTrue(supervisor.stateManager.isHealthy());
    Assert.assertEquals(BasicState.PENDING, supervisor.stateManager.getSupervisorState());
    Assert.assertTrue(supervisor.stateManager.getExceptionEvents().isEmpty());
    Assert.assertFalse(supervisor.stateManager.isAtLeastOneSuccessfulRun());

    supervisor.runInternal();

    Assert.assertTrue(supervisor.stateManager.isHealthy());
    Assert.assertEquals(SeekableStreamState.CONNECTING_TO_STREAM, supervisor.stateManager.getSupervisorState());
    Assert.assertEquals(BasicState.RUNNING, supervisor.stateManager.getSupervisorState().getBasicState());
    List<SupervisorStateManager.ExceptionEvent> exceptionEvents = supervisor.stateManager.getExceptionEvents();
    Assert.assertEquals(1, exceptionEvents.size());
    Assert.assertTrue(((SeekableStreamExceptionEvent) exceptionEvents.get(0)).isStreamException());
    Assert.assertEquals(IllegalStateException.class.getName(), exceptionEvents.get(0).getExceptionClass());
    Assert.assertEquals(
        StringUtils.format("%s: %s", IllegalStateException.class.getName(), EXCEPTION_MSG),
        exceptionEvents.get(0).getMessage()
    );
    Assert.assertFalse(supervisor.stateManager.isAtLeastOneSuccessfulRun());

    supervisor.runInternal();

    Assert.assertTrue(supervisor.stateManager.isHealthy());
    Assert.assertEquals(SeekableStreamState.CONNECTING_TO_STREAM, supervisor.stateManager.getSupervisorState());
    Assert.assertEquals(BasicState.RUNNING, supervisor.stateManager.getSupervisorState().getBasicState());
    Assert.assertEquals(2, supervisor.stateManager.getExceptionEvents().size());
    Assert.assertFalse(supervisor.stateManager.isAtLeastOneSuccessfulRun());

    supervisor.runInternal();

    Assert.assertFalse(supervisor.stateManager.isHealthy());
    Assert.assertEquals(SeekableStreamState.UNABLE_TO_CONNECT_TO_STREAM, supervisor.stateManager.getSupervisorState());
    Assert.assertEquals(BasicState.UNHEALTHY_SUPERVISOR, supervisor.stateManager.getSupervisorState().getBasicState());
    Assert.assertEquals(3, supervisor.stateManager.getExceptionEvents().size());
    Assert.assertFalse(supervisor.stateManager.isAtLeastOneSuccessfulRun());

    verifyAll();
  }

  @Test
  public void testConnectingToStreamFailRecoveryFailRecovery() throws Exception
  {
    EasyMock.expect(spec.isSuspended()).andReturn(false).anyTimes();
    EasyMock.expect(recordSupplier.getPartitionIds(STREAM))
            .andThrow(new StreamException(new IllegalStateException()))
            .times(3);
    EasyMock.expect(recordSupplier.getPartitionIds(STREAM)).andReturn(ImmutableSet.of(SHARD_ID)).times(3);
    EasyMock.expect(recordSupplier.getPartitionIds(STREAM))
            .andThrow(new StreamException(new IllegalStateException()))
            .times(3);
    EasyMock.expect(recordSupplier.getPartitionIds(STREAM)).andReturn(ImmutableSet.of(SHARD_ID)).times(3);
    EasyMock.expect(taskStorage.getActiveTasksByDatasource(DATASOURCE)).andReturn(ImmutableList.of()).anyTimes();
    EasyMock.expect(taskQueue.add(EasyMock.anyObject())).andReturn(true).anyTimes();

    replayAll();

    SeekableStreamSupervisor supervisor = new TestSeekableStreamSupervisor();

    supervisor.start();

    Assert.assertTrue(supervisor.stateManager.isHealthy());
    Assert.assertEquals(BasicState.PENDING, supervisor.stateManager.getSupervisorState());
    supervisor.runInternal();
    Assert.assertTrue(supervisor.stateManager.isHealthy());
    Assert.assertEquals(SeekableStreamState.CONNECTING_TO_STREAM, supervisor.stateManager.getSupervisorState());
    Assert.assertEquals(BasicState.RUNNING, supervisor.stateManager.getSupervisorState().getBasicState());
    supervisor.runInternal();
    Assert.assertTrue(supervisor.stateManager.isHealthy());
    Assert.assertEquals(SeekableStreamState.CONNECTING_TO_STREAM, supervisor.stateManager.getSupervisorState());
    Assert.assertEquals(BasicState.RUNNING, supervisor.stateManager.getSupervisorState().getBasicState());
    supervisor.runInternal();
    Assert.assertFalse(supervisor.stateManager.isHealthy());
    Assert.assertEquals(SeekableStreamState.UNABLE_TO_CONNECT_TO_STREAM, supervisor.stateManager.getSupervisorState());
    Assert.assertEquals(BasicState.UNHEALTHY_SUPERVISOR, supervisor.stateManager.getSupervisorState().getBasicState());
    Assert.assertEquals(3, supervisor.stateManager.getExceptionEvents().size());
    Assert.assertFalse(supervisor.stateManager.isAtLeastOneSuccessfulRun());

    supervisor.runInternal();
    Assert.assertEquals(SeekableStreamState.UNABLE_TO_CONNECT_TO_STREAM, supervisor.stateManager.getSupervisorState());
    Assert.assertEquals(BasicState.UNHEALTHY_SUPERVISOR, supervisor.stateManager.getSupervisorState().getBasicState());
    supervisor.runInternal();
    Assert.assertEquals(SeekableStreamState.UNABLE_TO_CONNECT_TO_STREAM, supervisor.stateManager.getSupervisorState());
    Assert.assertEquals(BasicState.UNHEALTHY_SUPERVISOR, supervisor.stateManager.getSupervisorState().getBasicState());
    supervisor.runInternal();
    Assert.assertEquals(BasicState.RUNNING, supervisor.stateManager.getSupervisorState());
    Assert.assertEquals(BasicState.RUNNING, supervisor.stateManager.getSupervisorState().getBasicState());
    Assert.assertTrue(supervisor.stateManager.isAtLeastOneSuccessfulRun());

    supervisor.runInternal();
    Assert.assertEquals(BasicState.RUNNING, supervisor.stateManager.getSupervisorState());
    supervisor.runInternal();
    Assert.assertEquals(BasicState.RUNNING, supervisor.stateManager.getSupervisorState());
    supervisor.runInternal();
    Assert.assertEquals(SeekableStreamState.LOST_CONTACT_WITH_STREAM, supervisor.stateManager.getSupervisorState());
    Assert.assertEquals(BasicState.UNHEALTHY_SUPERVISOR, supervisor.stateManager.getSupervisorState().getBasicState());
    Assert.assertTrue(supervisor.stateManager.isAtLeastOneSuccessfulRun());

    supervisor.runInternal();
    Assert.assertFalse(supervisor.stateManager.isHealthy());
    Assert.assertEquals(SeekableStreamState.LOST_CONTACT_WITH_STREAM, supervisor.stateManager.getSupervisorState());
    Assert.assertEquals(BasicState.UNHEALTHY_SUPERVISOR, supervisor.stateManager.getSupervisorState().getBasicState());
    supervisor.runInternal();
    Assert.assertFalse(supervisor.stateManager.isHealthy());
    Assert.assertEquals(SeekableStreamState.LOST_CONTACT_WITH_STREAM, supervisor.stateManager.getSupervisorState());
    supervisor.runInternal();
    Assert.assertTrue(supervisor.stateManager.isHealthy());
    Assert.assertEquals(BasicState.RUNNING, supervisor.stateManager.getSupervisorState());
    Assert.assertTrue(supervisor.stateManager.isAtLeastOneSuccessfulRun());

    verifyAll();
  }

  @Test
  public void testDiscoveringInitialTasksFailRecoveryFail() throws Exception
  {
    EasyMock.expect(spec.isSuspended()).andReturn(false).anyTimes();
    EasyMock.expect(recordSupplier.getPartitionIds(STREAM)).andReturn(ImmutableSet.of(SHARD_ID)).anyTimes();
    EasyMock.expect(taskStorage.getActiveTasksByDatasource(DATASOURCE)).andThrow(new IllegalStateException(EXCEPTION_MSG)).times(3);
    EasyMock.expect(taskStorage.getActiveTasksByDatasource(DATASOURCE)).andReturn(ImmutableList.of()).times(3);
    EasyMock.expect(taskStorage.getActiveTasksByDatasource(DATASOURCE)).andThrow(new IllegalStateException(EXCEPTION_MSG)).times(3);
    EasyMock.expect(taskQueue.add(EasyMock.anyObject())).andReturn(true).anyTimes();

    replayAll();

    SeekableStreamSupervisor supervisor = new TestSeekableStreamSupervisor();
    supervisor.start();

    supervisor.runInternal();
    Assert.assertTrue(supervisor.stateManager.isHealthy());
    Assert.assertEquals(SeekableStreamState.DISCOVERING_INITIAL_TASKS, supervisor.stateManager.getSupervisorState());
    Assert.assertEquals(BasicState.RUNNING, supervisor.stateManager.getSupervisorState().getBasicState());
    List<SupervisorStateManager.ExceptionEvent> exceptionEvents = supervisor.stateManager.getExceptionEvents();
    Assert.assertEquals(1, exceptionEvents.size());
    Assert.assertFalse(((SeekableStreamExceptionEvent) exceptionEvents.get(0)).isStreamException());
    Assert.assertEquals(IllegalStateException.class.getName(), exceptionEvents.get(0).getExceptionClass());
    Assert.assertEquals(EXCEPTION_MSG, exceptionEvents.get(0).getMessage());
    Assert.assertFalse(supervisor.stateManager.isAtLeastOneSuccessfulRun());

    supervisor.runInternal();
    Assert.assertTrue(supervisor.stateManager.isHealthy());
    Assert.assertEquals(SeekableStreamState.DISCOVERING_INITIAL_TASKS, supervisor.stateManager.getSupervisorState());
    Assert.assertEquals(2, supervisor.stateManager.getExceptionEvents().size());
    Assert.assertFalse(supervisor.stateManager.isAtLeastOneSuccessfulRun());

    supervisor.runInternal();
    Assert.assertFalse(supervisor.stateManager.isHealthy());
    Assert.assertEquals(BasicState.UNHEALTHY_SUPERVISOR, supervisor.stateManager.getSupervisorState());
    Assert.assertEquals(BasicState.UNHEALTHY_SUPERVISOR, supervisor.stateManager.getSupervisorState().getBasicState());
    Assert.assertEquals(3, supervisor.stateManager.getExceptionEvents().size());
    Assert.assertFalse(supervisor.stateManager.isAtLeastOneSuccessfulRun());

    supervisor.runInternal();
    Assert.assertFalse(supervisor.stateManager.isHealthy());
    Assert.assertEquals(BasicState.UNHEALTHY_SUPERVISOR, supervisor.stateManager.getSupervisorState());
    Assert.assertEquals(3, supervisor.stateManager.getExceptionEvents().size());
    Assert.assertTrue(supervisor.stateManager.isAtLeastOneSuccessfulRun());

    supervisor.runInternal();
    Assert.assertFalse(supervisor.stateManager.isHealthy());
    Assert.assertEquals(BasicState.UNHEALTHY_SUPERVISOR, supervisor.stateManager.getSupervisorState());
    Assert.assertEquals(3, supervisor.stateManager.getExceptionEvents().size());
    Assert.assertTrue(supervisor.stateManager.isAtLeastOneSuccessfulRun());

    supervisor.runInternal();
    Assert.assertTrue(supervisor.stateManager.isHealthy());
    Assert.assertEquals(BasicState.RUNNING, supervisor.stateManager.getSupervisorState());
    Assert.assertEquals(BasicState.RUNNING, supervisor.stateManager.getSupervisorState().getBasicState());
    Assert.assertEquals(3, supervisor.stateManager.getExceptionEvents().size());
    Assert.assertTrue(supervisor.stateManager.isAtLeastOneSuccessfulRun());

    supervisor.runInternal();
    Assert.assertTrue(supervisor.stateManager.isHealthy());
    Assert.assertEquals(BasicState.RUNNING, supervisor.stateManager.getSupervisorState());
    Assert.assertTrue(supervisor.stateManager.isAtLeastOneSuccessfulRun());

    supervisor.runInternal();
    Assert.assertTrue(supervisor.stateManager.isHealthy());
    Assert.assertEquals(BasicState.RUNNING, supervisor.stateManager.getSupervisorState());
    Assert.assertTrue(supervisor.stateManager.isAtLeastOneSuccessfulRun());

    supervisor.runInternal();
    Assert.assertFalse(supervisor.stateManager.isHealthy());
    Assert.assertEquals(BasicState.UNHEALTHY_SUPERVISOR, supervisor.stateManager.getSupervisorState());
    Assert.assertTrue(supervisor.stateManager.isAtLeastOneSuccessfulRun());

    verifyAll();
  }

  @Test
  public void testCreatingTasksFailRecoveryFail() throws Exception
  {
    EasyMock.expect(spec.isSuspended()).andReturn(false).anyTimes();
    EasyMock.expect(recordSupplier.getPartitionIds(STREAM)).andReturn(ImmutableSet.of(SHARD_ID)).anyTimes();
    EasyMock.expect(taskStorage.getActiveTasksByDatasource(DATASOURCE)).andReturn(ImmutableList.of()).anyTimes();
    EasyMock.expect(taskQueue.add(EasyMock.anyObject())).andThrow(new IllegalStateException(EXCEPTION_MSG)).times(3);
    EasyMock.expect(taskQueue.add(EasyMock.anyObject())).andReturn(true).times(3);
    EasyMock.expect(taskQueue.add(EasyMock.anyObject())).andThrow(new IllegalStateException(EXCEPTION_MSG)).times(3);

    replayAll();

    SeekableStreamSupervisor supervisor = new TestSeekableStreamSupervisor();
    supervisor.start();

    supervisor.runInternal();
    Assert.assertTrue(supervisor.stateManager.isHealthy());
    Assert.assertEquals(SeekableStreamState.CREATING_TASKS, supervisor.stateManager.getSupervisorState());
    Assert.assertEquals(BasicState.RUNNING, supervisor.stateManager.getSupervisorState().getBasicState());
    List<SupervisorStateManager.ExceptionEvent> exceptionEvents = supervisor.stateManager.getExceptionEvents();
    Assert.assertEquals(1, exceptionEvents.size());
    Assert.assertFalse(((SeekableStreamExceptionEvent) exceptionEvents.get(0)).isStreamException());
    Assert.assertEquals(IllegalStateException.class.getName(), exceptionEvents.get(0).getExceptionClass());
    Assert.assertEquals(EXCEPTION_MSG, exceptionEvents.get(0).getMessage());
    Assert.assertFalse(supervisor.stateManager.isAtLeastOneSuccessfulRun());

    supervisor.runInternal();
    Assert.assertTrue(supervisor.stateManager.isHealthy());
    Assert.assertEquals(SeekableStreamState.CREATING_TASKS, supervisor.stateManager.getSupervisorState());
    Assert.assertEquals(BasicState.RUNNING, supervisor.stateManager.getSupervisorState().getBasicState());
    Assert.assertEquals(2, supervisor.stateManager.getExceptionEvents().size());
    Assert.assertFalse(supervisor.stateManager.isAtLeastOneSuccessfulRun());

    supervisor.runInternal();
    Assert.assertFalse(supervisor.stateManager.isHealthy());
    Assert.assertEquals(BasicState.UNHEALTHY_SUPERVISOR, supervisor.stateManager.getSupervisorState());
    Assert.assertEquals(BasicState.UNHEALTHY_SUPERVISOR, supervisor.stateManager.getSupervisorState().getBasicState());
    Assert.assertEquals(3, supervisor.stateManager.getExceptionEvents().size());
    Assert.assertFalse(supervisor.stateManager.isAtLeastOneSuccessfulRun());

    supervisor.runInternal();
    Assert.assertFalse(supervisor.stateManager.isHealthy());
    Assert.assertEquals(BasicState.UNHEALTHY_SUPERVISOR, supervisor.stateManager.getSupervisorState());
    Assert.assertEquals(3, supervisor.stateManager.getExceptionEvents().size());
    Assert.assertTrue(supervisor.stateManager.isAtLeastOneSuccessfulRun());

    supervisor.runInternal();
    Assert.assertFalse(supervisor.stateManager.isHealthy());
    Assert.assertEquals(BasicState.UNHEALTHY_SUPERVISOR, supervisor.stateManager.getSupervisorState());
    Assert.assertEquals(3, supervisor.stateManager.getExceptionEvents().size());
    Assert.assertTrue(supervisor.stateManager.isAtLeastOneSuccessfulRun());

    supervisor.runInternal();
    Assert.assertTrue(supervisor.stateManager.isHealthy());
    Assert.assertEquals(BasicState.RUNNING, supervisor.stateManager.getSupervisorState());
    Assert.assertEquals(BasicState.RUNNING, supervisor.stateManager.getSupervisorState().getBasicState());
    Assert.assertEquals(3, supervisor.stateManager.getExceptionEvents().size());
    Assert.assertTrue(supervisor.stateManager.isAtLeastOneSuccessfulRun());

    supervisor.runInternal();
    Assert.assertTrue(supervisor.stateManager.isHealthy());
    Assert.assertEquals(BasicState.RUNNING, supervisor.stateManager.getSupervisorState());
    Assert.assertTrue(supervisor.stateManager.isAtLeastOneSuccessfulRun());

    supervisor.runInternal();
    Assert.assertTrue(supervisor.stateManager.isHealthy());
    Assert.assertEquals(BasicState.RUNNING, supervisor.stateManager.getSupervisorState());
    Assert.assertTrue(supervisor.stateManager.isAtLeastOneSuccessfulRun());

    supervisor.runInternal();
    Assert.assertFalse(supervisor.stateManager.isHealthy());
    Assert.assertEquals(BasicState.UNHEALTHY_SUPERVISOR, supervisor.stateManager.getSupervisorState());
    Assert.assertTrue(supervisor.stateManager.isAtLeastOneSuccessfulRun());

    verifyAll();
  }

  @Test
  public void testSuspended() throws Exception
  {
    EasyMock.expect(spec.isSuspended()).andReturn(true).anyTimes();
    EasyMock.expect(recordSupplier.getPartitionIds(STREAM)).andReturn(ImmutableSet.of(SHARD_ID)).anyTimes();
    EasyMock.expect(taskStorage.getActiveTasksByDatasource(DATASOURCE)).andReturn(ImmutableList.of()).anyTimes();
    EasyMock.expect(taskQueue.add(EasyMock.anyObject())).andReturn(true).anyTimes();

    replayAll();

    SeekableStreamSupervisor supervisor = new TestSeekableStreamSupervisor();

    supervisor.start();

    Assert.assertTrue(supervisor.stateManager.isHealthy());
    Assert.assertEquals(BasicState.PENDING, supervisor.stateManager.getSupervisorState());
    Assert.assertEquals(BasicState.PENDING, supervisor.stateManager.getSupervisorState().getBasicState());
    Assert.assertTrue(supervisor.stateManager.getExceptionEvents().isEmpty());
    Assert.assertFalse(supervisor.stateManager.isAtLeastOneSuccessfulRun());

    supervisor.runInternal();

    Assert.assertTrue(supervisor.stateManager.isHealthy());
    Assert.assertEquals(BasicState.SUSPENDED, supervisor.stateManager.getSupervisorState());
    Assert.assertEquals(BasicState.SUSPENDED, supervisor.stateManager.getSupervisorState().getBasicState());
    Assert.assertTrue(supervisor.stateManager.getExceptionEvents().isEmpty());
    Assert.assertTrue(supervisor.stateManager.isAtLeastOneSuccessfulRun());

    supervisor.runInternal();

    Assert.assertTrue(supervisor.stateManager.isHealthy());
    Assert.assertEquals(BasicState.SUSPENDED, supervisor.stateManager.getSupervisorState());
    Assert.assertEquals(BasicState.SUSPENDED, supervisor.stateManager.getSupervisorState().getBasicState());
    Assert.assertTrue(supervisor.stateManager.getExceptionEvents().isEmpty());
    Assert.assertTrue(supervisor.stateManager.isAtLeastOneSuccessfulRun());

    verifyAll();
  }

  @Test
  public void testStopping() throws Exception
  {
    EasyMock.expect(spec.isSuspended()).andReturn(false).anyTimes();
    EasyMock.expect(recordSupplier.getPartitionIds(STREAM)).andReturn(ImmutableSet.of(SHARD_ID)).anyTimes();
    EasyMock.expect(taskStorage.getActiveTasksByDatasource(DATASOURCE)).andReturn(ImmutableList.of()).anyTimes();
    EasyMock.expect(taskQueue.add(EasyMock.anyObject())).andReturn(true).anyTimes();

    taskRunner.unregisterListener("testSupervisorId");
    indexTaskClient.close();
    recordSupplier.close();

    replayAll();

    SeekableStreamSupervisor supervisor = new TestSeekableStreamSupervisor();

    supervisor.start();

    Assert.assertTrue(supervisor.stateManager.isHealthy());
    Assert.assertEquals(BasicState.PENDING, supervisor.stateManager.getSupervisorState());
    Assert.assertEquals(BasicState.PENDING, supervisor.stateManager.getSupervisorState().getBasicState());
    Assert.assertTrue(supervisor.stateManager.getExceptionEvents().isEmpty());
    Assert.assertFalse(supervisor.stateManager.isAtLeastOneSuccessfulRun());

    supervisor.runInternal();

    Assert.assertTrue(supervisor.stateManager.isHealthy());
    Assert.assertEquals(BasicState.RUNNING, supervisor.stateManager.getSupervisorState());
    Assert.assertEquals(BasicState.RUNNING, supervisor.stateManager.getSupervisorState().getBasicState());
    Assert.assertTrue(supervisor.stateManager.getExceptionEvents().isEmpty());
    Assert.assertTrue(supervisor.stateManager.isAtLeastOneSuccessfulRun());

    supervisor.stop(false);

    Assert.assertTrue(supervisor.stateManager.isHealthy());
    Assert.assertEquals(BasicState.STOPPING, supervisor.stateManager.getSupervisorState());
    Assert.assertEquals(BasicState.STOPPING, supervisor.stateManager.getSupervisorState().getBasicState());

    verifyAll();
  }


  @Test
  public void testEmitBothLag() throws Exception
  {
    expectEmitterSupervisor(false);

    CountDownLatch latch = new CountDownLatch(2);
    TestEmittingTestSeekableStreamSupervisor supervisor = new TestEmittingTestSeekableStreamSupervisor(
        latch,
        ImmutableMap.of("1", 100L, "2", 250L, "3", 500L),
        ImmutableMap.of("1", 10000L, "2", 15000L, "3", 20000L)
    );


    supervisor.start();

    Assert.assertTrue(supervisor.stateManager.isHealthy());
    Assert.assertEquals(BasicState.PENDING, supervisor.stateManager.getSupervisorState());
    Assert.assertEquals(BasicState.PENDING, supervisor.stateManager.getSupervisorState().getBasicState());
    Assert.assertTrue(supervisor.stateManager.getExceptionEvents().isEmpty());
    Assert.assertFalse(supervisor.stateManager.isAtLeastOneSuccessfulRun());


    latch.await();
    List<Event> events = emitter.getEvents();
    List<String> whitelist = Arrays.asList("ingest/test/lag", "ingest/test/maxLag",
        "ingest/test/avgLag", "ingest/test/lag/time", "ingest/test/maxLag/time", "ingest/test/avgLag/time");
    events = filterMetrics(events, whitelist);
    Assert.assertEquals(6, events.size());
    Assert.assertEquals("ingest/test/lag", events.get(0).toMap().get("metric"));
    Assert.assertEquals(850L, events.get(0).toMap().get("value"));
    Assert.assertEquals("ingest/test/maxLag", events.get(1).toMap().get("metric"));
    Assert.assertEquals(500L, events.get(1).toMap().get("value"));
    Assert.assertEquals("ingest/test/avgLag", events.get(2).toMap().get("metric"));
    Assert.assertEquals(283L, events.get(2).toMap().get("value"));
    Assert.assertEquals("ingest/test/lag/time", events.get(3).toMap().get("metric"));
    Assert.assertEquals(45000L, events.get(3).toMap().get("value"));
    Assert.assertEquals("ingest/test/maxLag/time", events.get(4).toMap().get("metric"));
    Assert.assertEquals(20000L, events.get(4).toMap().get("value"));
    Assert.assertEquals("ingest/test/avgLag/time", events.get(5).toMap().get("metric"));
    Assert.assertEquals(15000L, events.get(5).toMap().get("value"));
    verifyAll();
  }

  @Test
  public void testEmitRecordLag() throws Exception
  {
    expectEmitterSupervisor(false);

    CountDownLatch latch = new CountDownLatch(2);
    TestEmittingTestSeekableStreamSupervisor supervisor = new TestEmittingTestSeekableStreamSupervisor(
        latch,
        ImmutableMap.of("1", 100L, "2", 250L, "3", 500L),
        null
    );


    supervisor.start();

    Assert.assertTrue(supervisor.stateManager.isHealthy());
    Assert.assertEquals(BasicState.PENDING, supervisor.stateManager.getSupervisorState());
    Assert.assertEquals(BasicState.PENDING, supervisor.stateManager.getSupervisorState().getBasicState());
    Assert.assertTrue(supervisor.stateManager.getExceptionEvents().isEmpty());
    Assert.assertFalse(supervisor.stateManager.isAtLeastOneSuccessfulRun());


    latch.await();
    List<Event> events = emitter.getEvents();
    List<String> whitelist = Arrays.asList("ingest/test/lag", "ingest/test/maxLag", "ingest/test/avgLag");
    events = filterMetrics(events, whitelist);
    Assert.assertEquals(3, events.size());
    Assert.assertEquals("ingest/test/lag", events.get(0).toMap().get("metric"));
    Assert.assertEquals(850L, events.get(0).toMap().get("value"));
    Assert.assertEquals("ingest/test/maxLag", events.get(1).toMap().get("metric"));
    Assert.assertEquals(500L, events.get(1).toMap().get("value"));
    Assert.assertEquals("ingest/test/avgLag", events.get(2).toMap().get("metric"));
    Assert.assertEquals(283L, events.get(2).toMap().get("value"));
    verifyAll();
  }

  @Test
  public void testEmitTimeLag() throws Exception
  {
    expectEmitterSupervisor(false);

    CountDownLatch latch = new CountDownLatch(2);
    TestEmittingTestSeekableStreamSupervisor supervisor = new TestEmittingTestSeekableStreamSupervisor(
        latch,
        null,
        ImmutableMap.of("1", 10000L, "2", 15000L, "3", 20000L)
    );


    supervisor.start();

    Assert.assertTrue(supervisor.stateManager.isHealthy());
    Assert.assertEquals(BasicState.PENDING, supervisor.stateManager.getSupervisorState());
    Assert.assertEquals(BasicState.PENDING, supervisor.stateManager.getSupervisorState().getBasicState());
    Assert.assertTrue(supervisor.stateManager.getExceptionEvents().isEmpty());
    Assert.assertFalse(supervisor.stateManager.isAtLeastOneSuccessfulRun());


    latch.await();
    List<Event> events = emitter.getEvents();
    List<String> whitelist = Arrays.asList("ingest/test/lag/time", "ingest/test/maxLag/time", "ingest/test/avgLag/time");
    events = filterMetrics(events, whitelist);
    Assert.assertEquals(3, events.size());
    Assert.assertEquals("ingest/test/lag/time", events.get(0).toMap().get("metric"));
    Assert.assertEquals(45000L, events.get(0).toMap().get("value"));
    Assert.assertEquals("ingest/test/maxLag/time", events.get(1).toMap().get("metric"));
    Assert.assertEquals(20000L, events.get(1).toMap().get("value"));
    Assert.assertEquals("ingest/test/avgLag/time", events.get(2).toMap().get("metric"));
    Assert.assertEquals(15000L, events.get(2).toMap().get("value"));
    verifyAll();
  }

  @Test
  public void testEmitNoticesQueueSize() throws Exception
  {
    expectEmitterSupervisor(false);

    CountDownLatch latch = new CountDownLatch(1);
    TestEmittingTestSeekableStreamSupervisor supervisor = new TestEmittingTestSeekableStreamSupervisor(
        latch,
        null,
        null
    );


    supervisor.start();

    Assert.assertTrue(supervisor.stateManager.isHealthy());
    Assert.assertEquals(BasicState.PENDING, supervisor.stateManager.getSupervisorState());
    Assert.assertEquals(BasicState.PENDING, supervisor.stateManager.getSupervisorState().getBasicState());
    Assert.assertTrue(supervisor.stateManager.getExceptionEvents().isEmpty());
    Assert.assertFalse(supervisor.stateManager.isAtLeastOneSuccessfulRun());


    latch.await();
    List<Event> events = emitter.getEvents();
    List<String> whitelist = Collections.singletonList("ingest/notices/queueSize");
    events = filterMetrics(events, whitelist);
    Assert.assertEquals(1, events.size());
    Assert.assertEquals("ingest/notices/queueSize", events.get(0).toMap().get("metric"));
    Assert.assertEquals(0, events.get(0).toMap().get("value"));
    Assert.assertEquals("testDS", events.get(0).toMap().get("dataSource"));
    verifyAll();
  }

  @Test
  public void testEmitNoticesTime() throws Exception
  {
    expectEmitterSupervisor(false);
    CountDownLatch latch = new CountDownLatch(2);
    TestEmittingTestSeekableStreamSupervisor supervisor = new TestEmittingTestSeekableStreamSupervisor(
        latch,
        null,
        null
    );
    supervisor.start();
    supervisor.emitNoticesTime();
    Assert.assertTrue(supervisor.stateManager.isHealthy());
    Assert.assertEquals(BasicState.PENDING, supervisor.stateManager.getSupervisorState());
    Assert.assertEquals(BasicState.PENDING, supervisor.stateManager.getSupervisorState().getBasicState());
    Assert.assertTrue(supervisor.stateManager.getExceptionEvents().isEmpty());
    Assert.assertFalse(supervisor.stateManager.isAtLeastOneSuccessfulRun());
    latch.await();
    List<Event> events = emitter.getEvents();
    List<String> whitelist = Collections.singletonList("ingest/notices/time");
    events = filterMetrics(events, whitelist);
    Assert.assertEquals(1, events.size());
    Assert.assertEquals("ingest/notices/time", events.get(0).toMap().get("metric"));
    Assert.assertEquals(500L, events.get(0).toMap().get("value"));
    Assert.assertEquals("testDS", events.get(0).toMap().get("dataSource"));
    Assert.assertEquals("dummyNoticeType", events.get(0).toMap().get("noticeType"));
    verifyAll();
  }

  @Test
  public void testEmitNoLagWhenSuspended() throws Exception
  {
    expectEmitterSupervisor(true);

    CountDownLatch latch = new CountDownLatch(2);
    TestEmittingTestSeekableStreamSupervisor supervisor = new TestEmittingTestSeekableStreamSupervisor(
        latch,
        ImmutableMap.of("1", 100L, "2", 250L, "3", 500L),
        ImmutableMap.of("1", 10000L, "2", 15000L, "3", 20000L)
    );


    supervisor.start();
    supervisor.runInternal();

    Assert.assertTrue(supervisor.stateManager.isHealthy());
    Assert.assertEquals(BasicState.SUSPENDED, supervisor.stateManager.getSupervisorState());
    Assert.assertEquals(BasicState.SUSPENDED, supervisor.stateManager.getSupervisorState().getBasicState());
    Assert.assertTrue(supervisor.stateManager.getExceptionEvents().isEmpty());


    latch.await();
    List<Event> events = emitter.getEvents();
    List<String> whitelist = Arrays.asList("ingest/test/lag", "ingest/test/maxLag",
        "ingest/test/avgLag", "ingest/test/lag/time", "ingest/test/maxLag/time", "ingest/test/avgLag/time");
    events = filterMetrics(events, whitelist);
    Assert.assertEquals(0, events.size());
    verifyAll();
  }

<<<<<<< HEAD
  @Test
  public void testMoveGroupFromReadingToPendingEndoffsetIsNull() throws Exception
  {
    EasyMock.expect(spec.isSuspended()).andReturn(false).anyTimes();
    EasyMock.expect(recordSupplier.getPartitionIds(STREAM)).andReturn(ImmutableSet.of(SHARD_ID)).anyTimes();
    EasyMock.expect(taskStorage.getActiveTasksByDatasource(DATASOURCE)).andReturn(ImmutableList.of()).anyTimes();
    EasyMock.expect(taskQueue.add(EasyMock.anyObject())).andReturn(true).anyTimes();

    taskQueue.shutdown(EasyMock.anyString(), EasyMock.anyString(), EasyMock.anyObject());
    EasyMock.expectLastCall().anyTimes();

    replayAll();

    SeekableStreamSupervisor supervisor = new TestSeekableStreamSupervisor();
    supervisor.start();
    supervisor.runInternal();

    int groupId = 1;
    ImmutableMap<String, String> offsets = ImmutableMap.of("1", "10");

    supervisor.addTaskGroupToActivelyReadingTaskGroup(groupId,
        offsets,
        Optional.of(DateTimes.nowUtc()),
        Optional.of(DateTimes.nowUtc().plusHours(1)),
        ImmutableSet.of("task1"),
        Collections.emptySet());

    Assert.assertEquals(supervisor.getActiveTaskGroupsCount(), 2);
    supervisor.moveGroupFromReadingToPending(1, null);

    verifyAll();
  }

  @Test
  public void testMoveGroupFromReadingToPendingEndoffsetEmpty() throws Exception
  {
    EasyMock.expect(spec.isSuspended()).andReturn(false).anyTimes();
    EasyMock.expect(recordSupplier.getPartitionIds(STREAM)).andReturn(ImmutableSet.of(SHARD_ID)).anyTimes();
    EasyMock.expect(taskStorage.getActiveTasksByDatasource(DATASOURCE)).andReturn(ImmutableList.of()).anyTimes();
    EasyMock.expect(taskQueue.add(EasyMock.anyObject())).andReturn(true).anyTimes();

    taskQueue.shutdown(EasyMock.anyString(), EasyMock.anyString(), EasyMock.anyObject());
    EasyMock.expectLastCall().anyTimes();

    replayAll();

    SeekableStreamSupervisor supervisor = new TestSeekableStreamSupervisor();
    supervisor.start();
    supervisor.runInternal();

    int groupId = 1;
    ImmutableMap<String, String> offsets = ImmutableMap.of("1", "10");

    supervisor.addTaskGroupToActivelyReadingTaskGroup(groupId,
            offsets,
            Optional.of(DateTimes.nowUtc()),
            Optional.of(DateTimes.nowUtc().plusHours(1)),
            ImmutableSet.of("task1"),
            Collections.emptySet()
    );

    Assert.assertEquals(supervisor.getActiveTaskGroupsCount(), 2);
    supervisor.moveGroupFromReadingToPending(1, Collections.emptyMap());

    Assert.assertEquals(supervisor.getActiveTaskGroupsCount(), 1);

    verifyAll();
  }

  @Test
  public void testMoveGroupFromReadingToPendingEndoffsetNotEmpty() throws Exception
  {
    EasyMock.expect(spec.isSuspended()).andReturn(false).anyTimes();
    EasyMock.expect(recordSupplier.getPartitionIds(STREAM)).andReturn(ImmutableSet.of(SHARD_ID)).anyTimes();
    EasyMock.expect(taskStorage.getActiveTasksByDatasource(DATASOURCE)).andReturn(ImmutableList.of()).anyTimes();
    EasyMock.expect(taskQueue.add(EasyMock.anyObject())).andReturn(true).anyTimes();

    taskQueue.shutdown(EasyMock.anyString(), EasyMock.anyString(), EasyMock.anyObject());
    EasyMock.expectLastCall().anyTimes();

    replayAll();

    SeekableStreamSupervisor supervisor = new TestSeekableStreamSupervisor();
    supervisor.start();
    supervisor.runInternal();

    int groupId = 1;
    ImmutableMap<String, String> offsets = ImmutableMap.of("1", "10");

    supervisor.addTaskGroupToActivelyReadingTaskGroup(groupId,
            offsets,
            Optional.of(DateTimes.nowUtc()),
            Optional.of(DateTimes.nowUtc().plusHours(1)),
            ImmutableSet.of("task1"),
            Collections.emptySet()
    );

    Assert.assertEquals(supervisor.getActiveTaskGroupsCount(), 2);
    supervisor.moveGroupFromReadingToPending(1, offsets);

    Assert.assertEquals(supervisor.getActiveTaskGroupsCount(), 1);

    verifyAll();
  }

  @Test
  public void testMoveGroupFromReadingToPendingEndoffsetIsEOF() throws Exception
  {
    EasyMock.expect(spec.isSuspended()).andReturn(false).anyTimes();
    EasyMock.expect(recordSupplier.getPartitionIds(STREAM)).andReturn(ImmutableSet.of(SHARD_ID)).anyTimes();
    EasyMock.expect(taskStorage.getActiveTasksByDatasource(DATASOURCE)).andReturn(ImmutableList.of()).anyTimes();
    EasyMock.expect(taskQueue.add(EasyMock.anyObject())).andReturn(true).anyTimes();

    taskQueue.shutdown(EasyMock.anyString(), EasyMock.anyString(), EasyMock.anyObject());
    EasyMock.expectLastCall().anyTimes();

    replayAll();

    SeekableStreamSupervisor supervisor = new TestSeekableStreamSupervisor();
    supervisor.start();
    supervisor.runInternal();

    int groupId = 1;
    ImmutableMap<String, String> offsets = ImmutableMap.of("1", "EOF");

    supervisor.addTaskGroupToActivelyReadingTaskGroup(groupId,
            offsets,
            Optional.of(DateTimes.nowUtc()),
            Optional.of(DateTimes.nowUtc().plusHours(1)),
            ImmutableSet.of("task1"),
            Collections.emptySet()
    );

    Assert.assertEquals(supervisor.getActiveTaskGroupsCount(), 2);
    supervisor.moveGroupFromReadingToPending(1, offsets);

    Assert.assertEquals(supervisor.getActiveTaskGroupsCount(), 1);

    verifyAll();
=======
  private List<Event> filterMetrics(List<Event> events, List<String> whitelist)
  {
    List<Event> result = events.stream()
        .filter(e -> whitelist.contains(e.toMap().get("metric").toString()))
        .collect(Collectors.toList());
    return result;
>>>>>>> 2355a604
  }

  private void expectEmitterSupervisor(boolean suspended) throws EntryExistsException
  {
    spec = createMock(SeekableStreamSupervisorSpec.class);
    EasyMock.expect(spec.getSupervisorStateManagerConfig()).andReturn(supervisorConfig).anyTimes();
    EasyMock.expect(spec.getDataSchema()).andReturn(getDataSchema()).anyTimes();
    EasyMock.expect(spec.getIoConfig()).andReturn(new SeekableStreamSupervisorIOConfig(
        "stream",
        new JsonInputFormat(new JSONPathSpec(true, ImmutableList.of()), ImmutableMap.of(), false),
        1,
        1,
        new Period("PT1H"),
        new Period("PT1S"),
        new Period("PT30S"),
        false,
        new Period("PT30M"),
        null,
        null,
        null,
        null
    )
    {
    }).anyTimes();
    EasyMock.expect(spec.getTuningConfig()).andReturn(getTuningConfig()).anyTimes();
    EasyMock.expect(spec.getEmitter()).andReturn(emitter).anyTimes();
    EasyMock.expect(spec.getMonitorSchedulerConfig()).andReturn(new DruidMonitorSchedulerConfig() {
      @Override
      public Duration getEmitterPeriod()
      {
        return new Period("PT1S").toStandardDuration();
      }
    }).anyTimes();
    EasyMock.expect(spec.isSuspended()).andReturn(suspended).anyTimes();
    EasyMock.expect(spec.getType()).andReturn("test").anyTimes();

    EasyMock.expect(recordSupplier.getPartitionIds(STREAM)).andReturn(ImmutableSet.of(SHARD_ID)).anyTimes();
    EasyMock.expect(taskStorage.getActiveTasksByDatasource(DATASOURCE)).andReturn(ImmutableList.of()).anyTimes();
    EasyMock.expect(taskQueue.add(EasyMock.anyObject())).andReturn(true).anyTimes();

    replayAll();
  }

  private static DataSchema getDataSchema()
  {
    List<DimensionSchema> dimensions = new ArrayList<>();
    dimensions.add(StringDimensionSchema.create("dim1"));
    dimensions.add(StringDimensionSchema.create("dim2"));

    return new DataSchema(
        DATASOURCE,
        new TimestampSpec("timestamp", "iso", null),
        new DimensionsSpec(
            dimensions,
            null,
            null
        ),
        new AggregatorFactory[]{new CountAggregatorFactory("rows")},
        new UniformGranularitySpec(
            Granularities.HOUR,
            Granularities.NONE,
            ImmutableList.of()
        ),
        null
    );
  }

  private static SeekableStreamSupervisorIOConfig getIOConfig()
  {
    return new SeekableStreamSupervisorIOConfig(
        "stream",
        new JsonInputFormat(new JSONPathSpec(true, ImmutableList.of()), ImmutableMap.of(), false),
        1,
        1,
        new Period("PT1H"),
        new Period("P1D"),
        new Period("PT30S"),
        false,
        new Period("PT30M"),
        null,
        null, OBJECT_MAPPER.convertValue(getProperties(), AutoScalerConfig.class), null
    )
    {
    };
  }

  private static Map<String, Object> getProperties()
  {
    HashMap<String, Object> autoScalerConfig = new HashMap<>();
    autoScalerConfig.put("enableTaskAutoScaler", true);
    autoScalerConfig.put("lagCollectionIntervalMillis", 500);
    autoScalerConfig.put("lagCollectionRangeMillis", 500);
    autoScalerConfig.put("scaleOutThreshold", 5000000);
    autoScalerConfig.put("triggerScaleOutFractionThreshold", 0.3);
    autoScalerConfig.put("scaleInThreshold", 1000000);
    autoScalerConfig.put("triggerScaleInFractionThreshold", 0.8);
    autoScalerConfig.put("scaleActionStartDelayMillis", 0);
    autoScalerConfig.put("scaleActionPeriodMillis", 100);
    autoScalerConfig.put("taskCountMax", 8);
    autoScalerConfig.put("taskCountMin", 1);
    autoScalerConfig.put("scaleInStep", 1);
    autoScalerConfig.put("scaleOutStep", 2);
    autoScalerConfig.put("minTriggerScaleActionFrequencyMillis", 1200000);
    return autoScalerConfig;
  }

  private static SeekableStreamSupervisorTuningConfig getTuningConfig()
  {
    return new SeekableStreamSupervisorTuningConfig()
    {
      @Override
      public Integer getWorkerThreads()
      {
        return 1;
      }

      @Override
      public Integer getChatThreads()
      {
        return 1;
      }

      @Override
      public Long getChatRetries()
      {
        return 1L;
      }

      @Override
      public Duration getHttpTimeout()
      {
        return new Period("PT1M").toStandardDuration();
      }

      @Override
      public Duration getShutdownTimeout()
      {
        return new Period("PT1S").toStandardDuration();
      }

      @Override
      public Duration getRepartitionTransitionDuration()
      {
        return new Period("PT2M").toStandardDuration();
      }

      @Override
      public Duration getOffsetFetchPeriod()
      {
        return new Period("PT5M").toStandardDuration();
      }

      @Override
      public SeekableStreamIndexTaskTuningConfig convertToTaskTuningConfig()
      {
        return new SeekableStreamIndexTaskTuningConfig(
            null,
            null,
            null,
            null,
            null,
            null,
            null,
            null,
            null,
            null,
            null,
            null,
            null,
            null,
            null,
            null,
            null,
            null,
            null,
            null
        )
        {
          @Override
          public SeekableStreamIndexTaskTuningConfig withBasePersistDirectory(File dir)
          {
            return null;
          }

          @Override
          public String toString()
          {
            return null;
          }
        };
      }
    };
  }

  private class TestSeekableStreamIndexTask extends SeekableStreamIndexTask<String, String, ByteEntity>
  {
    public TestSeekableStreamIndexTask(
        String id,
        @Nullable TaskResource taskResource,
        DataSchema dataSchema,
        SeekableStreamIndexTaskTuningConfig tuningConfig,
        SeekableStreamIndexTaskIOConfig<String, String> ioConfig,
        @Nullable Map<String, Object> context,
        @Nullable String groupId
    )
    {
      super(
          id,
          taskResource,
          dataSchema,
          tuningConfig,
          ioConfig,
          context,
          groupId
      );
    }

    @Override
    protected SeekableStreamIndexTaskRunner<String, String, ByteEntity> createTaskRunner()
    {
      return null;
    }

    @Override
    protected RecordSupplier<String, String, ByteEntity> newTaskRecordSupplier()
    {
      return recordSupplier;
    }

    @Override
    public String getType()
    {
      return "test";
    }
  }

  private abstract class BaseTestSeekableStreamSupervisor extends SeekableStreamSupervisor<String, String, ByteEntity>
  {
    private BaseTestSeekableStreamSupervisor()
    {
      super(
          "testSupervisorId",
          taskStorage,
          taskMaster,
          indexerMetadataStorageCoordinator,
          taskClientFactory,
          OBJECT_MAPPER,
          spec,
          rowIngestionMetersFactory,
          false
      );
    }

    @Override
    protected String baseTaskName()
    {
      return "test";
    }

    @Override
    protected void updatePartitionLagFromStream()
    {
      // do nothing
    }

    @Nullable
    @Override
    protected Map<String, Long> getPartitionRecordLag()
    {
      return null;
    }

    @Nullable
    @Override
    protected Map<String, Long> getPartitionTimeLag()
    {
      return null;
    }

    @Override
    protected SeekableStreamIndexTaskIOConfig createTaskIoConfig(
        int groupId,
        Map<String, String> startPartitions,
        Map<String, String> endPartitions,
        String baseSequenceName,
        DateTime minimumMessageTime,
        DateTime maximumMessageTime,
        Set<String> exclusiveStartSequenceNumberPartitions,
        SeekableStreamSupervisorIOConfig ioConfig
    )
    {
      return new SeekableStreamIndexTaskIOConfig<String, String>(
          groupId,
          baseSequenceName,
          new SeekableStreamStartSequenceNumbers<>(STREAM, startPartitions, exclusiveStartSequenceNumberPartitions),
          new SeekableStreamEndSequenceNumbers<>(STREAM, endPartitions),
          true,
          minimumMessageTime,
          maximumMessageTime,
          ioConfig.getInputFormat()
      )
      {
      };
    }

    @Override
    protected List<SeekableStreamIndexTask<String, String, ByteEntity>> createIndexTasks(
        int replicas,
        String baseSequenceName,
        ObjectMapper sortingMapper,
        TreeMap<Integer, Map<String, String>> sequenceOffsets,
        SeekableStreamIndexTaskIOConfig taskIoConfig,
        SeekableStreamIndexTaskTuningConfig taskTuningConfig,
        RowIngestionMetersFactory rowIngestionMetersFactory
    )
    {
      return ImmutableList.of(new TestSeekableStreamIndexTask(
          "id",
          null,
          getDataSchema(),
          taskTuningConfig,
          taskIoConfig,
          null,
          null
      ));
    }

    @Override
    protected int getTaskGroupIdForPartition(String partition)
    {
      return 0;
    }

    @Override
    protected boolean checkSourceMetadataMatch(DataSourceMetadata metadata)
    {
      return true;
    }

    @Override
    protected boolean doesTaskTypeMatchSupervisor(Task task)
    {
      return true;
    }

    @Override
    protected SeekableStreamDataSourceMetadata<String, String> createDataSourceMetaDataForReset(
        String stream,
        Map<String, String> map
    )
    {
      return null;
    }

    @Override
    protected OrderedSequenceNumber<String> makeSequenceNumber(String seq, boolean isExclusive)
    {
      return new OrderedSequenceNumber<String>(seq, isExclusive)
      {
        @Override
        public int compareTo(OrderedSequenceNumber<String> o)
        {
          return new BigInteger(this.get()).compareTo(new BigInteger(o.get()));
        }
      };
    }

    @Override
    protected Map<String, Long> getRecordLagPerPartition(Map<String, String> currentOffsets)
    {
      return null;
    }

    @Override
    protected Map<String, Long> getTimeLagPerPartition(Map<String, String> currentOffsets)
    {
      return null;
    }

    @Override
    protected RecordSupplier<String, String, ByteEntity> setupRecordSupplier()
    {
      return SeekableStreamSupervisorStateTest.this.recordSupplier;
    }

    @Override
    protected SeekableStreamSupervisorReportPayload<String, String> createReportPayload(
        int numPartitions,
        boolean includeOffsets
    )
    {
      return new SeekableStreamSupervisorReportPayload<String, String>(
          DATASOURCE,
          STREAM,
          1,
          1,
          1L,
          null,
          null,
          null,
          null,
          null,
          null,
          false,
          true,
          null,
          null,
          null
      )
      {
      };
    }

    @Override
    protected String getNotSetMarker()
    {
      return "NOT_SET";
    }

    @Override
    protected String getEndOfPartitionMarker()
    {
      return "EOF";
    }

    @Override
    protected boolean isEndOfShard(String seqNum)
    {
      return false;
    }

    @Override
    protected boolean isShardExpirationMarker(String seqNum)
    {
      return false;
    }

    @Override
    protected boolean useExclusiveStartSequenceNumberForNonFirstSequence()
    {
      return false;
    }
  }

  private class TestSeekableStreamSupervisor extends BaseTestSeekableStreamSupervisor
  {
    @Override
    protected void scheduleReporting(ScheduledExecutorService reportingExec)
    {
      // do nothing
    }

    @Override
    public LagStats computeLagStats()
    {
      return null;
    }
  }

  private class TestEmittingTestSeekableStreamSupervisor extends BaseTestSeekableStreamSupervisor
  {
    private final CountDownLatch latch;
    private final Map<String, Long> partitionsRecordLag;
    private final Map<String, Long> partitionsTimeLag;

    TestEmittingTestSeekableStreamSupervisor(
        CountDownLatch latch,
        Map<String, Long> partitionsRecordLag,
        Map<String, Long> partitionsTimeLag
    )
    {
      this.latch = latch;
      this.partitionsRecordLag = partitionsRecordLag;
      this.partitionsTimeLag = partitionsTimeLag;
    }

    @Nullable
    @Override
    protected Map<String, Long> getPartitionRecordLag()
    {
      return partitionsRecordLag;
    }

    @Nullable
    @Override
    protected Map<String, Long> getPartitionTimeLag()
    {
      return partitionsTimeLag;
    }

    @Override
    protected void emitLag()
    {
      super.emitLag();
      if (stateManager.isSteadyState()) {
        latch.countDown();
      }
    }

    @Override
    protected void emitNoticesQueueSize()
    {
      super.emitNoticesQueueSize();
      latch.countDown();
    }

    public void emitNoticesTime()
    {
      super.emitNoticeProcessTime("dummyNoticeType", 500);
      latch.countDown();
    }

    @Override
    public LagStats computeLagStats()
    {
      return null;
    }

    @Override
    protected void scheduleReporting(ScheduledExecutorService reportingExec)
    {
      SeekableStreamSupervisorIOConfig ioConfig = spec.getIoConfig();
      reportingExec.scheduleAtFixedRate(
          this::emitLag,
          ioConfig.getStartDelay().getMillis(),
          spec.getMonitorSchedulerConfig().getEmitterPeriod().getMillis(),
          TimeUnit.MILLISECONDS
      );
      reportingExec.scheduleAtFixedRate(
          this::emitNoticesQueueSize,
          ioConfig.getStartDelay().getMillis(),
          spec.getMonitorSchedulerConfig().getEmitterPeriod().getMillis(),
          TimeUnit.MILLISECONDS
      );
    }
  }

  private static class TestEmitter extends NoopServiceEmitter
  {
    private final List<Event> events = new ArrayList<>();

    @Override
    public void emit(Event event)
    {
      events.add(event);
    }

    public List<Event> getEvents()
    {
      return events;
    }
  }
}<|MERGE_RESOLUTION|>--- conflicted
+++ resolved
@@ -89,10 +89,7 @@
 import java.io.File;
 import java.math.BigInteger;
 import java.util.ArrayList;
-<<<<<<< HEAD
-=======
 import java.util.Arrays;
->>>>>>> 2355a604
 import java.util.Collections;
 import java.util.HashMap;
 import java.util.List;
@@ -837,7 +834,6 @@
     verifyAll();
   }
 
-<<<<<<< HEAD
   @Test
   public void testMoveGroupFromReadingToPendingEndoffsetIsNull() throws Exception
   {
@@ -977,14 +973,14 @@
     Assert.assertEquals(supervisor.getActiveTaskGroupsCount(), 1);
 
     verifyAll();
-=======
+  }
+
   private List<Event> filterMetrics(List<Event> events, List<String> whitelist)
   {
     List<Event> result = events.stream()
         .filter(e -> whitelist.contains(e.toMap().get("metric").toString()))
         .collect(Collectors.toList());
     return result;
->>>>>>> 2355a604
   }
 
   private void expectEmitterSupervisor(boolean suspended) throws EntryExistsException
