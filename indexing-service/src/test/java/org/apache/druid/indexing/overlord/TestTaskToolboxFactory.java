/*
 * Licensed to the Apache Software Foundation (ASF) under one
 * or more contributor license agreements.  See the NOTICE file
 * distributed with this work for additional information
 * regarding copyright ownership.  The ASF licenses this file
 * to you under the Apache License, Version 2.0 (the
 * "License"); you may not use this file except in compliance
 * with the License.  You may obtain a copy of the License at
 *
 *   http://www.apache.org/licenses/LICENSE-2.0
 *
 * Unless required by applicable law or agreed to in writing,
 * software distributed under the License is distributed on an
 * "AS IS" BASIS, WITHOUT WARRANTIES OR CONDITIONS OF ANY
 * KIND, either express or implied.  See the License for the
 * specific language governing permissions and limitations
 * under the License.
 */

package org.apache.druid.indexing.overlord;

import com.fasterxml.jackson.databind.ObjectMapper;
import com.google.inject.Provider;
import org.apache.druid.client.cache.Cache;
import org.apache.druid.client.cache.CacheConfig;
import org.apache.druid.client.cache.CachePopulatorStats;
import org.apache.druid.client.coordinator.CoordinatorClient;
import org.apache.druid.client.coordinator.NoopCoordinatorClient;
import org.apache.druid.client.indexing.NoopOverlordClient;
import org.apache.druid.discovery.DataNodeService;
import org.apache.druid.discovery.DruidNodeAnnouncer;
import org.apache.druid.discovery.LookupNodeService;
import org.apache.druid.indexer.report.TaskReportFileWriter;
import org.apache.druid.indexing.common.SegmentCacheManagerFactory;
import org.apache.druid.indexing.common.TaskToolboxFactory;
import org.apache.druid.indexing.common.actions.TaskActionClientFactory;
import org.apache.druid.indexing.common.config.TaskConfig;
import org.apache.druid.indexing.common.config.TaskConfigBuilder;
import org.apache.druid.indexing.common.task.CompactionStrategy;
import org.apache.druid.indexing.common.task.NoopTestTaskReportFileWriter;
import org.apache.druid.indexing.common.task.batch.parallel.ParallelIndexSupervisorTaskClientProvider;
import org.apache.druid.indexing.common.task.batch.parallel.ShuffleClient;
import org.apache.druid.indexing.worker.shuffle.IntermediaryDataManager;
import org.apache.druid.java.util.emitter.service.ServiceEmitter;
import org.apache.druid.java.util.metrics.MonitorScheduler;
import org.apache.druid.query.QueryProcessingPool;
import org.apache.druid.query.QueryRunnerFactoryConglomerate;
import org.apache.druid.rpc.indexing.OverlordClient;
import org.apache.druid.segment.IndexIO;
import org.apache.druid.segment.IndexMergerV9Factory;
import org.apache.druid.segment.TestHelper;
import org.apache.druid.segment.handoff.SegmentHandoffNotifierFactory;
import org.apache.druid.segment.incremental.RowIngestionMetersFactory;
import org.apache.druid.segment.join.JoinableFactory;
import org.apache.druid.segment.loading.DataSegmentArchiver;
import org.apache.druid.segment.loading.DataSegmentKiller;
import org.apache.druid.segment.loading.DataSegmentMover;
import org.apache.druid.segment.loading.DataSegmentPusher;
import org.apache.druid.segment.metadata.CentralizedDatasourceSchemaConfig;
import org.apache.druid.segment.realtime.appenderator.AppenderatorsManager;
import org.apache.druid.segment.realtime.firehose.ChatHandlerProvider;
import org.apache.druid.segment.writeout.OnHeapMemorySegmentWriteOutMediumFactory;
import org.apache.druid.server.DruidNode;
import org.apache.druid.server.coordination.DataSegmentAnnouncer;
import org.apache.druid.server.coordination.DataSegmentServerAnnouncer;
import org.apache.druid.server.security.AuthorizerMapper;
import org.apache.druid.tasklogs.TaskLogPusher;

public class TestTaskToolboxFactory extends TaskToolboxFactory
{
  /**
   * We use a constructor that takes a builder instead of having the builder build the object so that
   * implementations can override methods on this class if they need to.
   *
   * @param bob the builder
   */
  public TestTaskToolboxFactory(
      Builder bob
  )
  {
    super(
        null,
        bob.config,
        bob.taskExecutorNode,
        bob.taskActionClientFactory,
        bob.emitter,
        bob.segmentPusher,
        bob.dataSegmentKiller,
        bob.dataSegmentMover,
        bob.dataSegmentArchiver,
        bob.segmentAnnouncer,
        bob.serverAnnouncer,
        bob.handoffNotifierFactory,
        bob.queryRunnerFactoryConglomerateProvider,
        bob.queryProcessingPool,
        bob.joinableFactory,
        bob.monitorSchedulerProvider,
        bob.segmentCacheManagerFactory,
        bob.jsonMapper,
        bob.indexIO,
        bob.cache,
        bob.cacheConfig,
        bob.cachePopulatorStats,
        bob.indexMergerV9Factory,
        bob.druidNodeAnnouncer,
        bob.druidNode,
        bob.lookupNodeService,
        bob.dataNodeService,
        bob.taskReportFileWriter,
        bob.intermediaryDataManager,
        bob.authorizerMapper,
        bob.chatHandlerProvider,
        bob.rowIngestionMetersFactory,
        bob.appenderatorsManager,
        bob.overlordClient,
        bob.coordinatorClient,
        bob.supervisorTaskClientProvider,
        bob.shuffleClient,
        bob.taskLogPusher,
        bob.attemptId,
        bob.centralizedDatasourceSchemaConfig
    );
  }

  public static class Builder
  {
    private TaskConfig config = new TaskConfigBuilder().build();
    private DruidNode taskExecutorNode;
    private TaskActionClientFactory taskActionClientFactory = task -> null;
    private ServiceEmitter emitter;
    private DataSegmentPusher segmentPusher;
    private DataSegmentKiller dataSegmentKiller;
    private DataSegmentMover dataSegmentMover;
    private DataSegmentArchiver dataSegmentArchiver;
    private DataSegmentAnnouncer segmentAnnouncer;
    private DataSegmentServerAnnouncer serverAnnouncer;
    private SegmentHandoffNotifierFactory handoffNotifierFactory;
    private Provider<QueryRunnerFactoryConglomerate> queryRunnerFactoryConglomerateProvider;
    private QueryProcessingPool queryProcessingPool;
    private JoinableFactory joinableFactory;
    private Provider<MonitorScheduler> monitorSchedulerProvider;
    private ObjectMapper jsonMapper = TestHelper.JSON_MAPPER;
    private IndexIO indexIO = TestHelper.getTestIndexIO();
    private SegmentCacheManagerFactory segmentCacheManagerFactory = new SegmentCacheManagerFactory(jsonMapper);
    private Cache cache;
    private CacheConfig cacheConfig;
    private CachePopulatorStats cachePopulatorStats;
    private IndexMergerV9Factory indexMergerV9Factory = new IndexMergerV9Factory(jsonMapper, indexIO, OnHeapMemorySegmentWriteOutMediumFactory.instance());
    private DruidNodeAnnouncer druidNodeAnnouncer;
    private DruidNode druidNode;
    private LookupNodeService lookupNodeService;
    private DataNodeService dataNodeService;
    private TaskReportFileWriter taskReportFileWriter = new NoopTestTaskReportFileWriter();
    private IntermediaryDataManager intermediaryDataManager;
    private AuthorizerMapper authorizerMapper;
    private ChatHandlerProvider chatHandlerProvider;
    private RowIngestionMetersFactory rowIngestionMetersFactory;
    private AppenderatorsManager appenderatorsManager;
    private OverlordClient overlordClient = new NoopOverlordClient();
    private CoordinatorClient coordinatorClient = new NoopCoordinatorClient();
    private ParallelIndexSupervisorTaskClientProvider supervisorTaskClientProvider;
    private ShuffleClient shuffleClient;
    private TaskLogPusher taskLogPusher;
    private String attemptId;
    private CentralizedDatasourceSchemaConfig centralizedDatasourceSchemaConfig;
    private CompactionStrategy compactionStrategy;

    public Builder setConfig(TaskConfig config)
    {
      this.config = config;
      return this;
    }

    public Builder setTaskExecutorNode(DruidNode taskExecutorNode)
    {
      this.taskExecutorNode = taskExecutorNode;
      return this;
    }

    public Builder setTaskActionClientFactory(TaskActionClientFactory taskActionClientFactory)
    {
      this.taskActionClientFactory = taskActionClientFactory;
      return this;
    }

    public Builder setEmitter(ServiceEmitter emitter)
    {
      this.emitter = emitter;
      return this;
    }

    public Builder setSegmentPusher(DataSegmentPusher segmentPusher)
    {
      this.segmentPusher = segmentPusher;
      return this;
    }

    public Builder setDataSegmentKiller(DataSegmentKiller dataSegmentKiller)
    {
      this.dataSegmentKiller = dataSegmentKiller;
      return this;
    }

    public Builder setDataSegmentMover(DataSegmentMover dataSegmentMover)
    {
      this.dataSegmentMover = dataSegmentMover;
      return this;
    }

    public Builder setDataSegmentArchiver(DataSegmentArchiver dataSegmentArchiver)
    {
      this.dataSegmentArchiver = dataSegmentArchiver;
      return this;
    }

    public Builder setSegmentAnnouncer(DataSegmentAnnouncer segmentAnnouncer)
    {
      this.segmentAnnouncer = segmentAnnouncer;
      return this;
    }

    public Builder setServerAnnouncer(DataSegmentServerAnnouncer serverAnnouncer)
    {
      this.serverAnnouncer = serverAnnouncer;
      return this;
    }

    public Builder setHandoffNotifierFactory(SegmentHandoffNotifierFactory handoffNotifierFactory)
    {
      this.handoffNotifierFactory = handoffNotifierFactory;
      return this;
    }

    public Builder setQueryRunnerFactoryConglomerateProvider(Provider<QueryRunnerFactoryConglomerate> queryRunnerFactoryConglomerateProvider)
    {
      this.queryRunnerFactoryConglomerateProvider = queryRunnerFactoryConglomerateProvider;
      return this;
    }

    public Builder setQueryProcessingPool(QueryProcessingPool queryProcessingPool)
    {
      this.queryProcessingPool = queryProcessingPool;
      return this;
    }

    public Builder setJoinableFactory(JoinableFactory joinableFactory)
    {
      this.joinableFactory = joinableFactory;
      return this;
    }

    public Builder setMonitorSchedulerProvider(Provider<MonitorScheduler> monitorSchedulerProvider)
    {
      this.monitorSchedulerProvider = monitorSchedulerProvider;
      return this;
    }

    public Builder setSegmentCacheManagerFactory(SegmentCacheManagerFactory segmentCacheManagerFactory)
    {
      this.segmentCacheManagerFactory = segmentCacheManagerFactory;
      return this;
    }

    public Builder setJsonMapper(ObjectMapper jsonMapper)
    {
      this.jsonMapper = jsonMapper;
      return this;
    }

    public Builder setIndexIO(IndexIO indexIO)
    {
      this.indexIO = indexIO;
      return this;
    }

    public Builder setCache(Cache cache)
    {
      this.cache = cache;
      return this;
    }

    public Builder setCacheConfig(CacheConfig cacheConfig)
    {
      this.cacheConfig = cacheConfig;
      return this;
    }

    public Builder setCachePopulatorStats(CachePopulatorStats cachePopulatorStats)
    {
      this.cachePopulatorStats = cachePopulatorStats;
      return this;
    }

    public Builder setIndexMergerV9Factory(IndexMergerV9Factory indexMergerV9Factory)
    {
      this.indexMergerV9Factory = indexMergerV9Factory;
      return this;
    }

    public Builder setDruidNodeAnnouncer(DruidNodeAnnouncer druidNodeAnnouncer)
    {
      this.druidNodeAnnouncer = druidNodeAnnouncer;
      return this;
    }

    public Builder setDruidNode(DruidNode druidNode)
    {
      this.druidNode = druidNode;
      return this;
    }

    public Builder setLookupNodeService(LookupNodeService lookupNodeService)
    {
      this.lookupNodeService = lookupNodeService;
      return this;
    }

    public Builder setDataNodeService(DataNodeService dataNodeService)
    {
      this.dataNodeService = dataNodeService;
      return this;
    }

    public Builder setTaskReportFileWriter(TaskReportFileWriter taskReportFileWriter)
    {
      this.taskReportFileWriter = taskReportFileWriter;
      return this;
    }

    public Builder setIntermediaryDataManager(IntermediaryDataManager intermediaryDataManager)
    {
      this.intermediaryDataManager = intermediaryDataManager;
      return this;
    }

    public Builder setAuthorizerMapper(AuthorizerMapper authorizerMapper)
    {
      this.authorizerMapper = authorizerMapper;
      return this;
    }

    public Builder setChatHandlerProvider(ChatHandlerProvider chatHandlerProvider)
    {
      this.chatHandlerProvider = chatHandlerProvider;
      return this;
    }

    public Builder setRowIngestionMetersFactory(RowIngestionMetersFactory rowIngestionMetersFactory)
    {
      this.rowIngestionMetersFactory = rowIngestionMetersFactory;
      return this;
    }

    public Builder setAppenderatorsManager(AppenderatorsManager appenderatorsManager)
    {
      this.appenderatorsManager = appenderatorsManager;
      return this;
    }

    public Builder setOverlordClient(OverlordClient overlordClient)
    {
      this.overlordClient = overlordClient;
      return this;
    }

    public Builder setCoordinatorClient(CoordinatorClient coordinatorClient)
    {
      this.coordinatorClient = coordinatorClient;
      return this;
    }

    public Builder setSupervisorTaskClientProvider(ParallelIndexSupervisorTaskClientProvider supervisorTaskClientProvider)
    {
      this.supervisorTaskClientProvider = supervisorTaskClientProvider;
      return this;
    }

    public Builder setShuffleClient(ShuffleClient shuffleClient)
    {
      this.shuffleClient = shuffleClient;
      return this;
    }

    public Builder setTaskLogPusher(TaskLogPusher taskLogPusher)
    {
      this.taskLogPusher = taskLogPusher;
      return this;
    }

    public Builder setAttemptId(String attemptId)
    {
      this.attemptId = attemptId;
      return this;
    }

    public Builder setCentralizedTableSchemaConfig(CentralizedDatasourceSchemaConfig centralizedDatasourceSchemaConfig)
    {
      this.centralizedDatasourceSchemaConfig = centralizedDatasourceSchemaConfig;
      return this;
<<<<<<< HEAD
    }

    public Builder setCompactionToMSQ(CompactionStrategy compactionStrategy)
    {
      this.compactionStrategy = compactionStrategy;
      return this;
=======
>>>>>>> 9d2cae40
    }
  }
}<|MERGE_RESOLUTION|>--- conflicted
+++ resolved
@@ -36,7 +36,6 @@
 import org.apache.druid.indexing.common.actions.TaskActionClientFactory;
 import org.apache.druid.indexing.common.config.TaskConfig;
 import org.apache.druid.indexing.common.config.TaskConfigBuilder;
-import org.apache.druid.indexing.common.task.CompactionStrategy;
 import org.apache.druid.indexing.common.task.NoopTestTaskReportFileWriter;
 import org.apache.druid.indexing.common.task.batch.parallel.ParallelIndexSupervisorTaskClientProvider;
 import org.apache.druid.indexing.common.task.batch.parallel.ShuffleClient;
@@ -163,7 +162,6 @@
     private TaskLogPusher taskLogPusher;
     private String attemptId;
     private CentralizedDatasourceSchemaConfig centralizedDatasourceSchemaConfig;
-    private CompactionStrategy compactionStrategy;
 
     public Builder setConfig(TaskConfig config)
     {
@@ -397,15 +395,6 @@
     {
       this.centralizedDatasourceSchemaConfig = centralizedDatasourceSchemaConfig;
       return this;
-<<<<<<< HEAD
-    }
-
-    public Builder setCompactionToMSQ(CompactionStrategy compactionStrategy)
-    {
-      this.compactionStrategy = compactionStrategy;
-      return this;
-=======
->>>>>>> 9d2cae40
     }
   }
 }