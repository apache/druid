--- conflicted
+++ resolved
@@ -29,7 +29,6 @@
 import org.apache.druid.indexer.partitions.SingleDimensionPartitionsSpec;
 import org.apache.druid.indexer.report.TaskReport;
 import org.apache.druid.indexing.common.LockGranularity;
-import org.apache.druid.indexing.common.TaskReport;
 import org.apache.druid.java.util.common.Intervals;
 import org.apache.druid.java.util.common.StringUtils;
 import org.apache.druid.segment.incremental.RowIngestionMetersTotals;
@@ -134,11 +133,7 @@
         false
     );
 
-<<<<<<< HEAD
-    final RowIngestionMetersTotals expectedTotals = RowMeters.with().totalProcessed(200);
-=======
     final RowIngestionMetersTotals expectedTotals = RowMeters.with().bytes(5630).totalProcessed(200);
->>>>>>> 06268bf0
     final TaskReport.ReportMap expectedReports =
         maxNumConcurrentSubTasks <= 1
         ? buildExpectedTaskReportSequential(
