/*
 * Licensed to the Apache Software Foundation (ASF) under one
 * or more contributor license agreements.  See the NOTICE file
 * distributed with this work for additional information
 * regarding copyright ownership.  The ASF licenses this file
 * to you under the Apache License, Version 2.0 (the
 * "License"); you may not use this file except in compliance
 * with the License.  You may obtain a copy of the License at
 *
 *   http://www.apache.org/licenses/LICENSE-2.0
 *
 * Unless required by applicable law or agreed to in writing,
 * software distributed under the License is distributed on an
 * "AS IS" BASIS, WITHOUT WARRANTIES OR CONDITIONS OF ANY
 * KIND, either express or implied.  See the License for the
 * specific language governing permissions and limitations
 * under the License.
 */

package org.apache.druid.indexing.common.task;

import com.fasterxml.jackson.annotation.JsonProperty;
import com.fasterxml.jackson.annotation.JsonTypeName;
import com.fasterxml.jackson.core.type.TypeReference;
import com.fasterxml.jackson.databind.ObjectMapper;
import com.google.common.collect.ImmutableMap;
import com.google.common.io.Files;
import org.apache.druid.indexer.IngestionState;
import org.apache.druid.indexing.common.IngestionStatsAndErrorsTaskReport;
import org.apache.druid.indexing.common.IngestionStatsAndErrorsTaskReportData;
import org.apache.druid.indexing.common.SingleFileTaskReportFileWriter;
import org.apache.druid.indexing.common.TaskReport;
import org.apache.druid.indexing.common.TestUtils;
import org.junit.Assert;
import org.junit.Rule;
import org.junit.Test;
import org.junit.rules.TemporaryFolder;

import java.io.File;
import java.nio.charset.StandardCharsets;
import java.util.Map;

public class TaskReportSerdeTest
{
  private final ObjectMapper jsonMapper;

  @Rule
  public final TemporaryFolder temporaryFolder = new TemporaryFolder();

  public TaskReportSerdeTest()
  {
    TestUtils testUtils = new TestUtils();
    jsonMapper = testUtils.getTestObjectMapper();
    jsonMapper.registerSubtypes(ExceptionalTaskReport.class);
  }

  @Test
  public void testSerde() throws Exception
  {
    IngestionStatsAndErrorsTaskReport report1 = new IngestionStatsAndErrorsTaskReport(
        "testID",
        new IngestionStatsAndErrorsTaskReportData(
            IngestionState.BUILD_SEGMENTS,
            ImmutableMap.of(
                "hello", "world"
            ),
            ImmutableMap.of(
                "number", 1234
            ),
            "an error message",
            true,
            1000L,
<<<<<<< HEAD
            0,
            0
=======
            ImmutableMap.of("PartitionA", 5000L)
>>>>>>> b69f89d9
        )
    );
    String report1serialized = jsonMapper.writeValueAsString(report1);
    IngestionStatsAndErrorsTaskReport report2 = (IngestionStatsAndErrorsTaskReport) jsonMapper.readValue(
        report1serialized,
        TaskReport.class
    );
    Assert.assertEquals(report1, report2);
    Assert.assertEquals(report1.hashCode(), report2.hashCode());

    final File reportFile = temporaryFolder.newFile();
    final SingleFileTaskReportFileWriter writer = new SingleFileTaskReportFileWriter(reportFile);
    writer.setObjectMapper(jsonMapper);
    Map<String, TaskReport> reportMap1 = TaskReport.buildTaskReports(report1);
    writer.write("testID", reportMap1);

    Map<String, TaskReport> reportMap2 = jsonMapper.readValue(
        reportFile,
        new TypeReference<Map<String, TaskReport>>() {}
    );
    Assert.assertEquals(reportMap1, reportMap2);
  }

  @Test
  public void testExceptionWhileWritingReport() throws Exception
  {
    final File reportFile = temporaryFolder.newFile();
    final SingleFileTaskReportFileWriter writer = new SingleFileTaskReportFileWriter(reportFile);
    writer.setObjectMapper(jsonMapper);
    writer.write("theTask", ImmutableMap.of("report", new ExceptionalTaskReport()));

    // Read the file, ensure it's incomplete and not valid JSON. This allows callers to determine the report was
    // not complete when written.
    Assert.assertEquals(
        "{\"report\":{\"type\":\"exceptional\"",
        Files.asCharSource(reportFile, StandardCharsets.UTF_8).read()
    );
  }

  /**
   * Task report that throws an exception while being serialized.
   */
  @JsonTypeName("exceptional")
  private static class ExceptionalTaskReport implements TaskReport
  {
    @Override
    @JsonProperty
    public String getTaskId()
    {
      throw new UnsupportedOperationException("cannot serialize task ID");
    }

    @Override
    public String getReportKey()
    {
      return "report";
    }

    @Override
    @JsonProperty
    public Object getPayload()
    {
      throw new UnsupportedOperationException("cannot serialize payload");
    }
  }
}<|MERGE_RESOLUTION|>--- conflicted
+++ resolved
@@ -70,12 +70,9 @@
             "an error message",
             true,
             1000L,
-<<<<<<< HEAD
+            ImmutableMap.of("PartitionA", 5000L),
             0,
             0
-=======
-            ImmutableMap.of("PartitionA", 5000L)
->>>>>>> b69f89d9
         )
     );
     String report1serialized = jsonMapper.writeValueAsString(report1);
