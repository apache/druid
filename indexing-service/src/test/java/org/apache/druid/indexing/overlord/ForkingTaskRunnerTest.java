--- conflicted
+++ resolved
@@ -193,30 +193,8 @@
   @Test
   public void testTaskStatusWhenTaskProcessFails() throws ExecutionException, InterruptedException
   {
-<<<<<<< HEAD
-    TaskConfig taskConfig = new TaskConfig(
-        null,
-        null,
-        null,
-        null,
-        ImmutableList.of(),
-        false,
-        new Period("PT0S"),
-        new Period("PT10S"),
-        ImmutableList.of(),
-        false,
-        false,
-        TaskConfig.BATCH_PROCESSING_MODE_DEFAULT.name(),
-        null,
-        false,
-        null,
-        null
-    );
-    TaskStorageDirTracker dirTracker = new TaskStorageDirTracker(taskConfig);
-=======
-    TaskConfig taskConfig = makeDefaultTaskConfigBuilder()
-        .build();
->>>>>>> aaa6cc18
+    TaskConfig taskConfig = makeDefaultTaskConfigBuilder()
+        .build();
     ForkingTaskRunner forkingTaskRunner = new ForkingTaskRunner(
         new ForkingTaskRunnerConfig(),
         taskConfig,
@@ -269,31 +247,9 @@
     ObjectMapper mapper = new DefaultObjectMapper();
     Task task = NoopTask.create();
     File file = temporaryFolder.newFolder();
-<<<<<<< HEAD
-    TaskConfig taskConfig = new TaskConfig(
-        null,
-        file.toString(),
-        null,
-        null,
-        ImmutableList.of(),
-        false,
-        new Period("PT0S"),
-        new Period("PT10S"),
-        ImmutableList.of(),
-        false,
-        false,
-        TaskConfig.BATCH_PROCESSING_MODE_DEFAULT.name(),
-        null,
-        false,
-        null,
-        null
-    );
-    TaskStorageDirTracker dirTracker = new TaskStorageDirTracker(taskConfig);
-=======
     TaskConfig taskConfig = makeDefaultTaskConfigBuilder()
         .setBaseTaskDir(file.toString())
         .build();
->>>>>>> aaa6cc18
     ForkingTaskRunner forkingTaskRunner = new ForkingTaskRunner(
         new ForkingTaskRunnerConfig(),
         taskConfig,
@@ -351,32 +307,10 @@
     ObjectMapper mapper = new DefaultObjectMapper();
     Task task = NoopTask.create();
     File file = temporaryFolder.newFolder();
-<<<<<<< HEAD
-    TaskConfig taskConfig = new TaskConfig(
-        null,
-        file.toString(),
-        null,
-        null,
-        ImmutableList.of(),
-        false,
-        new Period("PT0S"),
-        new Period("PT10S"),
-        ImmutableList.of(),
-        false,
-        false,
-        TaskConfig.BATCH_PROCESSING_MODE_DEFAULT.name(),
-        null,
-        false,
-        null,
-        null
-    );
-    TaskStorageDirTracker dirTracker = new TaskStorageDirTracker(taskConfig);
-=======
     TaskConfig taskConfig = makeDefaultTaskConfigBuilder()
         .setBaseTaskDir(file.toString())
         .build();
     TaskStorageDirTracker dirTracker = TaskStorageDirTracker.fromConfigs(null, taskConfig);
->>>>>>> aaa6cc18
     ForkingTaskRunner forkingTaskRunner = new ForkingTaskRunner(
         new ForkingTaskRunnerConfig(),
         taskConfig,
@@ -424,32 +358,10 @@
   public void testGettingTheNextAttemptDir() throws IOException
   {
     File file = temporaryFolder.newFolder();
-<<<<<<< HEAD
-    TaskConfig taskConfig = new TaskConfig(
-        null,
-        file.toString(),
-        null,
-        null,
-        ImmutableList.of(),
-        false,
-        new Period("PT0S"),
-        new Period("PT10S"),
-        ImmutableList.of(),
-        false,
-        false,
-        TaskConfig.BATCH_PROCESSING_MODE_DEFAULT.name(),
-        null,
-        false,
-        null,
-        null
-    );
-    TaskStorageDirTracker dirTracker = new TaskStorageDirTracker(taskConfig);
-=======
     TaskConfig taskConfig = makeDefaultTaskConfigBuilder()
         .setBaseTaskDir(file.toString())
         .build();
     TaskStorageDirTracker dirTracker = TaskStorageDirTracker.fromConfigs(null, taskConfig);
->>>>>>> aaa6cc18
     String taskId = "foo";
     assertEquals(1, ForkingTaskRunner.getNextAttemptID(new File(dirTracker.pickBaseDir(taskId), taskId)));
     assertEquals(2, ForkingTaskRunner.getNextAttemptID(new File(dirTracker.pickBaseDir(taskId), taskId)));
@@ -478,30 +390,8 @@
     final Task task = OBJECT_MAPPER.readValue(taskContent, NoopTask.class);
     final AtomicInteger xmxJavaOptsIndex = new AtomicInteger(-1);
     final AtomicInteger xmxJavaOptsArrayIndex = new AtomicInteger(-1);
-<<<<<<< HEAD
-    TaskConfig taskConfig = new TaskConfig(
-        null,
-        null,
-        null,
-        null,
-        ImmutableList.of(),
-        false,
-        new Period("PT0S"),
-        new Period("PT10S"),
-        ImmutableList.of(),
-        false,
-        false,
-        TaskConfig.BATCH_PROCESSING_MODE_DEFAULT.name(),
-        null,
-        false,
-        null,
-        null
-    );
-    TaskStorageDirTracker dirTracker = new TaskStorageDirTracker(taskConfig);
-=======
-    TaskConfig taskConfig = makeDefaultTaskConfigBuilder()
-        .build();
->>>>>>> aaa6cc18
+    TaskConfig taskConfig = makeDefaultTaskConfigBuilder()
+        .build();
     ForkingTaskRunner forkingTaskRunner = new ForkingTaskRunner(
         new ForkingTaskRunnerConfig(),
         taskConfig,
@@ -555,30 +445,8 @@
                                + "  }\n"
                                + "}";
     final Task task = OBJECT_MAPPER.readValue(taskContent, NoopTask.class);
-<<<<<<< HEAD
-    TaskConfig taskConfig = new TaskConfig(
-        null,
-        null,
-        null,
-        null,
-        ImmutableList.of(),
-        false,
-        new Period("PT0S"),
-        new Period("PT10S"),
-        ImmutableList.of(),
-        false,
-        false,
-        TaskConfig.BATCH_PROCESSING_MODE_DEFAULT.name(),
-        null,
-        false,
-        null,
-        null
-    );
-    TaskStorageDirTracker dirTracker = new TaskStorageDirTracker(taskConfig);
-=======
-    TaskConfig taskConfig = makeDefaultTaskConfigBuilder()
-        .build();
->>>>>>> aaa6cc18
+    TaskConfig taskConfig = makeDefaultTaskConfigBuilder()
+        .build();
     ForkingTaskRunner forkingTaskRunner = new ForkingTaskRunner(
         new ForkingTaskRunnerConfig(),
         taskConfig,
@@ -627,16 +495,9 @@
 
     TaskStorageDirTracker dirTracker = new TaskStorageDirTracker(
         ImmutableList.of(
-<<<<<<< HEAD
-            temporaryFolder.newFolder().getAbsolutePath(),
-            temporaryFolder.newFolder().getAbsolutePath()
-        ),
-        null
-=======
             temporaryFolder.newFolder().getAbsoluteFile(),
             temporaryFolder.newFolder().getAbsoluteFile()
         )
->>>>>>> aaa6cc18
     );
     ForkingTaskRunner forkingTaskRunner = new ForkingTaskRunner(
         new ForkingTaskRunnerConfig(),
