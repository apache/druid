--- conflicted
+++ resolved
@@ -24,10 +24,7 @@
 import com.fasterxml.jackson.databind.jsontype.NamedType;
 import com.google.common.collect.ImmutableList;
 import com.google.common.collect.ImmutableMap;
-import org.apache.druid.data.input.Firehose;
-import org.apache.druid.data.input.FirehoseFactory;
 import org.apache.druid.data.input.impl.DimensionsSpec;
-import org.apache.druid.data.input.impl.InputRowParser;
 import org.apache.druid.data.input.impl.LocalInputSource;
 import org.apache.druid.data.input.impl.NoopInputFormat;
 import org.apache.druid.data.input.impl.TimestampSpec;
@@ -52,6 +49,7 @@
 import org.apache.druid.segment.indexing.RealtimeTuningConfig;
 import org.apache.druid.segment.indexing.granularity.UniformGranularitySpec;
 import org.apache.druid.segment.realtime.FireDepartment;
+import org.apache.druid.segment.realtime.firehose.LocalFirehoseFactory;
 import org.apache.druid.server.security.AuthTestUtils;
 import org.apache.druid.timeline.partition.NoneShardSpec;
 import org.hamcrest.CoreMatchers;
@@ -404,7 +402,7 @@
                 jsonMapper
             ),
             new RealtimeIOConfig(
-                new MockFirehoseFactory(),
+                new LocalFirehoseFactory(new File("lol"), "rofl", null),
                 (schema, config, metrics) -> null
             ),
 
@@ -434,9 +432,6 @@
         null
     );
 
-    jsonMapper.registerSubtypes(
-        new NamedType(MockFirehoseFactory.class, "mockFirehoseFactory")
-    );
     final String json = jsonMapper.writeValueAsString(task);
 
     Thread.sleep(100); // Just want to run the clock a bit to make sure the task id doesn't change
@@ -593,7 +588,6 @@
     Assert.assertEquals("blah", task2.getClasspathPrefix());
   }
 
-<<<<<<< HEAD
   private static class MockFirehoseFactory implements FirehoseFactory
   {
     @Override
@@ -601,7 +595,8 @@
     {
       return null;
     }
-=======
+  }
+
   @Test
   public void testHadoopIndexTaskWithContextSerde() throws Exception
   {
@@ -648,6 +643,5 @@
     Assert.assertEquals("blah", task2.getClasspathPrefix());
     Assert.assertEquals(ImmutableMap.of("userid", 12345, "username", "bob"), task2.getContext());
     Assert.assertEquals(ImmutableMap.of("userid", 12345, "username", "bob"), task2.getSpec().getContext());
->>>>>>> d925ebdc
   }
 }