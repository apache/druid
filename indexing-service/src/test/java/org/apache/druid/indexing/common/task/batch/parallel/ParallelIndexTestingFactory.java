/*
 * Licensed to the Apache Software Foundation (ASF) under one
 * or more contributor license agreements.  See the NOTICE file
 * distributed with this work for additional information
 * regarding copyright ownership.  The ASF licenses this file
 * to you under the Apache License, Version 2.0 (the
 * "License"); you may not use this file except in compliance
 * with the License.  You may obtain a copy of the License at
 *
 *   http://www.apache.org/licenses/LICENSE-2.0
 *
 * Unless required by applicable law or agreed to in writing,
 * software distributed under the License is distributed on an
 * "AS IS" BASIS, WITHOUT WARRANTIES OR CONDITIONS OF ANY
 * KIND, either express or implied.  See the License for the
 * specific language governing permissions and limitations
 * under the License.
 */

package org.apache.druid.indexing.common.task.batch.parallel;

import com.fasterxml.jackson.core.JsonProcessingException;
import com.fasterxml.jackson.databind.ObjectMapper;
import com.google.common.collect.ImmutableList;
import com.google.common.collect.ImmutableMap;
import org.apache.druid.client.indexing.IndexingServiceClient;
import org.apache.druid.data.input.InputFormat;
import org.apache.druid.data.input.InputSource;
import org.apache.druid.data.input.impl.DimensionsSpec;
import org.apache.druid.data.input.impl.JsonInputFormat;
import org.apache.druid.data.input.impl.TimestampSpec;
import org.apache.druid.indexer.partitions.HashedPartitionsSpec;
import org.apache.druid.indexer.partitions.PartitionsSpec;
import org.apache.druid.indexer.partitions.SingleDimensionPartitionsSpec;
import org.apache.druid.indexing.common.TestUtils;
import org.apache.druid.indexing.common.task.IndexTaskClientFactory;
import org.apache.druid.indexing.common.task.TaskResource;
import org.apache.druid.java.util.common.Intervals;
import org.apache.druid.java.util.common.granularity.Granularities;
import org.apache.druid.query.aggregation.AggregatorFactory;
import org.apache.druid.segment.IndexIO;
import org.apache.druid.segment.indexing.DataSchema;
import org.apache.druid.segment.indexing.granularity.ArbitraryGranularitySpec;
import org.apache.druid.segment.indexing.granularity.GranularitySpec;
import org.apache.druid.segment.realtime.appenderator.AppenderatorsManager;
import org.apache.druid.segment.transform.TransformSpec;
import org.apache.druid.timeline.partition.BuildingHashBasedNumberedShardSpec;
import org.apache.druid.timeline.partition.HashPartitionFunction;
import org.easymock.EasyMock;
import org.joda.time.Duration;
import org.joda.time.Interval;

import javax.annotation.Nullable;
import java.io.File;
import java.util.Collections;
import java.util.HashMap;
import java.util.List;
import java.util.Map;

/**
 * Helper for creating objects for testing parallel indexing.
 */
class ParallelIndexTestingFactory
{
  static final String AUTOMATIC_ID = null;
  static final String ID = "id";
  static final String GROUP_ID = "group-id";
  static final TaskResource TASK_RESOURCE = null;
  static final String SUPERVISOR_TASK_ID = "supervisor-task-id";
  static final String SUBTASK_SPEC_ID = "subtask-spec-id";
  static final int NUM_ATTEMPTS = 1;
  static final Map<String, Object> CONTEXT = Collections.emptyMap();
  static final IndexingServiceClient INDEXING_SERVICE_CLIENT = TestUtils.INDEXING_SERVICE_CLIENT;
  static final IndexTaskClientFactory<ParallelIndexSupervisorTaskClient> TASK_CLIENT_FACTORY =
      TestUtils.TASK_CLIENT_FACTORY;
  static final AppenderatorsManager APPENDERATORS_MANAGER = TestUtils.APPENDERATORS_MANAGER;
  static final ShuffleClient SHUFFLE_CLIENT = new ShuffleClient()
  {
    @Override
    public File fetchSegmentFile(
        File partitionDir,
        String supervisorTaskId,
        PartitionLocation location
    )
    {
      return null;
    }
  };
  static final List<Interval> INPUT_INTERVALS = Collections.singletonList(Intervals.ETERNITY);
  static final String TASK_EXECUTOR_HOST = "task-executor-host";
  static final int TASK_EXECUTOR_PORT = 1;
  static final boolean USE_HTTPS = true;
  static final Interval INTERVAL = Intervals.ETERNITY;
  static final int NUM_ROWS = 2;
  static final long SIZE_BYTES = 3;
  static final int PARTITION_ID = 4;
  static final String HOST = "host";
  static final int PORT = 1;
  static final String SUBTASK_ID = "subtask-id";
  private static final TestUtils TEST_UTILS = new TestUtils();
  private static final ObjectMapper NESTED_OBJECT_MAPPER = TEST_UTILS.getTestObjectMapper();
  private static final String SCHEMA_TIME = "time";
  private static final String SCHEMA_DIMENSION = "dim";
  private static final String DATASOURCE = "datasource";

  static final BuildingHashBasedNumberedShardSpec HASH_BASED_NUMBERED_SHARD_SPEC = new BuildingHashBasedNumberedShardSpec(
      PARTITION_ID,
      PARTITION_ID,
      PARTITION_ID + 1,
      Collections.singletonList("dim"),
      HashPartitionFunction.MURMUR3_32_ABS,
      ParallelIndexTestingFactory.NESTED_OBJECT_MAPPER
  );

  static ObjectMapper createObjectMapper()
  {
    return TEST_UTILS.getTestObjectMapper();
  }

  static IndexIO getIndexIO()
  {
    return TEST_UTILS.getTestIndexIO();
  }

  @SuppressWarnings("SameParameterValue")
  static class TuningConfigBuilder
  {
    private PartitionsSpec partitionsSpec =
        new HashedPartitionsSpec(null, 2, null);
    private boolean forceGuaranteedRollup = true;
    private boolean logParseExceptions = false;
    private int maxParseExceptions = Integer.MAX_VALUE;

    TuningConfigBuilder partitionsSpec(PartitionsSpec partitionsSpec)
    {
      this.partitionsSpec = partitionsSpec;
      return this;
    }

    TuningConfigBuilder forceGuaranteedRollup(boolean forceGuaranteedRollup)
    {
      this.forceGuaranteedRollup = forceGuaranteedRollup;
      return this;
    }

    TuningConfigBuilder logParseExceptions(boolean logParseExceptions)
    {
      this.logParseExceptions = logParseExceptions;
      return this;
    }

    TuningConfigBuilder maxParseExceptions(int maxParseExceptions)
    {
      this.maxParseExceptions = maxParseExceptions;
      return this;
    }

    ParallelIndexTuningConfig build()
    {
      return new ParallelIndexTuningConfig(
          1,
          null,
          null,
          3,
          4L,
          null,
          5L,
          6,
          null,
          partitionsSpec,
          null,
          null,
          10,
          forceGuaranteedRollup,
          false,
          14L,
          null,
          null,
          16,
          17,
          18L,
          Duration.ZERO,
          20,
          21,
          22,
          logParseExceptions,
          maxParseExceptions,
          25,
          null,
          null
      );
    }
  }

  static DataSchema createDataSchema(List<Interval> granularitySpecInputIntervals)
  {
    GranularitySpec granularitySpec = new ArbitraryGranularitySpec(Granularities.DAY, granularitySpecInputIntervals);
    TimestampSpec timestampSpec = new TimestampSpec(SCHEMA_TIME, "auto", null);
    DimensionsSpec dimensionsSpec = new DimensionsSpec(
        DimensionsSpec.getDefaultSchemas(ImmutableList.of(SCHEMA_DIMENSION)),
        null,
        null
    );

    return new DataSchema(
        DATASOURCE,
        timestampSpec,
        dimensionsSpec,
        new AggregatorFactory[]{},
        granularitySpec,
        TransformSpec.NONE,
        null,
        NESTED_OBJECT_MAPPER
    );
  }

  static ParallelIndexIngestionSpec createIngestionSpec(
      InputSource inputSource,
      InputFormat inputFormat,
      ParallelIndexTuningConfig tuningConfig,
      DataSchema dataSchema
  )
  {
<<<<<<< HEAD
    ParallelIndexIOConfig ioConfig = new ParallelIndexIOConfig(
        null,
        inputSource,
        inputFormat,
        false
    );
=======
    ParallelIndexIOConfig ioConfig = new ParallelIndexIOConfig(null, inputSource, inputFormat, false, false);
>>>>>>> d917e043

    return new ParallelIndexIngestionSpec(dataSchema, ioConfig, tuningConfig);
  }

  static class SingleDimensionPartitionsSpecBuilder
  {
    @Nullable
    private String partitionDimension = SCHEMA_DIMENSION;
    private boolean assumeGrouped = false;

    SingleDimensionPartitionsSpecBuilder partitionDimension(@Nullable String partitionDimension)
    {
      this.partitionDimension = partitionDimension;
      return this;
    }

    SingleDimensionPartitionsSpecBuilder assumeGrouped(boolean assumeGrouped)
    {
      this.assumeGrouped = assumeGrouped;
      return this;
    }

    SingleDimensionPartitionsSpec build()
    {
      return new SingleDimensionPartitionsSpec(
          1,
          null,
          partitionDimension,
          assumeGrouped
      );
    }
  }

  static IndexTaskClientFactory<ParallelIndexSupervisorTaskClient> createTaskClientFactory()
  {
    return (taskInfoProvider, callerId, numThreads, httpTimeout, numRetries) -> createTaskClient();
  }

  private static ParallelIndexSupervisorTaskClient createTaskClient()
  {
    ParallelIndexSupervisorTaskClient taskClient = EasyMock.niceMock(ParallelIndexSupervisorTaskClient.class);
    EasyMock.replay(taskClient);
    return taskClient;
  }

  static String createRow(long timestamp, Object dimensionValue)
  {
    try {
      return NESTED_OBJECT_MAPPER.writeValueAsString(ImmutableMap.of(
          SCHEMA_TIME, timestamp,
          SCHEMA_DIMENSION, dimensionValue
      ));
    }
    catch (JsonProcessingException e) {
      throw new RuntimeException(e);
    }
  }

  static String createRowFromMap(long timestamp, Map<String, Object> fields)
  {
    HashMap<String, Object> row = new HashMap<>(fields);
    row.put(SCHEMA_TIME, timestamp);
    try {
      return NESTED_OBJECT_MAPPER.writeValueAsString(row);
    }
    catch (JsonProcessingException e) {
      throw new RuntimeException(e);
    }
  }

  static InputFormat getInputFormat()
  {
    return new JsonInputFormat(null, null, null);
  }
}<|MERGE_RESOLUTION|>--- conflicted
+++ resolved
@@ -221,16 +221,7 @@
       DataSchema dataSchema
   )
   {
-<<<<<<< HEAD
-    ParallelIndexIOConfig ioConfig = new ParallelIndexIOConfig(
-        null,
-        inputSource,
-        inputFormat,
-        false
-    );
-=======
     ParallelIndexIOConfig ioConfig = new ParallelIndexIOConfig(null, inputSource, inputFormat, false, false);
->>>>>>> d917e043
 
     return new ParallelIndexIngestionSpec(dataSchema, ioConfig, tuningConfig);
   }
