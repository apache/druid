--- conflicted
+++ resolved
@@ -1544,33 +1544,12 @@
     };
 
     taskLockbox = new TaskLockbox(taskStorage, mdc);
-<<<<<<< HEAD
-    final TaskConfig taskConfig = new TaskConfig(
-        directory.getPath(),
-        null,
-        null,
-        50000,
-        null,
-        true,
-        null,
-        null,
-        null,
-        false,
-        false,
-        TaskConfig.BATCH_PROCESSING_MODE_DEFAULT.name(),
-        null,
-        false,
-        null,
-        null
-    );
-=======
     final TaskConfig taskConfig = new TaskConfigBuilder()
         .setBaseDir(directory.getPath())
         .setDefaultRowFlushBoundary(50000)
         .setRestoreTasksOnRestart(true)
         .setBatchProcessingMode(TaskConfig.BATCH_PROCESSING_MODE_DEFAULT.name())
         .build();
->>>>>>> aaa6cc18
 
     final TaskActionToolbox taskActionToolbox = new TaskActionToolbox(
         taskLockbox,
