--- conflicted
+++ resolved
@@ -1529,11 +1529,7 @@
           DataSourceMetadata endMetadata
       ) throws IOException
       {
-<<<<<<< HEAD
-        SegmentPublishResult result = super.commitSegmentsAndMetadata(segments, segmentsToDrop, startMetadata, endMetadata);
-=======
-        SegmentPublishResult result = super.announceHistoricalSegments(segments, startMetadata, endMetadata);
->>>>>>> d87056e7
+        SegmentPublishResult result = super.commitSegmentsAndMetadata(segments, startMetadata, endMetadata);
 
         Assert.assertNotNull(
             "Segment latch not initialized, did you forget to call expectPublishSegments?",
