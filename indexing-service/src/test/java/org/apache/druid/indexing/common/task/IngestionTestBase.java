/*
 * Licensed to the Apache Software Foundation (ASF) under one
 * or more contributor license agreements.  See the NOTICE file
 * distributed with this work for additional information
 * regarding copyright ownership.  The ASF licenses this file
 * to you under the Apache License, Version 2.0 (the
 * "License"); you may not use this file except in compliance
 * with the License.  You may obtain a copy of the License at
 *
 *   http://www.apache.org/licenses/LICENSE-2.0
 *
 * Unless required by applicable law or agreed to in writing,
 * software distributed under the License is distributed on an
 * "AS IS" BASIS, WITHOUT WARRANTIES OR CONDITIONS OF ANY
 * KIND, either express or implied.  See the License for the
 * specific language governing permissions and limitations
 * under the License.
 */

package org.apache.druid.indexing.common.task;

import com.fasterxml.jackson.core.type.TypeReference;
import com.fasterxml.jackson.databind.ObjectMapper;
import com.google.common.base.Optional;
import com.google.common.util.concurrent.Futures;
import com.google.common.util.concurrent.ListenableFuture;
import org.apache.druid.data.input.FirehoseFactory;
import org.apache.druid.data.input.InputFormat;
import org.apache.druid.data.input.impl.CSVParseSpec;
import org.apache.druid.data.input.impl.CsvInputFormat;
import org.apache.druid.data.input.impl.DelimitedInputFormat;
import org.apache.druid.data.input.impl.DelimitedParseSpec;
import org.apache.druid.data.input.impl.InputRowParser;
import org.apache.druid.data.input.impl.JSONParseSpec;
import org.apache.druid.data.input.impl.JsonInputFormat;
import org.apache.druid.data.input.impl.ParseSpec;
import org.apache.druid.data.input.impl.RegexInputFormat;
import org.apache.druid.data.input.impl.RegexParseSpec;
import org.apache.druid.indexer.TaskStatus;
import org.apache.druid.indexing.common.IngestionStatsAndErrors;
import org.apache.druid.indexing.common.IngestionStatsAndErrorsTaskReport;
import org.apache.druid.indexing.common.SegmentCacheManagerFactory;
import org.apache.druid.indexing.common.SingleFileTaskReportFileWriter;
import org.apache.druid.indexing.common.TaskReport;
import org.apache.druid.indexing.common.TaskToolbox;
import org.apache.druid.indexing.common.TestUtils;
import org.apache.druid.indexing.common.actions.SegmentInsertAction;
import org.apache.druid.indexing.common.actions.SegmentTransactionalInsertAction;
import org.apache.druid.indexing.common.actions.TaskAction;
import org.apache.druid.indexing.common.actions.TaskActionClient;
import org.apache.druid.indexing.common.actions.TaskActionClientFactory;
import org.apache.druid.indexing.common.actions.TaskActionToolbox;
import org.apache.druid.indexing.common.config.TaskConfig;
import org.apache.druid.indexing.common.config.TaskConfigBuilder;
import org.apache.druid.indexing.common.config.TaskStorageConfig;
import org.apache.druid.indexing.overlord.HeapMemoryTaskStorage;
import org.apache.druid.indexing.overlord.IndexerMetadataStorageCoordinator;
import org.apache.druid.indexing.overlord.TaskLockbox;
import org.apache.druid.indexing.overlord.TaskRunner;
import org.apache.druid.indexing.overlord.TaskRunnerListener;
import org.apache.druid.indexing.overlord.TaskRunnerWorkItem;
import org.apache.druid.indexing.overlord.TaskStorage;
import org.apache.druid.indexing.overlord.autoscaling.ScalingStats;
import org.apache.druid.indexing.overlord.supervisor.SupervisorManager;
import org.apache.druid.java.util.common.ISE;
import org.apache.druid.java.util.common.Pair;
import org.apache.druid.java.util.common.RE;
import org.apache.druid.java.util.common.StringUtils;
import org.apache.druid.java.util.emitter.EmittingLogger;
import org.apache.druid.metadata.IndexerSQLMetadataStorageCoordinator;
import org.apache.druid.metadata.SQLMetadataConnector;
import org.apache.druid.metadata.SegmentsMetadataManager;
import org.apache.druid.metadata.SegmentsMetadataManagerConfig;
import org.apache.druid.metadata.SqlSegmentsMetadataManager;
import org.apache.druid.metadata.TestDerbyConnector;
import org.apache.druid.segment.IndexIO;
import org.apache.druid.segment.IndexMergerV9Factory;
import org.apache.druid.segment.incremental.RowIngestionMetersFactory;
import org.apache.druid.segment.join.NoopJoinableFactory;
import org.apache.druid.segment.loading.LocalDataSegmentPusher;
import org.apache.druid.segment.loading.LocalDataSegmentPusherConfig;
import org.apache.druid.segment.loading.NoopDataSegmentKiller;
import org.apache.druid.segment.loading.SegmentCacheManager;
import org.apache.druid.segment.realtime.firehose.NoopChatHandlerProvider;
import org.apache.druid.server.DruidNode;
import org.apache.druid.server.metrics.NoopServiceEmitter;
import org.apache.druid.server.security.AuthTestUtils;
import org.apache.druid.testing.InitializedNullHandlingTest;
import org.apache.druid.timeline.DataSegment;
import org.junit.After;
import org.junit.Before;
import org.junit.Rule;
import org.junit.rules.TemporaryFolder;

import java.io.File;
import java.io.IOException;
import java.util.ArrayList;
import java.util.Collection;
import java.util.Collections;
import java.util.HashSet;
import java.util.List;
import java.util.Map;
import java.util.Set;
import java.util.concurrent.Executor;
import java.util.stream.Collectors;

public abstract class IngestionTestBase extends InitializedNullHandlingTest
{
  @Rule
  public TemporaryFolder temporaryFolder = new TemporaryFolder();

  @Rule
  public final TestDerbyConnector.DerbyConnectorRule derbyConnectorRule = new TestDerbyConnector.DerbyConnectorRule();

  protected final TestUtils testUtils = new TestUtils();
  private final ObjectMapper objectMapper = testUtils.getTestObjectMapper();
  private SegmentCacheManagerFactory segmentCacheManagerFactory;
  private TaskStorage taskStorage;
  private IndexerSQLMetadataStorageCoordinator storageCoordinator;
  private SegmentsMetadataManager segmentsMetadataManager;
  private TaskLockbox lockbox;
  private File baseDir;
<<<<<<< HEAD
  private SupervisorManager supervisorManager;
=======
  protected File reportsFile;
>>>>>>> 27b40287

  @Before
  public void setUpIngestionTestBase() throws IOException
  {
    EmittingLogger.registerEmitter(new NoopServiceEmitter());
    temporaryFolder.create();
    baseDir = temporaryFolder.newFolder();

    final SQLMetadataConnector connector = derbyConnectorRule.getConnector();
    connector.createTaskTables();
    connector.createSegmentTable();
    taskStorage = new HeapMemoryTaskStorage(new TaskStorageConfig(null));
    storageCoordinator = new IndexerSQLMetadataStorageCoordinator(
        objectMapper,
        derbyConnectorRule.metadataTablesConfigSupplier().get(),
        derbyConnectorRule.getConnector()
    );
    segmentsMetadataManager = new SqlSegmentsMetadataManager(
        objectMapper,
        SegmentsMetadataManagerConfig::new,
        derbyConnectorRule.metadataTablesConfigSupplier(),
        derbyConnectorRule.getConnector()
    );
    lockbox = new TaskLockbox(taskStorage, storageCoordinator);
    segmentCacheManagerFactory = new SegmentCacheManagerFactory(getObjectMapper());
    reportsFile = temporaryFolder.newFile();
  }

  @After
  public void tearDownIngestionTestBase()
  {
    temporaryFolder.delete();
  }

  public TestLocalTaskActionClientFactory createActionClientFactory()
  {
    return new TestLocalTaskActionClientFactory();
  }

  public TestLocalTaskActionClient createActionClient(Task task)
  {
    return new TestLocalTaskActionClient(task);
  }

  public void prepareTaskForLocking(Task task)
  {
    lockbox.add(task);
    taskStorage.insert(task, TaskStatus.running(task.getId()));
  }

  public void shutdownTask(Task task)
  {
    lockbox.remove(task);
  }

  public SegmentCacheManager newSegmentLoader(File storageDir)
  {
    return segmentCacheManagerFactory.manufacturate(storageDir);
  }

  public ObjectMapper getObjectMapper()
  {
    return objectMapper;
  }

  public TaskStorage getTaskStorage()
  {
    return taskStorage;
  }

  public SegmentCacheManagerFactory getSegmentCacheManagerFactory()
  {
    return segmentCacheManagerFactory;
  }

  public IndexerMetadataStorageCoordinator getMetadataStorageCoordinator()
  {
    return storageCoordinator;
  }

  public SegmentsMetadataManager getSegmentsMetadataManager()
  {
    return segmentsMetadataManager;
  }

  public TaskLockbox getLockbox()
  {
    return lockbox;
  }

  public IndexerSQLMetadataStorageCoordinator getStorageCoordinator()
  {
    return storageCoordinator;
  }

  public RowIngestionMetersFactory getRowIngestionMetersFactory()
  {
    return testUtils.getRowIngestionMetersFactory();
  }

  public TaskActionToolbox createTaskActionToolbox()
  {
    storageCoordinator.start();
    return new TaskActionToolbox(
        lockbox,
        taskStorage,
        storageCoordinator,
        new NoopServiceEmitter(),
        supervisorManager,
        objectMapper
    );
  }

  protected void setSupervisorManager(SupervisorManager supervisorManager)
  {
    this.supervisorManager = supervisorManager;
  }

  public TaskToolbox createTaskToolbox(TaskConfig config, Task task)
  {
    return new TaskToolbox.Builder()
        .config(config)
        .taskExecutorNode(new DruidNode("druid/middlemanager", "localhost", false, 8091, null, true, false))
        .taskActionClient(createActionClient(task))
        .segmentPusher(new LocalDataSegmentPusher(new LocalDataSegmentPusherConfig()))
        .dataSegmentKiller(new NoopDataSegmentKiller())
        .joinableFactory(NoopJoinableFactory.INSTANCE)
        .jsonMapper(objectMapper)
        .taskWorkDir(baseDir)
        .indexIO(getIndexIO())
        .indexMergerV9(testUtils.getIndexMergerV9Factory()
                                .create(task.getContextValue(Tasks.STORE_EMPTY_COLUMNS_KEY, true)))
        .taskReportFileWriter(new NoopTestTaskReportFileWriter())
        .authorizerMapper(AuthTestUtils.TEST_AUTHORIZER_MAPPER)
        .chatHandlerProvider(new NoopChatHandlerProvider())
        .rowIngestionMetersFactory(testUtils.getRowIngestionMetersFactory())
        .appenderatorsManager(new TestAppenderatorsManager())
        .taskLogPusher(null)
        .attemptId("1")
        .build();
  }

  public IndexIO getIndexIO()
  {
    return testUtils.getTestIndexIO();
  }

  public IndexMergerV9Factory getIndexMergerV9Factory()
  {
    return testUtils.getIndexMergerV9Factory();
  }

  /**
   * Converts ParseSpec to InputFormat for indexing tests. To be used until {@link FirehoseFactory}
   * & {@link InputRowParser} is deprecated and removed.
   *
   * @param parseSpec
   * @return
   */
  public static InputFormat createInputFormatFromParseSpec(ParseSpec parseSpec)
  {
    if (parseSpec instanceof JSONParseSpec) {
      JSONParseSpec jsonParseSpec = (JSONParseSpec) parseSpec;
      return new JsonInputFormat(jsonParseSpec.getFlattenSpec(), jsonParseSpec.getFeatureSpec(), jsonParseSpec.getKeepNullColumns(), null, null);
    } else if (parseSpec instanceof CSVParseSpec) {
      CSVParseSpec csvParseSpec = (CSVParseSpec) parseSpec;
      boolean getColumnsFromHeader = csvParseSpec.isHasHeaderRow() && csvParseSpec.getSkipHeaderRows() == 0;
      return new CsvInputFormat(
          csvParseSpec.getColumns(),
          csvParseSpec.getListDelimiter(),
          getColumnsFromHeader ? null : true,
          getColumnsFromHeader ? true : null,
          csvParseSpec.getSkipHeaderRows()
      );
    } else if (parseSpec instanceof DelimitedParseSpec) {
      DelimitedParseSpec delimitedParseSpec = (DelimitedParseSpec) parseSpec;
      boolean getColumnsFromHeader = delimitedParseSpec.isHasHeaderRow() && delimitedParseSpec.getSkipHeaderRows() == 0;
      return new DelimitedInputFormat(
          delimitedParseSpec.getColumns(),
          delimitedParseSpec.getListDelimiter(),
          delimitedParseSpec.getDelimiter(),
          getColumnsFromHeader ? null : true,
          getColumnsFromHeader ? true : null,
          delimitedParseSpec.getSkipHeaderRows()
      );
    } else if (parseSpec instanceof RegexParseSpec) {
      RegexParseSpec regexParseSpec = (RegexParseSpec) parseSpec;
      return new RegexInputFormat(
          regexParseSpec.getPattern(),
          regexParseSpec.getListDelimiter(),
          regexParseSpec.getColumns());
    } else {
      throw new RE(StringUtils.format("Unsupported ParseSpec format %s", parseSpec.toString()));
    }
  }

  public class TestLocalTaskActionClientFactory implements TaskActionClientFactory
  {
    @Override
    public TaskActionClient create(Task task)
    {
      return new TestLocalTaskActionClient(task);
    }
  }

  public class TestLocalTaskActionClient extends CountingLocalTaskActionClientForTest
  {
    private final Set<DataSegment> publishedSegments = new HashSet<>();

    private TestLocalTaskActionClient(Task task)
    {
      super(task, taskStorage, createTaskActionToolbox());
    }

    @Override
    public <RetType> RetType submit(TaskAction<RetType> taskAction)
    {
      final RetType result = super.submit(taskAction);
      if (taskAction instanceof SegmentTransactionalInsertAction) {
        publishedSegments.addAll(((SegmentTransactionalInsertAction) taskAction).getSegments());
      } else if (taskAction instanceof SegmentInsertAction) {
        publishedSegments.addAll(((SegmentInsertAction) taskAction).getSegments());
      }
      return result;
    }

    public Set<DataSegment> getPublishedSegments()
    {
      return publishedSegments;
    }
  }

  public class TestTaskRunner implements TaskRunner
  {
    private TestLocalTaskActionClient taskActionClient;
    private File taskReportsFile;

    @Override
    public List<Pair<Task, ListenableFuture<TaskStatus>>> restore()
    {
      throw new UnsupportedOperationException();
    }

    @Override
    public void start()
    {
      throw new UnsupportedOperationException();
    }

    @Override
    public void registerListener(TaskRunnerListener listener, Executor executor)
    {
      throw new UnsupportedOperationException();
    }

    @Override
    public void unregisterListener(String listenerId)
    {
      throw new UnsupportedOperationException();
    }

    public TestLocalTaskActionClient getTaskActionClient()
    {
      return taskActionClient;
    }

    public File getTaskReportsFile()
    {
      return taskReportsFile;
    }

    public List<DataSegment> getPublishedSegments()
    {
      final List<DataSegment> segments = new ArrayList<>(taskActionClient.getPublishedSegments());
      Collections.sort(segments);
      return segments;
    }

    @Override
    public ListenableFuture<TaskStatus> run(Task task)
    {
      try {
        lockbox.add(task);
        taskStorage.insert(task, TaskStatus.running(task.getId()));
        taskActionClient = createActionClient(task);
        taskReportsFile = temporaryFolder.newFile(
            StringUtils.format("ingestionTestBase-%s.json", System.currentTimeMillis())
        );

        final TaskConfig config = new TaskConfigBuilder()
            .setBatchProcessingMode(TaskConfig.BATCH_PROCESSING_MODE_DEFAULT.name())
            .build();
        final TaskToolbox box = new TaskToolbox.Builder()
            .config(config)
            .taskExecutorNode(new DruidNode("druid/middlemanager", "localhost", false, 8091, null, true, false))
            .taskActionClient(taskActionClient)
            .segmentPusher(new LocalDataSegmentPusher(new LocalDataSegmentPusherConfig()))
            .dataSegmentKiller(new NoopDataSegmentKiller())
            .joinableFactory(NoopJoinableFactory.INSTANCE)
            .jsonMapper(objectMapper)
            .taskWorkDir(baseDir)
            .indexIO(getIndexIO())
            .indexMergerV9(testUtils.getIndexMergerV9Factory()
                                    .create(task.getContextValue(Tasks.STORE_EMPTY_COLUMNS_KEY, true)))
            .taskReportFileWriter(new SingleFileTaskReportFileWriter(taskReportsFile))
            .authorizerMapper(AuthTestUtils.TEST_AUTHORIZER_MAPPER)
            .chatHandlerProvider(new NoopChatHandlerProvider())
            .rowIngestionMetersFactory(testUtils.getRowIngestionMetersFactory())
            .appenderatorsManager(new TestAppenderatorsManager())
            .taskLogPusher(null)
            .attemptId("1")
            .build();


        if (task.isReady(box.getTaskActionClient())) {
          return Futures.immediateFuture(task.run(box));
        } else {
          throw new ISE("task is not ready");
        }
      }
      catch (Exception e) {
        throw new RuntimeException(e);
      }
      finally {
        lockbox.remove(task);
      }
    }

    @Override
    public void shutdown(String taskid, String reason)
    {
      throw new UnsupportedOperationException();
    }

    @Override
    public void stop()
    {
      throw new UnsupportedOperationException();
    }

    @Override
    public Collection<? extends TaskRunnerWorkItem> getRunningTasks()
    {
      throw new UnsupportedOperationException();
    }

    @Override
    public Collection<? extends TaskRunnerWorkItem> getPendingTasks()
    {
      throw new UnsupportedOperationException();
    }

    @Override
    public Collection<? extends TaskRunnerWorkItem> getKnownTasks()
    {
      throw new UnsupportedOperationException();
    }

    @Override
    public Optional<ScalingStats> getScalingStats()
    {
      throw new UnsupportedOperationException();
    }

    @Override
    public Map<String, Long> getTotalTaskSlotCount()
    {
      throw new UnsupportedOperationException();
    }

    @Override
    public Map<String, Long> getIdleTaskSlotCount()
    {
      throw new UnsupportedOperationException();
    }

    @Override
    public Map<String, Long> getUsedTaskSlotCount()
    {
      throw new UnsupportedOperationException();
    }

    @Override
    public Map<String, Long> getLazyTaskSlotCount()
    {
      throw new UnsupportedOperationException();
    }

    @Override
    public Map<String, Long> getBlacklistedTaskSlotCount()
    {
      throw new UnsupportedOperationException();
    }
  }

  public Map<String, TaskReport> getReports() throws IOException
  {
    return objectMapper.readValue(reportsFile, new TypeReference<Map<String, TaskReport>>()
    {
    });
  }

  public List<IngestionStatsAndErrors> getIngestionReports() throws IOException
  {
    return getReports().entrySet()
                       .stream()
                       .filter(entry -> entry.getKey().contains(IngestionStatsAndErrorsTaskReport.REPORT_KEY))
                       .map(entry -> (IngestionStatsAndErrors) entry.getValue().getPayload())
                       .collect(Collectors.toList());
  }
}<|MERGE_RESOLUTION|>--- conflicted
+++ resolved
@@ -120,11 +120,8 @@
   private SegmentsMetadataManager segmentsMetadataManager;
   private TaskLockbox lockbox;
   private File baseDir;
-<<<<<<< HEAD
   private SupervisorManager supervisorManager;
-=======
   protected File reportsFile;
->>>>>>> 27b40287
 
   @Before
   public void setUpIngestionTestBase() throws IOException
