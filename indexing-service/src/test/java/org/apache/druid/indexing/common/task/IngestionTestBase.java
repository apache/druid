--- conflicted
+++ resolved
@@ -126,12 +126,9 @@
   private SegmentsMetadataManager segmentsMetadataManager;
   private TaskLockbox lockbox;
   private File baseDir;
-<<<<<<< HEAD
   private SegmentSchemaManager segmentSchemaManager;
   private SegmentSchemaCache segmentSchemaCache;
-=======
   private SupervisorManager supervisorManager;
->>>>>>> ccc1ffb0
   protected File reportsFile;
 
   @Before
@@ -261,11 +258,8 @@
 
   public TaskToolbox createTaskToolbox(TaskConfig config, Task task, SupervisorManager supervisorManager)
   {
-<<<<<<< HEAD
     CentralizedDatasourceSchemaConfig centralizedDatasourceSchemaConfig = CentralizedDatasourceSchemaConfig.create(true);
-=======
     this.supervisorManager = supervisorManager;
->>>>>>> ccc1ffb0
     return new TaskToolbox.Builder()
         .config(config)
         .taskExecutorNode(new DruidNode("druid/middlemanager", "localhost", false, 8091, null, true, false))
