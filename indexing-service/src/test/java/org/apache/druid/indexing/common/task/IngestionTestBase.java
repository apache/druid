--- conflicted
+++ resolved
@@ -82,6 +82,7 @@
 import org.apache.druid.segment.loading.NoopDataSegmentKiller;
 import org.apache.druid.segment.loading.SegmentCacheManager;
 import org.apache.druid.segment.metadata.CentralizedDatasourceSchemaConfig;
+import org.apache.druid.segment.metadata.FingerprintGenerator;
 import org.apache.druid.segment.metadata.SegmentSchemaCache;
 import org.apache.druid.segment.metadata.SegmentSchemaManager;
 import org.apache.druid.segment.realtime.firehose.NoopChatHandlerProvider;
@@ -124,12 +125,9 @@
   private SegmentsMetadataManager segmentsMetadataManager;
   private TaskLockbox lockbox;
   private File baseDir;
-<<<<<<< HEAD
   private SegmentSchemaManager segmentSchemaManager;
   private SegmentSchemaCache segmentSchemaCache;
-=======
   protected File reportsFile;
->>>>>>> df9e1bb9
 
   @Before
   public void setUpIngestionTestBase() throws IOException
@@ -146,7 +144,8 @@
     segmentSchemaManager = new SegmentSchemaManager(
         derbyConnectorRule.metadataTablesConfigSupplier().get(),
         objectMapper,
-        derbyConnectorRule.getConnector()
+        derbyConnectorRule.getConnector(),
+        new FingerprintGenerator(objectMapper)
     );
 
     storageCoordinator = new IndexerSQLMetadataStorageCoordinator(
@@ -548,7 +547,6 @@
     }
   }
 
-<<<<<<< HEAD
   public void verifySchema(SegmentAndSchemas segmentAndSchemas)
   {
     int nonTombstoneSegments = 0;
@@ -557,10 +555,13 @@
         continue;
       }
       nonTombstoneSegments++;
-      Assert.assertTrue(segmentAndSchemas.getMinimalSegmentSchemas().getSegmentStatsMap().containsKey(segment.getId().toString()));
+      Assert.assertTrue(segmentAndSchemas.getMinimalSegmentSchemas()
+                                         .getSegmentStatsMap()
+                                         .containsKey(segment.getId().toString()));
     }
     Assert.assertEquals(nonTombstoneSegments, segmentAndSchemas.getMinimalSegmentSchemas().getSegmentStatsMap().size());
-=======
+  }
+
   public TaskReport.ReportMap getReports() throws IOException
   {
     return objectMapper.readValue(reportsFile, TaskReport.ReportMap.class);
@@ -573,6 +574,5 @@
                        .filter(entry -> entry.getKey().contains(IngestionStatsAndErrorsTaskReport.REPORT_KEY))
                        .map(entry -> (IngestionStatsAndErrors) entry.getValue().getPayload())
                        .collect(Collectors.toList());
->>>>>>> df9e1bb9
   }
 }