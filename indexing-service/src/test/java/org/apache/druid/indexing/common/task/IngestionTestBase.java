--- conflicted
+++ resolved
@@ -372,30 +372,9 @@
             StringUtils.format("ingestionTestBase-%s.json", System.currentTimeMillis())
         );
 
-<<<<<<< HEAD
-        final TaskConfig config = new TaskConfig(
-            null,
-            null,
-            null,
-            null,
-            null,
-            false,
-            null,
-            null,
-            null,
-            false,
-            false,
-            TaskConfig.BATCH_PROCESSING_MODE_DEFAULT.name(),
-            null,
-            false,
-            null,
-            null
-        );
-=======
         final TaskConfig config = new TaskConfigBuilder()
             .setBatchProcessingMode(TaskConfig.BATCH_PROCESSING_MODE_DEFAULT.name())
             .build();
->>>>>>> aaa6cc18
         final TaskToolbox box = new TaskToolbox.Builder()
             .config(config)
             .taskExecutorNode(new DruidNode("druid/middlemanager", "localhost", false, 8091, null, true, false))
