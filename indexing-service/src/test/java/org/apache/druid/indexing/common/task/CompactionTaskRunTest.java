/*
 * Licensed to the Apache Software Foundation (ASF) under one
 * or more contributor license agreements.  See the NOTICE file
 * distributed with this work for additional information
 * regarding copyright ownership.  The ASF licenses this file
 * to you under the Apache License, Version 2.0 (the
 * "License"); you may not use this file except in compliance
 * with the License.  You may obtain a copy of the License at
 *
 *   http://www.apache.org/licenses/LICENSE-2.0
 *
 * Unless required by applicable law or agreed to in writing,
 * software distributed under the License is distributed on an
 * "AS IS" BASIS, WITHOUT WARRANTIES OR CONDITIONS OF ANY
 * KIND, either express or implied.  See the License for the
 * specific language governing permissions and limitations
 * under the License.
 */

package org.apache.druid.indexing.common.task;

import com.fasterxml.jackson.core.JsonProcessingException;
import com.fasterxml.jackson.databind.ObjectMapper;
import com.fasterxml.jackson.databind.jsontype.NamedType;
import com.google.common.collect.ImmutableList;
import com.google.common.collect.Ordering;
import com.google.common.io.Files;
import org.apache.druid.client.coordinator.CoordinatorClient;
import org.apache.druid.client.indexing.ClientCompactionTaskGranularitySpec;
import org.apache.druid.client.indexing.ClientCompactionTaskTransformSpec;
import org.apache.druid.client.indexing.NoopOverlordClient;
import org.apache.druid.data.input.impl.CSVParseSpec;
import org.apache.druid.data.input.impl.DimensionsSpec;
import org.apache.druid.data.input.impl.ParseSpec;
import org.apache.druid.data.input.impl.TimestampSpec;
import org.apache.druid.indexer.TaskState;
import org.apache.druid.indexer.TaskStatus;
import org.apache.druid.indexer.partitions.DynamicPartitionsSpec;
import org.apache.druid.indexer.partitions.HashedPartitionsSpec;
import org.apache.druid.indexing.common.LockGranularity;
import org.apache.druid.indexing.common.RetryPolicyConfig;
import org.apache.druid.indexing.common.RetryPolicyFactory;
import org.apache.druid.indexing.common.SegmentCacheManagerFactory;
import org.apache.druid.indexing.common.TaskToolbox;
import org.apache.druid.indexing.common.TestUtils;
import org.apache.druid.indexing.common.config.TaskConfig;
import org.apache.druid.indexing.common.config.TaskConfigBuilder;
import org.apache.druid.indexing.common.task.CompactionTask.Builder;
import org.apache.druid.indexing.common.task.batch.parallel.ParallelIndexTuningConfig;
import org.apache.druid.indexing.overlord.Segments;
import org.apache.druid.jackson.DefaultObjectMapper;
import org.apache.druid.java.util.common.ISE;
import org.apache.druid.java.util.common.Intervals;
import org.apache.druid.java.util.common.Pair;
import org.apache.druid.java.util.common.StringUtils;
import org.apache.druid.java.util.common.concurrent.Execs;
import org.apache.druid.java.util.common.granularity.Granularities;
import org.apache.druid.java.util.common.granularity.Granularity;
import org.apache.druid.java.util.common.guava.Comparators;
import org.apache.druid.java.util.common.guava.Sequence;
import org.apache.druid.query.aggregation.AggregatorFactory;
import org.apache.druid.query.aggregation.CountAggregatorFactory;
import org.apache.druid.query.aggregation.LongSumAggregatorFactory;
import org.apache.druid.query.dimension.DefaultDimensionSpec;
import org.apache.druid.query.filter.SelectorDimFilter;
import org.apache.druid.rpc.indexing.OverlordClient;
import org.apache.druid.segment.Cursor;
import org.apache.druid.segment.DimensionSelector;
import org.apache.druid.segment.IndexSpec;
import org.apache.druid.segment.QueryableIndexStorageAdapter;
import org.apache.druid.segment.VirtualColumns;
import org.apache.druid.segment.indexing.granularity.UniformGranularitySpec;
import org.apache.druid.segment.join.NoopJoinableFactory;
import org.apache.druid.segment.loading.LocalDataSegmentPuller;
import org.apache.druid.segment.loading.LocalDataSegmentPusher;
import org.apache.druid.segment.loading.LocalDataSegmentPusherConfig;
import org.apache.druid.segment.loading.LocalLoadSpec;
import org.apache.druid.segment.loading.NoopDataSegmentKiller;
import org.apache.druid.segment.loading.SegmentCacheManager;
import org.apache.druid.segment.loading.SegmentLoaderConfig;
import org.apache.druid.segment.loading.SegmentLocalCacheManager;
import org.apache.druid.segment.loading.StorageLocationConfig;
import org.apache.druid.segment.loading.TombstoneLoadSpec;
import org.apache.druid.segment.realtime.firehose.NoopChatHandlerProvider;
import org.apache.druid.segment.realtime.firehose.WindowedStorageAdapter;
import org.apache.druid.server.security.AuthTestUtils;
import org.apache.druid.timeline.CompactionState;
import org.apache.druid.timeline.DataSegment;
import org.apache.druid.timeline.partition.HashBasedNumberedShardSpec;
import org.apache.druid.timeline.partition.NumberedOverwriteShardSpec;
import org.apache.druid.timeline.partition.NumberedShardSpec;
import org.apache.druid.timeline.partition.PartitionIds;
import org.joda.time.Interval;
import org.junit.After;
import org.junit.Assert;
import org.junit.Before;
import org.junit.Rule;
import org.junit.Test;
import org.junit.rules.ExpectedException;
import org.junit.rules.TemporaryFolder;
import org.junit.runner.RunWith;
import org.junit.runners.Parameterized;

import javax.annotation.Nullable;
import java.io.BufferedWriter;
import java.io.File;
import java.io.IOException;
import java.nio.charset.StandardCharsets;
import java.util.ArrayList;
import java.util.Arrays;
import java.util.Collection;
import java.util.Collections;
import java.util.HashMap;
import java.util.HashSet;
import java.util.List;
import java.util.Map;
import java.util.Set;
import java.util.concurrent.CountDownLatch;
import java.util.concurrent.ExecutorService;
import java.util.concurrent.Future;
import java.util.stream.Collectors;

@RunWith(Parameterized.class)
public class CompactionTaskRunTest extends IngestionTestBase
{
  @Rule
  public TemporaryFolder temporaryFolder = new TemporaryFolder();

  @Rule
  public ExpectedException expectedException = ExpectedException.none();

  public static final ParseSpec DEFAULT_PARSE_SPEC = new CSVParseSpec(
      new TimestampSpec("ts", "auto", null),
      new DimensionsSpec(DimensionsSpec.getDefaultSchemas(Arrays.asList("ts", "dim"))),
      "|",
      Arrays.asList("ts", "dim", "val"),
      false,
      0
  );

  private static final List<String> TEST_ROWS = ImmutableList.of(
      "2014-01-01T00:00:10Z,a,1\n",
      "2014-01-01T00:00:10Z,b,2\n",
      "2014-01-01T00:00:10Z,c,3\n",
      "2014-01-01T01:00:20Z,a,1\n",
      "2014-01-01T01:00:20Z,b,2\n",
      "2014-01-01T01:00:20Z,c,3\n",
      "2014-01-01T02:00:30Z,a,1\n",
      "2014-01-01T02:00:30Z,b,2\n",
      "2014-01-01T02:00:30Z,c,3\n",
      "2014-01-01T02:00:30Z,c|d|e,3\n"
  );

  @Parameterized.Parameters(name = "{0}")
  public static Iterable<Object[]> constructorFeeder()
  {
    return ImmutableList.of(
        new Object[]{LockGranularity.TIME_CHUNK},
        new Object[]{LockGranularity.SEGMENT}
    );
  }

  private static final String DATA_SOURCE = "test";
  private static final RetryPolicyFactory RETRY_POLICY_FACTORY = new RetryPolicyFactory(new RetryPolicyConfig());
  private final OverlordClient overlordClient;
  private final CoordinatorClient coordinatorClient;
  private final SegmentCacheManagerFactory segmentCacheManagerFactory;
  private final LockGranularity lockGranularity;
  private final TestUtils testUtils;

  private ExecutorService exec;
  private File localDeepStorage;

  public CompactionTaskRunTest(LockGranularity lockGranularity)
  {
    testUtils = new TestUtils();
    overlordClient = new NoopOverlordClient();
    coordinatorClient = new CoordinatorClient(null, null)
    {
      @Override
      public Collection<DataSegment> fetchUsedSegmentsInDataSourceForIntervals(
          String dataSource,
          List<Interval> intervals
      )
      {
        return getStorageCoordinator().retrieveUsedSegmentsForIntervals(dataSource, intervals, Segments.ONLY_VISIBLE);
      }
    };
    segmentCacheManagerFactory = new SegmentCacheManagerFactory(getObjectMapper());
    this.lockGranularity = lockGranularity;
  }

  public static CompactionState getDefaultCompactionState(
      Granularity segmentGranularity,
      Granularity queryGranularity,
      List<Interval> intervals
  ) throws JsonProcessingException
  {
    ObjectMapper mapper = new DefaultObjectMapper();
    // Expected compaction state to exist after compaction as we store compaction state by default
    Map<String, String> expectedLongSumMetric = new HashMap<>();
    expectedLongSumMetric.put("type", "longSum");
    expectedLongSumMetric.put("name", "val");
    expectedLongSumMetric.put("fieldName", "val");
    return new CompactionState(
        new DynamicPartitionsSpec(5000000, Long.MAX_VALUE),
        new DimensionsSpec(DimensionsSpec.getDefaultSchemas(ImmutableList.of("ts", "dim"))),
        ImmutableList.of(expectedLongSumMetric),
        null,
        mapper.readValue(mapper.writeValueAsString(new IndexSpec()), Map.class),
        mapper.readValue(
            mapper.writeValueAsString(
                new UniformGranularitySpec(
                    segmentGranularity,
                    queryGranularity,
                    true,
                    intervals
                )
            ),
            Map.class
        )
    );
  }

  @Before
  public void setup() throws IOException
  {
    exec = Execs.multiThreaded(2, "compaction-task-run-test-%d");
    localDeepStorage = temporaryFolder.newFolder();
  }

  @After
  public void teardown()
  {
    exec.shutdownNow();
    temporaryFolder.delete();
  }

  @Test
  public void testRunWithDynamicPartitioning() throws Exception
  {
    runIndexTask();

    final Builder builder = new Builder(
        DATA_SOURCE,
        segmentCacheManagerFactory,
        RETRY_POLICY_FACTORY
    );

    final CompactionTask compactionTask = builder
        .interval(Intervals.of("2014-01-01/2014-01-02"))
        .build();

    final Pair<TaskStatus, List<DataSegment>> resultPair = runTask(compactionTask);

    Assert.assertTrue(resultPair.lhs.isSuccess());

    final List<DataSegment> segments = resultPair.rhs;
    Assert.assertEquals(3, segments.size());

    for (int i = 0; i < 3; i++) {
      Assert.assertEquals(
          Intervals.of("2014-01-01T0%d:00:00/2014-01-01T0%d:00:00", i, i + 1),
          segments.get(i).getInterval()
      );
      Assert.assertEquals(
          getDefaultCompactionState(
              Granularities.HOUR,
              Granularities.MINUTE,
              ImmutableList.of(Intervals.of("2014-01-01T0%d:00:00/2014-01-01T0%d:00:00",
                                            i,
                                            i + 1
              ))
          ),
          segments.get(i).getLastCompactionState()
      );
      if (lockGranularity == LockGranularity.SEGMENT) {
        Assert.assertEquals(
            new NumberedOverwriteShardSpec(32768, 0, 2, (short) 1, (short) 1),
            segments.get(i).getShardSpec()
        );
      } else {
        Assert.assertEquals(new NumberedShardSpec(0, 1), segments.get(i).getShardSpec());
      }
    }

    List<String> rowsFromSegment = getCSVFormatRowsFromSegments(segments);
    Assert.assertEquals(TEST_ROWS, rowsFromSegment);
  }

  @Test
  public void testRunWithHashPartitioning() throws Exception
  {
    // Hash partitioning is not supported with segment lock yet
    if (lockGranularity == LockGranularity.SEGMENT) {
      return;
    }
    runIndexTask();

    final Builder builder = new Builder(
        DATA_SOURCE,
        segmentCacheManagerFactory,
        RETRY_POLICY_FACTORY
    );

    final CompactionTask compactionTask = builder
        .interval(Intervals.of("2014-01-01/2014-01-02"))
        .tuningConfig(
            new ParallelIndexTuningConfig(
                null,
                null,
                null,
                null,
                null,
                null,
                null,
                null,
                null,
                new HashedPartitionsSpec(null, 3, null),
                null,
                null,
                null,
                true,
                null,
                null,
                null,
                null,
                null,
                null,
                null,
                null,
                null,
                null,
                null,
                null,
                null,
                null,
                null,
                null,
                null
            )
        )
        .build();

    final Pair<TaskStatus, List<DataSegment>> resultPair = runTask(compactionTask);

    Assert.assertTrue(resultPair.lhs.isSuccess());

    final List<DataSegment> segments = resultPair.rhs;
    Assert.assertEquals(6, segments.size());

    for (int i = 0; i < 3; i++) {
      final Interval interval = Intervals.of("2014-01-01T0%d:00:00/2014-01-01T0%d:00:00", i, i + 1);
      for (int j = 0; j < 2; j++) {
        final int segmentIdx = i * 2 + j;
        Assert.assertEquals(
            interval,
            segments.get(segmentIdx).getInterval()
        );
        Map<String, String> expectedLongSumMetric = new HashMap<>();
        expectedLongSumMetric.put("type", "longSum");
        expectedLongSumMetric.put("name", "val");
        expectedLongSumMetric.put("fieldName", "val");
        CompactionState expectedState = new CompactionState(
            new HashedPartitionsSpec(null, 3, null),
            new DimensionsSpec(DimensionsSpec.getDefaultSchemas(ImmutableList.of("ts", "dim"))),
            ImmutableList.of(expectedLongSumMetric),
            null,
            compactionTask.getTuningConfig().getIndexSpec().asMap(getObjectMapper()),
            getObjectMapper().readValue(
                getObjectMapper().writeValueAsString(
                    new UniformGranularitySpec(
                        Granularities.HOUR,
                        Granularities.MINUTE,
                        true,
                        ImmutableList.of(Intervals.of("2014-01-01T0%d:00:00/2014-01-01T0%d:00:00", i, i + 1))
                    )
                ),
                Map.class
            )
        );
        Assert.assertEquals(expectedState, segments.get(segmentIdx).getLastCompactionState());
        Assert.assertSame(HashBasedNumberedShardSpec.class, segments.get(segmentIdx).getShardSpec().getClass());
      }
    }

    List<String> rowsFromSegment = getCSVFormatRowsFromSegments(segments);
    rowsFromSegment.sort(Ordering.natural());
    Assert.assertEquals(TEST_ROWS, rowsFromSegment);
  }

  @Test
  public void testRunCompactionTwice() throws Exception
  {
    runIndexTask();

    final Builder builder = new Builder(
        DATA_SOURCE,
        segmentCacheManagerFactory,
        RETRY_POLICY_FACTORY
    );

    final CompactionTask compactionTask1 = builder
        .interval(Intervals.of("2014-01-01/2014-01-02"))
        .build();

    Pair<TaskStatus, List<DataSegment>> resultPair = runTask(compactionTask1);

    Assert.assertTrue(resultPair.lhs.isSuccess());

    List<DataSegment> segments = resultPair.rhs;
    Assert.assertEquals(3, segments.size());

    for (int i = 0; i < 3; i++) {
      Assert.assertEquals(
          Intervals.of("2014-01-01T0%d:00:00/2014-01-01T0%d:00:00", i, i + 1),
          segments.get(i).getInterval()
      );
      Assert.assertEquals(
          getDefaultCompactionState(
              Granularities.HOUR,
              Granularities.MINUTE,
              ImmutableList.of(Intervals.of("2014-01-01T0%d:00:00/2014-01-01T0%d:00:00",
                                            i,
                                            i + 1
              ))
          ),
          segments.get(i).getLastCompactionState()
      );
      if (lockGranularity == LockGranularity.SEGMENT) {
        Assert.assertEquals(
            new NumberedOverwriteShardSpec(PartitionIds.NON_ROOT_GEN_START_PARTITION_ID, 0, 2, (short) 1, (short) 1),
            segments.get(i).getShardSpec()
        );
      } else {
        Assert.assertEquals(new NumberedShardSpec(0, 1), segments.get(i).getShardSpec());
      }
    }

    final CompactionTask compactionTask2 = builder
        .interval(Intervals.of("2014-01-01/2014-01-02"))
        .build();

    resultPair = runTask(compactionTask2);

    Assert.assertTrue(resultPair.lhs.isSuccess());

    segments = resultPair.rhs;
    Assert.assertEquals(3, segments.size());

    for (int i = 0; i < 3; i++) {
      Assert.assertEquals(
          Intervals.of("2014-01-01T0%d:00:00/2014-01-01T0%d:00:00", i, i + 1),
          segments.get(i).getInterval()
      );
      Assert.assertEquals(
          getDefaultCompactionState(
              Granularities.HOUR,
              Granularities.MINUTE,
              ImmutableList.of(Intervals.of("2014-01-01T0%d:00:00/2014-01-01T0%d:00:00",
                                            i,
                                            i + 1
              ))
          ),
          segments.get(i).getLastCompactionState()
      );
      if (lockGranularity == LockGranularity.SEGMENT) {
        Assert.assertEquals(
            new NumberedOverwriteShardSpec(
                PartitionIds.NON_ROOT_GEN_START_PARTITION_ID + 1,
                0,
                2,
                (short) 2,
                (short) 1
            ),
            segments.get(i).getShardSpec()
        );
      } else {
        Assert.assertEquals(new NumberedShardSpec(0, 1), segments.get(i).getShardSpec());
      }
    }
  }

  @Test
  public void testRunIndexAndCompactAtTheSameTimeForDifferentInterval() throws Exception
  {
    runIndexTask();

    final Builder builder = new Builder(
        DATA_SOURCE,
        segmentCacheManagerFactory,
        RETRY_POLICY_FACTORY
    );

    final CompactionTask compactionTask = builder
        .interval(Intervals.of("2014-01-01T00:00:00/2014-01-02T03:00:00"))
        .build();

    File tmpDir = temporaryFolder.newFolder();
    File tmpFile = File.createTempFile("druid", "index", tmpDir);

    try (BufferedWriter writer = Files.newWriter(tmpFile, StandardCharsets.UTF_8)) {
      writer.write("2014-01-01T03:00:10Z,a,1\n");
      writer.write("2014-01-01T03:00:10Z,b,2\n");
      writer.write("2014-01-01T03:00:10Z,c,3\n");
      writer.write("2014-01-01T04:00:20Z,a,1\n");
      writer.write("2014-01-01T04:00:20Z,b,2\n");
      writer.write("2014-01-01T04:00:20Z,c,3\n");
      writer.write("2014-01-01T05:00:30Z,a,1\n");
      writer.write("2014-01-01T05:00:30Z,b,2\n");
      writer.write("2014-01-01T05:00:30Z,c,3\n");
    }

    IndexTask indexTask = new IndexTask(
        null,
        null,
        IndexTaskTest.createIngestionSpec(
            getObjectMapper(),
            tmpDir,
            DEFAULT_PARSE_SPEC,
            null,
            new UniformGranularitySpec(
                Granularities.HOUR,
                Granularities.MINUTE,
                null
            ),
            IndexTaskTest.createTuningConfig(2, 2, null, 2L, null, false, true),
            false,
            false
        ),
        null
    );

    final Future<Pair<TaskStatus, List<DataSegment>>> compactionFuture = exec.submit(
        () -> runTask(compactionTask)
    );

    final Future<Pair<TaskStatus, List<DataSegment>>> indexFuture = exec.submit(
        () -> runTask(indexTask)
    );

    Assert.assertTrue(indexFuture.get().lhs.isSuccess());

    List<DataSegment> segments = indexFuture.get().rhs;
    Assert.assertEquals(6, segments.size());

    for (int i = 0; i < 6; i++) {
      Assert.assertEquals(
          Intervals.of("2014-01-01T0%d:00:00/2014-01-01T0%d:00:00", 3 + i / 2, 3 + i / 2 + 1),
          segments.get(i).getInterval()
      );
      if (lockGranularity == LockGranularity.SEGMENT) {
        Assert.assertEquals(new NumberedShardSpec(i % 2, 0), segments.get(i).getShardSpec());
      } else {
        Assert.assertEquals(new NumberedShardSpec(i % 2, 2), segments.get(i).getShardSpec());
      }
    }

    Assert.assertTrue(compactionFuture.get().lhs.isSuccess());

    segments = compactionFuture.get().rhs;
    Assert.assertEquals(3, segments.size());

    for (int i = 0; i < 3; i++) {
      Assert.assertEquals(
          Intervals.of("2014-01-01T0%d:00:00/2014-01-01T0%d:00:00", i, i + 1),
          segments.get(i).getInterval()
      );
      Assert.assertEquals(
          getDefaultCompactionState(
              Granularities.HOUR,
              Granularities.MINUTE,
              ImmutableList.of(Intervals.of("2014-01-01T0%d:00:00/2014-01-01T0%d:00:00",
                                            i,
                                            i + 1
              ))
          ),
          segments.get(i).getLastCompactionState()
      );
      if (lockGranularity == LockGranularity.SEGMENT) {
        Assert.assertEquals(
            new NumberedOverwriteShardSpec(PartitionIds.NON_ROOT_GEN_START_PARTITION_ID, 0, 2, (short) 1, (short) 1),
            segments.get(i).getShardSpec()
        );
      } else {
        Assert.assertEquals(new NumberedShardSpec(0, 1), segments.get(i).getShardSpec());
      }
    }
  }

  @Test
  public void testWithSegmentGranularity() throws Exception
  {
    runIndexTask();

    final Builder builder = new Builder(
        DATA_SOURCE,
        segmentCacheManagerFactory,
        RETRY_POLICY_FACTORY
    );

    // day segmentGranularity
    final CompactionTask compactionTask1 = builder
        .interval(Intervals.of("2014-01-01/2014-01-02"))
        .segmentGranularity(Granularities.DAY)
        .build();

    Pair<TaskStatus, List<DataSegment>> resultPair = runTask(compactionTask1);

    Assert.assertTrue(resultPair.lhs.isSuccess());

    List<DataSegment> segments = resultPair.rhs;

    Assert.assertEquals(1, segments.size());

    Assert.assertEquals(Intervals.of("2014-01-01/2014-01-02"), segments.get(0).getInterval());
    Assert.assertEquals(new NumberedShardSpec(0, 1), segments.get(0).getShardSpec());
    Assert.assertEquals(
        getDefaultCompactionState(
            Granularities.DAY,
            Granularities.MINUTE,
            ImmutableList.of(Intervals.of("2014-01-01T00:00:00/2014-01-01T03:00:00"))
        ),
        segments.get(0).getLastCompactionState()
    );

    // hour segmentGranularity
    final CompactionTask compactionTask2 = builder
        .interval(Intervals.of("2014-01-01/2014-01-02"))
        .segmentGranularity(Granularities.HOUR)
        .build();

    resultPair = runTask(compactionTask2);

    Assert.assertTrue(resultPair.lhs.isSuccess());

    segments = resultPair.rhs;
    Assert.assertEquals(3, segments.size());

    for (int i = 0; i < 3; i++) {
      Assert.assertEquals(
          Intervals.of("2014-01-01T0%d:00:00/2014-01-01T0%d:00:00", i, i + 1),
          segments.get(i).getInterval()
      );
      Assert.assertEquals(new NumberedShardSpec(0, 1), segments.get(i).getShardSpec());
      Assert.assertEquals(
          getDefaultCompactionState(
              Granularities.HOUR,
              Granularities.MINUTE,
              ImmutableList.of(Intervals.of("2014-01-01/2014-01-02"))
          ),
          segments.get(i).getLastCompactionState()
      );
    }
  }

  @Test
  public void testCompactionWithFilterInTransformSpec() throws Exception
  {
    runIndexTask();

    final Builder builder = new Builder(
        DATA_SOURCE,
        segmentCacheManagerFactory,
        RETRY_POLICY_FACTORY
    );

    // day segmentGranularity
    final CompactionTask compactionTask = builder
        .interval(Intervals.of("2014-01-01/2014-01-02"))
        .granularitySpec(new ClientCompactionTaskGranularitySpec(Granularities.DAY, null, null))
        .transformSpec(new ClientCompactionTaskTransformSpec(new SelectorDimFilter("dim", "a", null)))
        .build();

    Pair<TaskStatus, List<DataSegment>> resultPair = runTask(compactionTask);

    Assert.assertTrue(resultPair.lhs.isSuccess());

    List<DataSegment> segments = resultPair.rhs;

    Assert.assertEquals(1, segments.size());

    Assert.assertEquals(Intervals.of("2014-01-01/2014-01-02"), segments.get(0).getInterval());
    Assert.assertEquals(new NumberedShardSpec(0, 1), segments.get(0).getShardSpec());

    ObjectMapper mapper = new DefaultObjectMapper();
    Map<String, String> expectedLongSumMetric = new HashMap<>();
    expectedLongSumMetric.put("type", "longSum");
    expectedLongSumMetric.put("name", "val");
    expectedLongSumMetric.put("fieldName", "val");
    CompactionState expectedCompactionState = new CompactionState(
        new DynamicPartitionsSpec(5000000, Long.MAX_VALUE),
        new DimensionsSpec(DimensionsSpec.getDefaultSchemas(ImmutableList.of("ts", "dim"))),
        ImmutableList.of(expectedLongSumMetric),
        getObjectMapper().readValue(getObjectMapper().writeValueAsString(compactionTask.getTransformSpec()), Map.class),
        mapper.readValue(mapper.writeValueAsString(new IndexSpec()), Map.class),
        mapper.readValue(
            mapper.writeValueAsString(
                new UniformGranularitySpec(
                    Granularities.DAY,
                    Granularities.MINUTE,
                    true,
                    ImmutableList.of(Intervals.of("2014-01-01T00:00:00/2014-01-01T03:00:00"))
                )
            ),
            Map.class
        )
    );
    Assert.assertEquals(
        expectedCompactionState,
        segments.get(0).getLastCompactionState()
    );
  }

  @Test
  public void testCompactionWithNewMetricInMetricsSpec() throws Exception
  {
    runIndexTask();

    final Builder builder = new Builder(
        DATA_SOURCE,
        segmentCacheManagerFactory,
        RETRY_POLICY_FACTORY
    );

    // day segmentGranularity
    final CompactionTask compactionTask = builder
        .interval(Intervals.of("2014-01-01/2014-01-02"))
        .granularitySpec(new ClientCompactionTaskGranularitySpec(Granularities.DAY, null, null))
        .metricsSpec(new AggregatorFactory[]{
            new CountAggregatorFactory("cnt"),
            new LongSumAggregatorFactory("val", "val")
        })
        .build();

    Pair<TaskStatus, List<DataSegment>> resultPair = runTask(compactionTask);

    Assert.assertTrue(resultPair.lhs.isSuccess());

    List<DataSegment> segments = resultPair.rhs;

    Assert.assertEquals(1, segments.size());

    Assert.assertEquals(Intervals.of("2014-01-01/2014-01-02"), segments.get(0).getInterval());
    Assert.assertEquals(new NumberedShardSpec(0, 1), segments.get(0).getShardSpec());

    ObjectMapper mapper = new DefaultObjectMapper();
    Map<String, String> expectedCountMetric = new HashMap<>();
    expectedCountMetric.put("type", "count");
    expectedCountMetric.put("name", "cnt");
    Map<String, String> expectedLongSumMetric = new HashMap<>();
    expectedLongSumMetric.put("type", "longSum");
    expectedLongSumMetric.put("name", "val");
    expectedLongSumMetric.put("fieldName", "val");
    CompactionState expectedCompactionState = new CompactionState(
        new DynamicPartitionsSpec(5000000, Long.MAX_VALUE),
        new DimensionsSpec(DimensionsSpec.getDefaultSchemas(ImmutableList.of("ts", "dim"))),
        ImmutableList.of(expectedCountMetric, expectedLongSumMetric),
        getObjectMapper().readValue(getObjectMapper().writeValueAsString(compactionTask.getTransformSpec()), Map.class),
        mapper.readValue(mapper.writeValueAsString(new IndexSpec()), Map.class),
        mapper.readValue(
            mapper.writeValueAsString(
                new UniformGranularitySpec(
                    Granularities.DAY,
                    Granularities.MINUTE,
                    true,
                    ImmutableList.of(Intervals.of("2014-01-01T00:00:00/2014-01-01T03:00:00"))
                )
            ),
            Map.class
        )
    );
    Assert.assertEquals(
        expectedCompactionState,
        segments.get(0).getLastCompactionState()
    );
  }

  @Test
  public void testWithGranularitySpecNonNullSegmentGranularityAndNullQueryGranularity() throws Exception
  {
    runIndexTask();

    final Builder builder = new Builder(
        DATA_SOURCE,
        segmentCacheManagerFactory,
        RETRY_POLICY_FACTORY
    );

    // day segmentGranularity
    final CompactionTask compactionTask1 = builder
        .interval(Intervals.of("2014-01-01/2014-01-02"))
        .granularitySpec(new ClientCompactionTaskGranularitySpec(Granularities.DAY, null, null))
        .build();

    Pair<TaskStatus, List<DataSegment>> resultPair = runTask(compactionTask1);

    Assert.assertTrue(resultPair.lhs.isSuccess());

    List<DataSegment> segments = resultPair.rhs;

    Assert.assertEquals(1, segments.size());

    Assert.assertEquals(Intervals.of("2014-01-01/2014-01-02"), segments.get(0).getInterval());
    Assert.assertEquals(new NumberedShardSpec(0, 1), segments.get(0).getShardSpec());
    Assert.assertEquals(
        getDefaultCompactionState(
            Granularities.DAY,
            Granularities.MINUTE,
            ImmutableList.of(Intervals.of("2014-01-01T00:00:00/2014-01-01T03:00:00"))
        ),
        segments.get(0).getLastCompactionState()
    );

    // hour segmentGranularity
    final CompactionTask compactionTask2 = builder
        .interval(Intervals.of("2014-01-01/2014-01-02"))
        .granularitySpec(new ClientCompactionTaskGranularitySpec(Granularities.HOUR, null, null))
        .build();

    resultPair = runTask(compactionTask2);

    Assert.assertTrue(resultPair.lhs.isSuccess());

    segments = resultPair.rhs;
    Assert.assertEquals(3, segments.size());

    for (int i = 0; i < 3; i++) {
      Assert.assertEquals(
          Intervals.of("2014-01-01T0%d:00:00/2014-01-01T0%d:00:00", i, i + 1),
          segments.get(i).getInterval()
      );
      Assert.assertEquals(new NumberedShardSpec(0, 1), segments.get(i).getShardSpec());
      Assert.assertEquals(
          getDefaultCompactionState(
              Granularities.HOUR,
              Granularities.MINUTE,
              ImmutableList.of(Intervals.of("2014-01-01/2014-01-02"))
          ),
          segments.get(i).getLastCompactionState()
      );
    }
  }

  @Test
  public void testWithGranularitySpecNonNullQueryGranularityAndNullSegmentGranularity() throws Exception
  {
    runIndexTask();

    final Builder builder = new Builder(
        DATA_SOURCE,
        segmentCacheManagerFactory,
        RETRY_POLICY_FACTORY
    );

    // day queryGranularity
    final CompactionTask compactionTask1 = builder
        .interval(Intervals.of("2014-01-01/2014-01-02"))
        .granularitySpec(new ClientCompactionTaskGranularitySpec(null, Granularities.SECOND, null))
        .build();

    Pair<TaskStatus, List<DataSegment>> resultPair = runTask(compactionTask1);

    Assert.assertTrue(resultPair.lhs.isSuccess());

    List<DataSegment> segments = resultPair.rhs;

    Assert.assertEquals(3, segments.size());

    for (int i = 0; i < 3; i++) {
      Assert.assertEquals(
          Intervals.of("2014-01-01T0%d:00:00/2014-01-01T0%d:00:00", i, i + 1),
          segments.get(i).getInterval()
      );
      Assert.assertEquals(
          getDefaultCompactionState(
              Granularities.HOUR,
              Granularities.SECOND,
              ImmutableList.of(Intervals.of("2014-01-01T0%d:00:00/2014-01-01T0%d:00:00",
                                            i,
                                            i + 1
              ))
          ),
          segments.get(i).getLastCompactionState()
      );
      if (lockGranularity == LockGranularity.SEGMENT) {
        Assert.assertEquals(
            new NumberedOverwriteShardSpec(32768, 0, 2, (short) 1, (short) 1),
            segments.get(i).getShardSpec()
        );
      } else {
        Assert.assertEquals(new NumberedShardSpec(0, 1), segments.get(i).getShardSpec());
      }
    }
  }

  @Test
  public void testWithGranularitySpecNonNullQueryGranularityAndNonNullSegmentGranularity() throws Exception
  {
    runIndexTask();

    final Builder builder = new Builder(
        DATA_SOURCE,
        segmentCacheManagerFactory,
        RETRY_POLICY_FACTORY
    );

    // day segmentGranularity and day queryGranularity
    final CompactionTask compactionTask1 = builder
        .interval(Intervals.of("2014-01-01/2014-01-02"))
        .granularitySpec(new ClientCompactionTaskGranularitySpec(Granularities.DAY, Granularities.DAY, null))
        .build();

    Pair<TaskStatus, List<DataSegment>> resultPair = runTask(compactionTask1);

    Assert.assertTrue(resultPair.lhs.isSuccess());

    List<DataSegment> segments = resultPair.rhs;

    Assert.assertEquals(1, segments.size());

    Assert.assertEquals(Intervals.of("2014-01-01/2014-01-02"), segments.get(0).getInterval());
    Assert.assertEquals(new NumberedShardSpec(0, 1), segments.get(0).getShardSpec());
    Assert.assertEquals(
        getDefaultCompactionState(
            Granularities.DAY,
            Granularities.DAY,
            ImmutableList.of(Intervals.of("2014-01-01T00:00:00/2014-01-01T03:00:00"))
        ),
        segments.get(0).getLastCompactionState()
    );
  }

  @Test
  public void testWithGranularitySpecNullQueryGranularityAndNullSegmentGranularity() throws Exception
  {
    runIndexTask();

    final Builder builder = new Builder(
        DATA_SOURCE,
        segmentCacheManagerFactory,
        RETRY_POLICY_FACTORY
    );

    final CompactionTask compactionTask1 = builder
        .interval(Intervals.of("2014-01-01/2014-01-02"))
        .granularitySpec(new ClientCompactionTaskGranularitySpec(null, null, null))
        .build();

    Pair<TaskStatus, List<DataSegment>> resultPair = runTask(compactionTask1);

    Assert.assertTrue(resultPair.lhs.isSuccess());

    List<DataSegment> segments = resultPair.rhs;

    Assert.assertEquals(3, segments.size());

    for (int i = 0; i < 3; i++) {
      Assert.assertEquals(
          Intervals.of("2014-01-01T0%d:00:00/2014-01-01T0%d:00:00", i, i + 1),
          segments.get(i).getInterval()
      );
      Assert.assertEquals(
          getDefaultCompactionState(
              Granularities.HOUR,
              Granularities.MINUTE,
              ImmutableList.of(Intervals.of("2014-01-01T0%d:00:00/2014-01-01T0%d:00:00",
                                            i,
                                            i + 1
              ))
          ),
          segments.get(i).getLastCompactionState()
      );
      if (lockGranularity == LockGranularity.SEGMENT) {
        Assert.assertEquals(
            new NumberedOverwriteShardSpec(32768, 0, 2, (short) 1, (short) 1),
            segments.get(i).getShardSpec()
        );
      } else {
        Assert.assertEquals(new NumberedShardSpec(0, 1), segments.get(i).getShardSpec());
      }
    }
  }

  @Test
  public void testCompactThenAppend() throws Exception
  {
    runIndexTask();

    final Builder builder = new Builder(
        DATA_SOURCE,
        segmentCacheManagerFactory,
        RETRY_POLICY_FACTORY
    );

    final CompactionTask compactionTask = builder
        .interval(Intervals.of("2014-01-01/2014-01-02"))
        .build();

    final Pair<TaskStatus, List<DataSegment>> compactionResult = runTask(compactionTask);
    Assert.assertTrue(compactionResult.lhs.isSuccess());
    final Set<DataSegment> expectedSegments = new HashSet<>(compactionResult.rhs);

    final Pair<TaskStatus, List<DataSegment>> appendResult = runAppendTask();
    Assert.assertTrue(appendResult.lhs.isSuccess());
    expectedSegments.addAll(appendResult.rhs);

    final Set<DataSegment> usedSegments = new HashSet<>(
        getStorageCoordinator().retrieveUsedSegmentsForIntervals(
            DATA_SOURCE,
            Collections.singletonList(Intervals.of("2014-01-01/2014-01-02")),
            Segments.ONLY_VISIBLE
        )
    );

    Assert.assertEquals(expectedSegments, usedSegments);
  }

  @Test
  public void testPartialIntervalCompactWithFinerSegmentGranularityThenFullIntervalCompactWithDropExistingTrue()
      throws Exception
  {
    // This test fails with segment lock because of the bug reported in https://github.com/apache/druid/issues/10911.
    if (lockGranularity == LockGranularity.SEGMENT) {
      return;
    }

    // The following task creates (several, more than three, last time I checked, six) HOUR segments with intervals of
    // - 2014-01-01T00:00:00/2014-01-01T01:00:00
    // - 2014-01-01T01:00:00/2014-01-01T02:00:00
    // - 2014-01-01T02:00:00/2014-01-01T03:00:00
    // The six segments are:
    // three rows in hour 00:
    // 2014-01-01T00:00:00.000Z_2014-01-01T01:00:00.000Z with two rows
    // 2014-01-01T00:00:00.000Z_2014-01-01T01:00:00.000Z_1 with one row
    // three rows in hour 01:
    // 2014-01-01T01:00:00.000Z_2014-01-01T02:00:00.000Z with two rows
    // 2014-01-01T01:00:00.000Z_2014-01-01T02:00:00.000Z_1 with one row
    // four rows in hour 02:
    // 2014-01-01T02:00:00.000Z_2014-01-01T03:00:00.000Z with two rows
    // 2014-01-01T02:00:00.000Z_2014-01-01T03:00:00.000Z_1 with two rows
    // there are 10 rows total in data set

    // maxRowsPerSegment is set to 2 inside the runIndexTask methods
    Pair<TaskStatus, List<DataSegment>> result = runIndexTask();
    Assert.assertEquals(6, result.rhs.size());

    final Builder builder = new Builder(
        DATA_SOURCE,
        segmentCacheManagerFactory,
        RETRY_POLICY_FACTORY
    );

    // Setup partial compaction:
    // Change the granularity from HOUR to MINUTE through compaction for hour 01, there are three rows in the compaction interval,
    // all three in the same timestamp (see TEST_ROWS), this should generate one segments (task will now use
    // the default rows per segments since compaction's tuning config is null) in same minute and
    // 59 tombstones to completely overshadow the existing hour 01 segment. Since the segments outside the
    // compaction interval should remanin unchanged there should be a total of 1 + (2 + 59) + 2 = 64 segments

    // **** PARTIAL COMPACTION: hour -> minute ****
    final Interval compactionPartialInterval = Intervals.of("2014-01-01T01:00:00/2014-01-01T02:00:00");
    final CompactionTask partialCompactionTask = builder
        .segmentGranularity(Granularities.MINUTE)
        // Set dropExisting to true
        .inputSpec(new CompactionIntervalSpec(compactionPartialInterval, null), true)
        .build();
    final Pair<TaskStatus, List<DataSegment>> partialCompactionResult = runTask(partialCompactionTask);
    Assert.assertTrue(partialCompactionResult.lhs.isSuccess());

    // Segments that did not belong in the compaction interval (hours 00 and 02) are expected unchanged
    // add 2 unchanged segments for hour 00:
    final Set<DataSegment> expectedSegments = new HashSet<>();
    expectedSegments.addAll(
        getStorageCoordinator().retrieveUsedSegmentsForIntervals(
            DATA_SOURCE,
            Collections.singletonList(Intervals.of("2014-01-01T00:00:00/2014-01-01T01:00:00")),
            Segments.ONLY_VISIBLE
        )
    );
    // add 2 unchanged segments for hour 02:
    expectedSegments.addAll(
        getStorageCoordinator().retrieveUsedSegmentsForIntervals(
            DATA_SOURCE,
            Collections.singletonList(Intervals.of("2014-01-01T02:00:00/2014-01-01T03:00:00")),
            Segments.ONLY_VISIBLE
        )
    );
    expectedSegments.addAll(partialCompactionResult.rhs);
    Assert.assertEquals(64, expectedSegments.size());

    // New segments that were compacted are expected. However, old segments of the compacted interval should be
    // overshadowed by the new tombstones (59) being created for all minutes other than 01:01
    final Set<DataSegment> segmentsAfterPartialCompaction = new HashSet<>(
        getStorageCoordinator().retrieveUsedSegmentsForIntervals(
            DATA_SOURCE,
            Collections.singletonList(Intervals.of("2014-01-01/2014-01-02")),
            Segments.ONLY_VISIBLE
        )
    );
    Assert.assertEquals(expectedSegments, segmentsAfterPartialCompaction);
    final List<DataSegment> realSegmentsAfterPartialCompaction =
        segmentsAfterPartialCompaction.stream()
                                      .filter(s -> !s.isTombstone())
                                      .collect(Collectors.toList());
    final List<DataSegment> tombstonesAfterPartialCompaction =
        segmentsAfterPartialCompaction.stream()
                                      .filter(s -> s.isTombstone())
                                      .collect(Collectors.toList());
    Assert.assertEquals(59, tombstonesAfterPartialCompaction.size());
    Assert.assertEquals(5, realSegmentsAfterPartialCompaction.size());
    Assert.assertEquals(64, segmentsAfterPartialCompaction.size());

    // Setup full compaction:
    // Full Compaction with null segmentGranularity meaning that the original segmentGranularity is preserved.
    // For the intervals, 2014-01-01T00:00:00.000Z/2014-01-01T01:00:00.000Z and 2014-01-01T02:00:00.000Z/2014-01-01T03:00:00.000Z
    // the original segmentGranularity is HOUR from the initial ingestion.
    // For the interval, 2014-01-01T01:00:00.000Z/2014-01-01T01:01:00.000Z, the original segmentGranularity is
    // MINUTE from the partial compaction done earlier.
    // Again since the tuningconfig for the compaction is null, the maxRowsPerSegment is the default so
    // for hour 00 one real HOUR segment will be generated;
    // for hour 01, one real minute segment plus 59 minute tombstones;
    // and hour 02 one real HOUR segment for a total of 1 + (1+59) + 1 = 62 total segments
    final CompactionTask fullCompactionTask = builder
        .segmentGranularity(null)
        // Set dropExisting to true
        .inputSpec(new CompactionIntervalSpec(Intervals.of("2014-01-01/2014-01-02"), null), true)
        .build();

    // **** FULL COMPACTION ****
    final Pair<TaskStatus, List<DataSegment>> fullCompactionResult = runTask(fullCompactionTask);
    Assert.assertTrue(fullCompactionResult.lhs.isSuccess());


    final List<DataSegment> segmentsAfterFullCompaction = new ArrayList<>(
        getStorageCoordinator().retrieveUsedSegmentsForIntervals(
            DATA_SOURCE,
            Collections.singletonList(Intervals.of("2014-01-01/2014-01-02")),
            Segments.ONLY_VISIBLE
        )
    );
    segmentsAfterFullCompaction.sort(
        (s1, s2) -> Comparators.intervalsByStartThenEnd().compare(s1.getInterval(), s2.getInterval())
    );
    Assert.assertEquals(62, segmentsAfterFullCompaction.size());

    final List<DataSegment> tombstonesAfterFullCompaction =
        segmentsAfterFullCompaction.stream()
                                   .filter(s -> s.isTombstone())
                                   .collect(Collectors.toList());
    Assert.assertEquals(59, tombstonesAfterFullCompaction.size());

    final List<DataSegment> realSegmentsAfterFullCompaction =
        segmentsAfterFullCompaction.stream()
                                   .filter(s -> !s.isTombstone())
                                   .collect(Collectors.toList());
    Assert.assertEquals(3, realSegmentsAfterFullCompaction.size());

    Assert.assertEquals(
        Intervals.of("2014-01-01T00:00:00.000Z/2014-01-01T01:00:00.000Z"),
        realSegmentsAfterFullCompaction.get(0).getInterval()
    );
    Assert.assertEquals(
        Intervals.of("2014-01-01T01:00:00.000Z/2014-01-01T01:01:00.000Z"),
        realSegmentsAfterFullCompaction.get(1).getInterval()
    );
    Assert.assertEquals(
        Intervals.of("2014-01-01T02:00:00.000Z/2014-01-01T03:00:00.000Z"),
        realSegmentsAfterFullCompaction.get(2).getInterval()
    );

  }

  @Test
  public void testCompactDatasourceOverIntervalWithOnlyTombstones() throws Exception
  {
    // This test fails with segment lock because of the bug reported in https://github.com/apache/druid/issues/10911.
    if (lockGranularity == LockGranularity.SEGMENT) {
      return;
    }

    // The following task creates (several, more than three, last time I checked, six) HOUR segments with intervals of
    // - 2014-01-01T00:00:00/2014-01-01T01:00:00
    // - 2014-01-01T01:00:00/2014-01-01T02:00:00
    // - 2014-01-01T02:00:00/2014-01-01T03:00:00
    // The six segments are:
    // three rows in hour 00:
    // 2014-01-01T00:00:00.000Z_2014-01-01T01:00:00.000Z with two rows
    // 2014-01-01T00:00:00.000Z_2014-01-01T01:00:00.000Z_1 with one row
    // three rows in hour 01:
    // 2014-01-01T01:00:00.000Z_2014-01-01T02:00:00.000Z with two rows
    // 2014-01-01T01:00:00.000Z_2014-01-01T02:00:00.000Z_1 with one row
    // four rows in hour 02:
    // 2014-01-01T02:00:00.000Z_2014-01-01T03:00:00.000Z with two rows
    // 2014-01-01T02:00:00.000Z_2014-01-01T03:00:00.000Z_1 with two rows
    // there are 10 rows total in data set

    // maxRowsPerSegment is set to 2 inside the runIndexTask methods
    Pair<TaskStatus, List<DataSegment>> result = runIndexTask();
    Assert.assertEquals(6, result.rhs.size());

    final Builder builder = new Builder(
        DATA_SOURCE,
        segmentCacheManagerFactory,
        RETRY_POLICY_FACTORY
    );

    // Setup partial interval compaction:
    // Change the granularity from HOUR to MINUTE through compaction for hour 01, there are three rows in the compaction
    // interval,
    // all three in the same timestamp (see TEST_ROWS), this should generate one segment in same, first, minute
    // (task will now use
    // the default rows per segments since compaction's tuning config is null) and
    // 59 tombstones to completely overshadow the existing hour 01 segment. Since the segments outside the
    // compaction interval should remanin unchanged there should be a total of 1 + (2 + 59) + 2 = 64 segments

    // **** PARTIAL COMPACTION: hour -> minute ****
    final Interval compactionPartialInterval = Intervals.of("2014-01-01T01:00:00/2014-01-01T02:00:00");
    final CompactionTask partialCompactionTask = builder
        .segmentGranularity(Granularities.MINUTE)
        // Set dropExisting to true
        .inputSpec(new CompactionIntervalSpec(compactionPartialInterval, null), true)
        .build();
    final Pair<TaskStatus, List<DataSegment>> partialCompactionResult = runTask(partialCompactionTask);
    Assert.assertTrue(partialCompactionResult.lhs.isSuccess());

    // Segments that did not belong in the compaction interval (hours 00 and 02) are expected unchanged
    // add 2 unchanged segments for hour 00:
    final Set<DataSegment> expectedSegments = new HashSet<>();
    expectedSegments.addAll(
        getStorageCoordinator().retrieveUsedSegmentsForIntervals(
            DATA_SOURCE,
            Collections.singletonList(Intervals.of("2014-01-01T00:00:00/2014-01-01T01:00:00")),
            Segments.ONLY_VISIBLE
        )
    );
    // add 2 unchanged segments for hour 02:
    expectedSegments.addAll(
        getStorageCoordinator().retrieveUsedSegmentsForIntervals(
            DATA_SOURCE,
            Collections.singletonList(Intervals.of("2014-01-01T02:00:00/2014-01-01T03:00:00")),
            Segments.ONLY_VISIBLE
        )
    );
    expectedSegments.addAll(partialCompactionResult.rhs);
    Assert.assertEquals(64, expectedSegments.size());

    // New segments that were compacted are expected. However, old segments of the compacted interval should be
    // overshadowed by the new tombstones (59) being created for all minutes other than 01:01
    final Set<DataSegment> segmentsAfterPartialCompaction = new HashSet<>(
        getStorageCoordinator().retrieveUsedSegmentsForIntervals(
            DATA_SOURCE,
            Collections.singletonList(Intervals.of("2014-01-01/2014-01-02")),
            Segments.ONLY_VISIBLE
        )
    );
    Assert.assertEquals(expectedSegments, segmentsAfterPartialCompaction);
    final List<DataSegment> realSegmentsAfterPartialCompaction =
        segmentsAfterPartialCompaction.stream()
                                      .filter(s -> !s.isTombstone())
                                      .collect(Collectors.toList());
    final List<DataSegment> tombstonesAfterPartialCompaction =
        segmentsAfterPartialCompaction.stream()
                                      .filter(s -> s.isTombstone())
                                      .collect(Collectors.toList());
    Assert.assertEquals(59, tombstonesAfterPartialCompaction.size());
    Assert.assertEquals(5, realSegmentsAfterPartialCompaction.size());
    Assert.assertEquals(64, segmentsAfterPartialCompaction.size());

    // Now setup compaction over an interval with only tombstones, keeping same, minute granularity
    final CompactionTask compactionTaskOverOnlyTombstones = builder
        .segmentGranularity(null)
        // Set dropExisting to true
        // last 59 minutes of our 01, should be all tombstones
        .inputSpec(new CompactionIntervalSpec(Intervals.of("2014-01-01T01:01:00/2014-01-01T02:00:00"), null), true)
        .build();

    // **** Compaction over tombstones ****
    final Pair<TaskStatus, List<DataSegment>> resultOverOnlyTombstones = runTask(compactionTaskOverOnlyTombstones);
    Assert.assertTrue(resultOverOnlyTombstones.lhs.isSuccess());

    // compaction should not fail but since it is over the same granularity it should leave
    // the tombstones unchanged
    Assert.assertEquals(59, resultOverOnlyTombstones.rhs.size());
    resultOverOnlyTombstones.rhs.forEach(t -> Assert.assertTrue(t.isTombstone()));
  }

  @Test
  public void testPartialIntervalCompactWithFinerSegmentGranularityThenFullIntervalCompactWithDropExistingFalse()
      throws Exception
  {
    // This test fails with segment lock because of the bug reported in https://github.com/apache/druid/issues/10911.
    if (lockGranularity == LockGranularity.SEGMENT) {
      return;
    }

    runIndexTask();

    final Set<DataSegment> expectedSegments = new HashSet<>(
        getStorageCoordinator().retrieveUsedSegmentsForIntervals(
            DATA_SOURCE,
            Collections.singletonList(Intervals.of("2014-01-01/2014-01-02")),
            Segments.ONLY_VISIBLE
        )
    );

    final Builder builder = new Builder(
        DATA_SOURCE,
        segmentCacheManagerFactory,
        RETRY_POLICY_FACTORY
    );

    final Interval partialInterval = Intervals.of("2014-01-01T01:00:00/2014-01-01T02:00:00");
    final CompactionTask partialCompactionTask = builder
        .segmentGranularity(Granularities.MINUTE)
        // Set dropExisting to false
        .inputSpec(new CompactionIntervalSpec(partialInterval, null), false)
        .build();

    final Pair<TaskStatus, List<DataSegment>> partialCompactionResult = runTask(partialCompactionTask);
    Assert.assertTrue(partialCompactionResult.lhs.isSuccess());
    // All segments in the previous expectedSegments should still appear as they have larger segment granularity.
    expectedSegments.addAll(partialCompactionResult.rhs);

    final Set<DataSegment> segmentsAfterPartialCompaction = new HashSet<>(
        getStorageCoordinator().retrieveUsedSegmentsForIntervals(
            DATA_SOURCE,
            Collections.singletonList(Intervals.of("2014-01-01/2014-01-02")),
            Segments.ONLY_VISIBLE
        )
    );

    Assert.assertEquals(expectedSegments, segmentsAfterPartialCompaction);

    final CompactionTask fullCompactionTask = builder
        .segmentGranularity(null)
        // Set dropExisting to false
        .inputSpec(new CompactionIntervalSpec(Intervals.of("2014-01-01/2014-01-02"), null), false)
        .build();

    final Pair<TaskStatus, List<DataSegment>> fullCompactionResult = runTask(fullCompactionTask);
    Assert.assertTrue(fullCompactionResult.lhs.isSuccess());

    final List<DataSegment> segmentsAfterFullCompaction = new ArrayList<>(
        getStorageCoordinator().retrieveUsedSegmentsForIntervals(
            DATA_SOURCE,
            Collections.singletonList(Intervals.of("2014-01-01/2014-01-02")),
            Segments.ONLY_VISIBLE
        )
    );
    segmentsAfterFullCompaction.sort(
        (s1, s2) -> Comparators.intervalsByStartThenEnd().compare(s1.getInterval(), s2.getInterval())
    );

    Assert.assertEquals(3, segmentsAfterFullCompaction.size());
    for (int i = 0; i < segmentsAfterFullCompaction.size(); i++) {
      Assert.assertEquals(
          Intervals.of(StringUtils.format("2014-01-01T%02d/2014-01-01T%02d", i, i + 1)),
          segmentsAfterFullCompaction.get(i).getInterval()
      );
    }
  }

  @Test
  public void testRunIndexAndCompactForSameSegmentAtTheSameTime() throws Exception
  {
    runIndexTask();

    // make sure that indexTask becomes ready first, then compactionTask becomes ready, then indexTask runs
    final CountDownLatch compactionTaskReadyLatch = new CountDownLatch(1);
    final CountDownLatch indexTaskStartLatch = new CountDownLatch(1);
    final Future<Pair<TaskStatus, List<DataSegment>>> indexFuture = exec.submit(
        () -> runIndexTask(compactionTaskReadyLatch, indexTaskStartLatch, false)
    );

    final Builder builder = new Builder(
        DATA_SOURCE,
        segmentCacheManagerFactory,
        RETRY_POLICY_FACTORY
    );

    final CompactionTask compactionTask = builder
        .interval(Intervals.of("2014-01-01T00:00:00/2014-01-02T03:00:00"))
        .build();

    final Future<Pair<TaskStatus, List<DataSegment>>> compactionFuture = exec.submit(
        () -> {
          compactionTaskReadyLatch.await();
          return runTask(compactionTask, indexTaskStartLatch, null);
        }
    );

    Assert.assertTrue(indexFuture.get().lhs.isSuccess());

    List<DataSegment> segments = indexFuture.get().rhs;
    Assert.assertEquals(6, segments.size());

    for (int i = 0; i < 6; i++) {
      Assert.assertEquals(
          Intervals.of("2014-01-01T0%d:00:00/2014-01-01T0%d:00:00", i / 2, i / 2 + 1),
          segments.get(i).getInterval()
      );
      if (lockGranularity == LockGranularity.SEGMENT) {
        Assert.assertEquals(
            new NumberedOverwriteShardSpec(
                PartitionIds.NON_ROOT_GEN_START_PARTITION_ID + i % 2,
                0,
                2,
                (short) 1,
                (short) 2
            ),
            segments.get(i).getShardSpec()
        );
      } else {
        Assert.assertEquals(new NumberedShardSpec(i % 2, 2), segments.get(i).getShardSpec());
      }
    }

    final Pair<TaskStatus, List<DataSegment>> compactionResult = compactionFuture.get();
    Assert.assertEquals(TaskState.FAILED, compactionResult.lhs.getStatusCode());
  }

  @Test
  public void testRunIndexAndCompactForSameSegmentAtTheSameTime2() throws Exception
  {
    runIndexTask();

    final Builder builder = new Builder(
        DATA_SOURCE,
        segmentCacheManagerFactory,
        RETRY_POLICY_FACTORY
    );

    final CompactionTask compactionTask = builder
        .interval(Intervals.of("2014-01-01T00:00:00/2014-01-02T03:00:00"))
        .build();

    // make sure that compactionTask becomes ready first, then the indexTask becomes ready, then compactionTask runs
    final CountDownLatch indexTaskReadyLatch = new CountDownLatch(1);
    final CountDownLatch compactionTaskStartLatch = new CountDownLatch(1);
    final Future<Pair<TaskStatus, List<DataSegment>>> compactionFuture = exec.submit(
        () -> {
          final Pair<TaskStatus, List<DataSegment>> pair = runTask(
              compactionTask,
              indexTaskReadyLatch,
              compactionTaskStartLatch
          );
          return pair;
        }
    );

    final Future<Pair<TaskStatus, List<DataSegment>>> indexFuture = exec.submit(
        () -> {
          indexTaskReadyLatch.await();
          return runIndexTask(compactionTaskStartLatch, null, false);
        }
    );

    Assert.assertTrue(indexFuture.get().lhs.isSuccess());

    List<DataSegment> segments = indexFuture.get().rhs;
    Assert.assertEquals(6, segments.size());

    for (int i = 0; i < 6; i++) {
      Assert.assertEquals(
          Intervals.of("2014-01-01T0%d:00:00/2014-01-01T0%d:00:00", i / 2, i / 2 + 1),
          segments.get(i).getInterval()
      );
      if (lockGranularity == LockGranularity.SEGMENT) {
        Assert.assertEquals(
            new NumberedOverwriteShardSpec(
                PartitionIds.NON_ROOT_GEN_START_PARTITION_ID + i % 2,
                0,
                2,
                (short) 1,
                (short) 2
            ),
            segments.get(i).getShardSpec()
        );
      } else {
        Assert.assertEquals(new NumberedShardSpec(i % 2, 2), segments.get(i).getShardSpec());
      }
    }

    final Pair<TaskStatus, List<DataSegment>> compactionResult = compactionFuture.get();
    Assert.assertEquals(TaskState.FAILED, compactionResult.lhs.getStatusCode());
  }

  private Pair<TaskStatus, List<DataSegment>> runIndexTask() throws Exception
  {
    return runIndexTask(null, null, false);
  }

  private Pair<TaskStatus, List<DataSegment>> runAppendTask() throws Exception
  {
    return runIndexTask(null, null, true);
  }

  private Pair<TaskStatus, List<DataSegment>> runIndexTask(
      @Nullable CountDownLatch readyLatchToCountDown,
      @Nullable CountDownLatch latchToAwaitBeforeRun,
      boolean appendToExisting
  ) throws Exception
  {
    File tmpDir = temporaryFolder.newFolder();
    File tmpFile = File.createTempFile("druid", "index", tmpDir);

    try (BufferedWriter writer = Files.newWriter(tmpFile, StandardCharsets.UTF_8)) {
      for (String testRow : TEST_ROWS) {
        writer.write(testRow);
      }
    }

    IndexTask indexTask = new IndexTask(
        null,
        null,
        IndexTaskTest.createIngestionSpec(
            getObjectMapper(),
            tmpDir,
            DEFAULT_PARSE_SPEC,
            null,
            new UniformGranularitySpec(
                Granularities.HOUR,
                Granularities.MINUTE,
                null
            ),
            IndexTaskTest.createTuningConfig(2, 2, null, 2L, null, false, true),
            appendToExisting,
            false
        ),
        null
    );

    return runTask(indexTask, readyLatchToCountDown, latchToAwaitBeforeRun);
  }

  private Pair<TaskStatus, List<DataSegment>> runTask(Task task) throws Exception
  {
    return runTask(task, null, null);
  }

  private Pair<TaskStatus, List<DataSegment>> runTask(
      Task task,
      @Nullable CountDownLatch readyLatchToCountDown,
      @Nullable CountDownLatch latchToAwaitBeforeRun
  ) throws Exception
  {
    getLockbox().add(task);
    getTaskStorage().insert(task, TaskStatus.running(task.getId()));

    final ObjectMapper objectMapper = getObjectMapper();
    objectMapper.registerSubtypes(new NamedType(LocalLoadSpec.class, "local"));
    objectMapper.registerSubtypes(LocalDataSegmentPuller.class);
    objectMapper.registerSubtypes(TombstoneLoadSpec.class);

    final TaskToolbox box = createTaskToolbox(objectMapper, task);

    task.addToContext(Tasks.FORCE_TIME_CHUNK_LOCK_KEY, lockGranularity == LockGranularity.TIME_CHUNK);
    if (task.isReady(box.getTaskActionClient())) {
      if (readyLatchToCountDown != null) {
        readyLatchToCountDown.countDown();
      }
      if (latchToAwaitBeforeRun != null) {
        latchToAwaitBeforeRun.await();
      }
      TaskStatus status = task.run(box);
      shutdownTask(task);
      final List<DataSegment> segments = new ArrayList<>(
          ((TestLocalTaskActionClient) box.getTaskActionClient()).getPublishedSegments()
      );
      Collections.sort(segments);
      return Pair.of(status, segments);
    } else {
      throw new ISE("task[%s] is not ready", task.getId());
    }
  }

  private TaskToolbox createTaskToolbox(ObjectMapper objectMapper, Task task) throws IOException
  {
    final SegmentCacheManager loader = new SegmentLocalCacheManager(
        new SegmentLoaderConfig()
        {
          @Override
          public List<StorageLocationConfig> getLocations()
          {
            return ImmutableList.of(new StorageLocationConfig(localDeepStorage, null, null));
          }
        },
        objectMapper
    );

<<<<<<< HEAD
    final TaskConfig config = new TaskConfig(
        null,
        null,
        null,
        null,
        null,
        false,
        null,
        null,
        null,
        false,
        false,
        TaskConfig.BATCH_PROCESSING_MODE_DEFAULT.name(),
        null,
        false,
        null,
        null
    );
=======
    final TaskConfig config = new TaskConfigBuilder()
            .setBatchProcessingMode(TaskConfig.BATCH_PROCESSING_MODE_DEFAULT.name())
            .build();
>>>>>>> aaa6cc18
    return new TaskToolbox.Builder()
        .config(config)
        .taskActionClient(createActionClient(task))
        .segmentPusher(new LocalDataSegmentPusher(new LocalDataSegmentPusherConfig()))
        .dataSegmentKiller(new NoopDataSegmentKiller())
        .joinableFactory(NoopJoinableFactory.INSTANCE)
        .segmentCacheManager(loader)
        .jsonMapper(objectMapper)
        .taskWorkDir(temporaryFolder.newFolder())
        .indexIO(getIndexIO())
        .indexMergerV9(getIndexMergerV9Factory().create(task.getContextValue(Tasks.STORE_EMPTY_COLUMNS_KEY, true)))
        .taskReportFileWriter(new NoopTestTaskReportFileWriter())
        .authorizerMapper(AuthTestUtils.TEST_AUTHORIZER_MAPPER)
        .chatHandlerProvider(new NoopChatHandlerProvider())
        .rowIngestionMetersFactory(testUtils.getRowIngestionMetersFactory())
        .appenderatorsManager(new TestAppenderatorsManager())
        .overlordClient(overlordClient)
        .coordinatorClient(coordinatorClient)
        .taskLogPusher(null)
        .attemptId("1")
        .build();
  }

  private List<String> getCSVFormatRowsFromSegments(List<DataSegment> segments) throws Exception
  {
    final File cacheDir = temporaryFolder.newFolder();
    final SegmentCacheManager segmentCacheManager = segmentCacheManagerFactory.manufacturate(cacheDir);

    List<String> rowsFromSegment = new ArrayList<>();
    for (DataSegment segment : segments) {
      final File segmentFile = segmentCacheManager.getSegmentFiles(segment);

      final WindowedStorageAdapter adapter = new WindowedStorageAdapter(
          new QueryableIndexStorageAdapter(testUtils.getTestIndexIO().loadIndex(segmentFile)),
          segment.getInterval()
      );
      final Sequence<Cursor> cursorSequence = adapter.getAdapter().makeCursors(
          null,
          segment.getInterval(),
          VirtualColumns.EMPTY,
          Granularities.ALL,
          false,
          null
      );

      cursorSequence.accumulate(rowsFromSegment, (accumulated, cursor) -> {
        cursor.reset();
        while (!cursor.isDone()) {
          final DimensionSelector selector1 = cursor.getColumnSelectorFactory()
                                                    .makeDimensionSelector(new DefaultDimensionSpec("ts", "ts"));
          final DimensionSelector selector2 = cursor.getColumnSelectorFactory()
                                                    .makeDimensionSelector(new DefaultDimensionSpec("dim", "dim"));
          final DimensionSelector selector3 = cursor.getColumnSelectorFactory()
                                                    .makeDimensionSelector(new DefaultDimensionSpec("val", "val"));

          Object dimObject = selector2.getObject();
          String dimVal = null;
          if (dimObject instanceof String) {
            dimVal = (String) dimObject;
          } else if (dimObject instanceof List) {
            dimVal = String.join("|", (List<String>) dimObject);
          }

          rowsFromSegment.add(
              makeCSVFormatRow(
                  selector1.getObject().toString(),
                  dimVal,
                  selector3.defaultGetObject().toString()
              )
          );

          cursor.advance();
        }

        return accumulated;
      });
    }

    return rowsFromSegment;
  }

  private static String makeCSVFormatRow(
      String ts,
      String dim,
      String val
  )
  {
    return StringUtils.format("%s,%s,%s\n", ts, dim, val);
  }
}<|MERGE_RESOLUTION|>--- conflicted
+++ resolved
@@ -1589,30 +1589,9 @@
         objectMapper
     );
 
-<<<<<<< HEAD
-    final TaskConfig config = new TaskConfig(
-        null,
-        null,
-        null,
-        null,
-        null,
-        false,
-        null,
-        null,
-        null,
-        false,
-        false,
-        TaskConfig.BATCH_PROCESSING_MODE_DEFAULT.name(),
-        null,
-        false,
-        null,
-        null
-    );
-=======
     final TaskConfig config = new TaskConfigBuilder()
             .setBatchProcessingMode(TaskConfig.BATCH_PROCESSING_MODE_DEFAULT.name())
             .build();
->>>>>>> aaa6cc18
     return new TaskToolbox.Builder()
         .config(config)
         .taskActionClient(createActionClient(task))
