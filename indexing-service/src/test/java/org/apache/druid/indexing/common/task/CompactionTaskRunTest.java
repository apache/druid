/*
 * Licensed to the Apache Software Foundation (ASF) under one
 * or more contributor license agreements.  See the NOTICE file
 * distributed with this work for additional information
 * regarding copyright ownership.  The ASF licenses this file
 * to you under the Apache License, Version 2.0 (the
 * "License"); you may not use this file except in compliance
 * with the License.  You may obtain a copy of the License at
 *
 *   http://www.apache.org/licenses/LICENSE-2.0
 *
 * Unless required by applicable law or agreed to in writing,
 * software distributed under the License is distributed on an
 * "AS IS" BASIS, WITHOUT WARRANTIES OR CONDITIONS OF ANY
 * KIND, either express or implied.  See the License for the
 * specific language governing permissions and limitations
 * under the License.
 */

package org.apache.druid.indexing.common.task;

import com.fasterxml.jackson.databind.ObjectMapper;
import com.fasterxml.jackson.databind.jsontype.NamedType;
import com.google.common.collect.ImmutableList;
import com.google.common.collect.ImmutableMap;
import com.google.common.io.Files;
import org.apache.druid.client.coordinator.CoordinatorClient;
import org.apache.druid.client.indexing.IndexingServiceClient;
import org.apache.druid.client.indexing.NoopIndexingServiceClient;
import org.apache.druid.data.input.impl.CSVParseSpec;
import org.apache.druid.data.input.impl.DimensionsSpec;
import org.apache.druid.data.input.impl.ParseSpec;
import org.apache.druid.data.input.impl.TimestampSpec;
import org.apache.druid.indexer.TaskState;
import org.apache.druid.indexer.TaskStatus;
import org.apache.druid.indexer.partitions.DynamicPartitionsSpec;
import org.apache.druid.indexing.common.LockGranularity;
import org.apache.druid.indexing.common.RetryPolicyConfig;
import org.apache.druid.indexing.common.RetryPolicyFactory;
import org.apache.druid.indexing.common.SegmentLoaderFactory;
import org.apache.druid.indexing.common.TaskToolbox;
import org.apache.druid.indexing.common.TestUtils;
import org.apache.druid.indexing.common.stats.RowIngestionMetersFactory;
import org.apache.druid.indexing.common.task.CompactionTask.Builder;
import org.apache.druid.indexing.overlord.Segments;
import org.apache.druid.java.util.common.ISE;
import org.apache.druid.java.util.common.Intervals;
import org.apache.druid.java.util.common.Pair;
import org.apache.druid.java.util.common.concurrent.Execs;
import org.apache.druid.java.util.common.granularity.Granularities;
import org.apache.druid.segment.indexing.granularity.UniformGranularitySpec;
import org.apache.druid.segment.loading.LocalDataSegmentPuller;
import org.apache.druid.segment.loading.LocalDataSegmentPusher;
import org.apache.druid.segment.loading.LocalDataSegmentPusherConfig;
import org.apache.druid.segment.loading.LocalLoadSpec;
import org.apache.druid.segment.loading.NoopDataSegmentKiller;
import org.apache.druid.segment.loading.SegmentLoader;
import org.apache.druid.segment.loading.SegmentLoaderConfig;
import org.apache.druid.segment.loading.SegmentLoaderLocalCacheManager;
import org.apache.druid.segment.loading.StorageLocationConfig;
import org.apache.druid.segment.realtime.appenderator.AppenderatorsManager;
import org.apache.druid.segment.realtime.firehose.NoopChatHandlerProvider;
import org.apache.druid.server.security.AuthTestUtils;
import org.apache.druid.timeline.CompactionState;
import org.apache.druid.timeline.DataSegment;
import org.apache.druid.timeline.partition.NumberedOverwriteShardSpec;
import org.apache.druid.timeline.partition.NumberedShardSpec;
import org.apache.druid.timeline.partition.PartitionIds;
import org.joda.time.Interval;
import org.junit.After;
import org.junit.Assert;
import org.junit.Before;
import org.junit.Rule;
import org.junit.Test;
import org.junit.rules.ExpectedException;
import org.junit.rules.TemporaryFolder;
import org.junit.runner.RunWith;
import org.junit.runners.Parameterized;

import javax.annotation.Nullable;
import java.io.BufferedWriter;
import java.io.File;
import java.io.IOException;
import java.nio.charset.StandardCharsets;
import java.util.ArrayList;
import java.util.Arrays;
import java.util.Collection;
import java.util.Collections;
import java.util.HashSet;
import java.util.List;
import java.util.Set;
import java.util.concurrent.CountDownLatch;
import java.util.concurrent.ExecutorService;
import java.util.concurrent.Future;

@RunWith(Parameterized.class)
public class CompactionTaskRunTest extends IngestionTestBase
{
  @Rule
  public TemporaryFolder temporaryFolder = new TemporaryFolder();

  @Rule
  public ExpectedException expectedException = ExpectedException.none();

  public static final ParseSpec DEFAULT_PARSE_SPEC = new CSVParseSpec(
      new TimestampSpec(
          "ts",
          "auto",
          null
      ),
      new DimensionsSpec(
          DimensionsSpec.getDefaultSchemas(Arrays.asList("ts", "dim")),
          Collections.emptyList(),
          Collections.emptyList()
      ),
      null,
      Arrays.asList("ts", "dim", "val"),
      false,
      0
  );
  private static final CompactionState DEFAULT_COMPACTION_STATE = new CompactionState(
      new DynamicPartitionsSpec(5000000, Long.MAX_VALUE),
      ImmutableMap.of(
          "bitmap",
          ImmutableMap.of("type", "concise"),
          "dimensionCompression",
          "lz4",
          "metricCompression",
          "lz4",
          "longEncoding",
          "longs"
      )
  );

  @Parameterized.Parameters(name = "{0}")
  public static Iterable<Object[]> constructorFeeder()
  {
    return ImmutableList.of(
        new Object[]{LockGranularity.TIME_CHUNK},
        new Object[]{LockGranularity.SEGMENT}
    );
  }

  private static final String DATA_SOURCE = "test";
  private static final RetryPolicyFactory RETRY_POLICY_FACTORY = new RetryPolicyFactory(new RetryPolicyConfig());
  private final RowIngestionMetersFactory rowIngestionMetersFactory;
  private final IndexingServiceClient indexingServiceClient;
  private final CoordinatorClient coordinatorClient;
  private final SegmentLoaderFactory segmentLoaderFactory;
  private final LockGranularity lockGranularity;
  private final AppenderatorsManager appenderatorsManager;

  private ExecutorService exec;
  private File localDeepStorage;

  public CompactionTaskRunTest(LockGranularity lockGranularity)
  {
    TestUtils testUtils = new TestUtils();
    rowIngestionMetersFactory = testUtils.getRowIngestionMetersFactory();
    indexingServiceClient = new NoopIndexingServiceClient();
    coordinatorClient = new CoordinatorClient(null, null)
    {
      @Override
<<<<<<< HEAD
      public List<DataSegment> fetchUsedSegmentsInDataSourceForIntervals(String dataSource, List<Interval> intervals)
      {
        return getStorageCoordinator().retrieveUsedSegmentsForIntervals(dataSource, intervals);
=======
      public Collection<DataSegment> getDatabaseSegmentDataSourceSegments(String dataSource, List<Interval> intervals)
      {
        return getStorageCoordinator().getUsedSegmentsForIntervals(dataSource, intervals, Segments.ONLY_VISIBLE);
>>>>>>> 517c1463
      }
    };
    segmentLoaderFactory = new SegmentLoaderFactory(getIndexIO(), getObjectMapper());
    appenderatorsManager = new TestAppenderatorsManager();
    this.lockGranularity = lockGranularity;
  }

  @Before
  public void setup() throws IOException
  {
    exec = Execs.multiThreaded(2, "compaction-task-run-test-%d");
    localDeepStorage = temporaryFolder.newFolder();
  }

  @After
  public void teardown()
  {
    exec.shutdownNow();
    temporaryFolder.delete();
  }

  @Test
  public void testRun() throws Exception
  {
    runIndexTask();

    final Builder builder = new Builder(
        DATA_SOURCE,
        getObjectMapper(),
        AuthTestUtils.TEST_AUTHORIZER_MAPPER,
        new NoopChatHandlerProvider(),
        rowIngestionMetersFactory,
        indexingServiceClient,
        coordinatorClient,
        segmentLoaderFactory,
        RETRY_POLICY_FACTORY,
        appenderatorsManager
    );

    final CompactionTask compactionTask = builder
        .interval(Intervals.of("2014-01-01/2014-01-02"))
        .build();

    final Pair<TaskStatus, List<DataSegment>> resultPair = runTask(compactionTask);

    Assert.assertTrue(resultPair.lhs.isSuccess());

    final List<DataSegment> segments = resultPair.rhs;
    Assert.assertEquals(3, segments.size());

    for (int i = 0; i < 3; i++) {
      Assert.assertEquals(
          Intervals.of("2014-01-01T0%d:00:00/2014-01-01T0%d:00:00", i, i + 1),
          segments.get(i).getInterval()
      );
      Assert.assertEquals(DEFAULT_COMPACTION_STATE, segments.get(i).getLastCompactionState());
      if (lockGranularity == LockGranularity.SEGMENT) {
        Assert.assertEquals(
            new NumberedOverwriteShardSpec(32768, 0, 2, (short) 1, (short) 1),
            segments.get(i).getShardSpec()
        );
      } else {
        Assert.assertEquals(new NumberedShardSpec(0, 0), segments.get(i).getShardSpec());
      }
    }
  }

  @Test
  public void testRunCompactionTwice() throws Exception
  {
    runIndexTask();

    final Builder builder = new Builder(
        DATA_SOURCE,
        getObjectMapper(),
        AuthTestUtils.TEST_AUTHORIZER_MAPPER,
        new NoopChatHandlerProvider(),
        rowIngestionMetersFactory,
        indexingServiceClient,
        coordinatorClient,
        segmentLoaderFactory,
        RETRY_POLICY_FACTORY,
        appenderatorsManager
    );

    final CompactionTask compactionTask1 = builder
        .interval(Intervals.of("2014-01-01/2014-01-02"))
        .build();

    Pair<TaskStatus, List<DataSegment>> resultPair = runTask(compactionTask1);

    Assert.assertTrue(resultPair.lhs.isSuccess());

    List<DataSegment> segments = resultPair.rhs;
    Assert.assertEquals(3, segments.size());

    for (int i = 0; i < 3; i++) {
      Assert.assertEquals(
          Intervals.of("2014-01-01T0%d:00:00/2014-01-01T0%d:00:00", i, i + 1),
          segments.get(i).getInterval()
      );
      Assert.assertEquals(DEFAULT_COMPACTION_STATE, segments.get(i).getLastCompactionState());
      if (lockGranularity == LockGranularity.SEGMENT) {
        Assert.assertEquals(
            new NumberedOverwriteShardSpec(PartitionIds.NON_ROOT_GEN_START_PARTITION_ID, 0, 2, (short) 1, (short) 1),
            segments.get(i).getShardSpec()
        );
      } else {
        Assert.assertEquals(new NumberedShardSpec(0, 0), segments.get(i).getShardSpec());
      }
    }

    final CompactionTask compactionTask2 = builder
        .interval(Intervals.of("2014-01-01/2014-01-02"))
        .build();

    resultPair = runTask(compactionTask2);

    Assert.assertTrue(resultPair.lhs.isSuccess());

    segments = resultPair.rhs;
    Assert.assertEquals(3, segments.size());

    for (int i = 0; i < 3; i++) {
      Assert.assertEquals(
          Intervals.of("2014-01-01T0%d:00:00/2014-01-01T0%d:00:00", i, i + 1),
          segments.get(i).getInterval()
      );
      Assert.assertEquals(DEFAULT_COMPACTION_STATE, segments.get(i).getLastCompactionState());
      if (lockGranularity == LockGranularity.SEGMENT) {
        Assert.assertEquals(
            new NumberedOverwriteShardSpec(
                PartitionIds.NON_ROOT_GEN_START_PARTITION_ID + 1,
                0,
                2,
                (short) 2,
                (short) 1
            ),
            segments.get(i).getShardSpec()
        );
      } else {
        Assert.assertEquals(new NumberedShardSpec(0, 0), segments.get(i).getShardSpec());
      }
    }
  }

  @Test
  public void testRunIndexAndCompactAtTheSameTimeForDifferentInterval() throws Exception
  {
    runIndexTask();

    final Builder builder = new Builder(
        DATA_SOURCE,
        getObjectMapper(),
        AuthTestUtils.TEST_AUTHORIZER_MAPPER,
        new NoopChatHandlerProvider(),
        rowIngestionMetersFactory,
        indexingServiceClient,
        coordinatorClient,
        segmentLoaderFactory,
        RETRY_POLICY_FACTORY,
        appenderatorsManager
    );

    final CompactionTask compactionTask = builder
        .interval(Intervals.of("2014-01-01T00:00:00/2014-01-02T03:00:00"))
        .build();

    File tmpDir = temporaryFolder.newFolder();
    File tmpFile = File.createTempFile("druid", "index", tmpDir);

    try (BufferedWriter writer = Files.newWriter(tmpFile, StandardCharsets.UTF_8)) {
      writer.write("2014-01-01T03:00:10Z,a,1\n");
      writer.write("2014-01-01T03:00:10Z,b,2\n");
      writer.write("2014-01-01T03:00:10Z,c,3\n");
      writer.write("2014-01-01T04:00:20Z,a,1\n");
      writer.write("2014-01-01T04:00:20Z,b,2\n");
      writer.write("2014-01-01T04:00:20Z,c,3\n");
      writer.write("2014-01-01T05:00:30Z,a,1\n");
      writer.write("2014-01-01T05:00:30Z,b,2\n");
      writer.write("2014-01-01T05:00:30Z,c,3\n");
    }

    IndexTask indexTask = new IndexTask(
        null,
        null,
        IndexTaskTest.createIngestionSpec(
            getObjectMapper(),
            tmpDir,
            DEFAULT_PARSE_SPEC,
            new UniformGranularitySpec(
                Granularities.HOUR,
                Granularities.MINUTE,
                null
            ),
            IndexTaskTest.createTuningConfig(2, 2, null, 2L, null, null, false, true),
            false
        ),
        null,
        AuthTestUtils.TEST_AUTHORIZER_MAPPER,
        new NoopChatHandlerProvider(),
        rowIngestionMetersFactory,
        appenderatorsManager
    );

    final Future<Pair<TaskStatus, List<DataSegment>>> compactionFuture = exec.submit(
        () -> runTask(compactionTask)
    );

    final Future<Pair<TaskStatus, List<DataSegment>>> indexFuture = exec.submit(
        () -> runTask(indexTask)
    );

    Assert.assertTrue(indexFuture.get().lhs.isSuccess());

    List<DataSegment> segments = indexFuture.get().rhs;
    Assert.assertEquals(6, segments.size());

    for (int i = 0; i < 6; i++) {
      Assert.assertEquals(Intervals.of("2014-01-01T0%d:00:00/2014-01-01T0%d:00:00", 3 + i / 2, 3 + i / 2 + 1), segments.get(i).getInterval());
      Assert.assertEquals(new NumberedShardSpec(i % 2, 0), segments.get(i).getShardSpec());
    }

    Assert.assertTrue(compactionFuture.get().lhs.isSuccess());

    segments = compactionFuture.get().rhs;
    Assert.assertEquals(3, segments.size());

    for (int i = 0; i < 3; i++) {
      Assert.assertEquals(
          Intervals.of("2014-01-01T0%d:00:00/2014-01-01T0%d:00:00", i, i + 1),
          segments.get(i).getInterval()
      );
      Assert.assertEquals(DEFAULT_COMPACTION_STATE, segments.get(i).getLastCompactionState());
      if (lockGranularity == LockGranularity.SEGMENT) {
        Assert.assertEquals(
            new NumberedOverwriteShardSpec(PartitionIds.NON_ROOT_GEN_START_PARTITION_ID, 0, 2, (short) 1, (short) 1),
            segments.get(i).getShardSpec()
        );
      } else {
        Assert.assertEquals(new NumberedShardSpec(0, 0), segments.get(i).getShardSpec());
      }
    }
  }

  @Test
  public void testWithSegmentGranularity() throws Exception
  {
    runIndexTask();

    final Builder builder = new Builder(
        DATA_SOURCE,
        getObjectMapper(),
        AuthTestUtils.TEST_AUTHORIZER_MAPPER,
        new NoopChatHandlerProvider(),
        rowIngestionMetersFactory,
        indexingServiceClient,
        coordinatorClient,
        segmentLoaderFactory,
        RETRY_POLICY_FACTORY,
        appenderatorsManager
    );

    // day segmentGranularity
    final CompactionTask compactionTask1 = builder
        .interval(Intervals.of("2014-01-01/2014-01-02"))
        .segmentGranularity(Granularities.DAY)
        .build();

    Pair<TaskStatus, List<DataSegment>> resultPair = runTask(compactionTask1);

    Assert.assertTrue(resultPair.lhs.isSuccess());

    List<DataSegment> segments = resultPair.rhs;

    Assert.assertEquals(1, segments.size());

    Assert.assertEquals(Intervals.of("2014-01-01/2014-01-02"), segments.get(0).getInterval());
    Assert.assertEquals(new NumberedShardSpec(0, 0), segments.get(0).getShardSpec());
    Assert.assertEquals(DEFAULT_COMPACTION_STATE, segments.get(0).getLastCompactionState());

    // hour segmentGranularity
    final CompactionTask compactionTask2 = builder
        .interval(Intervals.of("2014-01-01/2014-01-02"))
        .segmentGranularity(Granularities.HOUR)
        .build();

    resultPair = runTask(compactionTask2);

    Assert.assertTrue(resultPair.lhs.isSuccess());

    segments = resultPair.rhs;
    Assert.assertEquals(3, segments.size());

    for (int i = 0; i < 3; i++) {
      Assert.assertEquals(Intervals.of("2014-01-01T0%d:00:00/2014-01-01T0%d:00:00", i, i + 1), segments.get(i).getInterval());
      Assert.assertEquals(new NumberedShardSpec(0, 0), segments.get(i).getShardSpec());
      Assert.assertEquals(DEFAULT_COMPACTION_STATE, segments.get(i).getLastCompactionState());
    }
  }

  @Test
  public void testCompactThenAppend() throws Exception
  {
    runIndexTask();

    final Builder builder = new Builder(
        DATA_SOURCE,
        getObjectMapper(),
        AuthTestUtils.TEST_AUTHORIZER_MAPPER,
        new NoopChatHandlerProvider(),
        rowIngestionMetersFactory,
        indexingServiceClient,
        coordinatorClient,
        segmentLoaderFactory,
        RETRY_POLICY_FACTORY,
        appenderatorsManager
    );

    final CompactionTask compactionTask = builder
        .interval(Intervals.of("2014-01-01/2014-01-02"))
        .build();

    final Set<DataSegment> expectedSegments = new HashSet<>();
    final Pair<TaskStatus, List<DataSegment>> compactionResult = runTask(compactionTask);
    Assert.assertTrue(compactionResult.lhs.isSuccess());
    expectedSegments.addAll(compactionResult.rhs);

    final Pair<TaskStatus, List<DataSegment>> appendResult = runAppendTask();
    Assert.assertTrue(appendResult.lhs.isSuccess());
    expectedSegments.addAll(appendResult.rhs);

    final Set<DataSegment> usedSegments = new HashSet<>(
        getStorageCoordinator().retrieveUsedSegmentsForIntervals(
            DATA_SOURCE,
            Collections.singletonList(Intervals.of("2014-01-01/2014-01-02")),
            Segments.ONLY_VISIBLE
        )
    );

    Assert.assertEquals(expectedSegments, usedSegments);
  }

  @Test
  public void testRunIndexAndCompactForSameSegmentAtTheSameTime() throws Exception
  {
    runIndexTask();

    // make sure that indexTask becomes ready first, then compactionTask becomes ready, then indexTask runs
    final CountDownLatch compactionTaskReadyLatch = new CountDownLatch(1);
    final CountDownLatch indexTaskStartLatch = new CountDownLatch(1);
    final Future<Pair<TaskStatus, List<DataSegment>>> indexFuture = exec.submit(
        () -> runIndexTask(compactionTaskReadyLatch, indexTaskStartLatch, false)
    );

    final Builder builder = new Builder(
        DATA_SOURCE,
        getObjectMapper(),
        AuthTestUtils.TEST_AUTHORIZER_MAPPER,
        new NoopChatHandlerProvider(),
        rowIngestionMetersFactory,
        indexingServiceClient,
        coordinatorClient,
        segmentLoaderFactory,
        RETRY_POLICY_FACTORY,
        appenderatorsManager
    );

    final CompactionTask compactionTask = builder
        .interval(Intervals.of("2014-01-01T00:00:00/2014-01-02T03:00:00"))
        .build();

    final Future<Pair<TaskStatus, List<DataSegment>>> compactionFuture = exec.submit(
        () -> {
          compactionTaskReadyLatch.await();
          return runTask(compactionTask, indexTaskStartLatch, null);
        }
    );

    Assert.assertTrue(indexFuture.get().lhs.isSuccess());

    List<DataSegment> segments = indexFuture.get().rhs;
    Assert.assertEquals(6, segments.size());

    for (int i = 0; i < 6; i++) {
      Assert.assertEquals(
          Intervals.of("2014-01-01T0%d:00:00/2014-01-01T0%d:00:00", i / 2, i / 2 + 1),
          segments.get(i).getInterval()
      );
      if (lockGranularity == LockGranularity.SEGMENT) {
        Assert.assertEquals(
            new NumberedOverwriteShardSpec(
                PartitionIds.NON_ROOT_GEN_START_PARTITION_ID + i % 2,
                0,
                2,
                (short) 1,
                (short) 2
            ),
            segments.get(i).getShardSpec()
        );
      } else {
        Assert.assertEquals(new NumberedShardSpec(i % 2, 0), segments.get(i).getShardSpec());
      }
    }

    final Pair<TaskStatus, List<DataSegment>> compactionResult = compactionFuture.get();
    Assert.assertEquals(TaskState.FAILED, compactionResult.lhs.getStatusCode());
  }

  @Test
  public void testRunIndexAndCompactForSameSegmentAtTheSameTime2() throws Exception
  {
    runIndexTask();

    final Builder builder = new Builder(
        DATA_SOURCE,
        getObjectMapper(),
        AuthTestUtils.TEST_AUTHORIZER_MAPPER,
        new NoopChatHandlerProvider(),
        rowIngestionMetersFactory,
        indexingServiceClient,
        coordinatorClient,
        segmentLoaderFactory,
        RETRY_POLICY_FACTORY,
        appenderatorsManager
    );

    final CompactionTask compactionTask = builder
        .interval(Intervals.of("2014-01-01T00:00:00/2014-01-02T03:00:00"))
        .build();

    // make sure that compactionTask becomes ready first, then the indexTask becomes ready, then compactionTask runs
    final CountDownLatch indexTaskReadyLatch = new CountDownLatch(1);
    final CountDownLatch compactionTaskStartLatch = new CountDownLatch(1);
    final Future<Pair<TaskStatus, List<DataSegment>>> compactionFuture = exec.submit(
        () -> {
          final Pair<TaskStatus, List<DataSegment>> pair = runTask(
              compactionTask,
              indexTaskReadyLatch,
              compactionTaskStartLatch
          );
          return pair;
        }
    );

    final Future<Pair<TaskStatus, List<DataSegment>>> indexFuture = exec.submit(
        () -> {
          indexTaskReadyLatch.await();
          return runIndexTask(compactionTaskStartLatch, null, false);
        }
    );

    Assert.assertTrue(indexFuture.get().lhs.isSuccess());

    List<DataSegment> segments = indexFuture.get().rhs;
    Assert.assertEquals(6, segments.size());

    for (int i = 0; i < 6; i++) {
      Assert.assertEquals(
          Intervals.of("2014-01-01T0%d:00:00/2014-01-01T0%d:00:00", i / 2, i / 2 + 1),
          segments.get(i).getInterval()
      );
      if (lockGranularity == LockGranularity.SEGMENT) {
        Assert.assertEquals(
            new NumberedOverwriteShardSpec(
                PartitionIds.NON_ROOT_GEN_START_PARTITION_ID + i % 2,
                0,
                2,
                (short) 1,
                (short) 2
            ),
            segments.get(i).getShardSpec()
        );
      } else {
        Assert.assertEquals(new NumberedShardSpec(i % 2, 0), segments.get(i).getShardSpec());
      }
    }

    final Pair<TaskStatus, List<DataSegment>> compactionResult = compactionFuture.get();
    Assert.assertEquals(TaskState.FAILED, compactionResult.lhs.getStatusCode());
  }

  private Pair<TaskStatus, List<DataSegment>> runIndexTask() throws Exception
  {
    return runIndexTask(null, null, false);
  }

  private Pair<TaskStatus, List<DataSegment>> runAppendTask() throws Exception
  {
    return runIndexTask(null, null, true);
  }

  private Pair<TaskStatus, List<DataSegment>> runIndexTask(
      @Nullable CountDownLatch readyLatchToCountDown,
      @Nullable CountDownLatch latchToAwaitBeforeRun,
      boolean appendToExisting
  ) throws Exception
  {
    File tmpDir = temporaryFolder.newFolder();
    File tmpFile = File.createTempFile("druid", "index", tmpDir);

    try (BufferedWriter writer = Files.newWriter(tmpFile, StandardCharsets.UTF_8)) {
      writer.write("2014-01-01T00:00:10Z,a,1\n");
      writer.write("2014-01-01T00:00:10Z,b,2\n");
      writer.write("2014-01-01T00:00:10Z,c,3\n");
      writer.write("2014-01-01T01:00:20Z,a,1\n");
      writer.write("2014-01-01T01:00:20Z,b,2\n");
      writer.write("2014-01-01T01:00:20Z,c,3\n");
      writer.write("2014-01-01T02:00:30Z,a,1\n");
      writer.write("2014-01-01T02:00:30Z,b,2\n");
      writer.write("2014-01-01T02:00:30Z,c,3\n");
    }

    IndexTask indexTask = new IndexTask(
        null,
        null,
        IndexTaskTest.createIngestionSpec(
            getObjectMapper(),
            tmpDir,
            DEFAULT_PARSE_SPEC,
            new UniformGranularitySpec(
                Granularities.HOUR,
                Granularities.MINUTE,
                null
            ),
            IndexTaskTest.createTuningConfig(2, 2, null, 2L, null, null, false, true),
            appendToExisting
        ),
        null,
        AuthTestUtils.TEST_AUTHORIZER_MAPPER,
        new NoopChatHandlerProvider(),
        rowIngestionMetersFactory,
        appenderatorsManager
    );

    return runTask(indexTask, readyLatchToCountDown, latchToAwaitBeforeRun);
  }

  private Pair<TaskStatus, List<DataSegment>> runTask(Task task) throws Exception
  {
    return runTask(task, null, null);
  }

  private Pair<TaskStatus, List<DataSegment>> runTask(
      Task task,
      @Nullable CountDownLatch readyLatchToCountDown,
      @Nullable CountDownLatch latchToAwaitBeforeRun
  ) throws Exception
  {
    getLockbox().add(task);
    getTaskStorage().insert(task, TaskStatus.running(task.getId()));

    final ObjectMapper objectMapper = getObjectMapper();
    objectMapper.registerSubtypes(
        new NamedType(LocalLoadSpec.class, "local")
    );
    objectMapper.registerSubtypes(LocalDataSegmentPuller.class);

    final TaskToolbox box = createTaskToolbox(objectMapper, task);

    task.addToContext(Tasks.FORCE_TIME_CHUNK_LOCK_KEY, lockGranularity == LockGranularity.TIME_CHUNK);
    task.addToContext(Tasks.STORE_COMPACTION_STATE_KEY, true);
    if (task.isReady(box.getTaskActionClient())) {
      if (readyLatchToCountDown != null) {
        readyLatchToCountDown.countDown();
      }
      if (latchToAwaitBeforeRun != null) {
        latchToAwaitBeforeRun.await();
      }
      TaskStatus status = task.run(box);
      shutdownTask(task);
      final List<DataSegment> segments = new ArrayList<>(
          ((TestLocalTaskActionClient) box.getTaskActionClient()).getPublishedSegments()
      );
      Collections.sort(segments);
      return Pair.of(status, segments);
    } else {
      throw new ISE("task[%s] is not ready", task.getId());
    }
  }

  private TaskToolbox createTaskToolbox(ObjectMapper objectMapper, Task task) throws IOException
  {
    final SegmentLoader loader = new SegmentLoaderLocalCacheManager(
        getIndexIO(),
        new SegmentLoaderConfig() {
          @Override
          public List<StorageLocationConfig> getLocations()
          {
            return ImmutableList.of(new StorageLocationConfig(localDeepStorage, null, null));
          }
        },
        objectMapper
    );

    return new TaskToolbox(
        null,
        null,
        createActionClient(task),
        null,
        new LocalDataSegmentPusher(new LocalDataSegmentPusherConfig()),
        new NoopDataSegmentKiller(),
        null,
        null,
        null,
        null,
        null,
        null,
        null,
        null,
        loader,
        objectMapper,
        temporaryFolder.newFolder(),
        getIndexIO(),
        null,
        null,
        null,
        getIndexMerger(),
        null,
        null,
        null,
        null,
        new NoopTestTaskReportFileWriter(),
        null
    );
  }
}<|MERGE_RESOLUTION|>--- conflicted
+++ resolved
@@ -161,15 +161,12 @@
     coordinatorClient = new CoordinatorClient(null, null)
     {
       @Override
-<<<<<<< HEAD
-      public List<DataSegment> fetchUsedSegmentsInDataSourceForIntervals(String dataSource, List<Interval> intervals)
+      public Collection<DataSegment> fetchUsedSegmentsInDataSourceForIntervals(
+          String dataSource,
+          List<Interval> intervals
+      )
       {
-        return getStorageCoordinator().retrieveUsedSegmentsForIntervals(dataSource, intervals);
-=======
-      public Collection<DataSegment> getDatabaseSegmentDataSourceSegments(String dataSource, List<Interval> intervals)
-      {
-        return getStorageCoordinator().getUsedSegmentsForIntervals(dataSource, intervals, Segments.ONLY_VISIBLE);
->>>>>>> 517c1463
+        return getStorageCoordinator().retrieveUsedSegmentsForIntervals(dataSource, intervals, Segments.ONLY_VISIBLE);
       }
     };
     segmentLoaderFactory = new SegmentLoaderFactory(getIndexIO(), getObjectMapper());
