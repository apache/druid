/*
 * Licensed to the Apache Software Foundation (ASF) under one
 * or more contributor license agreements.  See the NOTICE file
 * distributed with this work for additional information
 * regarding copyright ownership.  The ASF licenses this file
 * to you under the Apache License, Version 2.0 (the
 * "License"); you may not use this file except in compliance
 * with the License.  You may obtain a copy of the License at
 *
 *   http://www.apache.org/licenses/LICENSE-2.0
 *
 * Unless required by applicable law or agreed to in writing,
 * software distributed under the License is distributed on an
 * "AS IS" BASIS, WITHOUT WARRANTIES OR CONDITIONS OF ANY
 * KIND, either express or implied.  See the License for the
 * specific language governing permissions and limitations
 * under the License.
 */

package org.apache.druid.indexing.seekablestream;

import com.fasterxml.jackson.annotation.JsonCreator;
import com.fasterxml.jackson.annotation.JsonProperty;
import com.fasterxml.jackson.core.type.TypeReference;
import com.fasterxml.jackson.databind.ObjectMapper;
import com.fasterxml.jackson.databind.jsontype.NamedType;
import com.google.common.base.Predicates;
import com.google.common.base.Throwables;
import com.google.common.collect.ImmutableList;
import com.google.common.collect.ImmutableMap;
import com.google.common.collect.ImmutableSet;
import com.google.common.io.Files;
import com.google.common.util.concurrent.ListenableFuture;
import com.google.common.util.concurrent.ListeningExecutorService;
import org.apache.druid.common.config.NullHandling;
import org.apache.druid.data.input.InputFormat;
import org.apache.druid.data.input.impl.DimensionsSpec;
import org.apache.druid.data.input.impl.FloatDimensionSchema;
import org.apache.druid.data.input.impl.JSONParseSpec;
import org.apache.druid.data.input.impl.JsonInputFormat;
import org.apache.druid.data.input.impl.LongDimensionSchema;
import org.apache.druid.data.input.impl.StringDimensionSchema;
import org.apache.druid.data.input.impl.StringInputRowParser;
import org.apache.druid.data.input.impl.TimestampSpec;
import org.apache.druid.indexer.TaskStatus;
import org.apache.druid.indexing.common.IngestionStatsAndErrorsTaskReportData;
import org.apache.druid.indexing.common.LockGranularity;
import org.apache.druid.indexing.common.TaskReport;
import org.apache.druid.indexing.common.TaskToolbox;
import org.apache.druid.indexing.common.TaskToolboxFactory;
import org.apache.druid.indexing.common.TestUtils;
import org.apache.druid.indexing.common.task.Task;
import org.apache.druid.indexing.common.task.Tasks;
import org.apache.druid.indexing.overlord.IndexerMetadataStorageCoordinator;
import org.apache.druid.indexing.overlord.Segments;
import org.apache.druid.indexing.overlord.TaskLockbox;
import org.apache.druid.indexing.overlord.TaskStorage;
import org.apache.druid.java.util.common.ISE;
import org.apache.druid.java.util.common.Intervals;
import org.apache.druid.java.util.common.StringUtils;
import org.apache.druid.java.util.common.granularity.Granularities;
import org.apache.druid.java.util.common.guava.Comparators;
import org.apache.druid.java.util.common.logger.Logger;
import org.apache.druid.java.util.common.parsers.JSONPathSpec;
import org.apache.druid.metadata.EntryExistsException;
import org.apache.druid.query.Druids;
import org.apache.druid.query.QueryPlus;
import org.apache.druid.query.Result;
import org.apache.druid.query.SegmentDescriptor;
import org.apache.druid.query.aggregation.AggregatorFactory;
import org.apache.druid.query.aggregation.CountAggregatorFactory;
import org.apache.druid.query.aggregation.DoubleSumAggregatorFactory;
import org.apache.druid.query.aggregation.LongSumAggregatorFactory;
import org.apache.druid.query.timeseries.TimeseriesQuery;
import org.apache.druid.query.timeseries.TimeseriesResultValue;
import org.apache.druid.segment.DimensionHandlerUtils;
import org.apache.druid.segment.IndexIO;
import org.apache.druid.segment.QueryableIndex;
import org.apache.druid.segment.column.DictionaryEncodedColumn;
import org.apache.druid.segment.indexing.DataSchema;
import org.apache.druid.segment.indexing.granularity.UniformGranularitySpec;
import org.apache.druid.segment.realtime.appenderator.AppenderatorImpl;
import org.apache.druid.timeline.DataSegment;
import org.apache.druid.utils.CompressionUtils;
import org.assertj.core.api.Assertions;
import org.easymock.EasyMockSupport;
import org.joda.time.Interval;
import org.junit.Assert;

import javax.annotation.Nullable;
import java.io.File;
import java.io.IOException;
import java.lang.reflect.InvocationTargetException;
import java.lang.reflect.Method;
import java.nio.charset.StandardCharsets;
import java.util.ArrayList;
import java.util.Arrays;
import java.util.Collections;
import java.util.Comparator;
import java.util.List;
import java.util.Map;
import java.util.Set;
import java.util.stream.Collectors;

public class SeekableStreamIndexTaskTestBase extends EasyMockSupport
{
  protected static final ObjectMapper OBJECT_MAPPER;
  protected static final DataSchema OLD_DATA_SCHEMA;
  protected static final DataSchema NEW_DATA_SCHEMA = new DataSchema(
      "test_ds",
      new TimestampSpec("timestamp", "iso", null),
      new DimensionsSpec(
          Arrays.asList(
              new StringDimensionSchema("dim1"),
              new StringDimensionSchema("dim1t"),
              new StringDimensionSchema("dim2"),
              new LongDimensionSchema("dimLong"),
              new FloatDimensionSchema("dimFloat")
          ),
          null,
          null
      ),
      new AggregatorFactory[]{
          new DoubleSumAggregatorFactory("met1sum", "met1"),
          new CountAggregatorFactory("rows")
      },
      new UniformGranularitySpec(Granularities.DAY, Granularities.NONE, null),
      null
  );
  protected static final InputFormat INPUT_FORMAT = new JsonInputFormat(
      new JSONPathSpec(true, ImmutableList.of()),
      ImmutableMap.of()
  );
  protected static final Logger LOG = new Logger(SeekableStreamIndexTaskTestBase.class);
  protected static ListeningExecutorService taskExec;

  static {
    NullHandling.initializeForTests();
  }

  protected final List<Task> runningTasks = new ArrayList<>();
  protected final LockGranularity lockGranularity;
  protected File directory;
  protected File reportsFile;
  protected TaskToolboxFactory toolboxFactory;
  protected TaskStorage taskStorage;
  protected TaskLockbox taskLockbox;
  protected IndexerMetadataStorageCoordinator metadataStorageCoordinator;

  static {
    OBJECT_MAPPER = new TestUtils().getTestObjectMapper();
    OBJECT_MAPPER.registerSubtypes(new NamedType(UnimplementedInputFormatJsonParseSpec.class, "json"));
    OLD_DATA_SCHEMA = new DataSchema(
        "test_ds",
        OBJECT_MAPPER.convertValue(
            new StringInputRowParser(
                new UnimplementedInputFormatJsonParseSpec(
                    new TimestampSpec("timestamp", "iso", null),
                    new DimensionsSpec(
                        Arrays.asList(
                            new StringDimensionSchema("dim1"),
                            new StringDimensionSchema("dim1t"),
                            new StringDimensionSchema("dim2"),
                            new LongDimensionSchema("dimLong"),
                            new FloatDimensionSchema("dimFloat")
                        ),
                        null,
                        null
                    ),
                    new JSONPathSpec(true, ImmutableList.of()),
                    ImmutableMap.of()
                ),
                StandardCharsets.UTF_8.name()
            ),
            Map.class
        ),
        new AggregatorFactory[]{
            new DoubleSumAggregatorFactory("met1sum", "met1"),
            new CountAggregatorFactory("rows")
        },
        new UniformGranularitySpec(Granularities.DAY, Granularities.NONE, null),
        null,
        OBJECT_MAPPER
    );
  }

  public SeekableStreamIndexTaskTestBase(
      LockGranularity lockGranularity
  )
  {
    this.lockGranularity = lockGranularity;
  }

  protected static byte[] jb(
      String timestamp,
      String dim1,
      String dim2,
      String dimLong,
      String dimFloat,
      String met1
  )
  {
    try {
      return new ObjectMapper().writeValueAsBytes(
          ImmutableMap.builder()
                      .put("timestamp", timestamp)
                      .put("dim1", dim1)
                      .put("dim2", dim2)
                      .put("dimLong", dimLong)
                      .put("dimFloat", dimFloat)
                      .put("met1", met1)
                      .build()
      );
    }
    catch (Exception e) {
      throw new RuntimeException(e);
    }
  }

  protected static List<byte[]> jbl(
      String timestamp,
      String dim1,
      String dim2,
      String dimLong,
      String dimFloat,
      String met1
  )
  {
    return Collections.singletonList(jb(timestamp, dim1, dim2, dimLong, dimFloat, met1));
  }

  protected File getSegmentDirectory()
  {
    return new File(directory, "segments");
  }

  protected List<String> readSegmentColumn(final String column, final SegmentDescriptor descriptor) throws IOException
  {
    File indexBasePath = new File(
        StringUtils.format(
            "%s/%s/%s_%s/%s/%d",
            getSegmentDirectory(),
            OLD_DATA_SCHEMA.getDataSource(),
            descriptor.getInterval().getStart(),
            descriptor.getInterval().getEnd(),
            descriptor.getVersion(),
            descriptor.getPartitionNumber()
        )
    );

    File outputLocation = new File(
        directory,
        StringUtils.format(
            "%s_%s_%s_%s",
            descriptor.getInterval().getStart(),
            descriptor.getInterval().getEnd(),
            descriptor.getVersion(),
            descriptor.getPartitionNumber()
        )
    );
    outputLocation.mkdir();
    CompressionUtils.unzip(
        Files.asByteSource(new File(indexBasePath.listFiles()[0], "index.zip")),
        outputLocation,
        Predicates.alwaysFalse(),
        false
    );
    IndexIO indexIO = new TestUtils().getTestIndexIO();
    QueryableIndex index = indexIO.loadIndex(outputLocation);
    DictionaryEncodedColumn<String> theColumn =
        (DictionaryEncodedColumn<String>) index.getColumnHolder(column).getColumn();
    List<String> values = new ArrayList<>();
    for (int i = 0; i < theColumn.length(); i++) {
      int id = theColumn.getSingleValueRow(i);
      String value = theColumn.lookupName(id);
      values.add(value);
    }
    return values;
  }

  protected SegmentDescriptor sd(final String intervalString, final int partitionNum)
  {
    final Interval interval = Intervals.of(intervalString);
    return new SegmentDescriptor(interval, "fakeVersion", partitionNum);
  }

  protected void assertEqualsExceptVersion(
      List<SegmentDescriptorAndExpectedDim1Values> expectedDescriptors,
      List<SegmentDescriptor> actualDescriptors
  ) throws IOException
  {
    Assert.assertEquals(expectedDescriptors.size(), actualDescriptors.size());
    final Comparator<SegmentDescriptor> comparator = (s1, s2) -> {
      final int intervalCompare = Comparators.intervalsByStartThenEnd().compare(s1.getInterval(), s2.getInterval());
      if (intervalCompare == 0) {
        return Integer.compare(s1.getPartitionNumber(), s2.getPartitionNumber());
      } else {
        return intervalCompare;
      }
    };

    final List<SegmentDescriptorAndExpectedDim1Values> expectedDescsCopy = new ArrayList<>(expectedDescriptors);
    final List<SegmentDescriptor> actualDescsCopy = new ArrayList<>(actualDescriptors);
    expectedDescsCopy.sort(
        Comparator.comparing(SegmentDescriptorAndExpectedDim1Values::getSegmentDescriptor, comparator)
    );
    actualDescsCopy.sort(comparator);

    for (int i = 0; i < expectedDescsCopy.size(); i++) {
      SegmentDescriptorAndExpectedDim1Values expectedDesc = expectedDescsCopy.get(i);
      SegmentDescriptor actualDesc = actualDescsCopy.get(i);
      Assert.assertEquals(
          expectedDesc.segmentDescriptor.getInterval(),
          actualDesc.getInterval()
      );
      Assert.assertEquals(
          expectedDesc.segmentDescriptor.getPartitionNumber(),
          actualDesc.getPartitionNumber()
      );
      if (expectedDesc.expectedDim1Values.isEmpty()) {
        continue; // Treating empty expectedDim1Values as a signal that checking the dim1 column value is not needed.
      }
      Assertions.assertThat(readSegmentColumn("dim1", actualDesc)).isIn(expectedDesc.expectedDim1Values);
    }
  }

  /** "sdd" stands for "Segment Descriptor and expected Dim1 values" */
  protected SegmentDescriptorAndExpectedDim1Values sdd(
      String interval,
      int partitionNum,
      List<String>... expectedDim1Values
  )
  {
    return new SegmentDescriptorAndExpectedDim1Values(interval, partitionNum, expectedDim1Values);
  }

  protected IngestionStatsAndErrorsTaskReportData getTaskReportData() throws IOException
  {
    Map<String, TaskReport> taskReports = OBJECT_MAPPER.readValue(
        reportsFile,
        new TypeReference<Map<String, TaskReport>>()
        {
        }
    );
    return IngestionStatsAndErrorsTaskReportData.getPayloadFromTaskReports(
        taskReports
    );
  }

  protected ListenableFuture<TaskStatus> runTask(final Task task)
  {
    try {
      taskStorage.insert(task, TaskStatus.running(task.getId()));
    }
    catch (EntryExistsException e) {
      // suppress
    }
    taskLockbox.syncFromStorage();
    final TaskToolbox toolbox = toolboxFactory.build(task);
    synchronized (runningTasks) {
      runningTasks.add(task);
    }
    return taskExec.submit(
        () -> {
          try {
            task.addToContext(Tasks.FORCE_TIME_CHUNK_LOCK_KEY, lockGranularity == LockGranularity.TIME_CHUNK);
            if (task.isReady(toolbox.getTaskActionClient())) {
              return task.run(toolbox);
            } else {
              throw new ISE("Task is not ready");
            }
          }
          catch (Throwable e) {
            LOG.warn(e, "Task failed");
            return TaskStatus.failure(task.getId(), Throwables.getStackTraceAsString(e));
          }
        }
    );
  }

  protected long countEvents(final Task task)
  {
    // Do a query.
    TimeseriesQuery query = Druids.newTimeseriesQueryBuilder()
                                  .dataSource(OLD_DATA_SCHEMA.getDataSource())
                                  .aggregators(
                                      ImmutableList.of(
                                          new LongSumAggregatorFactory("rows", "rows")
                                      )
                                  ).granularity(Granularities.ALL)
                                  .intervals("0000/3000")
                                  .build();

    List<Result<TimeseriesResultValue>> results = task.getQueryRunner(query).run(QueryPlus.wrap(query)).toList();

    return results.isEmpty() ? 0L : DimensionHandlerUtils.nullToZero(results.get(0).getValue().getLongMetric("rows"));
  }

  protected void unlockAppenderatorBasePersistDirForTask(SeekableStreamIndexTask task)
      throws NoSuchMethodException, InvocationTargetException, IllegalAccessException
  {
    Method unlockBasePersistDir = ((AppenderatorImpl) task.getAppenderator())
        .getClass()
        .getDeclaredMethod("unlockBasePersistDirectory");
    unlockBasePersistDir.setAccessible(true);
    unlockBasePersistDir.invoke(task.getAppenderator());
  }

  protected List<SegmentDescriptor> publishedDescriptors()
  {
    return metadataStorageCoordinator
<<<<<<< HEAD
        .retrieveAllUsedSegments(DATA_SCHEMA.getDataSource(), Segments.ONLY_VISIBLE)
=======
        .getUsedSegmentsForInterval(OLD_DATA_SCHEMA.getDataSource(), Intervals.of("0000/3000"), Segments.ONLY_VISIBLE)
>>>>>>> dc6178d1
        .stream()
        .map(DataSegment::toDescriptor)
        .collect(Collectors.toList());
  }

  protected void destroyToolboxFactory()
  {
    toolboxFactory = null;
    taskStorage = null;
    taskLockbox = null;
    metadataStorageCoordinator = null;
  }

  protected class SegmentDescriptorAndExpectedDim1Values
  {
    final SegmentDescriptor segmentDescriptor;
    final Set<List<String>> expectedDim1Values;

    protected SegmentDescriptorAndExpectedDim1Values(
        String interval,
        int partitionNum,
        List<String>... expectedDim1Values
    )
    {
      segmentDescriptor = sd(interval, partitionNum);
      this.expectedDim1Values = ImmutableSet.copyOf(Arrays.asList(expectedDim1Values));
    }

    public SegmentDescriptor getSegmentDescriptor()
    {
      return segmentDescriptor;
    }
  }

  private static class UnimplementedInputFormatJsonParseSpec extends JSONParseSpec
  {
    @JsonCreator
    private UnimplementedInputFormatJsonParseSpec(
        @JsonProperty("timestampSpec") TimestampSpec timestampSpec,
        @JsonProperty("dimensionsSpec") DimensionsSpec dimensionsSpec,
        @JsonProperty("flattenSpec") JSONPathSpec flattenSpec,
        @JsonProperty("featureSpec") Map<String, Boolean> featureSpec
    )
    {
      super(timestampSpec, dimensionsSpec, flattenSpec, featureSpec);
    }

    @Nullable
    @Override
    public InputFormat toInputFormat()
    {
      return null;
    }
  }
}<|MERGE_RESOLUTION|>--- conflicted
+++ resolved
@@ -409,11 +409,7 @@
   protected List<SegmentDescriptor> publishedDescriptors()
   {
     return metadataStorageCoordinator
-<<<<<<< HEAD
-        .retrieveAllUsedSegments(DATA_SCHEMA.getDataSource(), Segments.ONLY_VISIBLE)
-=======
-        .getUsedSegmentsForInterval(OLD_DATA_SCHEMA.getDataSource(), Intervals.of("0000/3000"), Segments.ONLY_VISIBLE)
->>>>>>> dc6178d1
+        .retrieveAllUsedSegments(OLD_DATA_SCHEMA.getDataSource(), Segments.ONLY_VISIBLE)
         .stream()
         .map(DataSegment::toDescriptor)
         .collect(Collectors.toList());
