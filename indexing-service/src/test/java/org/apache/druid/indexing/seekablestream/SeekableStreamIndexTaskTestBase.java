--- conflicted
+++ resolved
@@ -564,26 +564,6 @@
   {
     final ObjectMapper objectMapper = testUtils.getTestObjectMapper();
     directory = tempFolder.newFolder();
-<<<<<<< HEAD
-    final TaskConfig taskConfig = new TaskConfig(
-        new File(directory, "baseDir").getPath(),
-        new File(directory, "baseTaskDir").getPath(),
-        null,
-        50000,
-        null,
-        true,
-        null,
-        null,
-        null,
-        false,
-        false,
-        TaskConfig.BATCH_PROCESSING_MODE_DEFAULT.name(),
-        null,
-        false,
-        null,
-        null
-    );
-=======
     final TaskConfig taskConfig =
         new TaskConfigBuilder()
             .setBaseDir(new File(directory, "baseDir").getPath())
@@ -592,7 +572,6 @@
             .setRestoreTasksOnRestart(true)
             .setBatchProcessingMode(TaskConfig.BATCH_PROCESSING_MODE_DEFAULT.name())
             .build();
->>>>>>> aaa6cc18
     final TestDerbyConnector derbyConnector = derby.getConnector();
     derbyConnector.createDataSourceTable();
     derbyConnector.createPendingSegmentsTable();
