--- conflicted
+++ resolved
@@ -122,66 +122,6 @@
     Assert.assertEquals(new KillTaskReport.Stats(1, 2, 0), getReportedStats());
   }
 
-<<<<<<< HEAD
-=======
-  /**
-   * {@code segment1}, {@code segment2} and {@code segment3} have different versions, but share the same load spec.
-   * {@code segment1} and {@code segment2} are unused segments, while {@code segment3} is a used segment.
-   * When a kill task is submitted, the unused segments {@code segment1} and {@code segment2} should be deleted from the
-   * metadata store, but should be retained in deep storage as the load spec is used by segment {@code segment3}.
-   */
-  @Test
-  public void testKillUnusedSegmentsWithUsedLoadSpec() throws Exception
-  {
-    final DateTime now = DateTimes.nowUtc();
-    final String v1 = now.toString();
-    final String v2 = now.minusHours(2).toString();
-    final String v3 = now.minusHours(3).toString();
-
-    final DataSegment segment1 = newSegment(Intervals.of("2019-01-01/2019-02-01"), v1, ImmutableMap.of("foo", "1"));
-    final DataSegment segment2 = newSegment(Intervals.of("2019-02-01/2019-03-01"), v2, ImmutableMap.of("foo", "1"));
-    final DataSegment segment3 = newSegment(Intervals.of("2019-03-01/2019-04-01"), v3, ImmutableMap.of("foo", "1"));
-
-    final Set<DataSegment> segments = ImmutableSet.of(segment1, segment2, segment3);
-    final Set<DataSegment> unusedSegments = ImmutableSet.of(segment1, segment2);
-
-    Assert.assertEquals(segments, getMetadataStorageCoordinator().commitSegments(segments));
-    Assert.assertEquals(
-        unusedSegments.size(),
-        getSegmentsMetadataManager().markSegmentsAsUnused(
-            unusedSegments.stream().map(DataSegment::getId).collect(Collectors.toSet())
-        )
-    );
-
-    final KillUnusedSegmentsTask task = new KillUnusedSegmentsTask(
-        null,
-        DATA_SOURCE,
-        Intervals.of("2018/2020"),
-        null,
-        false,
-        null,
-        100,
-        null
-    );
-
-    Assert.assertEquals(TaskState.SUCCESS, taskRunner.run(task).get().getStatusCode());
-    Assert.assertEquals(
-        new KillTaskReport.Stats(0, 1, 0),
-        getReportedStats()
-    );
-
-    final List<DataSegment> observedUnusedSegments = getMetadataStorageCoordinator().retrieveUnusedSegmentsForInterval(
-        DATA_SOURCE,
-        Intervals.of("2018/2020"),
-        null,
-        null
-    );
-
-    Assert.assertEquals(ImmutableSet.of(), new HashSet<>(observedUnusedSegments));
-  }
-
-
->>>>>>> 0a615f16
   @Test
   public void testKillWithMarkUnused() throws Exception
   {
@@ -392,6 +332,63 @@
     );
 
     Assert.assertEquals(segments, new HashSet<>(observedUnusedSegments));
+  }
+
+  /**
+   * {@code segment1}, {@code segment2} and {@code segment3} have different versions, but share the same load spec.
+   * {@code segment1} and {@code segment2} are unused segments, while {@code segment3} is a used segment.
+   * When a kill task is submitted, the unused segments {@code segment1} and {@code segment2} should be deleted from the
+   * metadata store, but should be retained in deep storage as the load spec is used by {@code segment3}.
+   */
+  @Test
+  public void testKillUnusedSegmentsWithUsedLoadSpec() throws Exception
+  {
+    final DateTime now = DateTimes.nowUtc();
+    final String v1 = now.toString();
+    final String v2 = now.minusHours(2).toString();
+    final String v3 = now.minusHours(3).toString();
+
+    final DataSegment segment1 = newSegment(Intervals.of("2019-01-01/2019-02-01"), v1, ImmutableMap.of("foo", "1"));
+    final DataSegment segment2 = newSegment(Intervals.of("2019-02-01/2019-03-01"), v2, ImmutableMap.of("foo", "1"));
+    final DataSegment segment3 = newSegment(Intervals.of("2019-03-01/2019-04-01"), v3, ImmutableMap.of("foo", "1"));
+
+    final Set<DataSegment> segments = ImmutableSet.of(segment1, segment2, segment3);
+    final Set<DataSegment> unusedSegments = ImmutableSet.of(segment1, segment2);
+
+    Assert.assertEquals(segments, getMetadataStorageCoordinator().commitSegments(segments));
+    Assert.assertEquals(
+        unusedSegments.size(),
+        getSegmentsMetadataManager().markSegmentsAsUnused(
+            unusedSegments.stream().map(DataSegment::getId).collect(Collectors.toSet())
+        )
+    );
+
+    final KillUnusedSegmentsTask task = new KillUnusedSegmentsTask(
+        null,
+        DATA_SOURCE,
+        Intervals.of("2018/2020"),
+        ImmutableList.of(v1, v2),
+        null,
+        false,
+        null,
+        100,
+        null
+    );
+
+    Assert.assertEquals(TaskState.SUCCESS, taskRunner.run(task).get().getStatusCode());
+    Assert.assertEquals(
+        new KillTaskReport.Stats(0, 1, 0),
+        getReportedStats()
+    );
+
+    final List<DataSegment> observedUnusedSegments = getMetadataStorageCoordinator().retrieveUnusedSegmentsForInterval(
+        DATA_SOURCE,
+        Intervals.of("2018/2020"),
+        null,
+        null
+    );
+
+    Assert.assertEquals(ImmutableSet.of(), new HashSet<>(observedUnusedSegments));
   }
 
   @Test
