--- conflicted
+++ resolved
@@ -132,7 +132,7 @@
         newSegment(Intervals.of("2019-03-01/2019-04-01"), version),
         newSegment(Intervals.of("2019-04-01/2019-05-01"), version)
     );
-    final Set<DataSegment> announced = getMetadataStorageCoordinator().commitSegments(segments);
+    final Set<DataSegment> announced = getMetadataStorageCoordinator().commitSegments(segments, null);
 
     Assert.assertEquals(segments, announced);
 
@@ -246,17 +246,13 @@
 
     final Set<DataSegment> segments = ImmutableSet.of(segment1, segment2, segment3, segment4, segment5);
 
-    Assert.assertEquals(segments, getMetadataStorageCoordinator().commitSegments(segments));
+    Assert.assertEquals(segments, getMetadataStorageCoordinator().commitSegments(segments, null));
     Assert.assertEquals(
         segments.size(),
         getSegmentsMetadataManager().markSegmentsAsUnused(
             segments.stream().map(DataSegment::getId).collect(Collectors.toSet())
         )
     );
-<<<<<<< HEAD
-    final Set<DataSegment> announced = getMetadataStorageCoordinator().commitSegments(segments, null);
-=======
->>>>>>> 5e603ac5
 
     final KillUnusedSegmentsTask task = new KillUnusedSegmentsTask(
         null,
@@ -302,7 +298,7 @@
 
     final Set<DataSegment> segments = ImmutableSet.of(segment1, segment2, segment3, segment4, segment5);
 
-    Assert.assertEquals(segments, getMetadataStorageCoordinator().commitSegments(segments));
+    Assert.assertEquals(segments, getMetadataStorageCoordinator().commitSegments(segments, null));
     Assert.assertEquals(
         segments.size(),
         getSegmentsMetadataManager().markSegmentsAsUnused(
@@ -359,7 +355,7 @@
     final Set<DataSegment> segments = ImmutableSet.of(segment1, segment2, segment3);
     final Set<DataSegment> unusedSegments = ImmutableSet.of(segment1, segment2);
 
-    Assert.assertEquals(segments, getMetadataStorageCoordinator().commitSegments(segments));
+    Assert.assertEquals(segments, getMetadataStorageCoordinator().commitSegments(segments, null));
     Assert.assertEquals(
         unusedSegments.size(),
         getSegmentsMetadataManager().markSegmentsAsUnused(
@@ -785,7 +781,7 @@
     final DataSegment segment5 = newSegment(Intervals.of("2019-04-01/2019-05-01"), version.minusHours(3).toString());
 
     final Set<DataSegment> segments = ImmutableSet.of(segment1, segment2, segment3, segment4, segment5);
-    Assert.assertEquals(segments, getMetadataStorageCoordinator().commitSegments(segments));
+    Assert.assertEquals(segments, getMetadataStorageCoordinator().commitSegments(segments, null));
 
     Assert.assertEquals(
         3,
