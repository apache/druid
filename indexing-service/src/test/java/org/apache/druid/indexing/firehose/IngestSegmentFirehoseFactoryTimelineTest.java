/*
 * Licensed to the Apache Software Foundation (ASF) under one
 * or more contributor license agreements.  See the NOTICE file
 * distributed with this work for additional information
 * regarding copyright ownership.  The ASF licenses this file
 * to you under the Apache License, Version 2.0 (the
 * "License"); you may not use this file except in compliance
 * with the License.  You may obtain a copy of the License at
 *
 *   http://www.apache.org/licenses/LICENSE-2.0
 *
 * Unless required by applicable law or agreed to in writing,
 * software distributed under the License is distributed on an
 * "AS IS" BASIS, WITHOUT WARRANTIES OR CONDITIONS OF ANY
 * KIND, either express or implied.  See the License for the
 * specific language governing permissions and limitations
 * under the License.
 */

package org.apache.druid.indexing.firehose;

import com.fasterxml.jackson.databind.ObjectMapper;
import com.google.common.base.Throwables;
import com.google.common.collect.ImmutableList;
import com.google.common.collect.ImmutableMap;
import com.google.common.collect.Iterables;
import com.google.common.io.Files;
import org.apache.commons.io.FileUtils;
import org.apache.druid.data.input.Firehose;
import org.apache.druid.data.input.InputRow;
import org.apache.druid.data.input.MapBasedInputRow;
import org.apache.druid.data.input.impl.DimensionsSpec;
import org.apache.druid.data.input.impl.InputRowParser;
import org.apache.druid.data.input.impl.JSONParseSpec;
import org.apache.druid.data.input.impl.MapInputRowParser;
import org.apache.druid.data.input.impl.TimestampSpec;
import org.apache.druid.indexing.common.SegmentLoaderFactory;
import org.apache.druid.indexing.common.TaskLock;
import org.apache.druid.indexing.common.TaskLockType;
import org.apache.druid.indexing.common.TaskToolboxFactory;
import org.apache.druid.indexing.common.TestUtils;
import org.apache.druid.indexing.common.actions.LockAcquireAction;
import org.apache.druid.indexing.common.actions.SegmentListUsedAction;
import org.apache.druid.indexing.common.actions.TaskAction;
import org.apache.druid.indexing.common.actions.TaskActionClient;
import org.apache.druid.indexing.common.actions.TaskActionClientFactory;
import org.apache.druid.indexing.common.config.TaskConfig;
import org.apache.druid.indexing.common.task.NoopTask;
import org.apache.druid.indexing.common.task.NoopTestTaskFileWriter;
import org.apache.druid.indexing.common.task.Task;
import org.apache.druid.java.util.common.DateTimes;
import org.apache.druid.java.util.common.Intervals;
import org.apache.druid.java.util.common.JodaUtils;
import org.apache.druid.query.aggregation.LongSumAggregatorFactory;
import org.apache.druid.query.filter.TrueDimFilter;
import org.apache.druid.segment.IndexIO;
import org.apache.druid.segment.IndexMergerV9;
import org.apache.druid.segment.IndexSpec;
import org.apache.druid.segment.incremental.IncrementalIndex;
import org.apache.druid.segment.incremental.IncrementalIndexSchema;
import org.apache.druid.segment.incremental.IndexSizeExceededException;
import org.apache.druid.segment.loading.SegmentLoaderConfig;
import org.apache.druid.segment.loading.SegmentLoaderLocalCacheManager;
import org.apache.druid.segment.loading.StorageLocationConfig;
import org.apache.druid.segment.realtime.plumber.SegmentHandoffNotifierFactory;
import org.apache.druid.segment.transform.TransformSpec;
import org.apache.druid.server.metrics.NoopServiceEmitter;
import org.apache.druid.timeline.DataSegment;
import org.apache.druid.timeline.SegmentId;
import org.apache.druid.timeline.partition.LinearShardSpec;
import org.easymock.EasyMock;
import org.joda.time.Interval;
import org.junit.After;
import org.junit.Assert;
import org.junit.Test;
import org.junit.runner.RunWith;
import org.junit.runners.Parameterized;

import java.io.File;
import java.io.IOException;
import java.util.ArrayList;
import java.util.Arrays;
import java.util.Collection;
import java.util.HashSet;
import java.util.List;
import java.util.Map;
import java.util.Set;
import java.util.UUID;

@RunWith(Parameterized.class)
public class IngestSegmentFirehoseFactoryTimelineTest
{
  private static final String DATA_SOURCE = "foo";
  private static final String TIME_COLUMN = "t";
  private static final String[] DIMENSIONS = new String[]{"d1"};
  private static final String[] METRICS = new String[]{"m1"};

  // Must decorate the parser, since IngestSegmentFirehoseFactory will undecorate it.
  private static final InputRowParser<Map<String, Object>> ROW_PARSER = TransformSpec.NONE.decorate(
      new MapInputRowParser(
          new JSONParseSpec(
              new TimestampSpec(TIME_COLUMN, "auto", null),
              new DimensionsSpec(
                  DimensionsSpec.getDefaultSchemas(Arrays.asList(DIMENSIONS)),
                  null,
                  null
              ),
              null,
              null
          )
      )
  );

  private final IngestSegmentFirehoseFactory factory;
  private final File tmpDir;
  private final int expectedCount;
  private final long expectedSum;

  private static final ObjectMapper MAPPER;
  private static final IndexIO INDEX_IO;
  private static final IndexMergerV9 INDEX_MERGER_V9;

  static {
    TestUtils testUtils = new TestUtils();
    MAPPER = IngestSegmentFirehoseFactoryTest.setupInjectablesInObjectMapper(testUtils.getTestObjectMapper());
    INDEX_IO = testUtils.getTestIndexIO();
    INDEX_MERGER_V9 = testUtils.getTestIndexMergerV9();
  }

  public IngestSegmentFirehoseFactoryTimelineTest(
      String name,
      IngestSegmentFirehoseFactory factory,
      File tmpDir,
      int expectedCount,
      long expectedSum
  )
  {
    this.factory = factory;
    this.tmpDir = tmpDir;
    this.expectedCount = expectedCount;
    this.expectedSum = expectedSum;
  }

  @Test
  public void testSimple() throws Exception
  {
    int count = 0;
    long sum = 0;

    try (final Firehose firehose = factory.connect(ROW_PARSER, null)) {
      while (firehose.hasMore()) {
        final InputRow row = firehose.nextRow();
        count++;
        sum += row.getMetric(METRICS[0]).longValue();
      }
    }

    Assert.assertEquals("count", expectedCount, count);
    Assert.assertEquals("sum", expectedSum, sum);
  }

  @After
  public void tearDown() throws Exception
  {
    FileUtils.deleteDirectory(tmpDir);
  }

  private static TestCase TC(
      String intervalString,
      int expectedCount,
      long expectedSum,
      DataSegmentMaker... segmentMakers
  )
  {
    final File tmpDir = Files.createTempDir();
    final Set<DataSegment> segments = new HashSet<>();
    for (DataSegmentMaker segmentMaker : segmentMakers) {
      segments.add(segmentMaker.make(tmpDir));
    }

    return new TestCase(
        tmpDir,
        Intervals.of(intervalString),
        expectedCount,
        expectedSum,
        segments
    );
  }

  private static DataSegmentMaker DS(
      String intervalString,
      String version,
      int partitionNum,
      InputRow... rows
  )
  {
    return new DataSegmentMaker(Intervals.of(intervalString), version, partitionNum, Arrays.asList(rows));
  }

  private static InputRow IR(String timeString, long metricValue)
  {
    return new MapBasedInputRow(
        DateTimes.of(timeString).getMillis(),
        Arrays.asList(DIMENSIONS),
        ImmutableMap.of(
            TIME_COLUMN, DateTimes.of(timeString).toString(),
            DIMENSIONS[0], "bar",
            METRICS[0], metricValue
        )
    );
  }

  private static Map<String, Object> persist(File tmpDir, InputRow... rows)
  {
    final File persistDir = new File(tmpDir, UUID.randomUUID().toString());
    final IncrementalIndexSchema schema = new IncrementalIndexSchema.Builder()
        .withMinTimestamp(JodaUtils.MIN_INSTANT)
        .withDimensionsSpec(ROW_PARSER)
        .withMetrics(new LongSumAggregatorFactory(METRICS[0], METRICS[0]))
        .build();
    final IncrementalIndex index = new IncrementalIndex.Builder()
        .setIndexSchema(schema)
        .setMaxRowCount(rows.length)
        .buildOnheap();

    for (InputRow row : rows) {
      try {
        index.add(row);
      }
      catch (IndexSizeExceededException e) {
        throw Throwables.propagate(e);
      }
    }

    try {
      INDEX_MERGER_V9.persist(index, persistDir, new IndexSpec(), null);
    }
    catch (IOException e) {
      throw Throwables.propagate(e);
    }

    return ImmutableMap.of(
        "type", "local",
        "path", persistDir.getAbsolutePath()
    );
  }

  @Parameterized.Parameters(name = "{0}")
  public static Collection<Object[]> constructorFeeder()
  {
    final List<TestCase> testCases = ImmutableList.of(
        TC(
            "2000/2000T02", 3, 7,
            DS("2000/2000T01", "v1", 0, IR("2000", 1), IR("2000T00:01", 2)),
            DS("2000T01/2000T02", "v1", 0, IR("2000T01", 4))
        ) /* Adjacent segments */,
        TC(
            "2000/2000T02", 3, 7,
            DS("2000/2000T02", "v1", 0, IR("2000", 1), IR("2000T00:01", 2), IR("2000T01", 8)),
            DS("2000T01/2000T02", "v2", 0, IR("2000T01:01", 4))
        ) /* 1H segment overlaid on top of 2H segment */,
        TC(
            "2000/2000-01-02", 4, 23,
            DS("2000/2000-01-02", "v1", 0, IR("2000", 1), IR("2000T00:01", 2), IR("2000T01", 8), IR("2000T02", 16)),
            DS("2000T01/2000T02", "v2", 0, IR("2000T01:01", 4))
        ) /* 1H segment overlaid on top of 1D segment */,
        TC(
            "2000/2000T02", 4, 15,
            DS("2000/2000T02", "v1", 0, IR("2000", 1), IR("2000T00:01", 2), IR("2000T01", 8)),
            DS("2000/2000T02", "v1", 1, IR("2000T01:01", 4))
        ) /* Segment set with two segments for the same interval */,
        TC(
            "2000T01/2000T02", 1, 2,
            DS("2000/2000T03", "v1", 0, IR("2000", 1), IR("2000T01", 2), IR("2000T02", 4))
        ) /* Segment wider than desired interval */,
        TC(
            "2000T02/2000T04", 2, 12,
            DS("2000/2000T03", "v1", 0, IR("2000", 1), IR("2000T01", 2), IR("2000T02", 4)),
            DS("2000T03/2000T04", "v1", 0, IR("2000T03", 8))
        ) /* Segment intersecting desired interval */
    );

    final List<Object[]> constructors = new ArrayList<>();

    for (final TestCase testCase : testCases) {
      final TaskActionClient taskActionClient = new TaskActionClient()
      {
        @Override
        public <RetType> RetType submit(TaskAction<RetType> taskAction)
        {
          if (taskAction instanceof SegmentListUsedAction) {
            // Expect the interval we asked for
            final SegmentListUsedAction action = (SegmentListUsedAction) taskAction;
            if (action.getIntervals().equals(ImmutableList.of(testCase.interval))) {
              return (RetType) ImmutableList.copyOf(testCase.segments);
            } else {
              throw new IllegalArgumentException("WTF");
            }
          } else if (taskAction instanceof LockAcquireAction) {
            return (RetType) new TaskLock(TaskLockType.EXCLUSIVE, null, DATA_SOURCE, Intervals.of("2000/2001"), "v1", 0);
          } else {
            throw new UnsupportedOperationException();
          }
        }
      };
      SegmentHandoffNotifierFactory notifierFactory = EasyMock.createNiceMock(SegmentHandoffNotifierFactory.class);
      EasyMock.replay(notifierFactory);
      SegmentLoaderConfig segmentLoaderConfig = new SegmentLoaderConfig()
      {
        @Override
        public List<StorageLocationConfig> getLocations()
        {
          return new ArrayList<>();
        }
      };
      final TaskToolboxFactory taskToolboxFactory = new TaskToolboxFactory(
          new TaskConfig(testCase.tmpDir.getAbsolutePath(), null, null, 50000, null, false, null, null),
          new TaskActionClientFactory()
          {
            @Override
            public TaskActionClient create(Task task)
            {
              return taskActionClient;
            }
          },
          new NoopServiceEmitter(),
          null, // segment pusher
          null, // segment killer
          null, // segment mover
          null, // segment archiver
          null, // segment announcer,
          null,
          notifierFactory,
          null, // query runner factory conglomerate corporation unionized collective
          null, // query executor service
          null, // monitor scheduler
          new SegmentLoaderFactory(
              new SegmentLoaderLocalCacheManager(null, segmentLoaderConfig, MAPPER)
          ),
          MAPPER,
          INDEX_IO,
          null,
          null,
          null,
          INDEX_MERGER_V9,
          null,
          null,
          null,
          null,
          new NoopTestTaskFileWriter()
      );
      final IngestSegmentFirehoseFactory factory = new IngestSegmentFirehoseFactory(
          DATA_SOURCE,
          testCase.interval,
          new TrueDimFilter(),
          Arrays.asList(DIMENSIONS),
          Arrays.asList(METRICS),
          INDEX_IO
      );
      factory.setTaskToolbox(taskToolboxFactory.build(NoopTask.create(DATA_SOURCE)));

      constructors.add(
          new Object[]{
              testCase.toString(),
              factory,
              testCase.tmpDir,
              testCase.expectedCount,
              testCase.expectedSum
          }
      );
    }

    return constructors;
  }

  private static class TestCase
  {
    final File tmpDir;
    final Interval interval;
    final int expectedCount;
    final long expectedSum;
    final Set<DataSegment> segments;

    public TestCase(
        File tmpDir,
        Interval interval,
        int expectedCount,
        long expectedSum,
        Set<DataSegment> segments
    )
    {
      this.tmpDir = tmpDir;
      this.interval = interval;
      this.expectedCount = expectedCount;
      this.expectedSum = expectedSum;
      this.segments = segments;
    }

    @Override
    public String toString()
    {
<<<<<<< HEAD
      final List<SegmentId> segmentIds = Lists.newArrayList();
=======
      final List<String> segmentIdentifiers = new ArrayList<>();
>>>>>>> 676f5e6d
      for (DataSegment segment : segments) {
        segmentIds.add(segment.getId());
      }
      return "TestCase{" +
             "interval=" + interval +
             ", expectedCount=" + expectedCount +
             ", expectedSum=" + expectedSum +
             ", segments=" + segmentIds +
             '}';
    }
  }

  private static class DataSegmentMaker
  {
    final Interval interval;
    final String version;
    final int partitionNum;
    final List<InputRow> rows;

    public DataSegmentMaker(
        Interval interval,
        String version,
        int partitionNum,
        List<InputRow> rows
    )
    {
      this.interval = interval;
      this.version = version;
      this.partitionNum = partitionNum;
      this.rows = rows;
    }

    public DataSegment make(File tmpDir)
    {
      final Map<String, Object> loadSpec = persist(tmpDir, Iterables.toArray(rows, InputRow.class));

      return new DataSegment(
          DATA_SOURCE,
          interval,
          version,
          loadSpec,
          Arrays.asList(DIMENSIONS),
          Arrays.asList(METRICS),
          new LinearShardSpec(partitionNum),
          -1,
          0L
      );
    }
  }
}<|MERGE_RESOLUTION|>--- conflicted
+++ resolved
@@ -399,11 +399,7 @@
     @Override
     public String toString()
     {
-<<<<<<< HEAD
-      final List<SegmentId> segmentIds = Lists.newArrayList();
-=======
-      final List<String> segmentIdentifiers = new ArrayList<>();
->>>>>>> 676f5e6d
+      final List<SegmentId> segmentIds = new ArrayList<>();
       for (DataSegment segment : segments) {
         segmentIds.add(segment.getId());
       }
