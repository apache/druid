--- conflicted
+++ resolved
@@ -129,26 +129,16 @@
     taskRunner.start();
 
     DiscoveryDruidNode druidNode1 = new DiscoveryDruidNode(
-<<<<<<< HEAD
         new DruidNode("service", "host1", false, 8080, null, true, false),
-        DruidNodeDiscoveryProvider.NODE_TYPE_MM,
-=======
-        new DruidNode("service", "host1", 8080, null, true, false),
         NodeType.MIDDLE_MANAGER,
->>>>>>> 6c71ee5e
         ImmutableMap.of(
             WorkerNodeService.DISCOVERY_SERVICE_KEY, new WorkerNodeService("ip1", 2, "0")
         )
     );
 
     DiscoveryDruidNode druidNode2 = new DiscoveryDruidNode(
-<<<<<<< HEAD
         new DruidNode("service", "host2", false, 8080, null, true, false),
-        DruidNodeDiscoveryProvider.NODE_TYPE_MM,
-=======
-        new DruidNode("service", "host2", 8080, null, true, false),
         NodeType.MIDDLE_MANAGER,
->>>>>>> 6c71ee5e
         ImmutableMap.of(
             WorkerNodeService.DISCOVERY_SERVICE_KEY, new WorkerNodeService("ip2", 2, "0")
         )
@@ -231,26 +221,16 @@
     taskRunner.start();
 
     DiscoveryDruidNode druidNode1 = new DiscoveryDruidNode(
-<<<<<<< HEAD
         new DruidNode("service", "host1", false, 8080, null, true, false),
-        DruidNodeDiscoveryProvider.NODE_TYPE_MM,
-=======
-        new DruidNode("service", "host1", 8080, null, true, false),
         NodeType.MIDDLE_MANAGER,
->>>>>>> 6c71ee5e
         ImmutableMap.of(
             WorkerNodeService.DISCOVERY_SERVICE_KEY, new WorkerNodeService("ip1", 2, "0")
         )
     );
 
     DiscoveryDruidNode druidNode2 = new DiscoveryDruidNode(
-<<<<<<< HEAD
         new DruidNode("service", "host2", false, 8080, null, true, false),
-        DruidNodeDiscoveryProvider.NODE_TYPE_MM,
-=======
-        new DruidNode("service", "host2", 8080, null, true, false),
         NodeType.MIDDLE_MANAGER,
->>>>>>> 6c71ee5e
         ImmutableMap.of(
             WorkerNodeService.DISCOVERY_SERVICE_KEY, new WorkerNodeService("ip2", 2, "0")
         )
@@ -344,13 +324,8 @@
     taskRunner.start();
 
     DiscoveryDruidNode druidNode = new DiscoveryDruidNode(
-<<<<<<< HEAD
         new DruidNode("service", "host", false, 1234, null, true, false),
-        DruidNodeDiscoveryProvider.NODE_TYPE_MM,
-=======
-        new DruidNode("service", "host", 1234, null, true, false),
         NodeType.MIDDLE_MANAGER,
->>>>>>> 6c71ee5e
         ImmutableMap.of(
             WorkerNodeService.DISCOVERY_SERVICE_KEY, new WorkerNodeService("ip1", 2, "0")
         )
@@ -483,13 +458,8 @@
     Task task2 = NoopTask.create("task-id-2", 0);
 
     DiscoveryDruidNode druidNode = new DiscoveryDruidNode(
-<<<<<<< HEAD
         new DruidNode("service", "host", false, 1234, null, true, false),
-        DruidNodeDiscoveryProvider.NODE_TYPE_MM,
-=======
-        new DruidNode("service", "host", 1234, null, true, false),
         NodeType.MIDDLE_MANAGER,
->>>>>>> 6c71ee5e
         ImmutableMap.of(
             WorkerNodeService.DISCOVERY_SERVICE_KEY, new WorkerNodeService("ip1", 2, "0")
         )
@@ -651,13 +621,8 @@
     Task task2 = NoopTask.create("task-id-2", 0);
 
     DiscoveryDruidNode druidNode = new DiscoveryDruidNode(
-<<<<<<< HEAD
         new DruidNode("service", "host", false, 1234, null, true, false),
-        DruidNodeDiscoveryProvider.NODE_TYPE_MM,
-=======
-        new DruidNode("service", "host", 1234, null, true, false),
         NodeType.MIDDLE_MANAGER,
->>>>>>> 6c71ee5e
         ImmutableMap.of(
             WorkerNodeService.DISCOVERY_SERVICE_KEY, new WorkerNodeService("ip1", 2, "0")
         )
@@ -823,13 +788,8 @@
     AtomicInteger ticks = new AtomicInteger();
 
     DiscoveryDruidNode druidNode1 = new DiscoveryDruidNode(
-<<<<<<< HEAD
         new DruidNode("service", "host1", false, 8080, null, true, false),
-        DruidNodeDiscoveryProvider.NODE_TYPE_MM,
-=======
-        new DruidNode("service", "host1", 8080, null, true, false),
         NodeType.MIDDLE_MANAGER,
->>>>>>> 6c71ee5e
         ImmutableMap.of(
             WorkerNodeService.DISCOVERY_SERVICE_KEY, new WorkerNodeService("ip1", 1, "0")
         )
@@ -872,13 +832,8 @@
     }
 
     DiscoveryDruidNode druidNode2 = new DiscoveryDruidNode(
-<<<<<<< HEAD
         new DruidNode("service", "host2", false, 8080, null, true, false),
-        DruidNodeDiscoveryProvider.NODE_TYPE_MM,
-=======
-        new DruidNode("service", "host2", 8080, null, true, false),
         NodeType.MIDDLE_MANAGER,
->>>>>>> 6c71ee5e
         ImmutableMap.of(
             WorkerNodeService.DISCOVERY_SERVICE_KEY, new WorkerNodeService("ip2", 1, "0")
         )
@@ -910,13 +865,8 @@
     }
 
     DiscoveryDruidNode druidNode3 = new DiscoveryDruidNode(
-<<<<<<< HEAD
         new DruidNode("service", "host3", false, 8080, null, true, false),
-        DruidNodeDiscoveryProvider.NODE_TYPE_MM,
-=======
-        new DruidNode("service", "host3", 8080, null, true, false),
         NodeType.MIDDLE_MANAGER,
->>>>>>> 6c71ee5e
         ImmutableMap.of(
             WorkerNodeService.DISCOVERY_SERVICE_KEY, new WorkerNodeService("ip2", 1, "0")
         )
