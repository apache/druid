--- conflicted
+++ resolved
@@ -99,31 +99,10 @@
   public void setup() throws IOException
   {
     final WorkerConfig workerConfig = new WorkerConfig();
-<<<<<<< HEAD
-    final TaskConfig taskConfig = new TaskConfig(
-        null,
-        null,
-        null,
-        null,
-        null,
-        false,
-        null,
-        null,
-        ImmutableList.of(new StorageLocationConfig(temporaryFolder.newFolder(), null, null)),
-        false,
-        false,
-        TaskConfig.BATCH_PROCESSING_MODE_DEFAULT.name(),
-        null,
-        false,
-        null,
-        null
-    );
-=======
     final TaskConfig taskConfig = new TaskConfigBuilder()
         .setShuffleDataLocations(ImmutableList.of(new StorageLocationConfig(temporaryFolder.newFolder(), null, null)))
         .setBatchProcessingMode(TaskConfig.BATCH_PROCESSING_MODE_DEFAULT.name())
         .build();
->>>>>>> aaa6cc18
     final OverlordClient overlordClient = new NoopOverlordClient();
     if (LOCAL.equals(intermediateDataStore)) {
       intermediaryDataManager = new LocalIntermediaryDataManager(workerConfig, taskConfig, overlordClient);
