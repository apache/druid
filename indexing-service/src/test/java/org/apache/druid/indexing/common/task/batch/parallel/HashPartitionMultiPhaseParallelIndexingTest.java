/*
 * Licensed to the Apache Software Foundation (ASF) under one
 * or more contributor license agreements.  See the NOTICE file
 * distributed with this work for additional information
 * regarding copyright ownership.  The ASF licenses this file
 * to you under the Apache License, Version 2.0 (the
 * "License"); you may not use this file except in compliance
 * with the License.  You may obtain a copy of the License at
 *
 *   http://www.apache.org/licenses/LICENSE-2.0
 *
 * Unless required by applicable law or agreed to in writing,
 * software distributed under the License is distributed on an
 * "AS IS" BASIS, WITHOUT WARRANTIES OR CONDITIONS OF ANY
 * KIND, either express or implied.  See the License for the
 * specific language governing permissions and limitations
 * under the License.
 */

package org.apache.druid.indexing.common.task.batch.parallel;

import com.google.common.collect.ImmutableList;
import org.apache.druid.data.input.InputFormat;
import org.apache.druid.data.input.impl.CSVParseSpec;
import org.apache.druid.data.input.impl.CsvInputFormat;
import org.apache.druid.data.input.impl.DimensionsSpec;
import org.apache.druid.data.input.impl.ParseSpec;
import org.apache.druid.data.input.impl.TimestampSpec;
import org.apache.druid.indexer.TaskState;
import org.apache.druid.indexer.partitions.DynamicPartitionsSpec;
import org.apache.druid.indexer.partitions.HashedPartitionsSpec;
import org.apache.druid.indexer.partitions.PartitionsSpec;
import org.apache.druid.indexing.common.LockGranularity;
import org.apache.druid.java.util.common.DateTimes;
import org.apache.druid.java.util.common.Intervals;
import org.apache.druid.java.util.common.StringUtils;
import org.apache.druid.java.util.common.guava.Comparators;
import org.apache.druid.query.scan.ScanResultValue;
import org.apache.druid.segment.incremental.RowIngestionMetersTotals;
import org.apache.druid.timeline.DataSegment;
import org.apache.druid.timeline.partition.HashBasedNumberedShardSpec;
import org.apache.druid.timeline.partition.HashPartitionFunction;
import org.apache.druid.timeline.partition.NumberedShardSpec;
import org.apache.druid.timeline.partition.TombstoneShardSpec;
import org.joda.time.Interval;
import org.junit.Assert;
import org.junit.Before;
import org.junit.Test;
import org.junit.runner.RunWith;
import org.junit.runners.Parameterized;

import javax.annotation.Nullable;
import java.io.File;
import java.io.IOException;
import java.io.Writer;
import java.nio.charset.StandardCharsets;
import java.nio.file.Files;
import java.util.ArrayList;
import java.util.Arrays;
import java.util.HashMap;
import java.util.HashSet;
import java.util.List;
import java.util.Map;
import java.util.Map.Entry;
import java.util.Set;
import java.util.stream.Collectors;

@RunWith(Parameterized.class)
public class HashPartitionMultiPhaseParallelIndexingTest extends AbstractMultiPhaseParallelIndexingTest
{
  private static final TimestampSpec TIMESTAMP_SPEC = new TimestampSpec("ts", "auto", null);
  private static final DimensionsSpec DIMENSIONS_SPEC = new DimensionsSpec(
      DimensionsSpec.getDefaultSchemas(Arrays.asList("ts", "dim1", "dim2"))
  );
  private static final ParseSpec PARSE_SPEC = new CSVParseSpec(
      TIMESTAMP_SPEC,
      DIMENSIONS_SPEC,
      null,
      Arrays.asList("ts", "dim1", "dim2", "val"),
      false,
      0
  );
  private static final InputFormat INPUT_FORMAT = new CsvInputFormat(
      Arrays.asList("ts", "dim1", "dim2", "val"),
      null,
      false,
      false,
      0
  );
  private static final Interval INTERVAL_TO_INDEX = Intervals.of("2017-12/P1M");

  @Parameterized.Parameters(
      name = "lockGranularity={0}, useInputFormatApi={1}, maxNumConcurrentSubTasks={2}, intervalToIndex={3}, numShards={4}"
  )
  public static Iterable<Object[]> constructorFeeder()
  {
    return ImmutableList.of(
        new Object[]{LockGranularity.TIME_CHUNK, false, 2, INTERVAL_TO_INDEX, 2},
        new Object[]{LockGranularity.TIME_CHUNK, true, 2, INTERVAL_TO_INDEX, 2},
        new Object[]{LockGranularity.TIME_CHUNK, true, 2, null, 2},
        new Object[]{LockGranularity.TIME_CHUNK, true, 1, INTERVAL_TO_INDEX, 2},
        new Object[]{LockGranularity.SEGMENT, true, 2, INTERVAL_TO_INDEX, 2},
        new Object[]{LockGranularity.TIME_CHUNK, true, 2, INTERVAL_TO_INDEX, null},
        new Object[]{LockGranularity.TIME_CHUNK, true, 2, null, null},
        new Object[]{LockGranularity.TIME_CHUNK, true, 1, INTERVAL_TO_INDEX, null},
        new Object[]{LockGranularity.SEGMENT, true, 2, INTERVAL_TO_INDEX, null}
    );
  }

  private final int maxNumConcurrentSubTasks;
  @Nullable
  private final Interval intervalToIndex;
  @Nullable
  private final Integer numShards;

  private File inputDir;
  // sorted input intervals
  private List<Interval> inputIntervals;

  public HashPartitionMultiPhaseParallelIndexingTest(
      LockGranularity lockGranularity,
      boolean useInputFormatApi,
      int maxNumConcurrentSubTasks,
      @Nullable Interval intervalToIndex,
      @Nullable Integer numShards
  )
  {
    super(lockGranularity, useInputFormatApi, DEFAULT_TRANSIENT_TASK_FAILURE_RATE, DEFAULT_TRANSIENT_API_FAILURE_RATE);
    this.maxNumConcurrentSubTasks = maxNumConcurrentSubTasks;
    this.intervalToIndex = intervalToIndex;
    this.numShards = numShards;
  }

  @Before
  public void setup() throws IOException
  {
    inputDir = temporaryFolder.newFolder("data");
    final Set<Interval> intervals = new HashSet<>();
    // set up data
    for (int i = 0; i < 10; i++) {
      try (final Writer writer =
               Files.newBufferedWriter(new File(inputDir, "test_" + i).toPath(), StandardCharsets.UTF_8)) {
        for (int j = 0; j < 10; j++) {
          writer.write(StringUtils.format("2017-12-%d,%d,%d th test file\n", j + 1, i + 10, i));
          writer.write(StringUtils.format("2017-12-%d,%d,%d th test file\n", j + 2, i + 11, i));
          intervals.add(SEGMENT_GRANULARITY.bucket(DateTimes.of(StringUtils.format("2017-12-%d", j + 1))));
          intervals.add(SEGMENT_GRANULARITY.bucket(DateTimes.of(StringUtils.format("2017-12-%d", j + 2))));
        }
      }
    }

    for (int i = 0; i < 5; i++) {
      try (final Writer writer =
               Files.newBufferedWriter(new File(inputDir, "filtered_" + i).toPath(), StandardCharsets.UTF_8)) {
        writer.write(StringUtils.format("2017-12-%d,%d,%d th test file\n", i + 1, i + 10, i));
      }
    }
    inputIntervals = new ArrayList<>(intervals);
    inputIntervals.sort(Comparators.intervalsByStartThenEnd());
  }

  @Test
  public void testRun() throws Exception
  {
    final Integer maxRowsPerSegment = numShards == null ? 10 : null;
    final Set<DataSegment> publishedSegments = runTask(createTask(
        new HashedPartitionsSpec(
            maxRowsPerSegment,
            numShards,
            ImmutableList.of("dim1", "dim2")
        ),
<<<<<<< HEAD
        TaskState.SUCCESS,
        inputDir,
        false,
=======
>>>>>>> ada3ae08
        false
    ), TaskState.SUCCESS);

    final Map<Interval, Integer> expectedIntervalToNumSegments = computeExpectedIntervalToNumSegments(
        maxRowsPerSegment,
        numShards
    );
    assertHashedPartition(publishedSegments, expectedIntervalToNumSegments);
  }

  @Test
  public void testRunWithReplace() throws Exception
  {
    if (intervalToIndex == null) {
      // replace only works when intervals are provided
      return;
    }
    final Integer maxRowsPerSegment = numShards == null ? 10 : null;
    final Set<DataSegment> publishedSegments = runTestTask(
        new HashedPartitionsSpec(
            maxRowsPerSegment,
            numShards,
            ImmutableList.of("dim1", "dim2")
        ),
        TaskState.SUCCESS,
        inputDir,
        false,
        false
    );
    final Map<Interval, Integer> expectedIntervalToNumSegments = computeExpectedIntervalToNumSegments(
        maxRowsPerSegment,
        numShards
    );
    assertHashedPartition(publishedSegments, expectedIntervalToNumSegments);

    final Set<DataSegment> publishedSegmentsAfterReplace = runTestTask(
        new HashedPartitionsSpec(
            maxRowsPerSegment,
            numShards,
            ImmutableList.of("dim1", "dim2")
        ),
        TaskState.SUCCESS,
        newInputDirForReplace(),
        false,
        true
    );

    final Map<Interval, Integer> expectedIntervalToNumSegmentsAfterReplace = computeExpectedIntervalToNumSegments(
        maxRowsPerSegment,
        numShards
    );


    // Regardless of whether numShards is set or not the replace will put data in six intervals.
    // When numShards are set (2) it will generate 12 segments. When not, the hash ingestion code will estimate
    // one shard perinterval thus siz segments:

    // adjust expected wrt to tombstones:
    int tombstones = 0;
    for (DataSegment ds : publishedSegmentsAfterReplace) {
      if (ds.isTombstone()) {
        expectedIntervalToNumSegmentsAfterReplace.put(ds.getInterval(), 1);
        tombstones++;
      } else if (numShards == null) {
        expectedIntervalToNumSegmentsAfterReplace.put(ds.getInterval(), 1);
      }
    }
    Assert.assertEquals(5, tombstones); // five tombstones
    int expectedSegments = 12;
    if (numShards == null) {
      expectedSegments = 6;
    }
    Assert.assertEquals(expectedSegments, publishedSegmentsAfterReplace.size() - tombstones); //  six segments
    assertHashedPartition(publishedSegmentsAfterReplace, expectedIntervalToNumSegmentsAfterReplace);
  }

  @Test
  public void testRunWithHashPartitionFunction() throws Exception
  {
    final Integer maxRowsPerSegment = numShards == null ? 10 : null;
    final Set<DataSegment> publishedSegments = runTask(createTask(
        new HashedPartitionsSpec(
            maxRowsPerSegment,
            numShards,
            ImmutableList.of("dim1", "dim2"),
            HashPartitionFunction.MURMUR3_32_ABS
        ),
<<<<<<< HEAD
        TaskState.SUCCESS,
        inputDir,
        false,
        false
    );
=======
        false), TaskState.SUCCESS);
>>>>>>> ada3ae08
    final Map<Interval, Integer> expectedIntervalToNumSegments = computeExpectedIntervalToNumSegments(
        maxRowsPerSegment,
        numShards
    );
    assertHashedPartition(publishedSegments, expectedIntervalToNumSegments);
  }

  @Test
  public void testRowStats()
  {
    final Integer maxRowsPerSegment = numShards == null ? 10 : null;
    ParallelIndexSupervisorTask task = createTask(
        new HashedPartitionsSpec(
            maxRowsPerSegment,
            numShards,
            ImmutableList.of("dim1", "dim2"),
            HashPartitionFunction.MURMUR3_32_ABS),
        false);
    RowIngestionMetersTotals expectedTotals = new RowIngestionMetersTotals(200, 0, 0, 0);
    Map<String, Object> expectedReports;
    if (maxNumConcurrentSubTasks <= 1) {
      expectedReports = buildExpectedTaskReportSequential(
          task.getId(),
          ImmutableList.of(),
          numShards == null ? expectedTotals : new RowIngestionMetersTotals(0, 0, 0, 0),
          expectedTotals
      );
    } else {
      // when useInputFormatApi is false, maxConcurrentSubTasks=2 and it uses the single phase runner
      // instead of sequential runner
      expectedReports = buildExpectedTaskReportParallel(
          task.getId(),
          ImmutableList.of(),
          expectedTotals
      );
    }
    Map<String, Object> actualReports = runTaskAndGetReports(task, TaskState.SUCCESS);
    compareTaskReports(expectedReports, actualReports);
  }

  private Map<Interval, Integer> computeExpectedIntervalToNumSegments(
      @Nullable Integer maxRowsPerSegment,
      @Nullable Integer numShards
  )
  {
    final Map<Interval, Integer> expectedIntervalToNumSegments = new HashMap<>();
    for (int i = 0; i < inputIntervals.size(); i++) {
      if (numShards == null) {
        if (i == 0 || i == inputIntervals.size() - 1) {
          expectedIntervalToNumSegments.put(inputIntervals.get(i), Math.round((float) 10 / maxRowsPerSegment));
        } else {
          expectedIntervalToNumSegments.put(inputIntervals.get(i), Math.round((float) 20 / maxRowsPerSegment));
        }
      } else {
        expectedIntervalToNumSegments.put(inputIntervals.get(i), numShards);
      }
    }
    return expectedIntervalToNumSegments;
  }

  @Test
  public void testAppendLinearlyPartitionedSegmensToHashPartitionedDatasourceSuccessfullyAppend()
  {
    final Set<DataSegment> publishedSegments = new HashSet<>();
    publishedSegments.addAll(
<<<<<<< HEAD
        runTestTask(
            new HashedPartitionsSpec(null, numShards, ImmutableList.of("dim1", "dim2")),
            TaskState.SUCCESS,
            inputDir,
            false,
            false
        )
    );
    // Append
    publishedSegments.addAll(
        runTestTask(
            new DynamicPartitionsSpec(5, null),
            TaskState.SUCCESS,
            inputDir,
            true,
            false
        )
    );
    // And append again
    publishedSegments.addAll(
        runTestTask(
            new DynamicPartitionsSpec(10, null),
            TaskState.SUCCESS,
            inputDir,
            true,
            false
        )
=======
        runTask(
            createTask(
                new HashedPartitionsSpec(null, numShards, ImmutableList.of("dim1", "dim2")),
                false),
            TaskState.SUCCESS)
    );
    // Append
    publishedSegments.addAll(
        runTask(
            createTask(
                new DynamicPartitionsSpec(5, null),
                true),
            TaskState.SUCCESS));
    // And append again
    publishedSegments.addAll(
        runTask(
            createTask(
                new DynamicPartitionsSpec(10, null),
                true),
            TaskState.SUCCESS)
>>>>>>> ada3ae08
    );

    final Map<Interval, List<DataSegment>> intervalToSegments = new HashMap<>();
    publishedSegments.forEach(
        segment -> intervalToSegments.computeIfAbsent(segment.getInterval(), k -> new ArrayList<>()).add(segment)
    );
    for (Entry<Interval, List<DataSegment>> entry : intervalToSegments.entrySet()) {
      final List<DataSegment> segments = entry.getValue();
      final List<DataSegment> hashedSegments = segments
          .stream()
          .filter(segment -> segment.getShardSpec().getClass() == HashBasedNumberedShardSpec.class)
          .collect(Collectors.toList());
      final List<DataSegment> linearSegments = segments
          .stream()
          .filter(segment -> segment.getShardSpec().getClass() == NumberedShardSpec.class)
          .collect(Collectors.toList());

      for (DataSegment hashedSegment : hashedSegments) {
        final HashBasedNumberedShardSpec hashShardSpec = (HashBasedNumberedShardSpec) hashedSegment.getShardSpec();
        for (DataSegment linearSegment : linearSegments) {
          Assert.assertEquals(hashedSegment.getInterval(), linearSegment.getInterval());
          Assert.assertEquals(hashedSegment.getVersion(), linearSegment.getVersion());
          final NumberedShardSpec numberedShardSpec = (NumberedShardSpec) linearSegment.getShardSpec();
          Assert.assertEquals(hashShardSpec.getNumCorePartitions(), numberedShardSpec.getNumCorePartitions());
          Assert.assertTrue(hashShardSpec.getPartitionNum() < numberedShardSpec.getPartitionNum());
        }
      }
    }
  }

  private ParallelIndexSupervisorTask createTask(
      PartitionsSpec partitionsSpec,
<<<<<<< HEAD
      TaskState expectedTaskState,
      File inputDirectory,
      boolean appendToExisting,
      boolean isReplace
=======
      boolean appendToExisting
>>>>>>> ada3ae08
  )
  {
    if (isUseInputFormatApi()) {
      return createTask(
          TIMESTAMP_SPEC,
          DIMENSIONS_SPEC,
          INPUT_FORMAT,
          null,
          intervalToIndex,
          inputDirectory,
          "test_*",
          partitionsSpec,
          maxNumConcurrentSubTasks,
<<<<<<< HEAD
          expectedTaskState,
          appendToExisting,
          isReplace
=======
          appendToExisting
>>>>>>> ada3ae08
      );
    } else {
      return createTask(
          null,
          null,
          null,
          PARSE_SPEC,
          intervalToIndex,
          inputDirectory,
          "test_*",
          partitionsSpec,
          maxNumConcurrentSubTasks,
<<<<<<< HEAD
          expectedTaskState,
          appendToExisting,
          isReplace
=======
          appendToExisting
>>>>>>> ada3ae08
      );
    }
  }

  private void assertHashedPartition(
      Set<DataSegment> publishedSegments,
      Map<Interval, Integer> expectedIntervalToNumSegments
  ) throws IOException
  {
    final Map<Interval, List<DataSegment>> intervalToSegments = new HashMap<>();
    publishedSegments.forEach(
        segment -> intervalToSegments.computeIfAbsent(segment.getInterval(), k -> new ArrayList<>()).add(segment)
    );
    Assert.assertEquals(new HashSet<>(inputIntervals), intervalToSegments.keySet());
    final File tempSegmentDir = temporaryFolder.newFolder();
    for (Entry<Interval, List<DataSegment>> entry : intervalToSegments.entrySet()) {
      Interval interval = entry.getKey();
      List<DataSegment> segmentsInInterval = entry.getValue();
      Assert.assertEquals(expectedIntervalToNumSegments.get(interval).intValue(), segmentsInInterval.size());
      for (DataSegment segment : segmentsInInterval) {
        HashBasedNumberedShardSpec shardSpec = null;
        if (!segment.isTombstone()) {
          Assert.assertSame(HashBasedNumberedShardSpec.class, segment.getShardSpec().getClass());
          shardSpec = (HashBasedNumberedShardSpec) segment.getShardSpec();
          Assert.assertEquals(HashPartitionFunction.MURMUR3_32_ABS, shardSpec.getPartitionFunction());
        } else {
          Assert.assertSame(TombstoneShardSpec.class, segment.getShardSpec().getClass());
        }
        List<ScanResultValue> results = querySegment(segment, ImmutableList.of("dim1", "dim2"), tempSegmentDir);
        if (segment.isTombstone()) {
          Assert.assertTrue(results.isEmpty());
        } else {
          final int hash = shardSpec.getPartitionFunction().hash(
              HashBasedNumberedShardSpec.serializeGroupKey(
                  getObjectMapper(),
                  (List<Object>) results.get(0).getEvents()
              ),
              shardSpec.getNumBuckets()
          );
          for (ScanResultValue value : results) {
            Assert.assertEquals(
                hash,
                shardSpec.getPartitionFunction().hash(
                    HashBasedNumberedShardSpec.serializeGroupKey(
                        getObjectMapper(),
                        (List<Object>) value.getEvents()
                    ),
                    shardSpec.getNumBuckets()
                )
            );
          }
        }
      }
    }
  }

  private File newInputDirForReplace() throws IOException
  {
    File inputDirectory = temporaryFolder.newFolder("dataReplace");
    // set up data
    Set<Integer> fileIds = new HashSet<>();
    fileIds.add(3);
    fileIds.add(7);
    fileIds.add(9);
    for (Integer i : fileIds) {
      try (final Writer writer =
               Files.newBufferedWriter(new File(inputDirectory, "test_" + i).toPath(), StandardCharsets.UTF_8)) {
        for (int j = 0; j < 10; j++) {
          writer.write(StringUtils.format("2017-12-%d,%d,%d th test file\n", i + 1, j + 10, i));
          writer.write(StringUtils.format("2017-12-%d,%d,%d th test file\n", i + 2, j + 11, i));
        }
      }
    }

    return inputDirectory;
  }


}<|MERGE_RESOLUTION|>--- conflicted
+++ resolved
@@ -169,12 +169,8 @@
             numShards,
             ImmutableList.of("dim1", "dim2")
         ),
-<<<<<<< HEAD
-        TaskState.SUCCESS,
         inputDir,
         false,
-=======
->>>>>>> ada3ae08
         false
     ), TaskState.SUCCESS);
 
@@ -193,40 +189,40 @@
       return;
     }
     final Integer maxRowsPerSegment = numShards == null ? 10 : null;
-    final Set<DataSegment> publishedSegments = runTestTask(
+    final Set<DataSegment> publishedSegments = runTask(createTask(
         new HashedPartitionsSpec(
             maxRowsPerSegment,
             numShards,
             ImmutableList.of("dim1", "dim2")
         ),
-        TaskState.SUCCESS,
         inputDir,
         false,
         false
-    );
+    ), TaskState.SUCCESS);
+
+
+
     final Map<Interval, Integer> expectedIntervalToNumSegments = computeExpectedIntervalToNumSegments(
         maxRowsPerSegment,
         numShards
     );
     assertHashedPartition(publishedSegments, expectedIntervalToNumSegments);
 
-    final Set<DataSegment> publishedSegmentsAfterReplace = runTestTask(
+    final Set<DataSegment> publishedSegmentsAfterReplace = runTask(createTask(
         new HashedPartitionsSpec(
             maxRowsPerSegment,
             numShards,
             ImmutableList.of("dim1", "dim2")
         ),
-        TaskState.SUCCESS,
         newInputDirForReplace(),
         false,
         true
-    );
+    ), TaskState.SUCCESS);
 
     final Map<Interval, Integer> expectedIntervalToNumSegmentsAfterReplace = computeExpectedIntervalToNumSegments(
         maxRowsPerSegment,
         numShards
     );
-
 
     // Regardless of whether numShards is set or not the replace will put data in six intervals.
     // When numShards are set (2) it will generate 12 segments. When not, the hash ingestion code will estimate
@@ -262,15 +258,8 @@
             ImmutableList.of("dim1", "dim2"),
             HashPartitionFunction.MURMUR3_32_ABS
         ),
-<<<<<<< HEAD
-        TaskState.SUCCESS,
-        inputDir,
-        false,
-        false
-    );
-=======
-        false), TaskState.SUCCESS);
->>>>>>> ada3ae08
+        inputDir, false, false
+    ), TaskState.SUCCESS);
     final Map<Interval, Integer> expectedIntervalToNumSegments = computeExpectedIntervalToNumSegments(
         maxRowsPerSegment,
         numShards
@@ -288,7 +277,8 @@
             numShards,
             ImmutableList.of("dim1", "dim2"),
             HashPartitionFunction.MURMUR3_32_ABS),
-        false);
+        inputDir, false, false
+    );
     RowIngestionMetersTotals expectedTotals = new RowIngestionMetersTotals(200, 0, 0, 0);
     Map<String, Object> expectedReports;
     if (maxNumConcurrentSubTasks <= 1) {
@@ -336,39 +326,11 @@
   {
     final Set<DataSegment> publishedSegments = new HashSet<>();
     publishedSegments.addAll(
-<<<<<<< HEAD
-        runTestTask(
-            new HashedPartitionsSpec(null, numShards, ImmutableList.of("dim1", "dim2")),
-            TaskState.SUCCESS,
-            inputDir,
-            false,
-            false
-        )
-    );
-    // Append
-    publishedSegments.addAll(
-        runTestTask(
-            new DynamicPartitionsSpec(5, null),
-            TaskState.SUCCESS,
-            inputDir,
-            true,
-            false
-        )
-    );
-    // And append again
-    publishedSegments.addAll(
-        runTestTask(
-            new DynamicPartitionsSpec(10, null),
-            TaskState.SUCCESS,
-            inputDir,
-            true,
-            false
-        )
-=======
         runTask(
             createTask(
                 new HashedPartitionsSpec(null, numShards, ImmutableList.of("dim1", "dim2")),
-                false),
+                inputDir, false, false
+            ),
             TaskState.SUCCESS)
     );
     // Append
@@ -376,16 +338,17 @@
         runTask(
             createTask(
                 new DynamicPartitionsSpec(5, null),
-                true),
+                inputDir, true, false
+            ),
             TaskState.SUCCESS));
     // And append again
     publishedSegments.addAll(
         runTask(
             createTask(
                 new DynamicPartitionsSpec(10, null),
-                true),
+                inputDir, true, false
+            ),
             TaskState.SUCCESS)
->>>>>>> ada3ae08
     );
 
     final Map<Interval, List<DataSegment>> intervalToSegments = new HashMap<>();
@@ -418,14 +381,9 @@
 
   private ParallelIndexSupervisorTask createTask(
       PartitionsSpec partitionsSpec,
-<<<<<<< HEAD
-      TaskState expectedTaskState,
       File inputDirectory,
       boolean appendToExisting,
-      boolean isReplace
-=======
-      boolean appendToExisting
->>>>>>> ada3ae08
+      boolean dropExisting
   )
   {
     if (isUseInputFormatApi()) {
@@ -439,13 +397,8 @@
           "test_*",
           partitionsSpec,
           maxNumConcurrentSubTasks,
-<<<<<<< HEAD
-          expectedTaskState,
           appendToExisting,
-          isReplace
-=======
-          appendToExisting
->>>>>>> ada3ae08
+          dropExisting
       );
     } else {
       return createTask(
@@ -458,13 +411,8 @@
           "test_*",
           partitionsSpec,
           maxNumConcurrentSubTasks,
-<<<<<<< HEAD
-          expectedTaskState,
           appendToExisting,
-          isReplace
-=======
-          appendToExisting
->>>>>>> ada3ae08
+          dropExisting
       );
     }
   }
@@ -486,12 +434,12 @@
       Assert.assertEquals(expectedIntervalToNumSegments.get(interval).intValue(), segmentsInInterval.size());
       for (DataSegment segment : segmentsInInterval) {
         HashBasedNumberedShardSpec shardSpec = null;
-        if (!segment.isTombstone()) {
+        if (segment.isTombstone()) {
+          Assert.assertSame(TombstoneShardSpec.class, segment.getShardSpec().getClass());
+        } else {
           Assert.assertSame(HashBasedNumberedShardSpec.class, segment.getShardSpec().getClass());
           shardSpec = (HashBasedNumberedShardSpec) segment.getShardSpec();
           Assert.assertEquals(HashPartitionFunction.MURMUR3_32_ABS, shardSpec.getPartitionFunction());
-        } else {
-          Assert.assertSame(TombstoneShardSpec.class, segment.getShardSpec().getClass());
         }
         List<ScanResultValue> results = querySegment(segment, ImmutableList.of("dim1", "dim2"), tempSegmentDir);
         if (segment.isTombstone()) {
@@ -542,5 +490,4 @@
     return inputDirectory;
   }
 
-
 }