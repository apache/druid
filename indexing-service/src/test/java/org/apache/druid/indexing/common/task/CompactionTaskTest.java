/*
 * Licensed to the Apache Software Foundation (ASF) under one
 * or more contributor license agreements.  See the NOTICE file
 * distributed with this work for additional information
 * regarding copyright ownership.  The ASF licenses this file
 * to you under the Apache License, Version 2.0 (the
 * "License"); you may not use this file except in compliance
 * with the License.  You may obtain a copy of the License at
 *
 *   http://www.apache.org/licenses/LICENSE-2.0
 *
 * Unless required by applicable law or agreed to in writing,
 * software distributed under the License is distributed on an
 * "AS IS" BASIS, WITHOUT WARRANTIES OR CONDITIONS OF ANY
 * KIND, either express or implied.  See the License for the
 * specific language governing permissions and limitations
 * under the License.
 */

package org.apache.druid.indexing.common.task;

import com.fasterxml.jackson.annotation.JacksonInject;
import com.fasterxml.jackson.annotation.JsonCreator;
import com.fasterxml.jackson.annotation.JsonProperty;
import com.fasterxml.jackson.databind.ObjectMapper;
import com.fasterxml.jackson.databind.exc.ValueInstantiationException;
import com.fasterxml.jackson.databind.introspect.AnnotationIntrospectorPair;
import com.fasterxml.jackson.databind.jsontype.NamedType;
import com.fasterxml.jackson.databind.module.SimpleModule;
import com.google.common.base.Preconditions;
import com.google.common.base.Supplier;
import com.google.common.collect.ImmutableList;
import com.google.common.collect.ImmutableMap;
import com.google.common.collect.ImmutableSet;
import com.google.common.collect.Iterables;
import com.google.common.collect.Lists;
import com.google.common.collect.Maps;
import org.apache.druid.client.coordinator.CoordinatorClient;
import org.apache.druid.client.indexing.ClientCompactionTaskGranularitySpec;
import org.apache.druid.client.indexing.ClientCompactionTaskTransformSpec;
import org.apache.druid.common.guava.SettableSupplier;
import org.apache.druid.data.input.InputSource;
import org.apache.druid.data.input.impl.DimensionSchema;
import org.apache.druid.data.input.impl.DimensionsSpec;
import org.apache.druid.data.input.impl.DoubleDimensionSchema;
import org.apache.druid.data.input.impl.FloatDimensionSchema;
import org.apache.druid.data.input.impl.LongDimensionSchema;
import org.apache.druid.data.input.impl.StringDimensionSchema;
import org.apache.druid.data.input.impl.TimestampSpec;
import org.apache.druid.guice.GuiceAnnotationIntrospector;
import org.apache.druid.guice.GuiceInjectableValues;
import org.apache.druid.guice.GuiceInjectors;
import org.apache.druid.guice.IndexingServiceTuningConfigModule;
import org.apache.druid.indexer.TaskStatus;
import org.apache.druid.indexer.partitions.HashedPartitionsSpec;
import org.apache.druid.indexing.common.LockGranularity;
import org.apache.druid.indexing.common.RetryPolicyConfig;
import org.apache.druid.indexing.common.RetryPolicyFactory;
import org.apache.druid.indexing.common.SegmentCacheManagerFactory;
import org.apache.druid.indexing.common.TaskStorageDirTracker;
import org.apache.druid.indexing.common.TaskToolbox;
import org.apache.druid.indexing.common.TestUtils;
import org.apache.druid.indexing.common.actions.RetrieveUsedSegmentsAction;
import org.apache.druid.indexing.common.actions.TaskAction;
import org.apache.druid.indexing.common.actions.TaskActionClient;
import org.apache.druid.indexing.common.config.TaskConfig;
import org.apache.druid.indexing.common.task.CompactionTask.Builder;
import org.apache.druid.indexing.common.task.CompactionTask.PartitionConfigurationManager;
import org.apache.druid.indexing.common.task.CompactionTask.SegmentProvider;
import org.apache.druid.indexing.common.task.IndexTask.IndexTuningConfig;
import org.apache.druid.indexing.common.task.batch.parallel.ParallelIndexIOConfig;
import org.apache.druid.indexing.common.task.batch.parallel.ParallelIndexIngestionSpec;
import org.apache.druid.indexing.common.task.batch.parallel.ParallelIndexTuningConfig;
import org.apache.druid.indexing.input.DruidInputSource;
import org.apache.druid.jackson.DefaultObjectMapper;
import org.apache.druid.java.util.common.IAE;
import org.apache.druid.java.util.common.ISE;
import org.apache.druid.java.util.common.Intervals;
import org.apache.druid.java.util.common.StringUtils;
import org.apache.druid.java.util.common.granularity.Granularities;
import org.apache.druid.java.util.common.granularity.Granularity;
import org.apache.druid.java.util.common.granularity.PeriodGranularity;
import org.apache.druid.java.util.common.guava.Comparators;
import org.apache.druid.java.util.emitter.core.NoopEmitter;
import org.apache.druid.java.util.emitter.service.ServiceEmitter;
import org.apache.druid.query.aggregation.AggregatorFactory;
import org.apache.druid.query.aggregation.CountAggregatorFactory;
import org.apache.druid.query.aggregation.DoubleMaxAggregatorFactory;
import org.apache.druid.query.aggregation.FloatMinAggregatorFactory;
import org.apache.druid.query.aggregation.LongMaxAggregatorFactory;
import org.apache.druid.query.aggregation.LongSumAggregatorFactory;
import org.apache.druid.query.aggregation.first.FloatFirstAggregatorFactory;
import org.apache.druid.query.aggregation.last.DoubleLastAggregatorFactory;
import org.apache.druid.query.filter.SelectorDimFilter;
import org.apache.druid.segment.DoubleDimensionHandler;
import org.apache.druid.segment.IndexIO;
import org.apache.druid.segment.IndexMergerV9;
import org.apache.druid.segment.IndexSpec;
import org.apache.druid.segment.Metadata;
import org.apache.druid.segment.QueryableIndex;
import org.apache.druid.segment.SegmentUtils;
import org.apache.druid.segment.SimpleQueryableIndex;
import org.apache.druid.segment.column.BaseColumn;
import org.apache.druid.segment.column.ColumnCapabilities;
import org.apache.druid.segment.column.ColumnCapabilitiesImpl;
import org.apache.druid.segment.column.ColumnHolder;
import org.apache.druid.segment.column.ColumnIndexSupplier;
import org.apache.druid.segment.column.ColumnType;
import org.apache.druid.segment.column.ValueType;
import org.apache.druid.segment.data.CompressionFactory.LongEncodingStrategy;
import org.apache.druid.segment.data.CompressionStrategy;
import org.apache.druid.segment.data.ListIndexed;
import org.apache.druid.segment.data.RoaringBitmapSerdeFactory;
import org.apache.druid.segment.incremental.RowIngestionMetersFactory;
import org.apache.druid.segment.indexing.BatchIOConfig;
import org.apache.druid.segment.indexing.DataSchema;
import org.apache.druid.segment.indexing.RealtimeTuningConfig;
import org.apache.druid.segment.indexing.TuningConfig;
import org.apache.druid.segment.indexing.granularity.UniformGranularitySpec;
import org.apache.druid.segment.join.NoopJoinableFactory;
import org.apache.druid.segment.loading.NoopSegmentCacheManager;
import org.apache.druid.segment.loading.SegmentCacheManager;
import org.apache.druid.segment.realtime.appenderator.AppenderatorsManager;
import org.apache.druid.segment.realtime.firehose.ChatHandlerProvider;
import org.apache.druid.segment.realtime.firehose.NoopChatHandlerProvider;
import org.apache.druid.segment.selector.settable.SettableColumnValueSelector;
import org.apache.druid.segment.writeout.OffHeapMemorySegmentWriteOutMediumFactory;
import org.apache.druid.server.security.AuthTestUtils;
import org.apache.druid.server.security.AuthorizerMapper;
import org.apache.druid.timeline.DataSegment;
import org.apache.druid.timeline.partition.NumberedShardSpec;
import org.hamcrest.CoreMatchers;
import org.joda.time.Interval;
import org.joda.time.Period;
import org.junit.Assert;
import org.junit.Before;
import org.junit.BeforeClass;
import org.junit.Rule;
import org.junit.Test;
import org.junit.rules.ExpectedException;

import javax.annotation.Nullable;
import java.io.File;
import java.io.IOException;
import java.util.ArrayList;
import java.util.Arrays;
import java.util.Collection;
import java.util.Collections;
import java.util.HashMap;
import java.util.HashSet;
import java.util.List;
import java.util.Map;
import java.util.Map.Entry;
import java.util.Optional;
import java.util.stream.Collectors;
import java.util.stream.IntStream;

public class CompactionTaskTest
{
  private static final long SEGMENT_SIZE_BYTES = 100;
  private static final int NUM_ROWS_PER_SEGMENT = 10;
  private static final String DATA_SOURCE = "dataSource";
  private static final String TIMESTAMP_COLUMN = "timestamp";
  private static final String MIXED_TYPE_COLUMN = "string_to_double";
  private static final Interval COMPACTION_INTERVAL = Intervals.of("2017-01-01/2017-07-01");
  private static final List<Interval> SEGMENT_INTERVALS = ImmutableList.of(
      Intervals.of("2017-01-01/2017-02-01"),
      Intervals.of("2017-02-01/2017-03-01"),
      Intervals.of("2017-03-01/2017-04-01"),
      Intervals.of("2017-04-01/2017-05-01"),
      Intervals.of("2017-05-01/2017-06-01"),
      Intervals.of("2017-06-01/2017-07-01"),
      // overlapping intervals
      Intervals.of("2017-06-01/2017-06-02"),
      Intervals.of("2017-06-15/2017-06-16"),
      Intervals.of("2017-06-30/2017-07-01")
  );
  private static final Map<Interval, DimensionSchema> MIXED_TYPE_COLUMN_MAP = new HashMap<>();
  private static final CompactionTask.CompactionTuningConfig TUNING_CONFIG = createTuningConfig();

  private static final TestUtils TEST_UTILS = new TestUtils();
  private static final Map<DataSegment, File> SEGMENT_MAP = new HashMap<>();
  private static final CoordinatorClient COORDINATOR_CLIENT = new TestCoordinatorClient(SEGMENT_MAP);
  private static final ObjectMapper OBJECT_MAPPER = setupInjectablesInObjectMapper(new DefaultObjectMapper());
  private static final RetryPolicyFactory RETRY_POLICY_FACTORY = new RetryPolicyFactory(new RetryPolicyConfig());
  private static final String CONFLICTING_SEGMENT_GRANULARITY_FORMAT =
      "Conflicting segment granularities found %s(segmentGranularity) and %s(granularitySpec.segmentGranularity).\n"
      + "Remove `segmentGranularity` and set the `granularitySpec.segmentGranularity` to the expected granularity";

  private static Map<String, DimensionSchema> DIMENSIONS;
  private static List<AggregatorFactory> AGGREGATORS;
  private static List<DataSegment> SEGMENTS;

  private TaskToolbox toolbox;
  private SegmentCacheManagerFactory segmentCacheManagerFactory;

  @BeforeClass
  public static void setupClass()
  {
    MIXED_TYPE_COLUMN_MAP.put(Intervals.of("2017-01-01/2017-02-01"), new StringDimensionSchema(MIXED_TYPE_COLUMN));
    MIXED_TYPE_COLUMN_MAP.put(Intervals.of("2017-02-01/2017-03-01"), new StringDimensionSchema(MIXED_TYPE_COLUMN));
    MIXED_TYPE_COLUMN_MAP.put(Intervals.of("2017-03-01/2017-04-01"), new StringDimensionSchema(MIXED_TYPE_COLUMN));
    MIXED_TYPE_COLUMN_MAP.put(Intervals.of("2017-04-01/2017-05-01"), new StringDimensionSchema(MIXED_TYPE_COLUMN));
    MIXED_TYPE_COLUMN_MAP.put(Intervals.of("2017-05-01/2017-06-01"), new DoubleDimensionSchema(MIXED_TYPE_COLUMN));
    MIXED_TYPE_COLUMN_MAP.put(Intervals.of("2017-06-01/2017-07-01"), new DoubleDimensionSchema(MIXED_TYPE_COLUMN));

    MIXED_TYPE_COLUMN_MAP.put(Intervals.of("2017-06-01/2017-06-02"), new DoubleDimensionSchema(MIXED_TYPE_COLUMN));
    MIXED_TYPE_COLUMN_MAP.put(Intervals.of("2017-06-15/2017-06-16"), new DoubleDimensionSchema(MIXED_TYPE_COLUMN));
    MIXED_TYPE_COLUMN_MAP.put(Intervals.of("2017-06-30/2017-07-01"), new DoubleDimensionSchema(MIXED_TYPE_COLUMN));

    DIMENSIONS = new HashMap<>();
    AGGREGATORS = new ArrayList<>();

    DIMENSIONS.put(ColumnHolder.TIME_COLUMN_NAME, new LongDimensionSchema(ColumnHolder.TIME_COLUMN_NAME));
    DIMENSIONS.put(TIMESTAMP_COLUMN, new LongDimensionSchema(TIMESTAMP_COLUMN));
    int numUmbrellaIntervals = 6;
    for (int i = 0; i < numUmbrellaIntervals; i++) {
      final StringDimensionSchema schema = new StringDimensionSchema(
          "string_dim_" + i,
          null,
          null
      );
      DIMENSIONS.put(schema.getName(), schema);
    }
    for (int i = 0; i < numUmbrellaIntervals; i++) {
      final LongDimensionSchema schema = new LongDimensionSchema("long_dim_" + i);
      DIMENSIONS.put(schema.getName(), schema);
    }
    for (int i = 0; i < numUmbrellaIntervals; i++) {
      final FloatDimensionSchema schema = new FloatDimensionSchema("float_dim_" + i);
      DIMENSIONS.put(schema.getName(), schema);
    }
    for (int i = 0; i < numUmbrellaIntervals; i++) {
      final DoubleDimensionSchema schema = new DoubleDimensionSchema("double_dim_" + i);
      DIMENSIONS.put(schema.getName(), schema);
    }

    AGGREGATORS.add(new CountAggregatorFactory("agg_0"));
    AGGREGATORS.add(new LongSumAggregatorFactory("agg_1", "long_dim_1"));
    AGGREGATORS.add(new LongMaxAggregatorFactory("agg_2", "long_dim_2"));
    AGGREGATORS.add(new FloatFirstAggregatorFactory("agg_3", "float_dim_3", null));
    AGGREGATORS.add(new DoubleLastAggregatorFactory("agg_4", "double_dim_4", null));

    for (int i = 0; i < SEGMENT_INTERVALS.size(); i++) {
      SEGMENT_MAP.put(
          new DataSegment(
              DATA_SOURCE,
              SEGMENT_INTERVALS.get(i),
              "version_" + i,
              ImmutableMap.of(),
              findDimensions(i, SEGMENT_INTERVALS.get(i)),
              AGGREGATORS.stream().map(AggregatorFactory::getName).collect(Collectors.toList()),
              new NumberedShardSpec(0, 1),
              0,
              SEGMENT_SIZE_BYTES
          ),
          new File("file_" + i)
      );
    }
    SEGMENTS = new ArrayList<>(SEGMENT_MAP.keySet());
  }

  private static ObjectMapper setupInjectablesInObjectMapper(ObjectMapper objectMapper)
  {
    final GuiceAnnotationIntrospector guiceIntrospector = new GuiceAnnotationIntrospector();
    objectMapper.setAnnotationIntrospectors(
        new AnnotationIntrospectorPair(
            guiceIntrospector,
            objectMapper.getSerializationConfig().getAnnotationIntrospector()
        ),
        new AnnotationIntrospectorPair(
            guiceIntrospector,
            objectMapper.getDeserializationConfig().getAnnotationIntrospector()
        )
    );
    GuiceInjectableValues injectableValues = new GuiceInjectableValues(
        GuiceInjectors.makeStartupInjectorWithModules(
            ImmutableList.of(
                binder -> {
                  binder.bind(AuthorizerMapper.class).toInstance(AuthTestUtils.TEST_AUTHORIZER_MAPPER);
                  binder.bind(ChatHandlerProvider.class).toInstance(new NoopChatHandlerProvider());
                  binder.bind(RowIngestionMetersFactory.class).toInstance(TEST_UTILS.getRowIngestionMetersFactory());
                  binder.bind(CoordinatorClient.class).toInstance(COORDINATOR_CLIENT);
                  binder.bind(SegmentCacheManagerFactory.class)
                        .toInstance(new SegmentCacheManagerFactory(objectMapper));
                  binder.bind(AppenderatorsManager.class).toInstance(new TestAppenderatorsManager());
                }
            )
        )
    );
    objectMapper.setInjectableValues(injectableValues);
    objectMapper.registerModule(
        new SimpleModule().registerSubtypes(new NamedType(NumberedShardSpec.class, "NumberedShardSpec"))
    );
    objectMapper.registerModules(new IndexingServiceTuningConfigModule().getJacksonModules());
    return objectMapper;
  }

  private static List<String> findDimensions(int startIndex, Interval segmentInterval)
  {
    final List<String> dimensions = new ArrayList<>();
    dimensions.add(TIMESTAMP_COLUMN);
    for (int i = 0; i < 6; i++) {
      int postfix = i + startIndex;
      postfix = postfix % 6;
      dimensions.add("string_dim_" + postfix);
      dimensions.add("long_dim_" + postfix);
      dimensions.add("float_dim_" + postfix);
      dimensions.add("double_dim_" + postfix);
    }
    dimensions.add(MIXED_TYPE_COLUMN_MAP.get(segmentInterval).getName());
    return dimensions;
  }

  private static CompactionTask.CompactionTuningConfig createTuningConfig()
  {
    return new CompactionTask.CompactionTuningConfig(
        null,
        null, // null to compute maxRowsPerSegment automatically
        null,
        500000,
        1000000L,
        null,
        null,
        null,
        null,
        null,
        new IndexSpec(
            RoaringBitmapSerdeFactory.getInstance(),
            CompressionStrategy.LZ4,
            CompressionStrategy.LZF,
            LongEncodingStrategy.LONGS
        ),
        null,
        null,
        true,
        false,
        5000L,
        null,
        null,
        null,
        null,
        null,
        null,
        null,
        null,
        null,
        null,
        null,
        null,
        null,
        null
    );
  }

  @Rule
  public ExpectedException expectedException = ExpectedException.none();

  @Before
  public void setup()
  {
    final IndexIO testIndexIO = new TestIndexIO(OBJECT_MAPPER, SEGMENT_MAP);
    toolbox = makeTaskToolbox(
        new TestTaskActionClient(new ArrayList<>(SEGMENT_MAP.keySet())),
        testIndexIO,
        SEGMENT_MAP
    );
    segmentCacheManagerFactory = new SegmentCacheManagerFactory(OBJECT_MAPPER);
  }

  @Test
  public void testCreateCompactionTaskWithGranularitySpec()
  {
    final Builder builder = new Builder(
        DATA_SOURCE,
        segmentCacheManagerFactory,
        RETRY_POLICY_FACTORY
    );
    builder.inputSpec(new CompactionIntervalSpec(COMPACTION_INTERVAL, SegmentUtils.hashIds(SEGMENTS)));
    builder.tuningConfig(createTuningConfig());
    builder.segmentGranularity(Granularities.HOUR);
    final CompactionTask taskCreatedWithSegmentGranularity = builder.build();

    final Builder builder2 = new Builder(
        DATA_SOURCE,
        segmentCacheManagerFactory,
        RETRY_POLICY_FACTORY
    );
    builder2.inputSpec(new CompactionIntervalSpec(COMPACTION_INTERVAL, SegmentUtils.hashIds(SEGMENTS)));
    builder2.tuningConfig(createTuningConfig());
    builder2.granularitySpec(new ClientCompactionTaskGranularitySpec(Granularities.HOUR, Granularities.DAY, null));
    final CompactionTask taskCreatedWithGranularitySpec = builder2.build();
    Assert.assertEquals(
        taskCreatedWithGranularitySpec.getSegmentGranularity(),
        taskCreatedWithSegmentGranularity.getSegmentGranularity()
    );
  }

  @Test
  public void testCompactionTaskEmitter()
  {
    final Builder builder = new Builder(
        DATA_SOURCE,
        segmentCacheManagerFactory,
        RETRY_POLICY_FACTORY
    );
    builder.inputSpec(new CompactionIntervalSpec(COMPACTION_INTERVAL, SegmentUtils.hashIds(SEGMENTS)));
    builder.tuningConfig(createTuningConfig());
    builder.segmentGranularity(Granularities.HOUR);
    final CompactionTask taskCreatedWithSegmentGranularity = builder.build();

    // null emitter should work
    taskCreatedWithSegmentGranularity.emitCompactIngestionModeMetrics(null, false);
    // non-null should also work
    ServiceEmitter noopEmitter = new ServiceEmitter("service", "host", new NoopEmitter());
    taskCreatedWithSegmentGranularity.emitCompactIngestionModeMetrics(noopEmitter, false);
    taskCreatedWithSegmentGranularity.emitCompactIngestionModeMetrics(noopEmitter, true);
  }

  @Test(expected = IAE.class)
  public void testCreateCompactionTaskWithConflictingGranularitySpecAndSegmentGranularityShouldThrowIAE()
  {
    final Builder builder = new Builder(
        DATA_SOURCE,
        segmentCacheManagerFactory,
        RETRY_POLICY_FACTORY
    );
    builder.inputSpec(new CompactionIntervalSpec(COMPACTION_INTERVAL, SegmentUtils.hashIds(SEGMENTS)));
    builder.tuningConfig(createTuningConfig());
    builder.segmentGranularity(Granularities.HOUR);
    builder.granularitySpec(new ClientCompactionTaskGranularitySpec(Granularities.MINUTE, Granularities.DAY, null));
    try {
      builder.build();
    }
    catch (IAE iae) {
      Assert.assertEquals(
          StringUtils.format(
              CONFLICTING_SEGMENT_GRANULARITY_FORMAT,
              Granularities.HOUR,
              Granularities.MINUTE
          ),
          iae.getMessage()
      );
      throw iae;
    }
    Assert.fail("Should not have reached here!");
  }

  @Test
  public void testCreateCompactionTaskWithTransformSpec()
  {
    ClientCompactionTaskTransformSpec transformSpec =
        new ClientCompactionTaskTransformSpec(new SelectorDimFilter("dim1", "foo", null));
    final Builder builder = new Builder(
        DATA_SOURCE,
        segmentCacheManagerFactory,
        RETRY_POLICY_FACTORY
    );
    builder.inputSpec(new CompactionIntervalSpec(COMPACTION_INTERVAL, SegmentUtils.hashIds(SEGMENTS)));
    builder.tuningConfig(createTuningConfig());
    builder.transformSpec(transformSpec);
    final CompactionTask taskCreatedWithTransformSpec = builder.build();
    Assert.assertEquals(
        transformSpec,
        taskCreatedWithTransformSpec.getTransformSpec()
    );
  }

  @Test
  public void testCreateCompactionTaskWithMetricsSpec()
  {
    AggregatorFactory[] aggregatorFactories = new AggregatorFactory[]{new CountAggregatorFactory("cnt")};
    final Builder builder = new Builder(
        DATA_SOURCE,
        segmentCacheManagerFactory,
        RETRY_POLICY_FACTORY
    );
    builder.inputSpec(new CompactionIntervalSpec(COMPACTION_INTERVAL, SegmentUtils.hashIds(SEGMENTS)));
    builder.tuningConfig(createTuningConfig());
    builder.metricsSpec(aggregatorFactories);
    final CompactionTask taskCreatedWithTransformSpec = builder.build();
    Assert.assertArrayEquals(
        aggregatorFactories,
        taskCreatedWithTransformSpec.getMetricsSpec()
    );
  }

  @Test(expected = IAE.class)
  public void testCreateCompactionTaskWithNullSegmentGranularityInGranularitySpecAndSegmentGranularityShouldSucceed()
  {
    final Builder builder = new Builder(
        DATA_SOURCE,
        segmentCacheManagerFactory,
        RETRY_POLICY_FACTORY
    );
    builder.inputSpec(new CompactionIntervalSpec(COMPACTION_INTERVAL, SegmentUtils.hashIds(SEGMENTS)));
    builder.tuningConfig(createTuningConfig());
    builder.segmentGranularity(Granularities.HOUR);
    builder.granularitySpec(new ClientCompactionTaskGranularitySpec(null, Granularities.DAY, null));
    try {
      builder.build();
    }
    catch (IAE iae) {
      Assert.assertEquals(
          StringUtils.format(
              CONFLICTING_SEGMENT_GRANULARITY_FORMAT,
              Granularities.HOUR,
              null
          ),
          iae.getMessage()
      );
      throw iae;
    }
    Assert.fail("Should not have reached here!");
  }

  @Test
  public void testCreateCompactionTaskWithSameGranularitySpecAndSegmentGranularityShouldSucceed()
  {
    final Builder builder = new Builder(
        DATA_SOURCE,
        segmentCacheManagerFactory,
        RETRY_POLICY_FACTORY
    );
    builder.inputSpec(new CompactionIntervalSpec(COMPACTION_INTERVAL, SegmentUtils.hashIds(SEGMENTS)));
    builder.tuningConfig(createTuningConfig());
    builder.segmentGranularity(Granularities.HOUR);
    builder.granularitySpec(new ClientCompactionTaskGranularitySpec(Granularities.HOUR, Granularities.DAY, null));
    final CompactionTask taskCreatedWithSegmentGranularity = builder.build();
    Assert.assertEquals(Granularities.HOUR, taskCreatedWithSegmentGranularity.getSegmentGranularity());
  }

  @Test
  public void testSerdeWithInterval() throws IOException
  {
    final Builder builder = new Builder(
        DATA_SOURCE,
        segmentCacheManagerFactory,
        RETRY_POLICY_FACTORY
    );
    final CompactionTask task = builder
        .inputSpec(
            new CompactionIntervalSpec(COMPACTION_INTERVAL, SegmentUtils.hashIds(SEGMENTS))
        )
        .tuningConfig(createTuningConfig())
        .context(ImmutableMap.of("testKey", "testContext"))
        .build();

    final byte[] bytes = OBJECT_MAPPER.writeValueAsBytes(task);
    final CompactionTask fromJson = OBJECT_MAPPER.readValue(bytes, CompactionTask.class);
    assertEquals(task, fromJson);
  }

  @Test
  public void testSerdeWithSegments() throws IOException
  {
    final Builder builder = new Builder(
        DATA_SOURCE,
        segmentCacheManagerFactory,
        RETRY_POLICY_FACTORY
    );
    final CompactionTask task = builder
        .segments(SEGMENTS)
        .tuningConfig(createTuningConfig())
        .context(ImmutableMap.of("testKey", "testContext"))
        .build();

    final byte[] bytes = OBJECT_MAPPER.writeValueAsBytes(task);
    final CompactionTask fromJson = OBJECT_MAPPER.readValue(bytes, CompactionTask.class);
    assertEquals(task, fromJson);
  }

  @Test
  public void testSerdeWithDimensions() throws IOException
  {
    final Builder builder = new Builder(
        DATA_SOURCE,
        segmentCacheManagerFactory,
        RETRY_POLICY_FACTORY
    );

    final CompactionTask task = builder
        .segments(SEGMENTS)
        .dimensionsSpec(
            new DimensionsSpec(
                ImmutableList.of(
                    new StringDimensionSchema("dim1"),
                    new StringDimensionSchema("dim2"),
                    new StringDimensionSchema("dim3")
                )
            )
        )
        .tuningConfig(createTuningConfig())
        .context(ImmutableMap.of("testKey", "testVal"))
        .build();

    final byte[] bytes = OBJECT_MAPPER.writeValueAsBytes(task);
    final CompactionTask fromJson = OBJECT_MAPPER.readValue(bytes, CompactionTask.class);
    assertEquals(task, fromJson);
  }

  @Test
  public void testSerdeWithOldTuningConfigSuccessfullyDeserializeToNewOne() throws IOException
  {
    final OldCompactionTaskWithAnyTuningConfigType oldTask = new OldCompactionTaskWithAnyTuningConfigType(
        null,
        null,
        DATA_SOURCE,
        null,
        SEGMENTS,
        null,
        null,
        null,
        null,
        null,
        new IndexTuningConfig(
            null,
            null, // null to compute maxRowsPerSegment automatically
            null,
            500000,
            1000000L,
            null,
            null,
            null,
            null,
            null,
            null,
            new IndexSpec(
                RoaringBitmapSerdeFactory.getInstance(),
                CompressionStrategy.LZ4,
                CompressionStrategy.LZF,
                LongEncodingStrategy.LONGS
            ),
            null,
            null,
            true,
            false,
            5000L,
            null,
            null,
            null,
            null,
            null,
            null,
            null
        ),
        null,
        toolbox.getJsonMapper(),
        AuthTestUtils.TEST_AUTHORIZER_MAPPER,
        toolbox.getChatHandlerProvider(),
        toolbox.getRowIngestionMetersFactory(),
        COORDINATOR_CLIENT,
        segmentCacheManagerFactory,
        RETRY_POLICY_FACTORY,
        toolbox.getAppenderatorsManager()
    );

    final Builder builder = new Builder(
        DATA_SOURCE,
        segmentCacheManagerFactory,
        RETRY_POLICY_FACTORY
    );

    final CompactionTask expectedFromJson = builder
        .segments(SEGMENTS)
        .tuningConfig(CompactionTask.getTuningConfig(oldTask.getTuningConfig()))
        .build();

    final ObjectMapper mapper = new DefaultObjectMapper((DefaultObjectMapper) OBJECT_MAPPER);
    mapper.registerSubtypes(new NamedType(OldCompactionTaskWithAnyTuningConfigType.class, "compact"));
    final byte[] bytes = mapper.writeValueAsBytes(oldTask);
    final CompactionTask fromJson = mapper.readValue(bytes, CompactionTask.class);
    assertEquals(expectedFromJson, fromJson);
  }

  @Test
  public void testGetTuningConfigWithIndexTuningConfig()
  {
    IndexTuningConfig indexTuningConfig = new IndexTuningConfig(
        null,
        null, // null to compute maxRowsPerSegment automatically
        null,
        500000,
        1000000L,
        null,
        null,
        null,
        null,
        null,
        null,
        new IndexSpec(
            RoaringBitmapSerdeFactory.getInstance(),
            CompressionStrategy.LZ4,
            CompressionStrategy.LZF,
            LongEncodingStrategy.LONGS
        ),
        null,
        null,
        true,
        false,
        null,
        null,
        null,
        null,
        null,
        null,
        null,
        null
    );

    CompactionTask.CompactionTuningConfig compactionTuningConfig = new CompactionTask.CompactionTuningConfig(
        null,
        null,
        null,
        500000,
        1000000L,
        null,
        null,
        null,
        null,
        null,
        new IndexSpec(
            RoaringBitmapSerdeFactory.getInstance(),
            CompressionStrategy.LZ4,
            CompressionStrategy.LZF,
            LongEncodingStrategy.LONGS
        ),
        null,
        null,
        true,
        false,
        null,
        null,
        null,
        null,
        null,
        null,
        null,
        null,
        null,
        null,
        null,
        null,
        null,
        null,
        null
    );

    Assert.assertEquals(compactionTuningConfig, CompactionTask.getTuningConfig(indexTuningConfig));

  }

  @Test
  public void testGetTuningConfigWithParallelIndexTuningConfig()
  {
    ParallelIndexTuningConfig parallelIndexTuningConfig = new ParallelIndexTuningConfig(
        null,
        null, // null to compute maxRowsPerSegment automatically
        null,
        500000,
        1000000L,
        null,
        null,
        null,
        null,
        null,
        new IndexSpec(
            RoaringBitmapSerdeFactory.getInstance(),
            CompressionStrategy.LZ4,
            CompressionStrategy.LZF,
            LongEncodingStrategy.LONGS
        ),
        null,
        null,
        true,
        false,
        5000L,
        null,
        null,
        null,
        null,
        null,
        null,
        null,
        null,
        null,
        null,
        null,
        null,
        null,
        null,
        null
    );

    CompactionTask.CompactionTuningConfig compactionTuningConfig = new CompactionTask.CompactionTuningConfig(
        null,
        null, // null to compute maxRowsPerSegment automatically
        null,
        500000,
        1000000L,
        null,
        null,
        null,
        null,
        null,
        new IndexSpec(
            RoaringBitmapSerdeFactory.getInstance(),
            CompressionStrategy.LZ4,
            CompressionStrategy.LZF,
            LongEncodingStrategy.LONGS
        ),
        null,
        null,
        true,
        false,
        5000L,
        null,
        null,
        null,
        null,
        null,
        null,
        null,
        null,
        null,
        null,
        null,
        null,
        null,
        null
    );

    Assert.assertEquals(compactionTuningConfig, CompactionTask.getTuningConfig(parallelIndexTuningConfig));
  }

  @Test
  public void testSerdeWithUnknownTuningConfigThrowingError() throws IOException
  {
    final OldCompactionTaskWithAnyTuningConfigType taskWithUnknownTuningConfig =
        new OldCompactionTaskWithAnyTuningConfigType(
            null,
            null,
            DATA_SOURCE,
            null,
            SEGMENTS,
            null,
            null,
            null,
            null,
            null,
            RealtimeTuningConfig.makeDefaultTuningConfig(null),
            null,
            OBJECT_MAPPER,
            AuthTestUtils.TEST_AUTHORIZER_MAPPER,
            null,
            toolbox.getRowIngestionMetersFactory(),
            COORDINATOR_CLIENT,
            segmentCacheManagerFactory,
            RETRY_POLICY_FACTORY,
            toolbox.getAppenderatorsManager()
        );

    final ObjectMapper mapper = new DefaultObjectMapper((DefaultObjectMapper) OBJECT_MAPPER);
    mapper.registerSubtypes(
        new NamedType(OldCompactionTaskWithAnyTuningConfigType.class, "compact"),
        new NamedType(RealtimeTuningConfig.class, "realtime")
    );
    final byte[] bytes = mapper.writeValueAsBytes(taskWithUnknownTuningConfig);

    expectedException.expect(ValueInstantiationException.class);
    expectedException.expectCause(CoreMatchers.instanceOf(IllegalStateException.class));
    expectedException.expectMessage(
        "Unknown tuningConfig type: [org.apache.druid.segment.indexing.RealtimeTuningConfig]"
    );
    mapper.readValue(bytes, CompactionTask.class);
  }

  private static void assertEquals(CompactionTask expected, CompactionTask actual)
  {
    Assert.assertEquals(expected.getType(), actual.getType());
    Assert.assertEquals(expected.getDataSource(), actual.getDataSource());
    Assert.assertEquals(expected.getIoConfig(), actual.getIoConfig());
    Assert.assertEquals(expected.getDimensionsSpec(), actual.getDimensionsSpec());
    Assert.assertArrayEquals(expected.getMetricsSpec(), actual.getMetricsSpec());
    Assert.assertEquals(expected.getTuningConfig(), actual.getTuningConfig());
    Assert.assertEquals(expected.getContext(), actual.getContext());
  }

  @Test
  public void testSegmentProviderFindSegmentsWithEmptySegmentsThrowException()
  {
    final SegmentProvider provider = new SegmentProvider(
        "datasource",
        new CompactionIntervalSpec(Intervals.of("2021-01-01/P1D"), null)
    );

    expectedException.expect(IllegalStateException.class);
    expectedException.expectMessage(
        "No segments found for compaction. Please check that datasource name and interval are correct."
    );
    provider.checkSegments(LockGranularity.TIME_CHUNK, ImmutableList.of());
  }

  @Test
  public void testCreateIngestionSchema() throws IOException
  {
    final List<ParallelIndexIngestionSpec> ingestionSpecs = CompactionTask.createIngestionSchema(
        toolbox,
        LockGranularity.TIME_CHUNK,
        new SegmentProvider(DATA_SOURCE, new CompactionIntervalSpec(COMPACTION_INTERVAL, null)),
        new PartitionConfigurationManager(TUNING_CONFIG),
        null,
        null,
        null,
        null,
        COORDINATOR_CLIENT,
        segmentCacheManagerFactory,
        RETRY_POLICY_FACTORY,
        BatchIOConfig.DEFAULT_DROP_EXISTING
    );
    final List<DimensionsSpec> expectedDimensionsSpec = getExpectedDimensionsSpecForAutoGeneration();

    ingestionSpecs.sort(
        (s1, s2) -> Comparators.intervalsByStartThenEnd().compare(
            s1.getDataSchema().getGranularitySpec().inputIntervals().get(0),
            s2.getDataSchema().getGranularitySpec().inputIntervals().get(0)
        )
    );
    Assert.assertEquals(6, ingestionSpecs.size());
    assertIngestionSchema(
        ingestionSpecs,
        expectedDimensionsSpec,
        AGGREGATORS.stream().map(AggregatorFactory::getCombiningFactory).collect(Collectors.toList()),
        SEGMENT_INTERVALS,
        Granularities.MONTH,
        Granularities.NONE,
        BatchIOConfig.DEFAULT_DROP_EXISTING
    );
  }

  @Test
  public void testCreateIngestionSchemaWithTargetPartitionSize() throws IOException
  {
    final CompactionTask.CompactionTuningConfig tuningConfig = new CompactionTask.CompactionTuningConfig(
        100000,
        null,
        null,
        500000,
        1000000L,
        null,
        null,
        null,
        null,
        null,
        new IndexSpec(
            RoaringBitmapSerdeFactory.getInstance(),
            CompressionStrategy.LZ4,
            CompressionStrategy.LZF,
            LongEncodingStrategy.LONGS
        ),
        null,
        null,
        true,
        false,
        null,
        null,
        null,
        10,
        null,
        null,
        null,
        null,
        null,
        null,
        null,
        null,
        null,
        null,
        null
    );
    final List<ParallelIndexIngestionSpec> ingestionSpecs = CompactionTask.createIngestionSchema(
        toolbox,
        LockGranularity.TIME_CHUNK,
        new SegmentProvider(DATA_SOURCE, new CompactionIntervalSpec(COMPACTION_INTERVAL, null)),
        new PartitionConfigurationManager(tuningConfig),
        null,
        null,
        null,
        null,
        COORDINATOR_CLIENT,
        segmentCacheManagerFactory,
        RETRY_POLICY_FACTORY,
        BatchIOConfig.DEFAULT_DROP_EXISTING
    );
    final List<DimensionsSpec> expectedDimensionsSpec = getExpectedDimensionsSpecForAutoGeneration();

    ingestionSpecs.sort(
        (s1, s2) -> Comparators.intervalsByStartThenEnd().compare(
            s1.getDataSchema().getGranularitySpec().inputIntervals().get(0),
            s2.getDataSchema().getGranularitySpec().inputIntervals().get(0)
        )
    );
    Assert.assertEquals(6, ingestionSpecs.size());
    assertIngestionSchema(
        ingestionSpecs,
        expectedDimensionsSpec,
        AGGREGATORS.stream().map(AggregatorFactory::getCombiningFactory).collect(Collectors.toList()),
        SEGMENT_INTERVALS,
        tuningConfig,
        Granularities.MONTH,
        Granularities.NONE,
        BatchIOConfig.DEFAULT_DROP_EXISTING
    );
  }

  @Test
  public void testCreateIngestionSchemaWithMaxTotalRows() throws IOException
  {
    final CompactionTask.CompactionTuningConfig tuningConfig = new CompactionTask.CompactionTuningConfig(
        null,
        null,
        null,
        500000,
        1000000L,
        null,
        1000000L,
        null,
        null,
        null,
        new IndexSpec(
            RoaringBitmapSerdeFactory.getInstance(),
            CompressionStrategy.LZ4,
            CompressionStrategy.LZF,
            LongEncodingStrategy.LONGS
        ),
        null,
        null,
        false,
        false,
        5000L,
        null,
        null,
        null,
        null,
        null,
        null,
        null,
        null,
        null,
        null,
        null,
        null,
        null,
        null
    );
    final List<ParallelIndexIngestionSpec> ingestionSpecs = CompactionTask.createIngestionSchema(
        toolbox,
        LockGranularity.TIME_CHUNK,
        new SegmentProvider(DATA_SOURCE, new CompactionIntervalSpec(COMPACTION_INTERVAL, null)),
        new PartitionConfigurationManager(tuningConfig),
        null,
        null,
        null,
        null,
        COORDINATOR_CLIENT,
        segmentCacheManagerFactory,
        RETRY_POLICY_FACTORY,
        BatchIOConfig.DEFAULT_DROP_EXISTING
    );
    final List<DimensionsSpec> expectedDimensionsSpec = getExpectedDimensionsSpecForAutoGeneration();

    ingestionSpecs.sort(
        (s1, s2) -> Comparators.intervalsByStartThenEnd().compare(
            s1.getDataSchema().getGranularitySpec().inputIntervals().get(0),
            s2.getDataSchema().getGranularitySpec().inputIntervals().get(0)
        )
    );
    Assert.assertEquals(6, ingestionSpecs.size());
    assertIngestionSchema(
        ingestionSpecs,
        expectedDimensionsSpec,
        AGGREGATORS.stream().map(AggregatorFactory::getCombiningFactory).collect(Collectors.toList()),
        SEGMENT_INTERVALS,
        tuningConfig,
        Granularities.MONTH,
        Granularities.NONE,
        BatchIOConfig.DEFAULT_DROP_EXISTING
    );
  }

  @Test
  public void testCreateIngestionSchemaWithNumShards() throws IOException
  {
    final CompactionTask.CompactionTuningConfig tuningConfig = new CompactionTask.CompactionTuningConfig(
        null,
        null,
        null,
        500000,
        1000000L,
        null,
        null,
        null,
        null,
        new HashedPartitionsSpec(null, 3, null),
        new IndexSpec(
            RoaringBitmapSerdeFactory.getInstance(),
            CompressionStrategy.LZ4,
            CompressionStrategy.LZF,
            LongEncodingStrategy.LONGS
        ),
        null,
        null,
        true,
        false,
        5000L,
        null,
        null,
        10,
        null,
        null,
        null,
        null,
        null,
        null,
        null,
        null,
        null,
        null,
        null
    );
    final List<ParallelIndexIngestionSpec> ingestionSpecs = CompactionTask.createIngestionSchema(
        toolbox,
        LockGranularity.TIME_CHUNK,
        new SegmentProvider(DATA_SOURCE, new CompactionIntervalSpec(COMPACTION_INTERVAL, null)),
        new PartitionConfigurationManager(tuningConfig),
        null,
        null,
        null,
        null,
        COORDINATOR_CLIENT,
        segmentCacheManagerFactory,
        RETRY_POLICY_FACTORY,
        BatchIOConfig.DEFAULT_DROP_EXISTING
    );
    final List<DimensionsSpec> expectedDimensionsSpec = getExpectedDimensionsSpecForAutoGeneration();

    ingestionSpecs.sort(
        (s1, s2) -> Comparators.intervalsByStartThenEnd().compare(
            s1.getDataSchema().getGranularitySpec().inputIntervals().get(0),
            s2.getDataSchema().getGranularitySpec().inputIntervals().get(0)
        )
    );
    Assert.assertEquals(6, ingestionSpecs.size());
    assertIngestionSchema(
        ingestionSpecs,
        expectedDimensionsSpec,
        AGGREGATORS.stream().map(AggregatorFactory::getCombiningFactory).collect(Collectors.toList()),
        SEGMENT_INTERVALS,
        tuningConfig,
        Granularities.MONTH,
        Granularities.NONE,
        BatchIOConfig.DEFAULT_DROP_EXISTING
    );
  }

  @Test
  public void testCreateIngestionSchemaWithCustomDimensionsSpec() throws IOException
  {
    final DimensionsSpec customSpec = new DimensionsSpec(
        Lists.newArrayList(
            new LongDimensionSchema("timestamp"),
            new StringDimensionSchema("string_dim_0"),
            new StringDimensionSchema("string_dim_1"),
            new StringDimensionSchema("string_dim_2"),
            new StringDimensionSchema("string_dim_3"),
            new StringDimensionSchema("string_dim_4"),
            new LongDimensionSchema("long_dim_0"),
            new LongDimensionSchema("long_dim_1"),
            new LongDimensionSchema("long_dim_2"),
            new LongDimensionSchema("long_dim_3"),
            new LongDimensionSchema("long_dim_4"),
            new FloatDimensionSchema("float_dim_0"),
            new FloatDimensionSchema("float_dim_1"),
            new FloatDimensionSchema("float_dim_2"),
            new FloatDimensionSchema("float_dim_3"),
            new FloatDimensionSchema("float_dim_4"),
            new DoubleDimensionSchema("double_dim_0"),
            new DoubleDimensionSchema("double_dim_1"),
            new DoubleDimensionSchema("double_dim_2"),
            new DoubleDimensionSchema("double_dim_3"),
            new DoubleDimensionSchema("double_dim_4"),
            new StringDimensionSchema(MIXED_TYPE_COLUMN)
        )
    );

    final List<ParallelIndexIngestionSpec> ingestionSpecs = CompactionTask.createIngestionSchema(
        toolbox,
        LockGranularity.TIME_CHUNK,
        new SegmentProvider(DATA_SOURCE, new CompactionIntervalSpec(COMPACTION_INTERVAL, null)),
        new PartitionConfigurationManager(TUNING_CONFIG),
        customSpec,
        null,
        null,
        null,
        COORDINATOR_CLIENT,
        segmentCacheManagerFactory,
        RETRY_POLICY_FACTORY,
        BatchIOConfig.DEFAULT_DROP_EXISTING
    );

    ingestionSpecs.sort(
        (s1, s2) -> Comparators.intervalsByStartThenEnd().compare(
            s1.getDataSchema().getGranularitySpec().inputIntervals().get(0),
            s2.getDataSchema().getGranularitySpec().inputIntervals().get(0)
        )
    );
    Assert.assertEquals(6, ingestionSpecs.size());
    final List<DimensionsSpec> dimensionsSpecs = new ArrayList<>(6);
    IntStream.range(0, 6).forEach(i -> dimensionsSpecs.add(customSpec));
    assertIngestionSchema(
        ingestionSpecs,
        dimensionsSpecs,
        AGGREGATORS.stream().map(AggregatorFactory::getCombiningFactory).collect(Collectors.toList()),
        SEGMENT_INTERVALS,
        Granularities.MONTH,
        Granularities.NONE,
        BatchIOConfig.DEFAULT_DROP_EXISTING
    );
  }

  @Test
  public void testCreateIngestionSchemaWithCustomMetricsSpec() throws IOException
  {
    final AggregatorFactory[] customMetricsSpec = new AggregatorFactory[]{
        new CountAggregatorFactory("custom_count"),
        new LongSumAggregatorFactory("custom_long_sum", "agg_1"),
        new FloatMinAggregatorFactory("custom_float_min", "agg_3"),
        new DoubleMaxAggregatorFactory("custom_double_max", "agg_4")
    };

    final List<ParallelIndexIngestionSpec> ingestionSpecs = CompactionTask.createIngestionSchema(
        toolbox,
        LockGranularity.TIME_CHUNK,
        new SegmentProvider(DATA_SOURCE, new CompactionIntervalSpec(COMPACTION_INTERVAL, null)),
        new PartitionConfigurationManager(TUNING_CONFIG),
        null,
        null,
        customMetricsSpec,
        null,
        COORDINATOR_CLIENT,
        segmentCacheManagerFactory,
        RETRY_POLICY_FACTORY,
        BatchIOConfig.DEFAULT_DROP_EXISTING
    );

    final List<DimensionsSpec> expectedDimensionsSpec = getExpectedDimensionsSpecForAutoGeneration();

    ingestionSpecs.sort(
        (s1, s2) -> Comparators.intervalsByStartThenEnd().compare(
            s1.getDataSchema().getGranularitySpec().inputIntervals().get(0),
            s2.getDataSchema().getGranularitySpec().inputIntervals().get(0)
        )
    );
    Assert.assertEquals(6, ingestionSpecs.size());
    assertIngestionSchema(
        ingestionSpecs,
        expectedDimensionsSpec,
        Arrays.asList(customMetricsSpec),
        SEGMENT_INTERVALS,
        Granularities.MONTH,
        Granularities.NONE,
        BatchIOConfig.DEFAULT_DROP_EXISTING
    );
  }

  @Test
  public void testCreateIngestionSchemaWithCustomSegments() throws IOException
  {
    final List<ParallelIndexIngestionSpec> ingestionSpecs = CompactionTask.createIngestionSchema(
        toolbox,
        LockGranularity.TIME_CHUNK,
        new SegmentProvider(DATA_SOURCE, SpecificSegmentsSpec.fromSegments(SEGMENTS)),
        new PartitionConfigurationManager(TUNING_CONFIG),
        null,
        null,
        null,
        null,
        COORDINATOR_CLIENT,
        segmentCacheManagerFactory,
        RETRY_POLICY_FACTORY,
        BatchIOConfig.DEFAULT_DROP_EXISTING
    );
    final List<DimensionsSpec> expectedDimensionsSpec = getExpectedDimensionsSpecForAutoGeneration();

    ingestionSpecs.sort(
        (s1, s2) -> Comparators.intervalsByStartThenEnd().compare(
            s1.getDataSchema().getGranularitySpec().inputIntervals().get(0),
            s2.getDataSchema().getGranularitySpec().inputIntervals().get(0)
        )
    );
    Assert.assertEquals(6, ingestionSpecs.size());
    assertIngestionSchema(
        ingestionSpecs,
        expectedDimensionsSpec,
        AGGREGATORS.stream().map(AggregatorFactory::getCombiningFactory).collect(Collectors.toList()),
        SEGMENT_INTERVALS,
        Granularities.MONTH,
        Granularities.NONE,
        BatchIOConfig.DEFAULT_DROP_EXISTING
    );
  }

  @Test
  public void testCreateIngestionSchemaWithDifferentSegmentSet() throws IOException
  {
    expectedException.expect(CoreMatchers.instanceOf(IllegalStateException.class));
    expectedException.expectMessage(CoreMatchers.containsString("are different from the current used segments"));

    final List<DataSegment> segments = new ArrayList<>(SEGMENTS);
    Collections.sort(segments);
    // Remove one segment in the middle
    segments.remove(segments.size() / 2);
    CompactionTask.createIngestionSchema(
        toolbox,
        LockGranularity.TIME_CHUNK,
        new SegmentProvider(DATA_SOURCE, SpecificSegmentsSpec.fromSegments(segments)),
        new PartitionConfigurationManager(TUNING_CONFIG),
        null,
        null,
        null,
        null,
        COORDINATOR_CLIENT,
        segmentCacheManagerFactory,
        RETRY_POLICY_FACTORY,
        BatchIOConfig.DEFAULT_DROP_EXISTING
    );
  }

  @Test
  public void testMissingMetadata() throws IOException
  {
    expectedException.expect(RuntimeException.class);
    expectedException.expectMessage(CoreMatchers.startsWith("Index metadata doesn't exist for segment"));

    final TestIndexIO indexIO = (TestIndexIO) toolbox.getIndexIO();
    indexIO.removeMetadata(Iterables.getFirst(indexIO.getQueryableIndexMap().keySet(), null));
    final List<DataSegment> segments = new ArrayList<>(SEGMENTS);
    CompactionTask.createIngestionSchema(
        toolbox,
        LockGranularity.TIME_CHUNK,
        new SegmentProvider(DATA_SOURCE, SpecificSegmentsSpec.fromSegments(segments)),
        new PartitionConfigurationManager(TUNING_CONFIG),
        null,
        null,
        null,
        null,
        COORDINATOR_CLIENT,
        segmentCacheManagerFactory,
        RETRY_POLICY_FACTORY,
        BatchIOConfig.DEFAULT_DROP_EXISTING
    );
  }

  @Test
  public void testEmptyInterval()
  {
    expectedException.expect(IllegalArgumentException.class);
    expectedException.expectMessage(CoreMatchers.containsString("must specify a nonempty interval"));

    final Builder builder = new Builder(
        DATA_SOURCE,
        segmentCacheManagerFactory,
        RETRY_POLICY_FACTORY
    );

    @SuppressWarnings("unused")
    final CompactionTask task = builder
        .interval(Intervals.of("2000-01-01/2000-01-01"))
        .build();
  }

  @Test
  public void testSegmentGranularityAndNullQueryGranularity() throws IOException
  {
    final List<ParallelIndexIngestionSpec> ingestionSpecs = CompactionTask.createIngestionSchema(
        toolbox,
        LockGranularity.TIME_CHUNK,
        new SegmentProvider(DATA_SOURCE, new CompactionIntervalSpec(COMPACTION_INTERVAL, null)),
        new PartitionConfigurationManager(TUNING_CONFIG),
        null,
        null,
        null,
        new ClientCompactionTaskGranularitySpec(new PeriodGranularity(Period.months(3), null, null), null, null),
        COORDINATOR_CLIENT,
        segmentCacheManagerFactory,
        RETRY_POLICY_FACTORY,
        BatchIOConfig.DEFAULT_DROP_EXISTING
    );
    final List<DimensionsSpec> expectedDimensionsSpec = ImmutableList.of(
        new DimensionsSpec(getDimensionSchema(new DoubleDimensionSchema("string_to_double")))
    );

    ingestionSpecs.sort(
        (s1, s2) -> Comparators.intervalsByStartThenEnd().compare(
            s1.getDataSchema().getGranularitySpec().inputIntervals().get(0),
            s2.getDataSchema().getGranularitySpec().inputIntervals().get(0)
        )
    );
    Assert.assertEquals(1, ingestionSpecs.size());
    assertIngestionSchema(
        ingestionSpecs,
        expectedDimensionsSpec,
        AGGREGATORS.stream().map(AggregatorFactory::getCombiningFactory).collect(Collectors.toList()),
        Collections.singletonList(COMPACTION_INTERVAL),
        new PeriodGranularity(Period.months(3), null, null),
        Granularities.NONE,
        BatchIOConfig.DEFAULT_DROP_EXISTING
    );
  }

  @Test
  public void testQueryGranularityAndNullSegmentGranularity() throws IOException
  {
    final List<ParallelIndexIngestionSpec> ingestionSpecs = CompactionTask.createIngestionSchema(
        toolbox,
        LockGranularity.TIME_CHUNK,
        new SegmentProvider(DATA_SOURCE, new CompactionIntervalSpec(COMPACTION_INTERVAL, null)),
        new PartitionConfigurationManager(TUNING_CONFIG),
        null,
        null,
        null,
        new ClientCompactionTaskGranularitySpec(null, new PeriodGranularity(Period.months(3), null, null), null),
        COORDINATOR_CLIENT,
        segmentCacheManagerFactory,
        RETRY_POLICY_FACTORY,
        BatchIOConfig.DEFAULT_DROP_EXISTING
    );
    final List<DimensionsSpec> expectedDimensionsSpec = getExpectedDimensionsSpecForAutoGeneration();

    ingestionSpecs.sort(
        (s1, s2) -> Comparators.intervalsByStartThenEnd().compare(
            s1.getDataSchema().getGranularitySpec().inputIntervals().get(0),
            s2.getDataSchema().getGranularitySpec().inputIntervals().get(0)
        )
    );
    Assert.assertEquals(6, ingestionSpecs.size());
    assertIngestionSchema(
        ingestionSpecs,
        expectedDimensionsSpec,
        AGGREGATORS.stream().map(AggregatorFactory::getCombiningFactory).collect(Collectors.toList()),
        SEGMENT_INTERVALS,
        Granularities.MONTH,
        new PeriodGranularity(Period.months(3), null, null),
        BatchIOConfig.DEFAULT_DROP_EXISTING
    );
  }

  @Test
  public void testQueryGranularityAndSegmentGranularityNonNull() throws IOException
  {
    final List<ParallelIndexIngestionSpec> ingestionSpecs = CompactionTask.createIngestionSchema(
        toolbox,
        LockGranularity.TIME_CHUNK,
        new SegmentProvider(DATA_SOURCE, new CompactionIntervalSpec(COMPACTION_INTERVAL, null)),
        new PartitionConfigurationManager(TUNING_CONFIG),
        null,
        null,
        null,
        new ClientCompactionTaskGranularitySpec(
            new PeriodGranularity(Period.months(3), null, null),
            new PeriodGranularity(Period.months(3), null, null),
            null
        ),
        COORDINATOR_CLIENT,
        segmentCacheManagerFactory,
        RETRY_POLICY_FACTORY,
        BatchIOConfig.DEFAULT_DROP_EXISTING
    );
    final List<DimensionsSpec> expectedDimensionsSpec = ImmutableList.of(
        new DimensionsSpec(getDimensionSchema(new DoubleDimensionSchema("string_to_double")))
    );

    ingestionSpecs.sort(
        (s1, s2) -> Comparators.intervalsByStartThenEnd().compare(
            s1.getDataSchema().getGranularitySpec().inputIntervals().get(0),
            s2.getDataSchema().getGranularitySpec().inputIntervals().get(0)
        )
    );
    Assert.assertEquals(1, ingestionSpecs.size());
    assertIngestionSchema(
        ingestionSpecs,
        expectedDimensionsSpec,
        AGGREGATORS.stream().map(AggregatorFactory::getCombiningFactory).collect(Collectors.toList()),
        Collections.singletonList(COMPACTION_INTERVAL),
        new PeriodGranularity(Period.months(3), null, null),
        new PeriodGranularity(Period.months(3), null, null),
        BatchIOConfig.DEFAULT_DROP_EXISTING
    );
  }

  @Test
  public void testNullGranularitySpec() throws IOException
  {
    final List<ParallelIndexIngestionSpec> ingestionSpecs = CompactionTask.createIngestionSchema(
        toolbox,
        LockGranularity.TIME_CHUNK,
        new SegmentProvider(DATA_SOURCE, new CompactionIntervalSpec(COMPACTION_INTERVAL, null)),
        new PartitionConfigurationManager(TUNING_CONFIG),
        null,
        null,
        null,
        null,
        COORDINATOR_CLIENT,
        segmentCacheManagerFactory,
        RETRY_POLICY_FACTORY,
        BatchIOConfig.DEFAULT_DROP_EXISTING
    );
    final List<DimensionsSpec> expectedDimensionsSpec = getExpectedDimensionsSpecForAutoGeneration();

    ingestionSpecs.sort(
        (s1, s2) -> Comparators.intervalsByStartThenEnd().compare(
            s1.getDataSchema().getGranularitySpec().inputIntervals().get(0),
            s2.getDataSchema().getGranularitySpec().inputIntervals().get(0)
        )
    );
    Assert.assertEquals(6, ingestionSpecs.size());
    assertIngestionSchema(
        ingestionSpecs,
        expectedDimensionsSpec,
        AGGREGATORS.stream().map(AggregatorFactory::getCombiningFactory).collect(Collectors.toList()),
        SEGMENT_INTERVALS,
        Granularities.MONTH,
        Granularities.NONE,
        BatchIOConfig.DEFAULT_DROP_EXISTING
    );
  }

  @Test
  public void testGranularitySpecWithNullQueryGranularityAndNullSegmentGranularity()
      throws IOException
  {
    final List<ParallelIndexIngestionSpec> ingestionSpecs = CompactionTask.createIngestionSchema(
        toolbox,
        LockGranularity.TIME_CHUNK,
        new SegmentProvider(DATA_SOURCE, new CompactionIntervalSpec(COMPACTION_INTERVAL, null)),
        new PartitionConfigurationManager(TUNING_CONFIG),
        null,
        null,
        null,
        new ClientCompactionTaskGranularitySpec(null, null, null),
        COORDINATOR_CLIENT,
        segmentCacheManagerFactory,
        RETRY_POLICY_FACTORY,
        BatchIOConfig.DEFAULT_DROP_EXISTING
    );
    final List<DimensionsSpec> expectedDimensionsSpec = getExpectedDimensionsSpecForAutoGeneration();

    ingestionSpecs.sort(
        (s1, s2) -> Comparators.intervalsByStartThenEnd().compare(
            s1.getDataSchema().getGranularitySpec().inputIntervals().get(0),
            s2.getDataSchema().getGranularitySpec().inputIntervals().get(0)
        )
    );
    Assert.assertEquals(6, ingestionSpecs.size());
    assertIngestionSchema(
        ingestionSpecs,
        expectedDimensionsSpec,
        AGGREGATORS.stream().map(AggregatorFactory::getCombiningFactory).collect(Collectors.toList()),
        SEGMENT_INTERVALS,
        Granularities.MONTH,
        Granularities.NONE,
        BatchIOConfig.DEFAULT_DROP_EXISTING
    );
  }

  @Test
  public void testGranularitySpecWithNotNullRollup()
      throws IOException
  {
    final List<ParallelIndexIngestionSpec> ingestionSpecs = CompactionTask.createIngestionSchema(
        toolbox,
        LockGranularity.TIME_CHUNK,
        new SegmentProvider(DATA_SOURCE, new CompactionIntervalSpec(COMPACTION_INTERVAL, null)),
        new PartitionConfigurationManager(TUNING_CONFIG),
        null,
        null,
        null,
        new ClientCompactionTaskGranularitySpec(null, null, true),
        COORDINATOR_CLIENT,
        segmentCacheManagerFactory,
        RETRY_POLICY_FACTORY,
        BatchIOConfig.DEFAULT_DROP_EXISTING
    );

    Assert.assertEquals(6, ingestionSpecs.size());
    for (ParallelIndexIngestionSpec indexIngestionSpec : ingestionSpecs) {
      Assert.assertTrue(indexIngestionSpec.getDataSchema().getGranularitySpec().isRollup());
    }
  }

  @Test
  public void testGranularitySpecWithNullRollup()
      throws IOException
  {
    final List<ParallelIndexIngestionSpec> ingestionSpecs = CompactionTask.createIngestionSchema(
        toolbox,
        LockGranularity.TIME_CHUNK,
        new SegmentProvider(DATA_SOURCE, new CompactionIntervalSpec(COMPACTION_INTERVAL, null)),
        new PartitionConfigurationManager(TUNING_CONFIG),
        null,
        null,
        null,
        new ClientCompactionTaskGranularitySpec(null, null, null),
        COORDINATOR_CLIENT,
        segmentCacheManagerFactory,
        RETRY_POLICY_FACTORY,
        BatchIOConfig.DEFAULT_DROP_EXISTING
    );
    Assert.assertEquals(6, ingestionSpecs.size());
    for (ParallelIndexIngestionSpec indexIngestionSpec : ingestionSpecs) {
      //Expect false since rollup value in metadata of existing segments are null
      Assert.assertFalse(indexIngestionSpec.getDataSchema().getGranularitySpec().isRollup());
    }
  }

  @Test
  public void testChooseFinestGranularityWithNulls()
  {
    List<Granularity> input = Arrays.asList(
        Granularities.DAY,
        Granularities.SECOND,
        Granularities.MINUTE,
        Granularities.SIX_HOUR,
        Granularities.EIGHT_HOUR,
        Granularities.DAY,
        null,
        Granularities.ALL,
        Granularities.MINUTE
    );
    Assert.assertTrue(Granularities.SECOND.equals(chooseFinestGranularityHelper(input)));
  }

  @Test
  public void testChooseFinestGranularityNone()
  {
    List<Granularity> input = ImmutableList.of(
        Granularities.DAY,
        Granularities.SECOND,
        Granularities.MINUTE,
        Granularities.SIX_HOUR,
        Granularities.EIGHT_HOUR,
        Granularities.NONE,
        Granularities.DAY,
        Granularities.NONE,
        Granularities.MINUTE
    );
    Assert.assertTrue(Granularities.NONE.equals(chooseFinestGranularityHelper(input)));
  }

  @Test
  public void testChooseFinestGranularityAllNulls()
  {
    List<Granularity> input = Arrays.asList(
        null,
        null,
        null,
        null
    );
    Assert.assertNull(chooseFinestGranularityHelper(input));
  }

<<<<<<< HEAD
  @Test
  public void testCreateDimensionSchema()
  {
    final String dimensionName = "dim";
    DimensionHandlerUtils.registerDimensionHandlerProvider(
        ExtensionDimensionHandler.TYPE_NAME,
        d -> new ExtensionDimensionHandler(d)
    );
    DimensionSchema stringSchema = CompactionTask.createDimensionSchema(
        dimensionName,
        ColumnCapabilitiesImpl.createSimpleSingleValueStringColumnCapabilities()
                              .setHasBitmapIndexes(true)
                              .setDictionaryEncoded(true)
                              .setDictionaryValuesUnique(true)
                              .setDictionaryValuesUnique(true),
        DimensionSchema.MultiValueHandling.SORTED_SET
    );

    Assert.assertTrue(stringSchema instanceof StringDimensionSchema);

    DimensionSchema floatSchema = CompactionTask.createDimensionSchema(
        dimensionName,
        ColumnCapabilitiesImpl.createSimpleNumericColumnCapabilities(ColumnType.FLOAT),
        null
    );
    Assert.assertTrue(floatSchema instanceof FloatDimensionSchema);

    DimensionSchema doubleSchema = CompactionTask.createDimensionSchema(
        dimensionName,
        ColumnCapabilitiesImpl.createSimpleNumericColumnCapabilities(ColumnType.DOUBLE),
        null
    );
    Assert.assertTrue(doubleSchema instanceof DoubleDimensionSchema);

    DimensionSchema longSchema = CompactionTask.createDimensionSchema(
        dimensionName,
        ColumnCapabilitiesImpl.createSimpleNumericColumnCapabilities(ColumnType.LONG),
        null
    );
    Assert.assertTrue(longSchema instanceof LongDimensionSchema);

    DimensionSchema extensionSchema = CompactionTask.createDimensionSchema(
        dimensionName,
        ColumnCapabilitiesImpl.createSimpleNumericColumnCapabilities(
            ColumnType.ofComplex(ExtensionDimensionHandler.TYPE_NAME)
        ),
        null
    );
    Assert.assertTrue(extensionSchema instanceof ExtensionDimensionSchema);
  }

  @Test
  public void testCreateDimensionSchemaIllegalFloat()
  {
    expectedException.expect(IllegalArgumentException.class);
    expectedException.expectMessage("multi-value dimension [foo] is not supported for float type yet");
    CompactionTask.createDimensionSchema(
        "foo",
        ColumnCapabilitiesImpl.createSimpleNumericColumnCapabilities(ColumnType.FLOAT),
        DimensionSchema.MultiValueHandling.SORTED_SET
    );
  }

  @Test
  public void testCreateDimensionSchemaIllegalDouble()
  {
    expectedException.expect(IllegalArgumentException.class);
    expectedException.expectMessage("multi-value dimension [foo] is not supported for double type yet");
    CompactionTask.createDimensionSchema(
        "foo",
        ColumnCapabilitiesImpl.createSimpleNumericColumnCapabilities(ColumnType.DOUBLE),
        DimensionSchema.MultiValueHandling.SORTED_SET
    );
  }

  @Test
  public void testCreateDimensionSchemaIllegalLong()
  {
    expectedException.expect(IllegalArgumentException.class);
    expectedException.expectMessage("multi-value dimension [foo] is not supported for long type yet");
    CompactionTask.createDimensionSchema(
        "foo",
        ColumnCapabilitiesImpl.createSimpleNumericColumnCapabilities(ColumnType.LONG),
        DimensionSchema.MultiValueHandling.SORTED_SET
    );
  }

  @Test
  public void testCreateDimensionSchemaIllegalComplex()
  {
    expectedException.expect(ISE.class);
    expectedException.expectMessage("Can't find DimensionHandlerProvider for typeName [unknown]");
    CompactionTask.createDimensionSchema(
        "foo",
        ColumnCapabilitiesImpl.createSimpleNumericColumnCapabilities(
            ColumnType.ofComplex("unknown")
        ),
        DimensionSchema.MultiValueHandling.SORTED_SET
    );
  }

  @Test
  public void testNullInputSourceTypes() throws IOException
  {
    final Builder builder = new Builder(
        DATA_SOURCE,
        segmentCacheManagerFactory,
        RETRY_POLICY_FACTORY
    );
    final CompactionTask task = builder
        .segments(SEGMENTS)
        .tuningConfig(createTuningConfig())
        .context(ImmutableMap.of("testKey", "testContext"))
        .build();

    Assert.assertTrue(task.getInputSourceResources().isEmpty());
  }

=======
>>>>>>> d21babc5
  private Granularity chooseFinestGranularityHelper(List<Granularity> granularities)
  {
    SettableSupplier<Granularity> queryGranularity = new SettableSupplier<>();
    for (Granularity current : granularities) {
      queryGranularity.set(CompactionTask.ExistingSegmentAnalyzer.compareWithCurrent(queryGranularity.get(), current));
    }
    return queryGranularity.get();
  }


  private static List<DimensionsSpec> getExpectedDimensionsSpecForAutoGeneration()
  {
    return ImmutableList.of(
        new DimensionsSpec(getDimensionSchema(new StringDimensionSchema("string_to_double"))),
        new DimensionsSpec(getDimensionSchema(new StringDimensionSchema("string_to_double"))),
        new DimensionsSpec(getDimensionSchema(new StringDimensionSchema("string_to_double"))),
        new DimensionsSpec(getDimensionSchema(new StringDimensionSchema("string_to_double"))),
        new DimensionsSpec(getDimensionSchema(new DoubleDimensionSchema("string_to_double"))),
        new DimensionsSpec(getDimensionSchema(new DoubleDimensionSchema("string_to_double")))
    );
  }

  private static List<DimensionSchema> getDimensionSchema(DimensionSchema mixedTypeColumn)
  {
    return Lists.newArrayList(
        new LongDimensionSchema("timestamp"),
        new StringDimensionSchema("string_dim_4"),
        new LongDimensionSchema("long_dim_4"),
        new FloatDimensionSchema("float_dim_4"),
        new DoubleDimensionSchema("double_dim_4"),
        new StringDimensionSchema("string_dim_0"),
        new LongDimensionSchema("long_dim_0"),
        new FloatDimensionSchema("float_dim_0"),
        new DoubleDimensionSchema("double_dim_0"),
        new StringDimensionSchema("string_dim_1"),
        new LongDimensionSchema("long_dim_1"),
        new FloatDimensionSchema("float_dim_1"),
        new DoubleDimensionSchema("double_dim_1"),
        new StringDimensionSchema("string_dim_2"),
        new LongDimensionSchema("long_dim_2"),
        new FloatDimensionSchema("float_dim_2"),
        new DoubleDimensionSchema("double_dim_2"),
        new StringDimensionSchema("string_dim_3"),
        new LongDimensionSchema("long_dim_3"),
        new FloatDimensionSchema("float_dim_3"),
        new DoubleDimensionSchema("double_dim_3"),
        new StringDimensionSchema("string_dim_5"),
        new LongDimensionSchema("long_dim_5"),
        new FloatDimensionSchema("float_dim_5"),
        new DoubleDimensionSchema("double_dim_5"),
        mixedTypeColumn
    );
  }

  private void assertIngestionSchema(
      List<ParallelIndexIngestionSpec> ingestionSchemas,
      List<DimensionsSpec> expectedDimensionsSpecs,
      List<AggregatorFactory> expectedMetricsSpec,
      List<Interval> expectedSegmentIntervals,
      Granularity expectedSegmentGranularity,
      Granularity expectedQueryGranularity,
      boolean expectedDropExisting
  )
  {
    assertIngestionSchema(
        ingestionSchemas,
        expectedDimensionsSpecs,
        expectedMetricsSpec,
        expectedSegmentIntervals,
        new CompactionTask.CompactionTuningConfig(
            null,
            null,
            null,
            500000,
            1000000L,
            null,
            Long.MAX_VALUE,
            null,
            null,
            new HashedPartitionsSpec(5000000, null, null), // automatically computed targetPartitionSize
            new IndexSpec(
                RoaringBitmapSerdeFactory.getInstance(),
                CompressionStrategy.LZ4,
                CompressionStrategy.LZF,
                LongEncodingStrategy.LONGS
            ),
            null,
            null,
            true,
            false,
            5000L,
            null,
            null,
            null,
            null,
            null,
            null,
            null,
            null,
            null,
            null,
            null,
            null,
            null,
            null
        ),
        expectedSegmentGranularity,
        expectedQueryGranularity,
        expectedDropExisting
    );
  }

  private void assertIngestionSchema(
      List<ParallelIndexIngestionSpec> ingestionSchemas,
      List<DimensionsSpec> expectedDimensionsSpecs,
      List<AggregatorFactory> expectedMetricsSpec,
      List<Interval> expectedSegmentIntervals,
      CompactionTask.CompactionTuningConfig expectedTuningConfig,
      Granularity expectedSegmentGranularity,
      Granularity expectedQueryGranularity,
      boolean expectedDropExisting
  )
  {
    Preconditions.checkArgument(
        ingestionSchemas.size() == expectedDimensionsSpecs.size(),
        "ingesionSchemas.size()[%s] should be same with expectedDimensionsSpecs.size()[%s]",
        ingestionSchemas.size(),
        expectedDimensionsSpecs.size()
    );

    for (int i = 0; i < ingestionSchemas.size(); i++) {
      final ParallelIndexIngestionSpec ingestionSchema = ingestionSchemas.get(i);
      final DimensionsSpec expectedDimensionsSpec = expectedDimensionsSpecs.get(i);

      // assert dataSchema
      final DataSchema dataSchema = ingestionSchema.getDataSchema();
      Assert.assertEquals(DATA_SOURCE, dataSchema.getDataSource());

      Assert.assertEquals(
          new TimestampSpec(ColumnHolder.TIME_COLUMN_NAME, "millis", null),
          dataSchema.getTimestampSpec()
      );

      Assert.assertEquals(
          new HashSet<>(expectedDimensionsSpec.getDimensions()),
          new HashSet<>(dataSchema.getDimensionsSpec().getDimensions())
      );

      // metrics
      Assert.assertEquals(expectedMetricsSpec, Arrays.asList(dataSchema.getAggregators()));
      Assert.assertEquals(
          new UniformGranularitySpec(
              expectedSegmentGranularity,
              expectedQueryGranularity,
              false,
              Collections.singletonList(expectedSegmentIntervals.get(i))
          ),
          dataSchema.getGranularitySpec()
      );

      // assert ioConfig
      final ParallelIndexIOConfig ioConfig = ingestionSchema.getIOConfig();
      Assert.assertFalse(ioConfig.isAppendToExisting());
      Assert.assertEquals(
          expectedDropExisting,
          ioConfig.isDropExisting()
      );
      final InputSource inputSource = ioConfig.getInputSource();
      Assert.assertTrue(inputSource instanceof DruidInputSource);
      final DruidInputSource druidInputSource = (DruidInputSource) inputSource;
      Assert.assertEquals(DATA_SOURCE, druidInputSource.getDataSource());
      Assert.assertEquals(expectedSegmentIntervals.get(i), druidInputSource.getInterval());
      Assert.assertNull(druidInputSource.getDimFilter());

      // assert tuningConfig
      Assert.assertEquals(expectedTuningConfig, ingestionSchema.getTuningConfig());
    }
  }

  private static class TestCoordinatorClient extends CoordinatorClient
  {
    private final Map<DataSegment, File> segmentMap;

    TestCoordinatorClient(Map<DataSegment, File> segmentMap)
    {
      super(null, null);
      this.segmentMap = segmentMap;
    }

    @Override
    public Collection<DataSegment> fetchUsedSegmentsInDataSourceForIntervals(
        String dataSource,
        List<Interval> intervals
    )
    {
      return ImmutableSet.copyOf(segmentMap.keySet());
    }
  }

  private static TaskToolbox makeTaskToolbox(
      TaskActionClient taskActionClient,
      IndexIO indexIO,
      Map<DataSegment, File> segments
  )
  {
    final SegmentCacheManager segmentCacheManager = new NoopSegmentCacheManager()
    {
      @Override
      public File getSegmentFiles(DataSegment segment)
      {
        return Preconditions.checkNotNull(segments.get(segment));
      }

      @Override
      public void cleanup(DataSegment segment)
      {
        // Do nothing.
      }
    };

    final TaskConfig config = new TaskConfig(
        null,
        null,
        null,
        null,
        null,
        false,
        null,
        null,
        null,
        false,
        false,
        TaskConfig.BATCH_PROCESSING_MODE_DEFAULT.name(),
        null,
        false,
        null
    );
    return new TaskToolbox.Builder()
        .config(config)
        .taskActionClient(taskActionClient)
        .joinableFactory(NoopJoinableFactory.INSTANCE)
        .indexIO(indexIO)
        .indexMergerV9(new IndexMergerV9(
            OBJECT_MAPPER,
            indexIO,
            OffHeapMemorySegmentWriteOutMediumFactory.instance(),
            true
        ))
        .taskReportFileWriter(new NoopTestTaskReportFileWriter())
        .authorizerMapper(AuthTestUtils.TEST_AUTHORIZER_MAPPER)
        .chatHandlerProvider(new NoopChatHandlerProvider())
        .rowIngestionMetersFactory(TEST_UTILS.getRowIngestionMetersFactory())
        .appenderatorsManager(new TestAppenderatorsManager())
        .coordinatorClient(COORDINATOR_CLIENT)
        .segmentCacheManager(segmentCacheManager)
        .taskLogPusher(null)
        .attemptId("1")
        .dirTracker(new TaskStorageDirTracker(config))
        .build();
  }

  private static class TestTaskActionClient implements TaskActionClient
  {
    private final List<DataSegment> segments;

    TestTaskActionClient(List<DataSegment> segments)
    {
      this.segments = segments;
    }

    @SuppressWarnings("unchecked")
    @Override
    public <RetType> RetType submit(TaskAction<RetType> taskAction)
    {
      if (!(taskAction instanceof RetrieveUsedSegmentsAction)) {
        throw new ISE("action[%s] is not supported", taskAction);
      }
      return (RetType) segments;
    }
  }

  private static class TestIndexIO extends IndexIO
  {
    private final Map<File, QueryableIndex> queryableIndexMap;

    TestIndexIO(
        ObjectMapper mapper,
        Map<DataSegment, File> segmentFileMap
    )
    {
      super(mapper, () -> 0);

      queryableIndexMap = Maps.newHashMapWithExpectedSize(segmentFileMap.size());
      for (Entry<DataSegment, File> entry : segmentFileMap.entrySet()) {
        final DataSegment segment = entry.getKey();
        final List<String> columnNames = new ArrayList<>(segment.getDimensions().size() + segment.getMetrics().size());
        columnNames.add(ColumnHolder.TIME_COLUMN_NAME);
        columnNames.addAll(segment.getDimensions());
        columnNames.addAll(segment.getMetrics());
        final Map<String, Supplier<ColumnHolder>> columnMap = Maps.newHashMapWithExpectedSize(columnNames.size());
        final List<AggregatorFactory> aggregatorFactories = new ArrayList<>(segment.getMetrics().size());

        for (String columnName : columnNames) {
          if (MIXED_TYPE_COLUMN.equals(columnName)) {
            ColumnHolder columnHolder = createColumn(MIXED_TYPE_COLUMN_MAP.get(segment.getInterval()));
            columnMap.put(columnName, () -> columnHolder);
          } else if (DIMENSIONS.containsKey(columnName)) {
            ColumnHolder columnHolder = createColumn(DIMENSIONS.get(columnName));
            columnMap.put(columnName, () -> columnHolder);
          } else {
            final Optional<AggregatorFactory> maybeMetric = AGGREGATORS.stream()
                                                                       .filter(agg -> agg.getName().equals(columnName))
                                                                       .findAny();
            if (maybeMetric.isPresent()) {
              ColumnHolder columnHolder = createColumn(maybeMetric.get());
              columnMap.put(columnName, () -> columnHolder);
              aggregatorFactories.add(maybeMetric.get());
            }
          }
        }

        final Metadata metadata = new Metadata(
            null,
            aggregatorFactories.toArray(new AggregatorFactory[0]),
            null,
            null,
            null
        );

        queryableIndexMap.put(
            entry.getValue(),
            new SimpleQueryableIndex(
                segment.getInterval(),
                new ListIndexed<>(segment.getDimensions()),
                null,
                columnMap,
                null,
                metadata,
                false
            )
        );
      }
    }

    @Override
    public QueryableIndex loadIndex(File file)
    {
      return queryableIndexMap.get(file);
    }

    void removeMetadata(File file)
    {
      final SimpleQueryableIndex index = (SimpleQueryableIndex) queryableIndexMap.get(file);
      if (index != null) {
        queryableIndexMap.put(
            file,
            new SimpleQueryableIndex(
                index.getDataInterval(),
                index.getAvailableDimensions(),
                index.getBitmapFactoryForDimensions(),
                index.getColumns(),
                index.getFileMapper(),
                null,
                false
            )
        );
      }
    }

    Map<File, QueryableIndex> getQueryableIndexMap()
    {
      return queryableIndexMap;
    }
  }

  private static ColumnHolder createColumn(DimensionSchema dimensionSchema)
  {
    return new TestColumn(dimensionSchema.getColumnType());
  }

  private static ColumnHolder createColumn(AggregatorFactory aggregatorFactory)
  {
    return new TestColumn(aggregatorFactory.getIntermediateType());
  }

  private static class TestColumn implements ColumnHolder
  {
    private final ColumnCapabilities columnCapabilities;

    TestColumn(ColumnType type)
    {
      columnCapabilities = new ColumnCapabilitiesImpl()
          .setType(type)
          .setDictionaryEncoded(type.is(ValueType.STRING)) // set a fake value to make string columns
          .setHasBitmapIndexes(type.is(ValueType.STRING))
          .setHasSpatialIndexes(false)
          .setHasMultipleValues(false);
    }

    @Override
    public ColumnCapabilities getCapabilities()
    {
      return columnCapabilities;
    }

    @Override
    public int getLength()
    {
      return NUM_ROWS_PER_SEGMENT;
    }

    @Override
    public BaseColumn getColumn()
    {
      return null;
    }

    @Nullable
    @Override
    public ColumnIndexSupplier getIndexSupplier()
    {
      return null;
    }

    @Override
    public SettableColumnValueSelector<?> makeNewSettableColumnValueSelector()
    {
      return null;
    }

  }

  /**
   * The compaction task spec in 0.16.0 except for the tuningConfig.
   * The original spec accepts only {@link IndexTuningConfig}, but this class acceps any type of tuningConfig for
   * testing.
   */
  private static class OldCompactionTaskWithAnyTuningConfigType extends AbstractTask
  {
    private final Interval interval;
    private final List<DataSegment> segments;
    @Nullable
    private final DimensionsSpec dimensionsSpec;
    @Nullable
    private final AggregatorFactory[] metricsSpec;
    @Nullable
    private final Granularity segmentGranularity;
    @Nullable
    private final Long targetCompactionSizeBytes;
    @Nullable
    private final TuningConfig tuningConfig;

    @JsonCreator
    public OldCompactionTaskWithAnyTuningConfigType(
        @JsonProperty("id") final String id,
        @JsonProperty("resource") final TaskResource taskResource,
        @JsonProperty("dataSource") final String dataSource,
        @JsonProperty("interval") @Nullable final Interval interval,
        @JsonProperty("segments") @Nullable final List<DataSegment> segments,
        @JsonProperty("dimensions") @Nullable final DimensionsSpec dimensions,
        @JsonProperty("dimensionsSpec") @Nullable final DimensionsSpec dimensionsSpec,
        @JsonProperty("metricsSpec") @Nullable final AggregatorFactory[] metricsSpec,
        @JsonProperty("segmentGranularity") @Nullable final Granularity segmentGranularity,
        @JsonProperty("targetCompactionSizeBytes") @Nullable final Long targetCompactionSizeBytes,
        @JsonProperty("tuningConfig") @Nullable final TuningConfig tuningConfig,
        @JsonProperty("context") @Nullable final Map<String, Object> context,
        @JacksonInject ObjectMapper jsonMapper,
        @JacksonInject AuthorizerMapper authorizerMapper,
        @JacksonInject ChatHandlerProvider chatHandlerProvider,
        @JacksonInject RowIngestionMetersFactory rowIngestionMetersFactory,
        @JacksonInject CoordinatorClient coordinatorClient,
        @JacksonInject SegmentCacheManagerFactory segmentCacheManagerFactory,
        @JacksonInject RetryPolicyFactory retryPolicyFactory,
        @JacksonInject AppenderatorsManager appenderatorsManager
    )
    {
      super(
          getOrMakeId(id, "compact", dataSource),
          null,
          taskResource,
          dataSource,
          context,
          IngestionMode.REPLACE_LEGACY
      );
      this.interval = interval;
      this.segments = segments;
      this.dimensionsSpec = dimensionsSpec;
      this.metricsSpec = metricsSpec;
      this.segmentGranularity = segmentGranularity;
      this.targetCompactionSizeBytes = targetCompactionSizeBytes;
      this.tuningConfig = tuningConfig;
    }

    @Override
    public String getType()
    {
      return "compact";
    }

    @JsonProperty
    public Interval getInterval()
    {
      return interval;
    }

    @JsonProperty
    public List<DataSegment> getSegments()
    {
      return segments;
    }

    @JsonProperty
    @Nullable
    public DimensionsSpec getDimensionsSpec()
    {
      return dimensionsSpec;
    }

    @JsonProperty
    @Nullable
    public AggregatorFactory[] getMetricsSpec()
    {
      return metricsSpec;
    }

    @JsonProperty
    @Nullable
    public Granularity getSegmentGranularity()
    {
      return segmentGranularity;
    }

    @Nullable
    @JsonProperty
    public Long getTargetCompactionSizeBytes()
    {
      return targetCompactionSizeBytes;
    }

    @Nullable
    @JsonProperty
    public TuningConfig getTuningConfig()
    {
      return tuningConfig;
    }

    @Override
    public boolean isReady(TaskActionClient taskActionClient)
    {
      throw new UnsupportedOperationException();
    }

    @Override
    public void stopGracefully(TaskConfig taskConfig)
    {
      throw new UnsupportedOperationException();
    }

    @Override
    public TaskStatus runTask(TaskToolbox toolbox)
    {
      throw new UnsupportedOperationException();
    }
  }

  private static class ExtensionDimensionHandler extends DoubleDimensionHandler
  {
    private static final String TYPE_NAME = "extension-double";

    public ExtensionDimensionHandler(String dimensionName)
    {
      super(dimensionName);
    }

    @Override
    public DimensionSchema getDimensionSchema(ColumnCapabilities capabilities)
    {
      return new ExtensionDimensionSchema(getDimensionName(), getMultivalueHandling(), capabilities.hasBitmapIndexes());
    }
  }

  private static class ExtensionDimensionSchema extends DimensionSchema
  {
    protected ExtensionDimensionSchema(
        String name,
        MultiValueHandling multiValueHandling,
        boolean createBitmapIndex
    )
    {
      super(name, multiValueHandling, createBitmapIndex);
    }

    @Override
    public String getTypeName()
    {
      return ExtensionDimensionHandler.TYPE_NAME;
    }

    @Override
    public ColumnType getColumnType()
    {
      return ColumnType.ofComplex(ExtensionDimensionHandler.TYPE_NAME);
    }
  }
}<|MERGE_RESOLUTION|>--- conflicted
+++ resolved
@@ -674,6 +674,25 @@
   }
 
   @Test
+  public void testInputSourceResources() throws IOException
+  {
+    final Builder builder = new Builder(
+        DATA_SOURCE,
+        segmentCacheManagerFactory,
+        RETRY_POLICY_FACTORY
+    );
+    final CompactionTask task = builder
+        .inputSpec(
+            new CompactionIntervalSpec(COMPACTION_INTERVAL, SegmentUtils.hashIds(SEGMENTS))
+        )
+        .tuningConfig(createTuningConfig())
+        .context(ImmutableMap.of("testKey", "testContext"))
+        .build();
+
+    Assert.assertTrue(task.getInputSourceResources().isEmpty());
+  }
+
+  @Test
   public void testGetTuningConfigWithIndexTuningConfig()
   {
     IndexTuningConfig indexTuningConfig = new IndexTuningConfig(
@@ -1669,127 +1688,6 @@
     Assert.assertNull(chooseFinestGranularityHelper(input));
   }
 
-<<<<<<< HEAD
-  @Test
-  public void testCreateDimensionSchema()
-  {
-    final String dimensionName = "dim";
-    DimensionHandlerUtils.registerDimensionHandlerProvider(
-        ExtensionDimensionHandler.TYPE_NAME,
-        d -> new ExtensionDimensionHandler(d)
-    );
-    DimensionSchema stringSchema = CompactionTask.createDimensionSchema(
-        dimensionName,
-        ColumnCapabilitiesImpl.createSimpleSingleValueStringColumnCapabilities()
-                              .setHasBitmapIndexes(true)
-                              .setDictionaryEncoded(true)
-                              .setDictionaryValuesUnique(true)
-                              .setDictionaryValuesUnique(true),
-        DimensionSchema.MultiValueHandling.SORTED_SET
-    );
-
-    Assert.assertTrue(stringSchema instanceof StringDimensionSchema);
-
-    DimensionSchema floatSchema = CompactionTask.createDimensionSchema(
-        dimensionName,
-        ColumnCapabilitiesImpl.createSimpleNumericColumnCapabilities(ColumnType.FLOAT),
-        null
-    );
-    Assert.assertTrue(floatSchema instanceof FloatDimensionSchema);
-
-    DimensionSchema doubleSchema = CompactionTask.createDimensionSchema(
-        dimensionName,
-        ColumnCapabilitiesImpl.createSimpleNumericColumnCapabilities(ColumnType.DOUBLE),
-        null
-    );
-    Assert.assertTrue(doubleSchema instanceof DoubleDimensionSchema);
-
-    DimensionSchema longSchema = CompactionTask.createDimensionSchema(
-        dimensionName,
-        ColumnCapabilitiesImpl.createSimpleNumericColumnCapabilities(ColumnType.LONG),
-        null
-    );
-    Assert.assertTrue(longSchema instanceof LongDimensionSchema);
-
-    DimensionSchema extensionSchema = CompactionTask.createDimensionSchema(
-        dimensionName,
-        ColumnCapabilitiesImpl.createSimpleNumericColumnCapabilities(
-            ColumnType.ofComplex(ExtensionDimensionHandler.TYPE_NAME)
-        ),
-        null
-    );
-    Assert.assertTrue(extensionSchema instanceof ExtensionDimensionSchema);
-  }
-
-  @Test
-  public void testCreateDimensionSchemaIllegalFloat()
-  {
-    expectedException.expect(IllegalArgumentException.class);
-    expectedException.expectMessage("multi-value dimension [foo] is not supported for float type yet");
-    CompactionTask.createDimensionSchema(
-        "foo",
-        ColumnCapabilitiesImpl.createSimpleNumericColumnCapabilities(ColumnType.FLOAT),
-        DimensionSchema.MultiValueHandling.SORTED_SET
-    );
-  }
-
-  @Test
-  public void testCreateDimensionSchemaIllegalDouble()
-  {
-    expectedException.expect(IllegalArgumentException.class);
-    expectedException.expectMessage("multi-value dimension [foo] is not supported for double type yet");
-    CompactionTask.createDimensionSchema(
-        "foo",
-        ColumnCapabilitiesImpl.createSimpleNumericColumnCapabilities(ColumnType.DOUBLE),
-        DimensionSchema.MultiValueHandling.SORTED_SET
-    );
-  }
-
-  @Test
-  public void testCreateDimensionSchemaIllegalLong()
-  {
-    expectedException.expect(IllegalArgumentException.class);
-    expectedException.expectMessage("multi-value dimension [foo] is not supported for long type yet");
-    CompactionTask.createDimensionSchema(
-        "foo",
-        ColumnCapabilitiesImpl.createSimpleNumericColumnCapabilities(ColumnType.LONG),
-        DimensionSchema.MultiValueHandling.SORTED_SET
-    );
-  }
-
-  @Test
-  public void testCreateDimensionSchemaIllegalComplex()
-  {
-    expectedException.expect(ISE.class);
-    expectedException.expectMessage("Can't find DimensionHandlerProvider for typeName [unknown]");
-    CompactionTask.createDimensionSchema(
-        "foo",
-        ColumnCapabilitiesImpl.createSimpleNumericColumnCapabilities(
-            ColumnType.ofComplex("unknown")
-        ),
-        DimensionSchema.MultiValueHandling.SORTED_SET
-    );
-  }
-
-  @Test
-  public void testNullInputSourceTypes() throws IOException
-  {
-    final Builder builder = new Builder(
-        DATA_SOURCE,
-        segmentCacheManagerFactory,
-        RETRY_POLICY_FACTORY
-    );
-    final CompactionTask task = builder
-        .segments(SEGMENTS)
-        .tuningConfig(createTuningConfig())
-        .context(ImmutableMap.of("testKey", "testContext"))
-        .build();
-
-    Assert.assertTrue(task.getInputSourceResources().isEmpty());
-  }
-
-=======
->>>>>>> d21babc5
   private Granularity chooseFinestGranularityHelper(List<Granularity> granularities)
   {
     SettableSupplier<Granularity> queryGranularity = new SettableSupplier<>();
