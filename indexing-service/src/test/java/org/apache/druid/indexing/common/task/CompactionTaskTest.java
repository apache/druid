--- conflicted
+++ resolved
@@ -163,15 +163,6 @@
   private static Map<String, DimensionSchema> DIMENSIONS;
   private static List<AggregatorFactory> AGGREGATORS;
   private static List<DataSegment> SEGMENTS;
-<<<<<<< HEAD
-  private static final RowIngestionMetersFactory ROW_INGESTION_METERS_FACTORY = new TestUtils().getRowIngestionMetersFactory();
-  private static final Map<DataSegment, File> SEGMENT_MAP = new HashMap<>();
-  private static final CoordinatorClient COORDINATOR_CLIENT = new TestCoordinatorClient(SEGMENT_MAP);
-  private static final AppenderatorsManager APPENDERATORS_MANAGER = new TestAppenderatorsManager();
-  private static final ObjectMapper OBJECT_MAPPER = setupInjectablesInObjectMapper(new DefaultObjectMapper());
-  private static final RetryPolicyFactory RETRY_POLICY_FACTORY = new RetryPolicyFactory(new RetryPolicyConfig());
-=======
->>>>>>> 1a78a0c9
 
   private TaskToolbox toolbox;
   private SegmentLoaderFactory segmentLoaderFactory;
