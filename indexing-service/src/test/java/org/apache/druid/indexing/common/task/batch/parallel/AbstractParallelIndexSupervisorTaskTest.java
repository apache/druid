--- conflicted
+++ resolved
@@ -158,11 +158,6 @@
           null,
           null,
           null,
-<<<<<<< HEAD
-          null,
-          null,
-=======
->>>>>>> 0a4c0ebf
           2,
           null,
           null,
@@ -234,11 +229,6 @@
         null,
         null,
         null,
-<<<<<<< HEAD
-        null,
-        null,
-=======
->>>>>>> 0a4c0ebf
         new MaxSizeSplitHintSpec(null, 1),
         partitionsSpec,
         null,
