--- conflicted
+++ resolved
@@ -648,11 +648,8 @@
             .addValue(CoordinatorClient.class, coordinatorClient)
             .addValue(SegmentCacheManagerFactory.class, new SegmentCacheManagerFactory(objectMapper))
             .addValue(RetryPolicyFactory.class, new RetryPolicyFactory(new RetryPolicyConfig()))
-<<<<<<< HEAD
+            .addValue(TaskConfig.class, taskConfig)
             .addValue(InputSourceSecurityConfig.class, InputSourceSecurityConfig.ALLOW_ALL)
-=======
-            .addValue(TaskConfig.class, taskConfig)
->>>>>>> d917e043
     );
     objectMapper.registerSubtypes(
         new NamedType(ParallelIndexSupervisorTask.class, ParallelIndexSupervisorTask.TYPE),
