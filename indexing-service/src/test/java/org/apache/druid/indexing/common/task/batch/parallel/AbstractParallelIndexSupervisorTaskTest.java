/*
 * Licensed to the Apache Software Foundation (ASF) under one
 * or more contributor license agreements.  See the NOTICE file
 * distributed with this work for additional information
 * regarding copyright ownership.  The ASF licenses this file
 * to you under the Apache License, Version 2.0 (the
 * "License"); you may not use this file except in compliance
 * with the License.  You may obtain a copy of the License at
 *
 *   http://www.apache.org/licenses/LICENSE-2.0
 *
 * Unless required by applicable law or agreed to in writing,
 * software distributed under the License is distributed on an
 * "AS IS" BASIS, WITHOUT WARRANTIES OR CONDITIONS OF ANY
 * KIND, either express or implied.  See the License for the
 * specific language governing permissions and limitations
 * under the License.
 */

package org.apache.druid.indexing.common.task.batch.parallel;

import com.fasterxml.jackson.databind.InjectableValues;
import com.fasterxml.jackson.databind.ObjectMapper;
import com.fasterxml.jackson.databind.jsontype.NamedType;
import com.google.common.base.Function;
import com.google.common.base.Optional;
import com.google.common.collect.ImmutableList;
import com.google.common.collect.ImmutableMap;
import com.google.common.io.ByteSource;
import com.google.common.util.concurrent.Futures;
import com.google.common.util.concurrent.ListenableFuture;
import com.google.common.util.concurrent.ListeningExecutorService;
import com.google.common.util.concurrent.MoreExecutors;
import org.apache.druid.client.ImmutableDruidDataSource;
import org.apache.druid.client.coordinator.CoordinatorClient;
import org.apache.druid.client.coordinator.NoopCoordinatorClient;
import org.apache.druid.client.indexing.NoopOverlordClient;
import org.apache.druid.client.indexing.TaskStatusResponse;
import org.apache.druid.data.input.InputFormat;
import org.apache.druid.data.input.MaxSizeSplitHintSpec;
import org.apache.druid.data.input.impl.CSVParseSpec;
import org.apache.druid.data.input.impl.CsvInputFormat;
import org.apache.druid.data.input.impl.DimensionsSpec;
import org.apache.druid.data.input.impl.ParseSpec;
import org.apache.druid.data.input.impl.TimestampSpec;
import org.apache.druid.indexer.IngestionState;
import org.apache.druid.indexer.RunnerTaskState;
import org.apache.druid.indexer.TaskLocation;
import org.apache.druid.indexer.TaskStatus;
import org.apache.druid.indexer.TaskStatusPlus;
import org.apache.druid.indexer.partitions.PartitionsSpec;
import org.apache.druid.indexing.common.RetryPolicyConfig;
import org.apache.druid.indexing.common.RetryPolicyFactory;
import org.apache.druid.indexing.common.SegmentCacheManagerFactory;
import org.apache.druid.indexing.common.SingleFileTaskReportFileWriter;
import org.apache.druid.indexing.common.TaskToolbox;
import org.apache.druid.indexing.common.TestUtils;
import org.apache.druid.indexing.common.actions.TaskActionClient;
import org.apache.druid.indexing.common.config.TaskConfig;
import org.apache.druid.indexing.common.config.TaskConfigBuilder;
import org.apache.druid.indexing.common.stats.DropwizardRowIngestionMetersFactory;
import org.apache.druid.indexing.common.task.CompactionTask;
import org.apache.druid.indexing.common.task.IngestionTestBase;
import org.apache.druid.indexing.common.task.Task;
import org.apache.druid.indexing.common.task.TaskResource;
import org.apache.druid.indexing.common.task.Tasks;
import org.apache.druid.indexing.common.task.TestAppenderatorsManager;
import org.apache.druid.indexing.overlord.Segments;
import org.apache.druid.indexing.worker.config.WorkerConfig;
import org.apache.druid.indexing.worker.shuffle.IntermediaryDataManager;
import org.apache.druid.indexing.worker.shuffle.LocalIntermediaryDataManager;
import org.apache.druid.java.util.common.DateTimes;
import org.apache.druid.java.util.common.FileUtils;
import org.apache.druid.java.util.common.IAE;
import org.apache.druid.java.util.common.ISE;
import org.apache.druid.java.util.common.StringUtils;
import org.apache.druid.java.util.common.concurrent.Execs;
import org.apache.druid.java.util.common.logger.Logger;
import org.apache.druid.java.util.metrics.StubServiceEmitter;
import org.apache.druid.math.expr.ExprMacroTable;
import org.apache.druid.query.aggregation.AggregatorFactory;
import org.apache.druid.query.aggregation.LongSumAggregatorFactory;
import org.apache.druid.query.expression.LookupEnabledTestExprMacroTable;
import org.apache.druid.segment.IndexIO;
import org.apache.druid.segment.incremental.ParseExceptionReport;
import org.apache.druid.segment.incremental.RowIngestionMetersFactory;
import org.apache.druid.segment.incremental.RowIngestionMetersTotals;
import org.apache.druid.segment.join.NoopJoinableFactory;
import org.apache.druid.segment.loading.LocalDataSegmentPuller;
import org.apache.druid.segment.loading.LocalDataSegmentPusher;
import org.apache.druid.segment.loading.LocalDataSegmentPusherConfig;
import org.apache.druid.segment.loading.NoopDataSegmentKiller;
import org.apache.druid.segment.loading.StorageLocationConfig;
import org.apache.druid.segment.realtime.appenderator.AppenderatorsManager;
import org.apache.druid.segment.realtime.appenderator.SegmentIdWithShardSpec;
import org.apache.druid.segment.realtime.firehose.ChatHandlerProvider;
import org.apache.druid.segment.realtime.firehose.NoopChatHandlerProvider;
import org.apache.druid.server.DruidNode;
import org.apache.druid.server.security.AuthConfig;
import org.apache.druid.server.security.AuthTestUtils;
import org.apache.druid.server.security.AuthorizerMapper;
import org.apache.druid.timeline.DataSegment;
import org.apache.druid.timeline.SegmentId;
import org.apache.druid.utils.CompressionUtils;
import org.checkerframework.checker.nullness.qual.MonotonicNonNull;
import org.joda.time.DateTime;
import org.joda.time.Duration;
import org.joda.time.Interval;
import org.junit.After;
import org.junit.Assert;
import org.junit.Before;
import org.junit.Rule;
import org.junit.rules.TemporaryFolder;
import org.junit.rules.TestName;

import javax.annotation.Nullable;
import java.io.File;
import java.io.IOException;
import java.util.Arrays;
import java.util.Collections;
import java.util.HashMap;
import java.util.HashSet;
import java.util.List;
import java.util.Map;
import java.util.Set;
import java.util.concurrent.CancellationException;
import java.util.concurrent.ConcurrentHashMap;
import java.util.concurrent.ConcurrentMap;
import java.util.concurrent.ExecutionException;
import java.util.concurrent.ExecutorService;
import java.util.concurrent.Future;
import java.util.concurrent.ScheduledExecutorService;
import java.util.concurrent.ThreadLocalRandom;
import java.util.concurrent.TimeUnit;
import java.util.concurrent.TimeoutException;
import java.util.stream.Collectors;

public class AbstractParallelIndexSupervisorTaskTest extends IngestionTestBase
{
  static final String DISABLE_TASK_INJECT_CONTEXT_KEY = "disableInject";
  static final TimestampSpec DEFAULT_TIMESTAMP_SPEC = new TimestampSpec("ts", "auto", null);
  static final DimensionsSpec DEFAULT_DIMENSIONS_SPEC = new DimensionsSpec(
      DimensionsSpec.getDefaultSchemas(Arrays.asList("ts", "dim"))
  );
  static final AggregatorFactory[] DEFAULT_METRICS_SPEC = new AggregatorFactory[]{
      new LongSumAggregatorFactory("val", "val")
  };
  static final ParseSpec DEFAULT_PARSE_SPEC = new CSVParseSpec(
      DEFAULT_TIMESTAMP_SPEC,
      DEFAULT_DIMENSIONS_SPEC,
      null,
      Arrays.asList("ts", "dim", "val"),
      false,
      0
  );
  static final InputFormat DEFAULT_INPUT_FORMAT = new CsvInputFormat(
      Arrays.asList("ts", "dim", "val"),
      null,
      false,
      false,
      0
  );
  public static final ParallelIndexTuningConfig DEFAULT_TUNING_CONFIG_FOR_PARALLEL_INDEXING =
      new ParallelIndexTuningConfig(
          null,
          null,
          null,
          null,
          null,
          null,
          null,
          null,
          null,
          null,
          null,
          null,
          null,
          null,
          null,
          null,
          null,
          null,
          2,
          null,
          null,
          null,
          null,
          null,
          null,
          null,
          null,
          5,
          null,
          null,
          null,
          null
      );

  protected static final double DEFAULT_TRANSIENT_TASK_FAILURE_RATE = 0.2;
  protected static final double DEFAULT_TRANSIENT_API_FAILURE_RATE = 0.2;

  private static final Logger LOG = new Logger(AbstractParallelIndexSupervisorTaskTest.class);

  @Rule
  public final TemporaryFolder temporaryFolder = new TemporaryFolder();

  @Rule
  public final TestName testName = new TestName();

  /**
   * Transient task failure rate emulated by the taskKiller in {@link SimpleThreadingTaskRunner}.
   * Per {@link SubTaskSpec}, there could be at most one task failure.
   *
   * @see #DEFAULT_TRANSIENT_TASK_FAILURE_RATE
   */
  private final double transientTaskFailureRate;

  /**
   * Transient API call failure rate emulated by {@link LocalParallelIndexSupervisorTaskClient}.
   * This will be applied to every API calls in the future.
   *
   * @see #DEFAULT_TRANSIENT_API_FAILURE_RATE
   */
  private final double transientApiCallFailureRate;

  private File localDeepStorage;
  private SimpleThreadingTaskRunner taskRunner;
  private ObjectMapper objectMapper;
  private LocalOverlordClient indexingServiceClient;
  private IntermediaryDataManager intermediaryDataManager;
  private CoordinatorClient coordinatorClient;
  // An executor that executes API calls using a different thread from the caller thread as if they were remote calls.
  private ExecutorService remoteApiExecutor;

  protected AbstractParallelIndexSupervisorTaskTest(
      double transientTaskFailureRate,
      double transientApiCallFailureRate
  )
  {
    this.transientTaskFailureRate = transientTaskFailureRate;
    this.transientApiCallFailureRate = transientApiCallFailureRate;
  }

  @Before
  public void setUpAbstractParallelIndexSupervisorTaskTest() throws IOException
  {
    localDeepStorage = temporaryFolder.newFolder("localStorage");
    taskRunner = new SimpleThreadingTaskRunner(testName.getMethodName());
    objectMapper = getObjectMapper();
    indexingServiceClient = new LocalOverlordClient(objectMapper, taskRunner);
    final TaskConfig taskConfig = new TaskConfigBuilder()
        .setShuffleDataLocations(ImmutableList.of(new StorageLocationConfig(temporaryFolder.newFolder(), null, null)))
        .setBatchProcessingMode(TaskConfig.BATCH_PROCESSING_MODE_DEFAULT.name())
        .build();
    intermediaryDataManager = new LocalIntermediaryDataManager(new WorkerConfig(), taskConfig, null);
    remoteApiExecutor = Execs.singleThreaded("coordinator-api-executor");
    coordinatorClient = new LocalCoordinatorClient(remoteApiExecutor);
    prepareObjectMapper(objectMapper, getIndexIO());
  }

  @After
  public void tearDownAbstractParallelIndexSupervisorTaskTest()
  {
    remoteApiExecutor.shutdownNow();
    taskRunner.shutdown();
    temporaryFolder.delete();
  }

  protected ParallelIndexTuningConfig newTuningConfig(
      PartitionsSpec partitionsSpec,
      int maxNumConcurrentSubTasks,
      boolean forceGuaranteedRollup
  )
  {
    return new ParallelIndexTuningConfig(
        null,
        null,
        null,
        null,
        null,
        null,
        null,
        null,
        new MaxSizeSplitHintSpec(null, 1),
        partitionsSpec,
        null,
        null,
        null,
        forceGuaranteedRollup,
        null,
        null,
        null,
        null,
        maxNumConcurrentSubTasks,
        null,
        null,
        null,
        null,
        null,
        null,
        null,
        null,
        5,
        null,
        null,
        null,
        null
    );
  }

  protected LocalOverlordClient getIndexingServiceClient()
  {
    return indexingServiceClient;
  }

  protected CoordinatorClient getCoordinatorClient()
  {
    return coordinatorClient;
  }

  protected static class TaskContainer
  {
    private final Task task;
    @MonotonicNonNull
    private volatile Future<TaskStatus> statusFuture;
    @MonotonicNonNull
    private volatile TestLocalTaskActionClient actionClient;

    private TaskContainer(Task task)
    {
      this.task = task;
    }

    public Task getTask()
    {
      return task;
    }

    private void setStatusFuture(Future<TaskStatus> statusFuture)
    {
      this.statusFuture = statusFuture;
    }

    private void setActionClient(TestLocalTaskActionClient actionClient)
    {
      this.actionClient = actionClient;
    }
  }

  public class SimpleThreadingTaskRunner
  {
    private final ConcurrentMap<String, TaskContainer> tasks = new ConcurrentHashMap<>();
    private final ListeningExecutorService service;

    private final ScheduledExecutorService taskKiller = Execs.scheduledSingleThreaded("simple-threading-task-killer");
    private final Set<String> killedSubtaskSpecs = new HashSet<>();

    SimpleThreadingTaskRunner(String threadNameBase)
    {
      service = MoreExecutors.listeningDecorator(Execs.multiThreaded(5, threadNameBase + "-%d"));
      taskKiller.scheduleAtFixedRate(
          () -> {
            for (TaskContainer taskContainer : tasks.values()) {
              boolean kill = ThreadLocalRandom.current().nextDouble() < transientTaskFailureRate;
              if (kill && !taskContainer.statusFuture.isDone()) {
                String subtaskSpecId = taskContainer.task instanceof AbstractBatchSubtask
                                       ? ((AbstractBatchSubtask) taskContainer.task).getSubtaskSpecId()
                                       : null;
                if (subtaskSpecId != null && !killedSubtaskSpecs.contains(subtaskSpecId)) {
                  killedSubtaskSpecs.add(subtaskSpecId);
                  taskContainer.statusFuture.cancel(true);
                  LOG.info(
                      "Transient task failure test. Killed task[%s] for spec[%s]",
                      taskContainer.task.getId(),
                      subtaskSpecId
                  );
                }
              }
            }
          },
          100,
          100,
          TimeUnit.MILLISECONDS
      );
    }

    public void shutdown()
    {
      service.shutdownNow();
      taskKiller.shutdownNow();
    }

    public String run(Task task)
    {
      runTask(task);
      return task.getId();
    }

    private TaskStatus runAndWait(Task task)
    {
      try {
        // 20 minutes should be enough for the tasks to finish.
        return runTask(task).get(20, TimeUnit.MINUTES);
      }
      catch (InterruptedException e) {
        Thread.currentThread().interrupt();
        throw new RuntimeException(e);
      }
      catch (ExecutionException | TimeoutException e) {
        throw new RuntimeException(e);
      }
    }

    private TaskStatus waitToFinish(Task task, long waitTime, TimeUnit timeUnit)
    {
      final TaskContainer taskContainer = tasks.get(task.getId());
      if (taskContainer == null) {
        throw new IAE("Unknown task[%s]", task.getId());
      }
      try {
        while (taskContainer.statusFuture == null && !Thread.currentThread().isInterrupted()) {
          Thread.sleep(10);
        }
        return taskContainer.statusFuture.get(waitTime, timeUnit);
      }
      catch (InterruptedException e) {
        Thread.currentThread().interrupt();
        throw new RuntimeException(e);
      }
      catch (ExecutionException | TimeoutException e) {
        throw new RuntimeException(e);
      }
    }

    private TaskContainer getTaskContainer(String taskId)
    {
      return tasks.get(taskId);
    }

    private Future<TaskStatus> runTask(Task task)
    {
      final TaskContainer taskContainer = new TaskContainer(task);
      if (tasks.put(task.getId(), taskContainer) != null) {
        throw new ISE("Duplicate task ID[%s]", task.getId());
      }
      prepareTaskForLocking(task);
      task.addToContextIfAbsent(
          SinglePhaseParallelIndexTaskRunner.CTX_USE_LINEAGE_BASED_SEGMENT_ALLOCATION_KEY,
          SinglePhaseParallelIndexTaskRunner.DEFAULT_USE_LINEAGE_BASED_SEGMENT_ALLOCATION
      );
      final ListenableFuture<TaskStatus> statusFuture = service.submit(
          () -> {
            try {
              final TestLocalTaskActionClient actionClient = createActionClient(task);
              final TaskToolbox toolbox = createTaskToolbox(task, actionClient);
              taskContainer.setActionClient(actionClient);
              if (task.isReady(toolbox.getTaskActionClient())) {
                return task.run(toolbox);
              } else {
                getTaskStorage().setStatus(TaskStatus.failure(task.getId(), "Dummy task status failure for testing"));
                throw new ISE("task[%s] is not ready", task.getId());
              }
            }
            catch (Exception e) {
              getTaskStorage().setStatus(TaskStatus.failure(task.getId(), e.getMessage()));
              throw new RuntimeException(e);
            }
          }
      );
      taskContainer.setStatusFuture(statusFuture);
      final ListenableFuture<TaskStatus> cleanupFuture = Futures.transform(
          statusFuture,
          (Function<TaskStatus, TaskStatus>) status -> {
            shutdownTask(task);
            return status;
          },
          MoreExecutors.directExecutor()
      );
      return cleanupFuture;
    }

    @Nullable
    public String cancel(String taskId)
    {
      final TaskContainer taskContainer = tasks.remove(taskId);
      if (taskContainer != null && taskContainer.statusFuture != null) {
        taskContainer.statusFuture.cancel(true);
        return taskId;
      } else {
        return null;
      }
    }

    @Nullable
    public TaskStatus getStatus(String taskId)
    {
      final TaskContainer taskContainer = tasks.get(taskId);
      if (taskContainer != null && taskContainer.statusFuture != null) {
        try {
          if (taskContainer.statusFuture.isDone()) {
            return taskContainer.statusFuture.get();
          } else {
            return TaskStatus.running(taskId);
          }
        }
        catch (InterruptedException | ExecutionException | CancellationException e) {
          // We don't have a way to propagate this exception to the supervisorTask yet..
          // So, let's print it here.
          LOG.error(e, "Task[%s] failed", taskId);
          return TaskStatus.failure(taskId, e.getMessage());
        }
      } else {
        return null;
      }
    }

    public Set<DataSegment> getPublishedSegments(String taskId)
    {
      final TaskContainer taskContainer = tasks.get(taskId);
      if (taskContainer == null || taskContainer.actionClient == null) {
        return Collections.emptySet();
      } else {
        return taskContainer.actionClient.getPublishedSegments();
      }
    }
  }

  public class LocalOverlordClient extends NoopOverlordClient
  {
    private final ObjectMapper objectMapper;
    private final SimpleThreadingTaskRunner taskRunner;

    public LocalOverlordClient(ObjectMapper objectMapper, SimpleThreadingTaskRunner taskRunner)
    {
      this.objectMapper = objectMapper;
      this.taskRunner = taskRunner;
    }

    @Override
    public ListenableFuture<Void> runTask(String taskId, Object taskObject)
    {
      final Task task = (Task) taskObject;
      taskRunner.run(injectIfNeeded(task));
      return Futures.immediateFuture(null);
    }

    @Override
    public ListenableFuture<Map<String, Object>> taskReportAsMap(String taskId)
    {
      final Optional<Task> task = getTaskStorage().getTask(taskId);
      if (!task.isPresent()) {
        return null;
      }
      return Futures.immediateFuture(((ParallelIndexSupervisorTask) task.get()).doGetLiveReports(true));
    }

    public TaskContainer getTaskContainer(String taskId)
    {
      return taskRunner.getTaskContainer(taskId);
    }

    public TaskStatus runAndWait(Task task)
    {
      return taskRunner.runAndWait(injectIfNeeded(task));
    }

    public TaskStatus waitToFinish(Task task, long timeout, TimeUnit timeUnit)
    {
      return taskRunner.waitToFinish(task, timeout, timeUnit);
    }

    private Task injectIfNeeded(Task task)
    {
      if (!task.getContextValue(DISABLE_TASK_INJECT_CONTEXT_KEY, false)) {
        try {
          final byte[] json = objectMapper.writeValueAsBytes(task);
          return objectMapper.readValue(json, Task.class);
        }
        catch (IOException e) {
          LOG.error(e, "Error while serializing and deserializing task spec");
          throw new RuntimeException(e);
        }
      } else {
        return task;
      }
    }

    @Override
    public ListenableFuture<Void> cancelTask(String taskId)
    {
      taskRunner.cancel(taskId);
      return Futures.immediateFuture(null);
    }

    @Override
    public ListenableFuture<TaskStatusResponse> taskStatus(String taskId)
    {
      final Optional<Task> task = getTaskStorage().getTask(taskId);
      final String groupId = task.isPresent() ? task.get().getGroupId() : null;
      final String taskType = task.isPresent() ? task.get().getType() : null;
      final TaskStatus taskStatus = taskRunner.getStatus(taskId);

      if (taskStatus != null) {
        final TaskStatusResponse retVal = new TaskStatusResponse(
            taskId,
            new TaskStatusPlus(
                taskId,
                groupId,
                taskType,
                DateTimes.EPOCH,
                DateTimes.EPOCH,
                taskStatus.getStatusCode(),
                taskStatus.isComplete() ? RunnerTaskState.NONE : RunnerTaskState.RUNNING,
                -1L,
                TaskLocation.unknown(),
                null,
                null
            )
        );

        return Futures.immediateFuture(retVal);
      } else {
        return Futures.immediateFuture(new TaskStatusResponse(taskId, null));
      }
    }

    public Set<DataSegment> getPublishedSegments(Task task)
    {
      return taskRunner.getPublishedSegments(task.getId());
    }
  }

  public void prepareObjectMapper(ObjectMapper objectMapper, IndexIO indexIO)
  {
    final TaskConfig taskConfig = new TaskConfigBuilder()
        .setBatchProcessingMode(TaskConfig.BATCH_PROCESSING_MODE_DEFAULT.name())
        .build();

    objectMapper.setInjectableValues(
        new InjectableValues.Std()
            .addValue(ExprMacroTable.class, LookupEnabledTestExprMacroTable.INSTANCE)
            .addValue(IndexIO.class, indexIO)
            .addValue(ObjectMapper.class, objectMapper)
            .addValue(ChatHandlerProvider.class, new NoopChatHandlerProvider())
            .addValue(AuthConfig.class, new AuthConfig())
            .addValue(AuthorizerMapper.class, null)
            .addValue(RowIngestionMetersFactory.class, new DropwizardRowIngestionMetersFactory())
            .addValue(DataSegment.PruneSpecsHolder.class, DataSegment.PruneSpecsHolder.DEFAULT)
            .addValue(AuthorizerMapper.class, new AuthorizerMapper(ImmutableMap.of()))
            .addValue(AppenderatorsManager.class, TestUtils.APPENDERATORS_MANAGER)
            .addValue(LocalDataSegmentPuller.class, new LocalDataSegmentPuller())
            .addValue(CoordinatorClient.class, coordinatorClient)
            .addValue(SegmentCacheManagerFactory.class, new SegmentCacheManagerFactory(objectMapper))
            .addValue(RetryPolicyFactory.class, new RetryPolicyFactory(new RetryPolicyConfig()))
            .addValue(TaskConfig.class, taskConfig)
    );
    objectMapper.registerSubtypes(
        new NamedType(ParallelIndexSupervisorTask.class, ParallelIndexSupervisorTask.TYPE),
        new NamedType(CompactionTask.CompactionTuningConfig.class, CompactionTask.CompactionTuningConfig.TYPE),
        new NamedType(SinglePhaseSubTask.class, SinglePhaseSubTask.TYPE),
        new NamedType(PartialHashSegmentGenerateTask.class, PartialHashSegmentGenerateTask.TYPE),
        new NamedType(PartialRangeSegmentGenerateTask.class, PartialRangeSegmentGenerateTask.TYPE),
        new NamedType(PartialGenericSegmentMergeTask.class, PartialGenericSegmentMergeTask.TYPE),
        new NamedType(PartialDimensionDistributionTask.class, PartialDimensionDistributionTask.TYPE),
        new NamedType(PartialDimensionCardinalityTask.class, PartialDimensionCardinalityTask.TYPE)
    );
  }

  protected TaskToolbox createTaskToolbox(Task task, TaskActionClient actionClient) throws IOException
  {
    TaskConfig config = new TaskConfigBuilder()
        .setBatchProcessingMode(TaskConfig.BATCH_PROCESSING_MODE_DEFAULT.name())
        .build();
    return new TaskToolbox.Builder()
        .config(config)
        .taskExecutorNode(new DruidNode("druid/middlemanager", "localhost", false, 8091, null, true, false))
        .taskActionClient(actionClient)
        .segmentPusher(
            new LocalDataSegmentPusher(
                new LocalDataSegmentPusherConfig()
                {
                  @Override
                  public File getStorageDirectory()
                  {
                    return localDeepStorage;
                  }
                }
            )
        )
        .dataSegmentKiller(new NoopDataSegmentKiller())
        .joinableFactory(NoopJoinableFactory.INSTANCE)
        .segmentCacheManager(newSegmentLoader(temporaryFolder.newFolder()))
        .jsonMapper(objectMapper)
        .taskWorkDir(temporaryFolder.newFolder(task.getId()))
        .indexIO(getIndexIO())
        .indexMergerV9(getIndexMergerV9Factory().create(task.getContextValue(Tasks.STORE_EMPTY_COLUMNS_KEY, true)))
        .intermediaryDataManager(intermediaryDataManager)
        .taskReportFileWriter(new SingleFileTaskReportFileWriter(reportsFile))
        .authorizerMapper(AuthTestUtils.TEST_AUTHORIZER_MAPPER)
        .chatHandlerProvider(new NoopChatHandlerProvider())
        .rowIngestionMetersFactory(new TestUtils().getRowIngestionMetersFactory())
        .appenderatorsManager(new TestAppenderatorsManager())
        .overlordClient(indexingServiceClient)
        .coordinatorClient(coordinatorClient)
        .supervisorTaskClientProvider(new LocalParallelIndexTaskClientProvider(taskRunner, transientApiCallFailureRate))
        .shuffleClient(new LocalShuffleClient(intermediaryDataManager))
        .taskLogPusher(null)
        .attemptId("1")
        .emitter(new StubServiceEmitter())
        .build();
  }

  static class TestParallelIndexSupervisorTask extends ParallelIndexSupervisorTask
  {
    TestParallelIndexSupervisorTask(
        String id,
        TaskResource taskResource,
        ParallelIndexIngestionSpec ingestionSchema,
        Map<String, Object> context
    )
    {
      super(
          id,
          null,
          taskResource,
          ingestionSchema,
          context
      );
    }
  }

  static class LocalShuffleClient implements ShuffleClient<GenericPartitionLocation>
  {
    private final IntermediaryDataManager intermediaryDataManager;

    LocalShuffleClient(IntermediaryDataManager intermediaryDataManager)
    {
      this.intermediaryDataManager = intermediaryDataManager;
    }

    @Override
    public File fetchSegmentFile(
        File partitionDir,
        String supervisorTaskId,
        GenericPartitionLocation location
    ) throws IOException
    {
      final java.util.Optional<ByteSource> zippedFile = intermediaryDataManager.findPartitionFile(
          supervisorTaskId,
          location.getSubTaskId(),
          location.getInterval(),
          location.getBucketId()
      );
      if (!zippedFile.isPresent()) {
        throw new ISE("Can't find segment file for location[%s] at path[%s]", location);
      }
      final File fetchedFile = new File(partitionDir, StringUtils.format("temp_%s", location.getSubTaskId()));
      FileUtils.writeAtomically(
          fetchedFile,
          out -> zippedFile.get().copyTo(out)
      );
      final File unzippedDir = new File(partitionDir, StringUtils.format("unzipped_%s", location.getSubTaskId()));
      try {
        FileUtils.mkdirp(unzippedDir);
        CompressionUtils.unzip(fetchedFile, unzippedDir);
      }
      finally {
        if (!fetchedFile.delete()) {
          LOG.warn("Failed to delete temp file[%s]", zippedFile);
        }
      }
      return unzippedDir;
    }
  }

  protected Map<String, Object> buildExpectedTaskReportSequential(
      String taskId,
      List<ParseExceptionReport> expectedUnparseableEvents,
      RowIngestionMetersTotals expectedDeterminePartitions,
      RowIngestionMetersTotals expectedTotals
  )
  {
    final Map<String, Object> payload = new HashMap<>();

    payload.put("ingestionState", IngestionState.COMPLETED);
    payload.put(
        "unparseableEvents",
        ImmutableMap.of("determinePartitions", ImmutableList.of(), "buildSegments", expectedUnparseableEvents)
    );
    Map<String, Object> emptyAverageMinuteMap = ImmutableMap.of(
        "processed", 0.0,
        "processedBytes", 0.0,
        "unparseable", 0.0,
        "thrownAway", 0.0,
        "processedWithError", 0.0
    );

    Map<String, Object> emptyAverages = ImmutableMap.of(
        "1m", emptyAverageMinuteMap,
        "5m", emptyAverageMinuteMap,
        "15m", emptyAverageMinuteMap
    );

    payload.put(
        "rowStats",
        ImmutableMap.of(
            "movingAverages",
            ImmutableMap.of("determinePartitions", emptyAverages, "buildSegments", emptyAverages),
            "totals",
            ImmutableMap.of("determinePartitions", expectedDeterminePartitions, "buildSegments", expectedTotals)
        )
    );

    final Map<String, Object> ingestionStatsAndErrors = new HashMap<>();
    ingestionStatsAndErrors.put("taskId", taskId);
    ingestionStatsAndErrors.put("payload", payload);
    ingestionStatsAndErrors.put("type", "ingestionStatsAndErrors");

    return Collections.singletonMap("ingestionStatsAndErrors", ingestionStatsAndErrors);
  }

  protected Map<String, Object> buildExpectedTaskReportParallel(
      String taskId,
      List<ParseExceptionReport> expectedUnparseableEvents,
      RowIngestionMetersTotals expectedTotals
  )
  {
    Map<String, Object> returnMap = new HashMap<>();
    Map<String, Object> ingestionStatsAndErrors = new HashMap<>();
    Map<String, Object> payload = new HashMap<>();

    payload.put("ingestionState", IngestionState.COMPLETED);
    payload.put("unparseableEvents", ImmutableMap.of("buildSegments", expectedUnparseableEvents));
    payload.put("rowStats", ImmutableMap.of("totals", ImmutableMap.of("buildSegments", expectedTotals)));

    ingestionStatsAndErrors.put("taskId", taskId);
    ingestionStatsAndErrors.put("payload", payload);
    ingestionStatsAndErrors.put("type", "ingestionStatsAndErrors");

    returnMap.put("ingestionStatsAndErrors", ingestionStatsAndErrors);
    return returnMap;
  }

  protected void compareTaskReports(
      Map<String, Object> expectedReports,
      Map<String, Object> actualReports
  )
  {
    expectedReports = (Map<String, Object>) expectedReports.get("ingestionStatsAndErrors");
    actualReports = (Map<String, Object>) actualReports.get("ingestionStatsAndErrors");

    Assert.assertEquals(expectedReports.get("taskId"), actualReports.get("taskId"));
    Assert.assertEquals(expectedReports.get("type"), actualReports.get("type"));

    Map<String, Object> expectedPayload = (Map<String, Object>) expectedReports.get("payload");
    Map<String, Object> actualPayload = (Map<String, Object>) actualReports.get("payload");
    Assert.assertEquals(expectedPayload.get("ingestionState"), actualPayload.get("ingestionState"));

    Map<String, Object> expectedTotals = (Map<String, Object>) expectedPayload.get("totals");
    Map<String, Object> actualTotals = (Map<String, Object>) actualReports.get("totals");
    Assert.assertEquals(expectedTotals, actualTotals);

    List<ParseExceptionReport> expectedParseExceptionReports =
        (List<ParseExceptionReport>) ((Map<String, Object>)
            expectedPayload.get("unparseableEvents")).get("buildSegments");

    List<ParseExceptionReport> actualParseExceptionReports =
        (List<ParseExceptionReport>) ((Map<String, Object>)
            actualPayload.get("unparseableEvents")).get("buildSegments");

    List<String> expectedMessages = expectedParseExceptionReports
        .stream().map(r -> r.getDetails().get(0)).collect(Collectors.toList());
    List<String> actualMessages = actualParseExceptionReports
        .stream().map(r -> r.getDetails().get(0)).collect(Collectors.toList());
    Assert.assertEquals(expectedMessages, actualMessages);

    List<String> expectedInputs = expectedParseExceptionReports
        .stream().map(ParseExceptionReport::getInput).collect(Collectors.toList());
    List<String> actualInputs = actualParseExceptionReports
        .stream().map(ParseExceptionReport::getInput).collect(Collectors.toList());
    Assert.assertEquals(expectedInputs, actualInputs);
  }

  static class LocalParallelIndexTaskClientProvider implements ParallelIndexSupervisorTaskClientProvider
  {
    private final ConcurrentMap<String, TaskContainer> tasks;
    private final double transientApiCallFailureRate;

    LocalParallelIndexTaskClientProvider(SimpleThreadingTaskRunner taskRunner, double transientApiCallFailureRate)
    {
      this.tasks = taskRunner.tasks;
      this.transientApiCallFailureRate = transientApiCallFailureRate;
    }

    @Override
    public ParallelIndexSupervisorTaskClient build(String supervisorTaskId, Duration httpTimeout, long numRetries)
    {
      return new LocalParallelIndexSupervisorTaskClient(supervisorTaskId, tasks, transientApiCallFailureRate);
    }
  }

  static class LocalParallelIndexSupervisorTaskClient implements ParallelIndexSupervisorTaskClient
  {
    private static final int MAX_TRANSIENT_API_FAILURES = 3;

    private final String supervisorTaskId;
    private final double transientFailureRate;
    private final ConcurrentMap<String, TaskContainer> tasks;

    LocalParallelIndexSupervisorTaskClient(
        String supervisorTaskId,
        ConcurrentMap<String, TaskContainer> tasks,
        double transientFailureRate
    )
    {
      this.supervisorTaskId = supervisorTaskId;
      this.tasks = tasks;
      this.transientFailureRate = transientFailureRate;
    }

    @Override
    public SegmentIdWithShardSpec allocateSegment(DateTime timestamp) throws IOException
    {
      final TaskContainer taskContainer = tasks.get(supervisorTaskId);
      final ParallelIndexSupervisorTask supervisorTask = findSupervisorTask(taskContainer);
      if (supervisorTask == null) {
        throw new ISE("Cannot find supervisor task for [%s]", supervisorTaskId);
      }
      if (!(supervisorTask.getCurrentRunner() instanceof SinglePhaseParallelIndexTaskRunner)) {
        throw new ISE("Only SinglePhaseParallelIndexTaskRunner can call this API");
      }
      SinglePhaseParallelIndexTaskRunner runner =
          (SinglePhaseParallelIndexTaskRunner) supervisorTask.getCurrentRunner();
      return runner.allocateNewSegment(supervisorTask.getDataSource(), timestamp);
    }

    @Override
    public SegmentIdWithShardSpec allocateSegment(
        DateTime timestamp,
        String sequenceName,
        @Nullable String prevSegmentId
    ) throws IOException
    {
      final TaskContainer taskContainer = tasks.get(supervisorTaskId);
      final ParallelIndexSupervisorTask supervisorTask = findSupervisorTask(taskContainer);
      if (supervisorTask == null) {
        throw new ISE("Cannot find supervisor task for [%s]", supervisorTaskId);
      }
      if (!(supervisorTask.getCurrentRunner() instanceof SinglePhaseParallelIndexTaskRunner)) {
        throw new ISE("Only SinglePhaseParallelIndexTaskRunner can call this API");
      }
      SinglePhaseParallelIndexTaskRunner runner =
          (SinglePhaseParallelIndexTaskRunner) supervisorTask.getCurrentRunner();
      SegmentIdWithShardSpec newSegmentId = null;

      int i = 0;
      do {
        SegmentIdWithShardSpec allocated = runner.allocateNewSegment(
            supervisorTask.getDataSource(),
            timestamp,
            sequenceName,
            prevSegmentId
        );
        if (newSegmentId == null) {
          newSegmentId = allocated;
        }
        if (!newSegmentId.equals(allocated)) {
          throw new ISE(
              "Segment allocation is not idempotent. Prev id was [%s] but new id is [%s]",
              newSegmentId,
              allocated
          );
        }
      } while (i++ < MAX_TRANSIENT_API_FAILURES && ThreadLocalRandom.current().nextDouble() < transientFailureRate);

      return newSegmentId;
    }

    @Override
    public void report(SubTaskReport report)
    {
      final TaskContainer taskContainer = tasks.get(supervisorTaskId);
      final ParallelIndexSupervisorTask supervisorTask = findSupervisorTask(taskContainer);
      if (supervisorTask == null) {
        throw new ISE("Cannot find supervisor task for [%s]", supervisorTaskId);
      }
      int i = 0;
      do {
        supervisorTask.getCurrentRunner().collectReport(report);
      } while (i++ < MAX_TRANSIENT_API_FAILURES && ThreadLocalRandom.current().nextDouble() < transientFailureRate);
    }

    @Nullable
    private ParallelIndexSupervisorTask findSupervisorTask(TaskContainer taskContainer)
    {
      if (taskContainer == null) {
        return null;
      }
      if (taskContainer.task instanceof CompactionTask) {
        final Task task = ((CompactionTask) taskContainer.task).getCurrentSubTaskHolder().getTask();
        if (!(task instanceof ParallelIndexSupervisorTask)) {
          return null;
        } else {
          return (ParallelIndexSupervisorTask) task;
        }
      } else if (!(taskContainer.task instanceof ParallelIndexSupervisorTask)) {
        return null;
      } else {
        return (ParallelIndexSupervisorTask) taskContainer.task;
      }
    }
  }

  class LocalCoordinatorClient extends NoopCoordinatorClient
  {
    private final ListeningExecutorService exec;

    LocalCoordinatorClient(ExecutorService exec)
    {
      this.exec = MoreExecutors.listeningDecorator(exec);
    }

    @Override
    public ListenableFuture<List<DataSegment>> fetchUsedSegments(
        String dataSource,
        List<Interval> intervals
    )
    {
      return exec.submit(
          () -> ImmutableList.copyOf(
              getStorageCoordinator().retrieveUsedSegmentsForIntervals(dataSource, intervals, Segments.ONLY_VISIBLE)
          )
      );
    }

    @Override
    public ListenableFuture<DataSegment> fetchSegment(String dataSource, String segmentId, boolean includeUnused)
    {
      ImmutableDruidDataSource druidDataSource;
      try {
        druidDataSource = exec.submit(
            () -> getSegmentsMetadataManager().getImmutableDataSourceWithUsedSegments(dataSource)
        ).get();
      }
      catch (InterruptedException | ExecutionException e) {
        throw new RuntimeException(e);
      }
      if (druidDataSource == null) {
        throw new ISE("Unknown datasource[%s]", dataSource);
      }

      for (SegmentId possibleSegmentId : SegmentId.iteratePossibleParsingsWithDataSource(dataSource, segmentId)) {
        DataSegment segment = druidDataSource.getSegment(possibleSegmentId);
        if (segment != null) {
          return Futures.immediateFuture(segment);
        }
      }
      throw new ISE("Can't find segment for id[%s]", segmentId);
    }
  }
<<<<<<< HEAD

  public TaskReport.ReportMap getReports() throws IOException
  {
    return objectMapper.readValue(reportsFile, new TypeReference<TaskReport.ReportMap>()
    {
    });
  }

  public List<IngestionStatsAndErrors> getIngestionReports() throws IOException
  {
    return getReports().entrySet()
                       .stream()
                       .filter(entry -> entry.getKey().contains(IngestionStatsAndErrorsTaskReport.REPORT_KEY))
                       .map(entry -> (IngestionStatsAndErrors) entry.getValue().getPayload())
                       .collect(Collectors.toList());
  }
=======
>>>>>>> 27b40287
}<|MERGE_RESOLUTION|>--- conflicted
+++ resolved
@@ -1058,23 +1058,4 @@
       throw new ISE("Can't find segment for id[%s]", segmentId);
     }
   }
-<<<<<<< HEAD
-
-  public TaskReport.ReportMap getReports() throws IOException
-  {
-    return objectMapper.readValue(reportsFile, new TypeReference<TaskReport.ReportMap>()
-    {
-    });
-  }
-
-  public List<IngestionStatsAndErrors> getIngestionReports() throws IOException
-  {
-    return getReports().entrySet()
-                       .stream()
-                       .filter(entry -> entry.getKey().contains(IngestionStatsAndErrorsTaskReport.REPORT_KEY))
-                       .map(entry -> (IngestionStatsAndErrors) entry.getValue().getPayload())
-                       .collect(Collectors.toList());
-  }
-=======
->>>>>>> 27b40287
 }