/*
 * Licensed to the Apache Software Foundation (ASF) under one
 * or more contributor license agreements.  See the NOTICE file
 * distributed with this work for additional information
 * regarding copyright ownership.  The ASF licenses this file
 * to you under the Apache License, Version 2.0 (the
 * "License"); you may not use this file except in compliance
 * with the License.  You may obtain a copy of the License at
 *
 *   http://www.apache.org/licenses/LICENSE-2.0
 *
 * Unless required by applicable law or agreed to in writing,
 * software distributed under the License is distributed on an
 * "AS IS" BASIS, WITHOUT WARRANTIES OR CONDITIONS OF ANY
 * KIND, either express or implied.  See the License for the
 * specific language governing permissions and limitations
 * under the License.
 */

package org.apache.druid.indexing.common.task;

import com.fasterxml.jackson.databind.ObjectMapper;
import com.fasterxml.jackson.databind.jsontype.NamedType;
import org.apache.druid.client.indexing.ClientKillUnusedSegmentsTaskQuery;
import org.apache.druid.client.indexing.ClientTaskQuery;
import org.apache.druid.jackson.DefaultObjectMapper;
import org.apache.druid.java.util.common.Intervals;
import org.junit.Assert;
import org.junit.Before;
import org.junit.Test;

import java.io.IOException;

public class ClientKillUnusedSegmentsTaskQuerySerdeTest
{
  private ObjectMapper objectMapper;

  @Before
  public void setup()
  {
    objectMapper = new DefaultObjectMapper();
    objectMapper.registerSubtypes(
        new NamedType(ClientKillUnusedSegmentsTaskQuery.class, ClientKillUnusedSegmentsTaskQuery.TYPE)
    );
  }

  @Test
  public void testClientKillUnusedSegmentsTaskQueryToKillUnusedSegmentsTask() throws IOException
  {
    final ClientKillUnusedSegmentsTaskQuery taskQuery = new ClientKillUnusedSegmentsTaskQuery(
        "killTaskId",
        "datasource",
        Intervals.of("2020-01-01/P1D"),
        true,
<<<<<<< HEAD
        5
=======
        99
>>>>>>> 5a52f7a4
    );
    final byte[] json = objectMapper.writeValueAsBytes(taskQuery);
    final KillUnusedSegmentsTask fromJson = (KillUnusedSegmentsTask) objectMapper.readValue(json, Task.class);
    Assert.assertEquals(taskQuery.getId(), fromJson.getId());
    Assert.assertEquals(taskQuery.getDataSource(), fromJson.getDataSource());
    Assert.assertEquals(taskQuery.getInterval(), fromJson.getInterval());
    Assert.assertEquals(taskQuery.getMarkAsUnused(), fromJson.isMarkAsUnused());
<<<<<<< HEAD
    Assert.assertEquals(taskQuery.getLimit(), fromJson.getLimit());
=======
    Assert.assertEquals(taskQuery.getBatchSize(), Integer.valueOf(fromJson.getBatchSize()));
  }

  @Test
  public void testClientKillUnusedSegmentsTaskQueryToKillUnusedSegmentsTaskDefaultBatchSize() throws IOException
  {
    final ClientKillUnusedSegmentsTaskQuery taskQuery = new ClientKillUnusedSegmentsTaskQuery(
            "killTaskId",
            "datasource",
            Intervals.of("2020-01-01/P1D"),
            true,
            null
    );
    final byte[] json = objectMapper.writeValueAsBytes(taskQuery);
    final KillUnusedSegmentsTask fromJson = (KillUnusedSegmentsTask) objectMapper.readValue(json, Task.class);
    Assert.assertEquals(taskQuery.getId(), fromJson.getId());
    Assert.assertEquals(taskQuery.getDataSource(), fromJson.getDataSource());
    Assert.assertEquals(taskQuery.getInterval(), fromJson.getInterval());
    Assert.assertEquals(taskQuery.getMarkAsUnused(), fromJson.isMarkAsUnused());
    Assert.assertEquals(100, fromJson.getBatchSize());
>>>>>>> 5a52f7a4
  }

  @Test
  public void testKillUnusedSegmentsTaskToClientKillUnusedSegmentsTaskQuery() throws IOException
  {
    final KillUnusedSegmentsTask task = new KillUnusedSegmentsTask(
        null,
        "datasource",
        Intervals.of("2020-01-01/P1D"),
        null,
        true,
<<<<<<< HEAD
        null
=======
        99
>>>>>>> 5a52f7a4
    );
    final byte[] json = objectMapper.writeValueAsBytes(task);
    final ClientKillUnusedSegmentsTaskQuery taskQuery = (ClientKillUnusedSegmentsTaskQuery) objectMapper.readValue(
        json,
        ClientTaskQuery.class
    );
    Assert.assertEquals(task.getId(), taskQuery.getId());
    Assert.assertEquals(task.getDataSource(), taskQuery.getDataSource());
    Assert.assertEquals(task.getInterval(), taskQuery.getInterval());
    Assert.assertEquals(task.isMarkAsUnused(), taskQuery.getMarkAsUnused());
<<<<<<< HEAD
    Assert.assertNull(task.getLimit());
=======
    Assert.assertEquals(Integer.valueOf(task.getBatchSize()), taskQuery.getBatchSize());
>>>>>>> 5a52f7a4
  }
}<|MERGE_RESOLUTION|>--- conflicted
+++ resolved
@@ -52,11 +52,8 @@
         "datasource",
         Intervals.of("2020-01-01/P1D"),
         true,
-<<<<<<< HEAD
+        99,
         5
-=======
-        99
->>>>>>> 5a52f7a4
     );
     final byte[] json = objectMapper.writeValueAsBytes(taskQuery);
     final KillUnusedSegmentsTask fromJson = (KillUnusedSegmentsTask) objectMapper.readValue(json, Task.class);
@@ -64,10 +61,9 @@
     Assert.assertEquals(taskQuery.getDataSource(), fromJson.getDataSource());
     Assert.assertEquals(taskQuery.getInterval(), fromJson.getInterval());
     Assert.assertEquals(taskQuery.getMarkAsUnused(), fromJson.isMarkAsUnused());
-<<<<<<< HEAD
+    Assert.assertEquals(taskQuery.getBatchSize(), Integer.valueOf(fromJson.getBatchSize()));
     Assert.assertEquals(taskQuery.getLimit(), fromJson.getLimit());
-=======
-    Assert.assertEquals(taskQuery.getBatchSize(), Integer.valueOf(fromJson.getBatchSize()));
+
   }
 
   @Test
@@ -78,6 +74,7 @@
             "datasource",
             Intervals.of("2020-01-01/P1D"),
             true,
+            null,
             null
     );
     final byte[] json = objectMapper.writeValueAsBytes(taskQuery);
@@ -87,7 +84,7 @@
     Assert.assertEquals(taskQuery.getInterval(), fromJson.getInterval());
     Assert.assertEquals(taskQuery.getMarkAsUnused(), fromJson.isMarkAsUnused());
     Assert.assertEquals(100, fromJson.getBatchSize());
->>>>>>> 5a52f7a4
+    Assert.assertNull(taskQuery.getLimit());
   }
 
   @Test
@@ -99,11 +96,8 @@
         Intervals.of("2020-01-01/P1D"),
         null,
         true,
-<<<<<<< HEAD
+        99,
         null
-=======
-        99
->>>>>>> 5a52f7a4
     );
     final byte[] json = objectMapper.writeValueAsBytes(task);
     final ClientKillUnusedSegmentsTaskQuery taskQuery = (ClientKillUnusedSegmentsTaskQuery) objectMapper.readValue(
@@ -114,10 +108,7 @@
     Assert.assertEquals(task.getDataSource(), taskQuery.getDataSource());
     Assert.assertEquals(task.getInterval(), taskQuery.getInterval());
     Assert.assertEquals(task.isMarkAsUnused(), taskQuery.getMarkAsUnused());
-<<<<<<< HEAD
+    Assert.assertEquals(Integer.valueOf(task.getBatchSize()), taskQuery.getBatchSize());
     Assert.assertNull(task.getLimit());
-=======
-    Assert.assertEquals(Integer.valueOf(task.getBatchSize()), taskQuery.getBatchSize());
->>>>>>> 5a52f7a4
   }
 }