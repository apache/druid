/*
 * Licensed to Metamarkets Group Inc. (Metamarkets) under one
 * or more contributor license agreements. See the NOTICE file
 * distributed with this work for additional information
 * regarding copyright ownership. Metamarkets licenses this file
 * to you under the Apache License, Version 2.0 (the
 * "License"); you may not use this file except in compliance
 * with the License. You may obtain a copy of the License at
 *
 * http://www.apache.org/licenses/LICENSE-2.0
 *
 * Unless required by applicable law or agreed to in writing,
 * software distributed under the License is distributed on an
 * "AS IS" BASIS, WITHOUT WARRANTIES OR CONDITIONS OF ANY
 * KIND, either express or implied. See the License for the
 * specific language governing permissions and limitations
 * under the License.
 */

package io.druid.indexing.overlord;

import com.fasterxml.jackson.databind.ObjectMapper;
import com.google.common.base.Optional;
import com.google.common.collect.ImmutableList;
import com.metamx.emitter.EmittingLogger;
import com.metamx.emitter.service.ServiceEmitter;
import io.druid.indexing.common.TaskLock;
import io.druid.indexing.common.TaskStatus;
import io.druid.indexing.common.config.TaskStorageConfig;
import io.druid.indexing.common.task.NoopTask;
import io.druid.indexing.common.task.Task;
import io.druid.jackson.DefaultObjectMapper;
import io.druid.java.util.common.ISE;
import io.druid.java.util.common.StringUtils;
import io.druid.metadata.EntryExistsException;
import io.druid.metadata.SQLMetadataStorageActionHandlerFactory;
import io.druid.metadata.TestDerbyConnector;
import org.easymock.EasyMock;
import org.joda.time.Interval;
import org.junit.Assert;
import org.junit.Before;
import org.junit.Rule;
import org.junit.Test;
import org.junit.rules.ExpectedException;

import java.util.List;
import java.util.stream.Collectors;

public class TaskLockboxTest
{
  @Rule
  public final TestDerbyConnector.DerbyConnectorRule derby = new TestDerbyConnector.DerbyConnectorRule();

  private final ObjectMapper objectMapper = new DefaultObjectMapper();
  private TaskStorage taskStorage;
  private TaskLockbox lockbox;

  @Rule
  public final ExpectedException exception = ExpectedException.none();

  @Before
  public void setup()
  {
    final TestDerbyConnector derbyConnector = derby.getConnector();
    derbyConnector.createTaskTables();
    taskStorage = new MetadataTaskStorage(
        derbyConnector,
        new TaskStorageConfig(null),
        new SQLMetadataStorageActionHandlerFactory(
            derbyConnector,
            derby.metadataTablesConfigSupplier().get(),
            objectMapper
        )
    );
<<<<<<< HEAD
    ServiceEmitter emitter  = EasyMock.createMock(ServiceEmitter.class);
=======
    serverConfig = EasyMock.niceMock(ServerConfig.class);
    EasyMock.expect(serverConfig.getMaxIdleTime()).andReturn(new Period(100)).anyTimes();
    EasyMock.replay(serverConfig);

    ServiceEmitter emitter = EasyMock.createMock(ServiceEmitter.class);
>>>>>>> aa7e4ae5
    EmittingLogger.registerEmitter(emitter);
    EasyMock.replay(emitter);

    lockbox = new TaskLockbox(taskStorage);
  }

  @Test
  public void testLock() throws InterruptedException
  {
    Task task = NoopTask.create();
    lockbox.add(task);
    Assert.assertNotNull(lockbox.lock(task, new Interval("2015-01-01/2015-01-02")));
  }

  @Test(expected = IllegalStateException.class)
  public void testLockForInactiveTask() throws InterruptedException
  {
    lockbox.lock(NoopTask.create(), new Interval("2015-01-01/2015-01-02"));
  }

  @Test
  public void testLockAfterTaskComplete() throws InterruptedException
  {
    Task task = NoopTask.create();
    exception.expect(ISE.class);
    exception.expectMessage("Unable to grant lock to inactive Task");
    lockbox.add(task);
    lockbox.remove(task);
    lockbox.lock(task, new Interval("2015-01-01/2015-01-02"));
  }

  @Test
  public void testTryLock()
  {
    Task task = NoopTask.create();
    lockbox.add(task);
    Assert.assertTrue(lockbox.tryLock(task, new Interval("2015-01-01/2015-01-03")).isPresent());

    // try to take lock for task 2 for overlapping interval
    Task task2 = NoopTask.create();
    lockbox.add(task2);
    Assert.assertFalse(lockbox.tryLock(task2, new Interval("2015-01-01/2015-01-02")).isPresent());

    // task 1 unlocks the lock
    lockbox.remove(task);

    // Now task2 should be able to get the lock
    Assert.assertTrue(lockbox.tryLock(task2, new Interval("2015-01-01/2015-01-02")).isPresent());
  }

  @Test
  public void testTrySmallerLock()
  {
    Task task = NoopTask.create();
    lockbox.add(task);
    Optional<TaskLock> lock1 = lockbox.tryLock(task, new Interval("2015-01-01/2015-01-03"));
    Assert.assertTrue(lock1.isPresent());
    Assert.assertEquals(new Interval("2015-01-01/2015-01-03"), lock1.get().getInterval());

    // same task tries to take partially overlapping interval; should fail
    Assert.assertFalse(lockbox.tryLock(task, new Interval("2015-01-02/2015-01-04")).isPresent());

    // same task tries to take contained interval; should succeed and should match the original lock
    Optional<TaskLock> lock2 = lockbox.tryLock(task, new Interval("2015-01-01/2015-01-02"));
    Assert.assertTrue(lock2.isPresent());
    Assert.assertEquals(new Interval("2015-01-01/2015-01-03"), lock2.get().getInterval());

    // only the first lock should actually exist
    Assert.assertEquals(
        ImmutableList.of(lock1.get()),
        lockbox.findLocksForTask(task)
    );
  }


  @Test(expected = IllegalStateException.class)
  public void testTryLockForInactiveTask()
  {
    Assert.assertFalse(lockbox.tryLock(NoopTask.create(), new Interval("2015-01-01/2015-01-02")).isPresent());
  }

  @Test
  public void testTryLockAfterTaskComplete()
  {
    Task task = NoopTask.create();
    exception.expect(ISE.class);
    exception.expectMessage("Unable to grant lock to inactive Task");
    lockbox.add(task);
    lockbox.remove(task);
    Assert.assertFalse(lockbox.tryLock(task, new Interval("2015-01-01/2015-01-02")).isPresent());
  }

  @Test
  public void testTimeoutForLock() throws InterruptedException
  {
    Task task1 = NoopTask.create();
    Task task2 = NoopTask.create();

    lockbox.add(task1);
    lockbox.add(task2);
    Assert.assertNotNull(lockbox.lock(task1, new Interval("2015-01-01/2015-01-02"), 5000));
    Assert.assertNull(lockbox.lock(task2, new Interval("2015-01-01/2015-01-15"), 1000));
  }

  @Test
  public void testSyncFromStorage() throws EntryExistsException
  {
    final TaskLockbox originalBox = new TaskLockbox(taskStorage);
    for (int i = 0; i < 5; i++) {
      final Task task = NoopTask.create();
      taskStorage.insert(task, TaskStatus.running(task.getId()));
      originalBox.add(task);
      Assert.assertTrue(
          originalBox.tryLock(task, new Interval(StringUtils.format("2017-01-0%d/2017-01-0%d", (i + 1), (i + 2))))
                     .isPresent()
      );
    }

    final List<TaskLock> beforeLocksInStorage = taskStorage.getActiveTasks().stream()
                                                           .flatMap(task -> taskStorage.getLocks(task.getId()).stream())
                                                           .collect(Collectors.toList());

    final TaskLockbox newBox = new TaskLockbox(taskStorage);
    newBox.syncFromStorage();

    Assert.assertEquals(originalBox.getAllLocks(), newBox.getAllLocks());
    Assert.assertEquals(originalBox.getActiveTasks(), newBox.getActiveTasks());

    final List<TaskLock> afterLocksInStorage = taskStorage.getActiveTasks().stream()
                                                          .flatMap(task -> taskStorage.getLocks(task.getId()).stream())
                                                          .collect(Collectors.toList());

    Assert.assertEquals(beforeLocksInStorage, afterLocksInStorage);
  }
<<<<<<< HEAD
=======

  public static class SomeTask extends NoopTask
  {

    public SomeTask(
        @JsonProperty("id") String id,
        @JsonProperty("runTime") long runTime,
        @JsonProperty("isReadyTime") long isReadyTime,
        @JsonProperty("isReadyResult") String isReadyResult,
        @JsonProperty("firehose") FirehoseFactory firehoseFactory,
        @JsonProperty("context") Map<String, Object> context
    )
    {
      super(id, runTime, isReadyTime, isReadyResult, firehoseFactory, context);
    }

    @Override
    public String getType()
    {
      return "someTask";
    }

    @Override
    public String getGroupId()
    {
      return "someGroupId";
    }
  }
>>>>>>> aa7e4ae5
}<|MERGE_RESOLUTION|>--- conflicted
+++ resolved
@@ -72,15 +72,7 @@
             objectMapper
         )
     );
-<<<<<<< HEAD
-    ServiceEmitter emitter  = EasyMock.createMock(ServiceEmitter.class);
-=======
-    serverConfig = EasyMock.niceMock(ServerConfig.class);
-    EasyMock.expect(serverConfig.getMaxIdleTime()).andReturn(new Period(100)).anyTimes();
-    EasyMock.replay(serverConfig);
-
     ServiceEmitter emitter = EasyMock.createMock(ServiceEmitter.class);
->>>>>>> aa7e4ae5
     EmittingLogger.registerEmitter(emitter);
     EasyMock.replay(emitter);
 
@@ -215,35 +207,4 @@
 
     Assert.assertEquals(beforeLocksInStorage, afterLocksInStorage);
   }
-<<<<<<< HEAD
-=======
-
-  public static class SomeTask extends NoopTask
-  {
-
-    public SomeTask(
-        @JsonProperty("id") String id,
-        @JsonProperty("runTime") long runTime,
-        @JsonProperty("isReadyTime") long isReadyTime,
-        @JsonProperty("isReadyResult") String isReadyResult,
-        @JsonProperty("firehose") FirehoseFactory firehoseFactory,
-        @JsonProperty("context") Map<String, Object> context
-    )
-    {
-      super(id, runTime, isReadyTime, isReadyResult, firehoseFactory, context);
-    }
-
-    @Override
-    public String getType()
-    {
-      return "someTask";
-    }
-
-    @Override
-    public String getGroupId()
-    {
-      return "someGroupId";
-    }
-  }
->>>>>>> aa7e4ae5
 }