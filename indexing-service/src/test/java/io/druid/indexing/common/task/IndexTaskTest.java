--- conflicted
+++ resolved
@@ -231,11 +231,7 @@
             null,
             new ArbitraryGranularitySpec(
                 Granularities.MINUTE,
-<<<<<<< HEAD
-                Collections.singletonList(new Interval("2014-01-01/2014-01-02"))
-=======
-                Collections.singletonList(Intervals.of("2014/2015"))
->>>>>>> cbd1902d
+                Collections.singletonList(Intervals.of("2014-01-01/2014-01-02"))
             ),
             createTuningConfig(10, null, false, true),
             false
@@ -269,11 +265,7 @@
             new UniformGranularitySpec(
                 Granularities.HOUR,
                 Granularities.HOUR,
-<<<<<<< HEAD
-                Collections.singletonList(new Interval("2014-01-01T08:00:00Z/2014-01-01T09:00:00Z"))
-=======
-                Collections.singletonList(Intervals.of("2015-03-01T08:00:00Z/2015-03-01T09:00:00Z"))
->>>>>>> cbd1902d
+                Collections.singletonList(Intervals.of("2014-01-01T08:00:00Z/2014-01-01T09:00:00Z"))
             ),
             createTuningConfig(50, null, false, true),
             false
@@ -893,7 +885,6 @@
   private final List<DataSegment> runTask(final IndexTask indexTask) throws Exception
   {
     final List<DataSegment> segments = Lists.newArrayList();
-<<<<<<< HEAD
     final TaskToolbox box = new TaskToolbox(
         null, new TaskActionClient()
     {
@@ -907,7 +898,7 @@
                   "",
                   "",
                   new Interval("2014/P1Y"),
-                  new DateTime().toString(),
+                  DateTimes.nowUtc().toString(),
                   Tasks.DEFAULT_BATCH_INDEX_TASK_PRIORITY
               )
           );
@@ -920,7 +911,7 @@
                   "groupId",
                   "test",
                   ((LockAcquireAction) taskAction).getInterval(),
-                  new DateTime().toString(),
+                  DateTimes.nowUtc().toString(),
                   Tasks.DEFAULT_BATCH_INDEX_TASK_PRIORITY
               )
           );
@@ -933,7 +924,7 @@
                   "groupId",
                   "test",
                   ((LockTryAcquireAction) taskAction).getInterval(),
-                  new DateTime().toString(),
+                  DateTimes.nowUtc().toString(),
                   Tasks.DEFAULT_BATCH_INDEX_TASK_PRIORITY
               )
           );
@@ -984,79 +975,6 @@
       }
     }, null, null, null, null, null, null, null, null, null, null, jsonMapper, temporaryFolder.newFolder(),
         indexIO, null, null, indexMergerV9, null, null, null, null
-=======
-
-    indexTask.run(
-        new TaskToolbox(
-            null, new TaskActionClient()
-        {
-          @Override
-          public <RetType> RetType submit(TaskAction<RetType> taskAction) throws IOException
-          {
-            if (taskAction instanceof LockListAction) {
-              return (RetType) Collections.singletonList(
-                  new TaskLock(
-                      "", "", null, DateTimes.nowUtc().toString()
-                  )
-              );
-            }
-
-            if (taskAction instanceof LockAcquireAction) {
-              return (RetType) new TaskLock(
-                  "groupId",
-                  "test",
-                  ((LockAcquireAction) taskAction).getInterval(),
-                  DateTimes.nowUtc().toString()
-              );
-            }
-
-            if (taskAction instanceof SegmentTransactionalInsertAction) {
-              return (RetType) new SegmentPublishResult(
-                  ((SegmentTransactionalInsertAction) taskAction).getSegments(),
-                  true
-              );
-            }
-
-            if (taskAction instanceof SegmentAllocateAction) {
-              SegmentAllocateAction action = (SegmentAllocateAction) taskAction;
-              Interval interval = action.getPreferredSegmentGranularity().bucket(action.getTimestamp());
-              ShardSpec shardSpec = new NumberedShardSpec(segmentAllocatePartitionCounter++, 0);
-              return (RetType) new SegmentIdentifier(action.getDataSource(), interval, "latestVersion", shardSpec);
-            }
-
-            return null;
-          }
-        }, null, new DataSegmentPusher()
-        {
-          @Deprecated
-          @Override
-          public String getPathForHadoop(String dataSource)
-          {
-            return getPathForHadoop();
-          }
-
-          @Override
-          public String getPathForHadoop()
-          {
-            return null;
-          }
-
-          @Override
-          public DataSegment push(File file, DataSegment segment) throws IOException
-          {
-            segments.add(segment);
-            return segment;
-          }
-
-          @Override
-          public Map<String, Object> makeLoadSpec(URI uri)
-          {
-            throw new UnsupportedOperationException();
-          }
-        }, null, null, null, null, null, null, null, null, null, null, jsonMapper, temporaryFolder.newFolder(),
-            indexIO, null, null, indexMergerV9, null, null, null, null
-        )
->>>>>>> cbd1902d
     );
 
     indexTask.isReady(box.getTaskActionClient());
