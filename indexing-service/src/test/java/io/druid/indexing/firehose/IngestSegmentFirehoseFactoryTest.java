/*
 * Licensed to Metamarkets Group Inc. (Metamarkets) under one
 * or more contributor license agreements. See the NOTICE file
 * distributed with this work for additional information
 * regarding copyright ownership. Metamarkets licenses this file
 * to you under the Apache License, Version 2.0 (the
 * "License"); you may not use this file except in compliance
 * with the License. You may obtain a copy of the License at
 *
 * http://www.apache.org/licenses/LICENSE-2.0
 *
 * Unless required by applicable law or agreed to in writing,
 * software distributed under the License is distributed on an
 * "AS IS" BASIS, WITHOUT WARRANTIES OR CONDITIONS OF ANY
 * KIND, either express or implied. See the License for the
 * specific language governing permissions and limitations
 * under the License.
 */

package io.druid.indexing.firehose;

import com.fasterxml.jackson.databind.ObjectMapper;
import com.fasterxml.jackson.databind.introspect.AnnotationIntrospectorPair;
import com.fasterxml.jackson.databind.module.SimpleModule;
import com.google.common.base.Preconditions;
import com.google.common.collect.ImmutableList;
import com.google.common.collect.ImmutableMap;
import com.google.common.collect.ImmutableSet;
import com.google.common.collect.Lists;
import com.google.common.collect.Sets;
import com.google.common.io.Files;
import com.google.inject.Binder;
import com.google.inject.Guice;
import com.google.inject.Module;
import com.metamx.emitter.service.ServiceEmitter;
import io.druid.data.input.InputRow;
import io.druid.data.input.impl.DimensionsSpec;
import io.druid.data.input.impl.InputRowParser;
import io.druid.data.input.impl.JSONParseSpec;
import io.druid.data.input.impl.MapInputRowParser;
import io.druid.data.input.impl.SpatialDimensionSchema;
import io.druid.data.input.impl.TimeAndDimsParseSpec;
import io.druid.data.input.impl.TimestampSpec;
import io.druid.guice.GuiceAnnotationIntrospector;
import io.druid.guice.GuiceInjectableValues;
import io.druid.guice.GuiceInjectors;
import io.druid.indexing.common.SegmentLoaderFactory;
import io.druid.indexing.common.TaskToolboxFactory;
import io.druid.indexing.common.TestUtils;
import io.druid.indexing.common.actions.LocalTaskActionClientFactory;
import io.druid.indexing.common.actions.TaskActionToolbox;
import io.druid.indexing.common.config.TaskConfig;
import io.druid.indexing.common.config.TaskStorageConfig;
import io.druid.indexing.overlord.HeapMemoryTaskStorage;
import io.druid.indexing.overlord.TaskLockbox;
import io.druid.indexing.overlord.supervisor.SupervisorManager;
import io.druid.java.util.common.IOE;
import io.druid.java.util.common.Intervals;
import io.druid.java.util.common.JodaUtils;
import io.druid.java.util.common.StringUtils;
import io.druid.java.util.common.logger.Logger;
import io.druid.math.expr.ExprMacroTable;
import io.druid.metadata.IndexerSQLMetadataStorageCoordinator;
import io.druid.query.aggregation.DoubleSumAggregatorFactory;
import io.druid.query.aggregation.LongSumAggregatorFactory;
import io.druid.query.filter.SelectorDimFilter;
import io.druid.segment.IndexIO;
import io.druid.segment.IndexMergerV9;
import io.druid.segment.IndexSpec;
import io.druid.segment.TestHelper;
import io.druid.segment.column.Column;
import io.druid.segment.incremental.IncrementalIndex;
import io.druid.segment.incremental.IncrementalIndexSchema;
import io.druid.segment.transform.ExpressionTransform;
import io.druid.segment.transform.TransformSpec;
import io.druid.segment.loading.DataSegmentArchiver;
import io.druid.segment.loading.DataSegmentKiller;
import io.druid.segment.loading.DataSegmentMover;
import io.druid.segment.loading.DataSegmentPusher;
import io.druid.segment.loading.LocalDataSegmentPuller;
import io.druid.segment.loading.LocalLoadSpec;
import io.druid.segment.loading.SegmentLoaderConfig;
import io.druid.segment.loading.SegmentLoaderLocalCacheManager;
import io.druid.segment.loading.SegmentLoadingException;
import io.druid.segment.loading.StorageLocationConfig;
import io.druid.segment.realtime.firehose.IngestSegmentFirehose;
import io.druid.segment.realtime.plumber.SegmentHandoffNotifierFactory;
import io.druid.server.metrics.NoopServiceEmitter;
import io.druid.timeline.DataSegment;
import io.druid.timeline.partition.NumberedShardSpec;
import org.easymock.EasyMock;
import org.joda.time.Interval;
import org.junit.AfterClass;
import org.junit.Assert;
import org.junit.BeforeClass;
import org.junit.Test;
import org.junit.runner.RunWith;
import org.junit.runners.Parameterized;

import java.io.File;
import java.io.IOException;
import java.net.URI;
import java.nio.file.Paths;
import java.util.ArrayList;
import java.util.Arrays;
import java.util.Collection;
import java.util.LinkedList;
import java.util.List;
import java.util.Map;
import java.util.Set;

/**
 *
 */
@RunWith(Parameterized.class)
public class IngestSegmentFirehoseFactoryTest
{
  private static final ObjectMapper MAPPER;
  private static final IndexMergerV9 INDEX_MERGER_V9;
  private static final IndexIO INDEX_IO;

  static {
    TestUtils testUtils = new TestUtils();
    MAPPER = setupInjectablesInObjectMapper(TestHelper.getJsonMapper());
    INDEX_MERGER_V9 = testUtils.getTestIndexMergerV9();
    INDEX_IO = testUtils.getTestIndexIO();
  }

  @Parameterized.Parameters(name = "{1}")
  public static Collection<Object[]> constructorFeeder() throws IOException
  {
    final IndexSpec indexSpec = new IndexSpec();

    final HeapMemoryTaskStorage ts = new HeapMemoryTaskStorage(
        new TaskStorageConfig(null)
        {
        }
    );
    final IncrementalIndexSchema schema = new IncrementalIndexSchema.Builder()
        .withMinTimestamp(JodaUtils.MIN_INSTANT)
        .withDimensionsSpec(ROW_PARSER)
        .withMetrics(
            new LongSumAggregatorFactory(METRIC_LONG_NAME, DIM_LONG_NAME),
            new DoubleSumAggregatorFactory(METRIC_FLOAT_NAME, DIM_FLOAT_NAME)
        )
        .build();
    final IncrementalIndex index = new IncrementalIndex.Builder()
        .setIndexSchema(schema)
        .setMaxRowCount(MAX_ROWS * MAX_SHARD_NUMBER)
        .buildOnheap();

    for (Integer i = 0; i < MAX_ROWS; ++i) {
      index.add(ROW_PARSER.parse(buildRow(i.longValue())));
    }

    if (!persistDir.mkdirs() && !persistDir.exists()) {
      throw new IOE("Could not create directory at [%s]", persistDir.getAbsolutePath());
    }
    INDEX_MERGER_V9.persist(index, persistDir, indexSpec);

    final TaskLockbox tl = new TaskLockbox(ts);
    final IndexerSQLMetadataStorageCoordinator mdc = new IndexerSQLMetadataStorageCoordinator(null, null, null)
    {
      final private Set<DataSegment> published = Sets.newHashSet();
      final private Set<DataSegment> nuked = Sets.newHashSet();

      @Override
      public List<DataSegment> getUsedSegmentsForInterval(String dataSource, Interval interval) throws IOException
      {
        return ImmutableList.copyOf(segmentSet);
      }

      @Override
      public List<DataSegment> getUsedSegmentsForIntervals(String dataSource, List<Interval> interval) throws IOException
      {
        return ImmutableList.copyOf(segmentSet);
      }

      @Override
      public List<DataSegment> getUnusedSegmentsForInterval(String dataSource, Interval interval)
      {
        return ImmutableList.of();
      }

      @Override
      public Set<DataSegment> announceHistoricalSegments(Set<DataSegment> segments)
      {
        Set<DataSegment> added = Sets.newHashSet();
        for (final DataSegment segment : segments) {
          if (published.add(segment)) {
            added.add(segment);
          }
        }

        return ImmutableSet.copyOf(added);
      }

      @Override
      public void deleteSegments(Set<DataSegment> segments)
      {
        nuked.addAll(segments);
      }
    };
    final LocalTaskActionClientFactory tac = new LocalTaskActionClientFactory(
        ts,
        new TaskActionToolbox(tl, mdc, newMockEmitter(), EasyMock.createMock(SupervisorManager.class))
    );
    SegmentHandoffNotifierFactory notifierFactory = EasyMock.createNiceMock(SegmentHandoffNotifierFactory.class);
    EasyMock.replay(notifierFactory);

    SegmentLoaderConfig segmentLoaderConfig = new SegmentLoaderConfig()
    {
      @Override
      public List<StorageLocationConfig> getLocations()
      {
        return Lists.newArrayList();
      }
    };
    final TaskToolboxFactory taskToolboxFactory = new TaskToolboxFactory(
        new TaskConfig(tmpDir.getAbsolutePath(), null, null, 50000, null, false, null, null),
        tac,
        newMockEmitter(),
        new DataSegmentPusher()
        {
          @Deprecated
          @Override
          public String getPathForHadoop(String dataSource)
          {
            return getPathForHadoop();
          }

          @Override
          public String getPathForHadoop()
          {
            throw new UnsupportedOperationException();
          }

          @Override
          public DataSegment push(File file, DataSegment segment) throws IOException
          {
            return segment;
          }

          @Override
          public Map<String, Object> makeLoadSpec(URI uri)
          {
            throw new UnsupportedOperationException();
          }
        },
        new DataSegmentKiller()
        {
          @Override
          public void kill(DataSegment segments) throws SegmentLoadingException
          {

          }

          @Override
          public void killAll() throws IOException
          {
            throw new UnsupportedOperationException("not implemented");
          }
        },
        new DataSegmentMover()
        {
          @Override
          public DataSegment move(DataSegment dataSegment, Map<String, Object> targetLoadSpec)
              throws SegmentLoadingException
          {
            return dataSegment;
          }
        },
        new DataSegmentArchiver()
        {
          @Override
          public DataSegment archive(DataSegment segment) throws SegmentLoadingException
          {
            return segment;
          }

          @Override
          public DataSegment restore(DataSegment segment) throws SegmentLoadingException
          {
            return segment;
          }
        },
        null, // segment announcer
        null,
        notifierFactory,
        null, // query runner factory conglomerate corporation unionized collective
        null, // query executor service
        null, // monitor scheduler
        new SegmentLoaderFactory(
            new SegmentLoaderLocalCacheManager(null, segmentLoaderConfig, MAPPER)
        ),
        MAPPER,
        INDEX_IO,
        null,
        null,
        INDEX_MERGER_V9,
        null,
        null,
        null,
        null
    );
    Collection<Object[]> values = new LinkedList<>();
    for (InputRowParser parser : Arrays.<InputRowParser>asList(
        ROW_PARSER,
        new MapInputRowParser(
            new JSONParseSpec(
                new TimestampSpec(TIME_COLUMN, "auto", null),
                new DimensionsSpec(
                    DimensionsSpec.getDefaultSchemas(ImmutableList.<String>of()),
                    ImmutableList.of(DIM_FLOAT_NAME, DIM_LONG_NAME),
                    ImmutableList.<SpatialDimensionSchema>of()
                ),
                null,
                null
            )
        )
    )) {
      for (List<String> dim_names : Arrays.<List<String>>asList(null, ImmutableList.of(DIM_NAME))) {
        for (List<String> metric_names : Arrays.<List<String>>asList(
            null,
            ImmutableList.of(METRIC_LONG_NAME, METRIC_FLOAT_NAME)
        )) {
          values.add(
              new Object[]{
                  new IngestSegmentFirehoseFactory(
                      DATA_SOURCE_NAME,
                      Intervals.ETERNITY,
                      new SelectorDimFilter(DIM_NAME, DIM_VALUE, null),
                      dim_names,
                      metric_names,
                      Guice.createInjector(
                          new Module()
                          {
                            @Override
                            public void configure(Binder binder)
                            {
                              binder.bind(TaskToolboxFactory.class).toInstance(taskToolboxFactory);
                            }
                          }
                      ),
                      INDEX_IO
                  ),
                  StringUtils.format(
                      "DimNames[%s]MetricNames[%s]ParserDimNames[%s]",
                      dim_names == null ? "null" : "dims",
                      metric_names == null ? "null" : "metrics",
                      parser == ROW_PARSER ? "dims" : "null"
                  ),
                  parser
              }
          );
        }
      }
    }
    return values;
  }

  public static ObjectMapper setupInjectablesInObjectMapper(ObjectMapper objectMapper)
  {
    objectMapper.registerModule(
        new SimpleModule("testModule").registerSubtypes(LocalLoadSpec.class)
    );

    final GuiceAnnotationIntrospector guiceIntrospector = new GuiceAnnotationIntrospector();
    objectMapper.setAnnotationIntrospectors(
        new AnnotationIntrospectorPair(
            guiceIntrospector, objectMapper.getSerializationConfig().getAnnotationIntrospector()
        ),
        new AnnotationIntrospectorPair(
            guiceIntrospector, objectMapper.getDeserializationConfig().getAnnotationIntrospector()
        )
    );
    objectMapper.setInjectableValues(
        new GuiceInjectableValues(
            GuiceInjectors.makeStartupInjectorWithModules(
                ImmutableList.of(
                    new Module()
                    {
                      @Override
                      public void configure(Binder binder)
                      {
                        binder.bind(LocalDataSegmentPuller.class);
                      }
                    }
                )
            )
        )
    );
    return objectMapper;
  }

  public IngestSegmentFirehoseFactoryTest(
      IngestSegmentFirehoseFactory factory,
      String testName,
      InputRowParser rowParser
  )
  {
    this.factory = factory;

    // Must decorate the parser, since IngestSegmentFirehoseFactory will undecorate it.
    this.rowParser = TransformSpec.NONE.decorate(rowParser);
  }

  private static final Logger log = new Logger(IngestSegmentFirehoseFactoryTest.class);
  private static final String DATA_SOURCE_NAME = "testDataSource";
  private static final String DATA_SOURCE_VERSION = "version";
  private static final Integer BINARY_VERSION = -1;
  private static final String DIM_NAME = "testDimName";
  private static final String DIM_VALUE = "testDimValue";
  private static final String DIM_LONG_NAME = "testDimLongName";
  private static final String DIM_FLOAT_NAME = "testDimFloatName";
  private static final String METRIC_LONG_NAME = "testLongMetric";
  private static final String METRIC_FLOAT_NAME = "testFloatMetric";
  private static final Long METRIC_LONG_VALUE = 1L;
  private static final Float METRIC_FLOAT_VALUE = 1.0f;
  private static final String TIME_COLUMN = "ts";
  private static final Integer MAX_SHARD_NUMBER = 10;
  private static final Integer MAX_ROWS = 10;
  private static final File tmpDir = Files.createTempDir();
  private static final File persistDir = Paths.get(tmpDir.getAbsolutePath(), "indexTestMerger").toFile();
  private static final List<DataSegment> segmentSet = new ArrayList<>(MAX_SHARD_NUMBER);

  private final IngestSegmentFirehoseFactory factory;
  private final InputRowParser rowParser;

  private static final InputRowParser<Map<String, Object>> ROW_PARSER = new MapInputRowParser(
      new TimeAndDimsParseSpec(
          new TimestampSpec(TIME_COLUMN, "auto", null),
          new DimensionsSpec(
              DimensionsSpec.getDefaultSchemas(ImmutableList.of(DIM_NAME)),
              ImmutableList.of(DIM_FLOAT_NAME, DIM_LONG_NAME),
              ImmutableList.of()
          )
      )
  );

  private static Map<String, Object> buildRow(Long ts)
  {
    return ImmutableMap.<String, Object>of(
        TIME_COLUMN, ts,
        DIM_NAME, DIM_VALUE,
        DIM_FLOAT_NAME, METRIC_FLOAT_VALUE,
        DIM_LONG_NAME, METRIC_LONG_VALUE
    );
  }

  private static DataSegment buildSegment(Integer shardNumber)
  {
    Preconditions.checkArgument(shardNumber < MAX_SHARD_NUMBER);
    Preconditions.checkArgument(shardNumber >= 0);
    return new DataSegment(
        DATA_SOURCE_NAME,
        Intervals.ETERNITY,
        DATA_SOURCE_VERSION,
        ImmutableMap.<String, Object>of(
            "type", "local",
            "path", persistDir.getAbsolutePath()
        ),
        ImmutableList.of(DIM_NAME),
        ImmutableList.of(METRIC_LONG_NAME, METRIC_FLOAT_NAME),
        new NumberedShardSpec(
            shardNumber,
            MAX_SHARD_NUMBER
        ),
        BINARY_VERSION,
        0L
    );
  }

  @BeforeClass
  public static void setUpStatic() throws IOException
  {
    for (int i = 0; i < MAX_SHARD_NUMBER; ++i) {
      segmentSet.add(buildSegment(i));
    }
  }

  @AfterClass
  public static void tearDownStatic()
  {
    recursivelyDelete(tmpDir);
  }

  private static void recursivelyDelete(final File dir)
  {
    if (dir != null) {
      if (dir.isDirectory()) {
        final File[] files = dir.listFiles();
        if (files != null) {
          for (File file : files) {
            recursivelyDelete(file);
          }
        }
      } else {
        if (!dir.delete()) {
          log.warn("Could not delete file at [%s]", dir.getAbsolutePath());
        }
      }
    }
  }

  @Test
  public void sanityTest()
  {
    Assert.assertEquals(DATA_SOURCE_NAME, factory.getDataSource());
    if (factory.getDimensions() != null) {
      Assert.assertArrayEquals(new String[]{DIM_NAME}, factory.getDimensions().toArray());
    }
    Assert.assertEquals(Intervals.ETERNITY, factory.getInterval());
    if (factory.getMetrics() != null) {
      Assert.assertEquals(
          ImmutableSet.of(METRIC_LONG_NAME, METRIC_FLOAT_NAME),
          ImmutableSet.copyOf(factory.getMetrics())
      );
    }
  }

  @Test
  public void simpleFirehoseReadingTest() throws IOException
  {
    Assert.assertEquals(MAX_SHARD_NUMBER.longValue(), segmentSet.size());
    Integer rowcount = 0;
    try (final IngestSegmentFirehose firehose =
             (IngestSegmentFirehose)
                 factory.connect(rowParser, null)) {
      while (firehose.hasMore()) {
        InputRow row = firehose.nextRow();
        Assert.assertArrayEquals(new String[]{DIM_NAME}, row.getDimensions().toArray());
        Assert.assertArrayEquals(new String[]{DIM_VALUE}, row.getDimension(DIM_NAME).toArray());
<<<<<<< HEAD
        Assert.assertEquals(METRIC_LONG_VALUE.longValue(), row.getLongMetric(METRIC_LONG_NAME).longValue());
        Assert.assertEquals(METRIC_FLOAT_VALUE, row.getFloatMetric(METRIC_FLOAT_NAME), METRIC_FLOAT_VALUE * 0.0001);
=======
        Assert.assertEquals(METRIC_LONG_VALUE.longValue(), row.getMetric(METRIC_LONG_NAME));
        Assert.assertEquals(METRIC_FLOAT_VALUE, row.getMetric(METRIC_FLOAT_NAME).floatValue(), METRIC_FLOAT_VALUE * 0.0001);
>>>>>>> 5da0241a
        ++rowcount;
      }
    }
    Assert.assertEquals((int) MAX_SHARD_NUMBER * MAX_ROWS, (int) rowcount);
  }

  @Test
  public void testTransformSpec() throws IOException
  {
    Assert.assertEquals(MAX_SHARD_NUMBER.longValue(), segmentSet.size());
    Integer rowcount = 0;
    final TransformSpec transformSpec = new TransformSpec(
        new SelectorDimFilter(Column.TIME_COLUMN_NAME, "1", null),
        ImmutableList.of(
            new ExpressionTransform(METRIC_FLOAT_NAME, METRIC_FLOAT_NAME + " * 10", ExprMacroTable.nil())
        )
    );
    int skipped = 0;
    try (final IngestSegmentFirehose firehose =
             (IngestSegmentFirehose)
                 factory.connect(transformSpec.decorate(rowParser), null)) {
      while (firehose.hasMore()) {
        InputRow row = firehose.nextRow();
        if (row == null) {
          skipped++;
          continue;
        }
        Assert.assertArrayEquals(new String[]{DIM_NAME}, row.getDimensions().toArray());
        Assert.assertArrayEquals(new String[]{DIM_VALUE}, row.getDimension(DIM_NAME).toArray());
        Assert.assertEquals(METRIC_LONG_VALUE.longValue(), row.getMetric(METRIC_LONG_NAME).longValue());
        Assert.assertEquals(
            METRIC_FLOAT_VALUE * 10,
            row.getMetric(METRIC_FLOAT_NAME).floatValue(),
            METRIC_FLOAT_VALUE * 0.0001
        );
        ++rowcount;
      }
    }
    Assert.assertEquals(90, skipped);
    Assert.assertEquals((int) MAX_ROWS, (int) rowcount);
  }

  private static ServiceEmitter newMockEmitter()
  {
    return new NoopServiceEmitter();
  }
}<|MERGE_RESOLUTION|>--- conflicted
+++ resolved
@@ -531,13 +531,8 @@
         InputRow row = firehose.nextRow();
         Assert.assertArrayEquals(new String[]{DIM_NAME}, row.getDimensions().toArray());
         Assert.assertArrayEquals(new String[]{DIM_VALUE}, row.getDimension(DIM_NAME).toArray());
-<<<<<<< HEAD
-        Assert.assertEquals(METRIC_LONG_VALUE.longValue(), row.getLongMetric(METRIC_LONG_NAME).longValue());
-        Assert.assertEquals(METRIC_FLOAT_VALUE, row.getFloatMetric(METRIC_FLOAT_NAME), METRIC_FLOAT_VALUE * 0.0001);
-=======
         Assert.assertEquals(METRIC_LONG_VALUE.longValue(), row.getMetric(METRIC_LONG_NAME));
         Assert.assertEquals(METRIC_FLOAT_VALUE, row.getMetric(METRIC_FLOAT_NAME).floatValue(), METRIC_FLOAT_VALUE * 0.0001);
->>>>>>> 5da0241a
         ++rowcount;
       }
     }
