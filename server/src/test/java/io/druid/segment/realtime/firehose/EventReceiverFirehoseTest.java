/*
 * Licensed to Metamarkets Group Inc. (Metamarkets) under one
 * or more contributor license agreements. See the NOTICE file
 * distributed with this work for additional information
 * regarding copyright ownership. Metamarkets licenses this file
 * to you under the Apache License, Version 2.0 (the
 * "License"); you may not use this file except in compliance
 * with the License. You may obtain a copy of the License at
 *
 * http://www.apache.org/licenses/LICENSE-2.0
 *
 * Unless required by applicable law or agreed to in writing,
 * software distributed under the License is distributed on an
 * "AS IS" BASIS, WITHOUT WARRANTIES OR CONDITIONS OF ANY
 * KIND, either express or implied. See the License for the
 * specific language governing permissions and limitations
 * under the License.
 */

package io.druid.segment.realtime.firehose;

import com.google.common.collect.ImmutableList;
import com.google.common.collect.Iterables;
import io.druid.concurrent.Execs;
import io.druid.data.input.impl.DimensionsSpec;
import io.druid.data.input.impl.JSONParseSpec;
import io.druid.data.input.impl.MapInputRowParser;
import io.druid.data.input.impl.TimestampSpec;
import io.druid.jackson.DefaultObjectMapper;
import io.druid.java.util.common.DateTimes;
import io.druid.java.util.common.ISE;
import io.druid.server.metrics.EventReceiverFirehoseMetric;
import io.druid.server.metrics.EventReceiverFirehoseRegister;
import org.apache.commons.io.IOUtils;
import org.easymock.EasyMock;
import org.junit.Assert;
import org.junit.Before;
import org.junit.Test;

import javax.servlet.http.HttpServletRequest;
import java.io.IOException;
import java.io.InputStream;
import java.util.Map;
import java.util.concurrent.Callable;
import java.util.concurrent.ExecutionException;
import java.util.concurrent.ExecutorService;
import java.util.concurrent.Future;
import java.util.concurrent.TimeUnit;
import java.util.concurrent.TimeoutException;

public class EventReceiverFirehoseTest
{
  private static final int CAPACITY = 300;
  private static final int NUM_EVENTS = 100;
  private static final String SERVICE_NAME = "test_firehose";

  private final String inputRow = "[{\n"
                                  + "  \"timestamp\":123,\n"
                                  + "  \"d1\":\"v1\"\n"
                                  + "}]";

  private EventReceiverFirehoseFactory eventReceiverFirehoseFactory;
  private EventReceiverFirehoseFactory.EventReceiverFirehose firehose;
  private EventReceiverFirehoseRegister register = new EventReceiverFirehoseRegister();
  private HttpServletRequest req;

  @Before
  public void setUp() throws Exception
  {
    req = EasyMock.createMock(HttpServletRequest.class);
    eventReceiverFirehoseFactory = new EventReceiverFirehoseFactory(
        SERVICE_NAME,
        CAPACITY,
        null,
        new DefaultObjectMapper(),
        new DefaultObjectMapper(),
        register
    );
    firehose = (EventReceiverFirehoseFactory.EventReceiverFirehose) eventReceiverFirehoseFactory.connect(
        new MapInputRowParser(
            new JSONParseSpec(
                new TimestampSpec(
                    "timestamp",
                    "auto",
                    null
                ), new DimensionsSpec(DimensionsSpec.getDefaultSchemas(ImmutableList.of("d1")), null, null),
                null,
                null
            )
        ),
        null
    );
  }

  @Test
  public void testSingleThread() throws IOException
  {
    EasyMock.expect(req.getContentType()).andReturn("application/json").times(NUM_EVENTS);
    EasyMock.replay(req);

    for (int i = 0; i < NUM_EVENTS; ++i) {
      final InputStream inputStream = IOUtils.toInputStream(inputRow);
      firehose.addAll(inputStream, req);
      Assert.assertEquals(i + 1, firehose.getCurrentBufferSize());
      inputStream.close();
    }

    EasyMock.verify(req);

    final Iterable<Map.Entry<String, EventReceiverFirehoseMetric>> metrics = register.getMetrics();
    Assert.assertEquals(1, Iterables.size(metrics));

    final Map.Entry<String, EventReceiverFirehoseMetric> entry = Iterables.getLast(metrics);
    Assert.assertEquals(SERVICE_NAME, entry.getKey());
    Assert.assertEquals(CAPACITY, entry.getValue().getCapacity());
    Assert.assertEquals(CAPACITY, firehose.getCapacity());
    Assert.assertEquals(NUM_EVENTS, entry.getValue().getCurrentBufferSize());
    Assert.assertEquals(NUM_EVENTS, firehose.getCurrentBufferSize());

    for (int i = NUM_EVENTS - 1; i >= 0; --i) {
      Assert.assertTrue(firehose.hasMore());
      Assert.assertNotNull(firehose.nextRow());
      Assert.assertEquals(i, firehose.getCurrentBufferSize());
    }

    Assert.assertEquals(CAPACITY, entry.getValue().getCapacity());
    Assert.assertEquals(CAPACITY, firehose.getCapacity());
    Assert.assertEquals(0, entry.getValue().getCurrentBufferSize());
    Assert.assertEquals(0, firehose.getCurrentBufferSize());

    firehose.close();
    Assert.assertFalse(firehose.hasMore());
    Assert.assertEquals(0, Iterables.size(register.getMetrics()));

  }

  @Test
  public void testMultipleThreads() throws InterruptedException, IOException, TimeoutException, ExecutionException
  {
    EasyMock.expect(req.getContentType()).andReturn("application/json").times(2 * NUM_EVENTS);
    EasyMock.replay(req);

    final ExecutorService executorService = Execs.singleThreaded("single_thread");
    final Future future = executorService.submit(
        new Callable<Boolean>()
        {
          @Override
          public Boolean call() throws Exception
          {
            for (int i = 0; i < NUM_EVENTS; ++i) {
              final InputStream inputStream = IOUtils.toInputStream(inputRow);
              firehose.addAll(inputStream, req);
              inputStream.close();
            }
            return true;
          }
        }
    );

    for (int i = 0; i < NUM_EVENTS; ++i) {
      final InputStream inputStream = IOUtils.toInputStream(inputRow);
      firehose.addAll(inputStream, req);
      inputStream.close();
    }

    future.get(10, TimeUnit.SECONDS);

    EasyMock.verify(req);

    final Iterable<Map.Entry<String, EventReceiverFirehoseMetric>> metrics = register.getMetrics();
    Assert.assertEquals(1, Iterables.size(metrics));

    final Map.Entry<String, EventReceiverFirehoseMetric> entry = Iterables.getLast(metrics);
    
    Assert.assertEquals(SERVICE_NAME, entry.getKey());
    Assert.assertEquals(CAPACITY, entry.getValue().getCapacity());
    Assert.assertEquals(CAPACITY, firehose.getCapacity());
    Assert.assertEquals(2 * NUM_EVENTS, entry.getValue().getCurrentBufferSize());
    Assert.assertEquals(2 * NUM_EVENTS, firehose.getCurrentBufferSize());

    for (int i = 2 * NUM_EVENTS - 1; i >= 0; --i) {
      Assert.assertTrue(firehose.hasMore());
      Assert.assertNotNull(firehose.nextRow());
      Assert.assertEquals(i, firehose.getCurrentBufferSize());
    }

    Assert.assertEquals(CAPACITY, entry.getValue().getCapacity());
    Assert.assertEquals(CAPACITY, firehose.getCapacity());
    Assert.assertEquals(0, entry.getValue().getCurrentBufferSize());
    Assert.assertEquals(0, firehose.getCurrentBufferSize());

    firehose.close();
    Assert.assertFalse(firehose.hasMore());
    Assert.assertEquals(0, Iterables.size(register.getMetrics()));

    executorService.shutdownNow();
  }

  @Test(expected = ISE.class)
  public void testDuplicateRegistering() throws IOException
  {
    EventReceiverFirehoseFactory eventReceiverFirehoseFactory2 = new EventReceiverFirehoseFactory(
        SERVICE_NAME,
        CAPACITY,
        null,
        new DefaultObjectMapper(),
        new DefaultObjectMapper(),
        register
    );
    EventReceiverFirehoseFactory.EventReceiverFirehose firehose2 =
        (EventReceiverFirehoseFactory.EventReceiverFirehose) eventReceiverFirehoseFactory2
            .connect(
                new MapInputRowParser(
                    new JSONParseSpec(
                        new TimestampSpec(
                            "timestamp",
                            "auto",
                            null
                        ), new DimensionsSpec(DimensionsSpec.getDefaultSchemas(ImmutableList.of("d1")), null, null),
                        null,
                        null
                    )
                ),
                null
            );
  }

  @Test(timeout = 40_000L)
  public void testShutdownWithPrevTime() throws Exception
  {
<<<<<<< HEAD
    firehose.shutdown(DateTimes.nowUtc().minusMinutes(2).toString());
    while (!firehose.isClosed()){
=======
    firehose.shutdown(DateTime.now().minusMinutes(2).toString());
    while (!firehose.isClosed()) {
>>>>>>> aa7e4ae5
      Thread.sleep(50);
    }
  }

  @Test(timeout = 40_000L)
  public void testShutdown() throws Exception
  {
<<<<<<< HEAD
    firehose.shutdown(DateTimes.nowUtc().plusMillis(100).toString());
    while (!firehose.isClosed()){
=======
    firehose.shutdown(DateTime.now().plusMillis(100).toString());
    while (!firehose.isClosed()) {
>>>>>>> aa7e4ae5
     Thread.sleep(50);
    }
  }
}<|MERGE_RESOLUTION|>--- conflicted
+++ resolved
@@ -228,13 +228,8 @@
   @Test(timeout = 40_000L)
   public void testShutdownWithPrevTime() throws Exception
   {
-<<<<<<< HEAD
     firehose.shutdown(DateTimes.nowUtc().minusMinutes(2).toString());
-    while (!firehose.isClosed()){
-=======
-    firehose.shutdown(DateTime.now().minusMinutes(2).toString());
     while (!firehose.isClosed()) {
->>>>>>> aa7e4ae5
       Thread.sleep(50);
     }
   }
@@ -242,13 +237,8 @@
   @Test(timeout = 40_000L)
   public void testShutdown() throws Exception
   {
-<<<<<<< HEAD
     firehose.shutdown(DateTimes.nowUtc().plusMillis(100).toString());
-    while (!firehose.isClosed()){
-=======
-    firehose.shutdown(DateTime.now().plusMillis(100).toString());
     while (!firehose.isClosed()) {
->>>>>>> aa7e4ae5
      Thread.sleep(50);
     }
   }
