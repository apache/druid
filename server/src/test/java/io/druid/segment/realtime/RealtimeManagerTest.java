/*
 * Licensed to Metamarkets Group Inc. (Metamarkets) under one
 * or more contributor license agreements. See the NOTICE file
 * distributed with this work for additional information
 * regarding copyright ownership. Metamarkets licenses this file
 * to you under the Apache License, Version 2.0 (the
 * "License"); you may not use this file except in compliance
 * with the License. You may obtain a copy of the License at
 *
 * http://www.apache.org/licenses/LICENSE-2.0
 *
 * Unless required by applicable law or agreed to in writing,
 * software distributed under the License is distributed on an
 * "AS IS" BASIS, WITHOUT WARRANTIES OR CONDITIONS OF ANY
 * KIND, either express or implied. See the License for the
 * specific language governing permissions and limitations
 * under the License.
 */

package io.druid.segment.realtime;

import com.fasterxml.jackson.databind.ObjectMapper;
import com.google.common.base.Function;
import com.google.common.base.Stopwatch;
import com.google.common.base.Supplier;
import com.google.common.base.Throwables;
import com.google.common.collect.ImmutableList;
import com.google.common.collect.ImmutableMap;
import com.google.common.collect.Iterables;
import com.google.common.collect.Lists;
import com.google.common.util.concurrent.MoreExecutors;
import io.druid.data.input.Committer;
import io.druid.data.input.Firehose;
import io.druid.data.input.FirehoseFactory;
import io.druid.data.input.FirehoseFactoryV2;
import io.druid.data.input.FirehoseV2;
import io.druid.data.input.InputRow;
import io.druid.data.input.Row;
import io.druid.data.input.impl.InputRowParser;
import io.druid.jackson.DefaultObjectMapper;
import io.druid.java.util.common.ISE;
import io.druid.java.util.common.StringUtils;
import io.druid.java.util.common.granularity.Granularities;
import io.druid.java.util.common.parsers.ParseException;
import io.druid.query.BaseQuery;
import io.druid.query.Query;
import io.druid.query.QueryRunner;
import io.druid.query.QueryRunnerFactory;
import io.druid.query.QueryRunnerFactoryConglomerate;
import io.druid.query.QueryRunnerTestHelper;
import io.druid.query.SegmentDescriptor;
import io.druid.query.aggregation.AggregatorFactory;
import io.druid.query.aggregation.CountAggregatorFactory;
import io.druid.query.aggregation.LongSumAggregatorFactory;
import io.druid.query.dimension.DefaultDimensionSpec;
import io.druid.query.dimension.DimensionSpec;
import io.druid.query.groupby.GroupByQuery;
import io.druid.query.groupby.GroupByQueryConfig;
import io.druid.query.groupby.GroupByQueryRunnerFactory;
import io.druid.query.groupby.GroupByQueryRunnerTest;
import io.druid.query.groupby.GroupByQueryRunnerTestHelper;
import io.druid.query.spec.MultipleIntervalSegmentSpec;
import io.druid.query.spec.MultipleSpecificSegmentSpec;
import io.druid.query.spec.SpecificSegmentQueryRunner;
import io.druid.query.spec.SpecificSegmentSpec;
import io.druid.segment.TestHelper;
import io.druid.segment.incremental.IndexSizeExceededException;
import io.druid.segment.indexing.DataSchema;
import io.druid.segment.indexing.RealtimeIOConfig;
import io.druid.segment.indexing.RealtimeTuningConfig;
import io.druid.segment.indexing.granularity.UniformGranularitySpec;
import io.druid.segment.realtime.plumber.Plumber;
import io.druid.segment.realtime.plumber.PlumberSchool;
import io.druid.segment.realtime.plumber.Sink;
import io.druid.server.coordination.DataSegmentServerAnnouncer;
import io.druid.timeline.partition.LinearShardSpec;
import io.druid.utils.Runnables;
import org.easymock.EasyMock;
import org.joda.time.DateTime;
import org.joda.time.Interval;
import org.joda.time.Period;
import org.junit.After;
import org.junit.Assert;
import org.junit.Before;
import org.junit.BeforeClass;
import org.junit.Test;

import javax.annotation.Nullable;
import java.io.File;
import java.io.IOException;
import java.util.Arrays;
import java.util.Collections;
import java.util.Iterator;
import java.util.List;
import java.util.Map;
import java.util.concurrent.TimeUnit;

/**
 */
public class RealtimeManagerTest
{
  private static QueryRunnerFactory factory;
  private static QueryRunnerFactoryConglomerate conglomerate;

  private static final List<TestInputRowHolder> rows = Arrays.asList(
      makeRow(new DateTime("9000-01-01").getMillis()),
      makeRow(new ParseException("parse error")),
      null,
      makeRow(new DateTime().getMillis())
  );

  private RealtimeManager realtimeManager;
  private RealtimeManager realtimeManager2;
  private RealtimeManager realtimeManager3;
  private DataSchema schema;
  private DataSchema schema2;
  private TestPlumber plumber;
  private TestPlumber plumber2;
  private RealtimeTuningConfig tuningConfig_0;
  private RealtimeTuningConfig tuningConfig_1;
  private DataSchema schema3;

  @BeforeClass
  public static void setupStatic()
  {
    factory = initFactory();
    conglomerate = new QueryRunnerFactoryConglomerate()
    {
      @Override
      public <T, QueryType extends Query<T>> QueryRunnerFactory<T, QueryType> findFactory(QueryType query)
      {
        return factory;
      }
    };
  }

  @Before
  public void setUp() throws Exception
  {
    ObjectMapper jsonMapper = new DefaultObjectMapper();

    schema = new DataSchema(
        "test",
        null,
        new AggregatorFactory[]{new CountAggregatorFactory("rows")},
        new UniformGranularitySpec(Granularities.HOUR, Granularities.NONE, null),
        jsonMapper
    );
    schema2 = new DataSchema(
        "testV2",
        null,
        new AggregatorFactory[]{new CountAggregatorFactory("rows")},
        new UniformGranularitySpec(Granularities.HOUR, Granularities.NONE, null),
        jsonMapper
    );
    RealtimeIOConfig ioConfig = new RealtimeIOConfig(
        new FirehoseFactory()
        {
          @Override
          public Firehose connect(InputRowParser parser, File temporaryDirectory) throws IOException
          {
            return new TestFirehose(rows.iterator());
          }
        },
        new PlumberSchool()
        {
          @Override
          public Plumber findPlumber(
              DataSchema schema, RealtimeTuningConfig config, FireDepartmentMetrics metrics
          )
          {
            return plumber;
          }
        },
        null
    );
    RealtimeIOConfig ioConfig2 = new RealtimeIOConfig(
        null,
        new PlumberSchool()
        {
          @Override
          public Plumber findPlumber(
              DataSchema schema, RealtimeTuningConfig config, FireDepartmentMetrics metrics
          )
          {
            return plumber2;
          }
        },
        new FirehoseFactoryV2()
        {
          @Override
          public FirehoseV2 connect(InputRowParser parser, Object arg1) throws IOException, ParseException
          {
            return new TestFirehoseV2(rows.iterator());
          }
        }
    );
    RealtimeTuningConfig tuningConfig = new RealtimeTuningConfig(
        1,
        new Period("P1Y"),
        null,
        null,
        null,
        null,
        null,
        null,
        null,
        null,
        0,
        0,
        null,
        null,
        null
    );
    plumber = new TestPlumber(new Sink(
        new Interval("0/P5000Y"),
        schema,
        tuningConfig.getShardSpec(),
        new DateTime().toString(),
        tuningConfig.getMaxRowsInMemory(),
        tuningConfig.isReportParseExceptions()
    ));

    realtimeManager = new RealtimeManager(
        Arrays.<FireDepartment>asList(
            new FireDepartment(
                schema,
                ioConfig,
                tuningConfig
            )
        ),
        null,
        EasyMock.createNiceMock(DataSegmentServerAnnouncer.class)
    );
    plumber2 = new TestPlumber(new Sink(
        new Interval("0/P5000Y"),
        schema2,
        tuningConfig.getShardSpec(),
        new DateTime().toString(),
        tuningConfig.getMaxRowsInMemory(),
        tuningConfig.isReportParseExceptions()
    ));

    realtimeManager2 = new RealtimeManager(
        Arrays.<FireDepartment>asList(
            new FireDepartment(
                schema2,
                ioConfig2,
                tuningConfig
            )
        ),
        null,
        EasyMock.createNiceMock(DataSegmentServerAnnouncer.class)
    );

    tuningConfig_0 = new RealtimeTuningConfig(
        1,
        new Period("P1Y"),
        null,
        null,
        null,
        null,
        null,
        new LinearShardSpec(0),
        null,
        null,
        0,
        0,
        null,
        null,
        null
    );

    tuningConfig_1 = new RealtimeTuningConfig(
        1,
        new Period("P1Y"),
        null,
        null,
        null,
        null,
        null,
        new LinearShardSpec(1),
        null,
        null,
        0,
        0,
        null,
        null,
        null
    );

    schema3 = new DataSchema(
        "testing",
        null,
        new AggregatorFactory[]{new CountAggregatorFactory("ignore")},
        new UniformGranularitySpec(Granularities.HOUR, Granularities.NONE, null),
        jsonMapper
    );

    FireDepartment department_0 = new FireDepartment(schema3, ioConfig, tuningConfig_0);
    FireDepartment department_1 = new FireDepartment(schema3, ioConfig2, tuningConfig_1);

    realtimeManager3 = new RealtimeManager(
        Arrays.asList(department_0, department_1),
        conglomerate,
        EasyMock.createNiceMock(DataSegmentServerAnnouncer.class),
        null
    );
  }

  @After
  public void tearDown() throws Exception
  {
<<<<<<< HEAD
    fireChief.setName(
        StringUtils.safeFormat(
            "chief-%s[%s]",
            "testing",
            partitionNum
        )
    );
    fireChief.start();
=======
    realtimeManager.stop();
    realtimeManager2.stop();
    realtimeManager3.stop();
>>>>>>> 6edee7f4
  }

  @Test
  public void testRun() throws Exception
  {
    realtimeManager.start();

    Stopwatch stopwatch = Stopwatch.createStarted();
    while (realtimeManager.getMetrics("test").processed() != 1) {
      Thread.sleep(100);
      if (stopwatch.elapsed(TimeUnit.MILLISECONDS) > 1000) {
        throw new ISE("Realtime manager should have completed processing 2 events!");
      }
    }

    Assert.assertEquals(1, realtimeManager.getMetrics("test").processed());
    Assert.assertEquals(1, realtimeManager.getMetrics("test").thrownAway());
    Assert.assertEquals(2, realtimeManager.getMetrics("test").unparseable());
    Assert.assertTrue(plumber.isStartedJob());
    Assert.assertTrue(plumber.isFinishedJob());
    Assert.assertEquals(0, plumber.getPersistCount());
  }

  @Test
  public void testRunV2() throws Exception
  {
    realtimeManager2.start();

    Stopwatch stopwatch = Stopwatch.createStarted();
    while (realtimeManager2.getMetrics("testV2").processed() != 1) {
      Thread.sleep(100);
      if (stopwatch.elapsed(TimeUnit.MILLISECONDS) > 1000) {
        throw new ISE("Realtime manager should have completed processing 2 events!");
      }
    }

    Assert.assertEquals(1, realtimeManager2.getMetrics("testV2").processed());
    Assert.assertEquals(1, realtimeManager2.getMetrics("testV2").thrownAway());
    Assert.assertEquals(2, realtimeManager2.getMetrics("testV2").unparseable());
    Assert.assertTrue(plumber2.isStartedJob());
    Assert.assertTrue(plumber2.isFinishedJob());
    Assert.assertEquals(0, plumber2.getPersistCount());
  }

  @Test(timeout = 5000L)
  public void testNormalStop() throws IOException, InterruptedException
  {
    final TestFirehose firehose = new TestFirehose(rows.iterator());
    final TestFirehoseV2 firehoseV2 = new TestFirehoseV2(rows.iterator());
    final RealtimeIOConfig ioConfig = new RealtimeIOConfig(
        new FirehoseFactory()
        {
          @Override
          public Firehose connect(InputRowParser parser, File temporaryDirectory) throws IOException
          {
            return firehose;
          }
        },
        (schema, config, metrics) -> plumber,
        null
    );
    RealtimeIOConfig ioConfig2 = new RealtimeIOConfig(
        null,
        (schema, config, metrics) -> plumber2,
        (parser, arg) -> firehoseV2
    );

    final FireDepartment department_0 = new FireDepartment(schema3, ioConfig, tuningConfig_0);
    final FireDepartment department_1 = new FireDepartment(schema3, ioConfig2, tuningConfig_1);

    final RealtimeManager realtimeManager = new RealtimeManager(
        Arrays.asList(department_0, department_1),
        conglomerate,
        EasyMock.createNiceMock(DataSegmentServerAnnouncer.class),
        null
    );

    realtimeManager.start();
    while (realtimeManager.getMetrics("testing").processed() < 2) {
      Thread.sleep(100);
    }
    realtimeManager.stop();

    Assert.assertTrue(firehose.isClosed());
    Assert.assertTrue(firehoseV2.isClosed());
    Assert.assertTrue(plumber.isFinishedJob());
    Assert.assertTrue(plumber2.isFinishedJob());
  }

  @Test(timeout = 5000L)
  public void testStopByInterruption() throws IOException
  {
    final SleepingFirehose firehose = new SleepingFirehose();
    final RealtimeIOConfig ioConfig = new RealtimeIOConfig(
        new FirehoseFactory()
        {
          @Override
          public Firehose connect(InputRowParser parser, File temporaryDirectory) throws IOException
          {
            return firehose;
          }
        },
        (schema, config, metrics) -> plumber,
        null
    );

    final FireDepartment department_0 = new FireDepartment(schema, ioConfig, tuningConfig_0);

    final RealtimeManager realtimeManager = new RealtimeManager(
        Collections.singletonList(department_0),
        conglomerate,
        EasyMock.createNiceMock(DataSegmentServerAnnouncer.class),
        null
    );

    realtimeManager.start();
    realtimeManager.stop();

    Assert.assertTrue(firehose.isClosed());
    Assert.assertFalse(plumber.isFinishedJob());
  }

  @Test(timeout = 10_000L)
  public void testQueryWithInterval() throws IOException, InterruptedException
  {
    List<Row> expectedResults = Arrays.asList(
        GroupByQueryRunnerTestHelper.createExpectedRow("2011-04-01", "alias", "automotive", "rows", 2L, "idx", 270L),
        GroupByQueryRunnerTestHelper.createExpectedRow("2011-04-01", "alias", "business", "rows", 2L, "idx", 236L),
        GroupByQueryRunnerTestHelper.createExpectedRow("2011-04-01", "alias", "entertainment", "rows", 2L, "idx", 316L),
        GroupByQueryRunnerTestHelper.createExpectedRow("2011-04-01", "alias", "health", "rows", 2L, "idx", 240L),
        GroupByQueryRunnerTestHelper.createExpectedRow("2011-04-01", "alias", "mezzanine", "rows", 6L, "idx", 5740L),
        GroupByQueryRunnerTestHelper.createExpectedRow("2011-04-01", "alias", "news", "rows", 2L, "idx", 242L),
        GroupByQueryRunnerTestHelper.createExpectedRow("2011-04-01", "alias", "premium", "rows", 6L, "idx", 5800L),
        GroupByQueryRunnerTestHelper.createExpectedRow("2011-04-01", "alias", "technology", "rows", 2L, "idx", 156L),
        GroupByQueryRunnerTestHelper.createExpectedRow("2011-04-01", "alias", "travel", "rows", 2L, "idx", 238L),

        GroupByQueryRunnerTestHelper.createExpectedRow("2011-04-02", "alias", "automotive", "rows", 2L, "idx", 294L),
        GroupByQueryRunnerTestHelper.createExpectedRow("2011-04-02", "alias", "business", "rows", 2L, "idx", 224L),
        GroupByQueryRunnerTestHelper.createExpectedRow("2011-04-02", "alias", "entertainment", "rows", 2L, "idx", 332L),
        GroupByQueryRunnerTestHelper.createExpectedRow("2011-04-02", "alias", "health", "rows", 2L, "idx", 226L),
        GroupByQueryRunnerTestHelper.createExpectedRow("2011-04-02", "alias", "mezzanine", "rows", 6L, "idx", 4894L),
        GroupByQueryRunnerTestHelper.createExpectedRow("2011-04-02", "alias", "news", "rows", 2L, "idx", 228L),
        GroupByQueryRunnerTestHelper.createExpectedRow("2011-04-02", "alias", "premium", "rows", 6L, "idx", 5010L),
        GroupByQueryRunnerTestHelper.createExpectedRow("2011-04-02", "alias", "technology", "rows", 2L, "idx", 194L),
        GroupByQueryRunnerTestHelper.createExpectedRow("2011-04-02", "alias", "travel", "rows", 2L, "idx", 252L)
    );

    realtimeManager3.start();

    while (realtimeManager3.getFireChiefs("testing").values().stream()
                           .anyMatch(
                               fireChief -> {
                                 final Plumber plumber = fireChief.getPlumber();
                                 return plumber == null || !((TestPlumber)plumber).isStartedJob();
                               }
                           )
        ) {
      Thread.sleep(10);
    }

    for (QueryRunner runner : QueryRunnerTestHelper.makeQueryRunners((GroupByQueryRunnerFactory) factory)) {
      GroupByQuery query = GroupByQuery
          .builder()
          .setDataSource(QueryRunnerTestHelper.dataSource)
          .setQuerySegmentSpec(QueryRunnerTestHelper.firstToThird)
          .setDimensions(Lists.<DimensionSpec>newArrayList(new DefaultDimensionSpec("quality", "alias")))
          .setAggregatorSpecs(
              Arrays.asList(
                  QueryRunnerTestHelper.rowsCount,
                  new LongSumAggregatorFactory("idx", "index")
              )
          )
          .setGranularity(QueryRunnerTestHelper.dayGran)
          .build();
      plumber.setRunners(ImmutableMap.of(query.getIntervals().get(0), runner));
      plumber2.setRunners(ImmutableMap.of(query.getIntervals().get(0), runner));

      Iterable<Row> results = GroupByQueryRunnerTestHelper.runQuery(
          factory,
          realtimeManager3.getQueryRunnerForIntervals(
              query,
              QueryRunnerTestHelper.firstToThird.getIntervals()
          ),
          query
      );

      TestHelper.assertExpectedObjects(expectedResults, results, "");
    }

  }

  @Test(timeout = 10_000L)
  public void testQueryWithSegmentSpec() throws IOException, InterruptedException
  {
    List<Row> expectedResults = Arrays.asList(
        GroupByQueryRunnerTestHelper.createExpectedRow("2011-04-01", "alias", "automotive", "rows", 1L, "idx", 135L),
        GroupByQueryRunnerTestHelper.createExpectedRow("2011-04-01", "alias", "business", "rows", 1L, "idx", 118L),
        GroupByQueryRunnerTestHelper.createExpectedRow("2011-04-01", "alias", "entertainment", "rows", 1L, "idx", 158L),
        GroupByQueryRunnerTestHelper.createExpectedRow("2011-04-01", "alias", "health", "rows", 1L, "idx", 120L),
        GroupByQueryRunnerTestHelper.createExpectedRow("2011-04-01", "alias", "mezzanine", "rows", 3L, "idx", 2870L),
        GroupByQueryRunnerTestHelper.createExpectedRow("2011-04-01", "alias", "news", "rows", 1L, "idx", 121L),
        GroupByQueryRunnerTestHelper.createExpectedRow("2011-04-01", "alias", "premium", "rows", 3L, "idx", 2900L),
        GroupByQueryRunnerTestHelper.createExpectedRow("2011-04-01", "alias", "technology", "rows", 1L, "idx", 78L),
        GroupByQueryRunnerTestHelper.createExpectedRow("2011-04-01", "alias", "travel", "rows", 1L, "idx", 119L),

        GroupByQueryRunnerTestHelper.createExpectedRow("2011-04-02", "alias", "automotive", "rows", 1L, "idx", 147L),
        GroupByQueryRunnerTestHelper.createExpectedRow("2011-04-02", "alias", "business", "rows", 1L, "idx", 112L),
        GroupByQueryRunnerTestHelper.createExpectedRow("2011-04-02", "alias", "entertainment", "rows", 1L, "idx", 166L),
        GroupByQueryRunnerTestHelper.createExpectedRow("2011-04-02", "alias", "health", "rows", 1L, "idx", 113L),
        GroupByQueryRunnerTestHelper.createExpectedRow("2011-04-02", "alias", "mezzanine", "rows", 3L, "idx", 2447L),
        GroupByQueryRunnerTestHelper.createExpectedRow("2011-04-02", "alias", "news", "rows", 1L, "idx", 114L),
        GroupByQueryRunnerTestHelper.createExpectedRow("2011-04-02", "alias", "premium", "rows", 3L, "idx", 2505L),
        GroupByQueryRunnerTestHelper.createExpectedRow("2011-04-02", "alias", "technology", "rows", 1L, "idx", 97L),
        GroupByQueryRunnerTestHelper.createExpectedRow("2011-04-02", "alias", "travel", "rows", 1L, "idx", 126L)
    );

    realtimeManager3.start();

    while (realtimeManager3.getFireChiefs("testing").values().stream()
                           .anyMatch(
                               fireChief -> {
                                 final Plumber plumber = fireChief.getPlumber();
                                 return plumber == null || !((TestPlumber)plumber).isStartedJob();
                               }
                           )
        ) {
      Thread.sleep(10);
    }

    for (QueryRunner runner : QueryRunnerTestHelper.makeQueryRunners((GroupByQueryRunnerFactory) factory)) {
      GroupByQuery query = GroupByQuery
          .builder()
          .setDataSource(QueryRunnerTestHelper.dataSource)
          .setQuerySegmentSpec(QueryRunnerTestHelper.firstToThird)
          .setDimensions(Lists.<DimensionSpec>newArrayList(new DefaultDimensionSpec("quality", "alias")))
          .setAggregatorSpecs(
              Arrays.asList(
                  QueryRunnerTestHelper.rowsCount,
                  new LongSumAggregatorFactory("idx", "index")
              )
          )
          .setGranularity(QueryRunnerTestHelper.dayGran)
          .build();
      plumber.setRunners(ImmutableMap.of(query.getIntervals().get(0), runner));
      plumber2.setRunners(ImmutableMap.of(query.getIntervals().get(0), runner));

      Iterable<Row> results = GroupByQueryRunnerTestHelper.runQuery(
          factory,
          realtimeManager3.getQueryRunnerForSegments(
              query,
              ImmutableList.<SegmentDescriptor>of(
                  new SegmentDescriptor(
                      new Interval("2011-04-01T00:00:00.000Z/2011-04-03T00:00:00.000Z"),
                      "ver",
                      0
                  ))
          ),
          query
      );
      TestHelper.assertExpectedObjects(expectedResults, results, "");

      results = GroupByQueryRunnerTestHelper.runQuery(
          factory,
          realtimeManager3.getQueryRunnerForSegments(
              query,
              ImmutableList.<SegmentDescriptor>of(
                  new SegmentDescriptor(
                      new Interval("2011-04-01T00:00:00.000Z/2011-04-03T00:00:00.000Z"),
                      "ver",
                      1
                  ))
          ),
          query
      );
      TestHelper.assertExpectedObjects(expectedResults, results, "");
    }

  }

  @Test(timeout = 10_000L)
  public void testQueryWithMultipleSegmentSpec() throws IOException, InterruptedException
  {

    List<Row> expectedResults_both_partitions = Arrays.asList(
        GroupByQueryRunnerTestHelper.createExpectedRow("2011-03-26", "alias", "business", "rows", 2L, "idx", 260L),
        GroupByQueryRunnerTestHelper.createExpectedRow("2011-03-26", "alias", "health", "rows", 2L, "idx", 236L),
        GroupByQueryRunnerTestHelper.createExpectedRow("2011-03-26", "alias", "mezzanine", "rows", 4L, "idx", 4556L),
        GroupByQueryRunnerTestHelper.createExpectedRow("2011-03-26", "alias", "news", "rows", 2L, "idx", 284L),
        GroupByQueryRunnerTestHelper.createExpectedRow("2011-03-26", "alias", "technology", "rows", 2L, "idx", 202L),
        GroupByQueryRunnerTestHelper.createExpectedRow("2011-03-27", "alias", "automotive", "rows", 2L, "idx", 288L),
        GroupByQueryRunnerTestHelper.createExpectedRow("2011-03-27", "alias", "entertainment", "rows", 2L, "idx", 326L),
        GroupByQueryRunnerTestHelper.createExpectedRow("2011-03-28", "alias", "automotive", "rows", 2L, "idx", 312L),
        GroupByQueryRunnerTestHelper.createExpectedRow("2011-03-28", "alias", "business", "rows", 2L, "idx", 248L),
        GroupByQueryRunnerTestHelper.createExpectedRow("2011-03-28", "alias", "entertainment", "rows", 2L, "idx", 326L),
        GroupByQueryRunnerTestHelper.createExpectedRow("2011-03-28", "alias", "health", "rows", 2L, "idx", 262L),
        GroupByQueryRunnerTestHelper.createExpectedRow("2011-03-28", "alias", "mezzanine", "rows", 6L, "idx", 5126L),
        GroupByQueryRunnerTestHelper.createExpectedRow("2011-03-28", "alias", "news", "rows", 2L, "idx", 254L),
        GroupByQueryRunnerTestHelper.createExpectedRow("2011-03-28", "alias", "premium", "rows", 6L, "idx", 5276L),
        GroupByQueryRunnerTestHelper.createExpectedRow("2011-03-28", "alias", "technology", "rows", 2L, "idx", 206L),
        GroupByQueryRunnerTestHelper.createExpectedRow("2011-03-28", "alias", "travel", "rows", 2L, "idx", 260L)
    );

    List<Row> expectedResults_single_partition_26_28 = Arrays.asList(
        GroupByQueryRunnerTestHelper.createExpectedRow("2011-03-26", "alias", "business", "rows", 1L, "idx", 130L),
        GroupByQueryRunnerTestHelper.createExpectedRow("2011-03-26", "alias", "health", "rows", 1L, "idx", 118L),
        GroupByQueryRunnerTestHelper.createExpectedRow("2011-03-26", "alias", "mezzanine", "rows", 2L, "idx", 2278L),
        GroupByQueryRunnerTestHelper.createExpectedRow("2011-03-26", "alias", "news", "rows", 1L, "idx", 142L),
        GroupByQueryRunnerTestHelper.createExpectedRow("2011-03-26", "alias", "technology", "rows", 1L, "idx", 101L),
        GroupByQueryRunnerTestHelper.createExpectedRow("2011-03-27", "alias", "automotive", "rows", 1L, "idx", 144L),
        GroupByQueryRunnerTestHelper.createExpectedRow("2011-03-27", "alias", "entertainment", "rows", 1L, "idx", 163L)
    );

    List<Row> expectedResults_single_partition_28_29 = Arrays.asList(
        GroupByQueryRunnerTestHelper.createExpectedRow("2011-03-28", "alias", "automotive", "rows", 1L, "idx", 156L),
        GroupByQueryRunnerTestHelper.createExpectedRow("2011-03-28", "alias", "business", "rows", 1L, "idx", 124L),
        GroupByQueryRunnerTestHelper.createExpectedRow("2011-03-28", "alias", "entertainment", "rows", 1L, "idx", 163L),
        GroupByQueryRunnerTestHelper.createExpectedRow("2011-03-28", "alias", "health", "rows", 1L, "idx", 131L),
        GroupByQueryRunnerTestHelper.createExpectedRow("2011-03-28", "alias", "mezzanine", "rows", 3L, "idx", 2563L),
        GroupByQueryRunnerTestHelper.createExpectedRow("2011-03-28", "alias", "news", "rows", 1L, "idx", 127L),
        GroupByQueryRunnerTestHelper.createExpectedRow("2011-03-28", "alias", "premium", "rows", 3L, "idx", 2638L),
        GroupByQueryRunnerTestHelper.createExpectedRow("2011-03-28", "alias", "technology", "rows", 1L, "idx", 103L),
        GroupByQueryRunnerTestHelper.createExpectedRow("2011-03-28", "alias", "travel", "rows", 1L, "idx", 130L)
    );

    realtimeManager3.start();

    while (realtimeManager3.getFireChiefs("testing").values().stream()
                           .anyMatch(
                               fireChief -> {
                                 final Plumber plumber = fireChief.getPlumber();
                                 return plumber == null || !((TestPlumber)plumber).isStartedJob();
                               }
                           )
        ) {
      Thread.sleep(10);
    }

    final Interval interval_26_28 = new Interval("2011-03-26T00:00:00.000Z/2011-03-28T00:00:00.000Z");
    final Interval interval_28_29 = new Interval("2011-03-28T00:00:00.000Z/2011-03-29T00:00:00.000Z");
    final SegmentDescriptor descriptor_26_28_0 = new SegmentDescriptor(interval_26_28, "ver0", 0);
    final SegmentDescriptor descriptor_28_29_0 = new SegmentDescriptor(interval_28_29, "ver1", 0);
    final SegmentDescriptor descriptor_26_28_1 = new SegmentDescriptor(interval_26_28, "ver0", 1);
    final SegmentDescriptor descriptor_28_29_1 = new SegmentDescriptor(interval_28_29, "ver1", 1);

    GroupByQuery query = GroupByQuery
        .builder()
        .setDataSource(QueryRunnerTestHelper.dataSource)
        .setQuerySegmentSpec(
            new MultipleSpecificSegmentSpec(
                ImmutableList.<SegmentDescriptor>of(
                    descriptor_26_28_0,
                    descriptor_28_29_0,
                    descriptor_26_28_1,
                    descriptor_28_29_1
                )))
        .setDimensions(Lists.<DimensionSpec>newArrayList(new DefaultDimensionSpec("quality", "alias")))
        .setAggregatorSpecs(
            Arrays.asList(
                QueryRunnerTestHelper.rowsCount,
                new LongSumAggregatorFactory("idx", "index")
            )
        )
        .setGranularity(QueryRunnerTestHelper.dayGran)
        .build();

    final Map<Interval, QueryRunner> runnerMap = ImmutableMap.<Interval, QueryRunner>of(
        interval_26_28,
        QueryRunnerTestHelper.makeQueryRunner(
            factory,
            "druid.sample.numeric.tsv.top",
            null
        )
        ,
        interval_28_29,
        QueryRunnerTestHelper.makeQueryRunner(
            factory,
            "druid.sample.numeric.tsv.bottom",
            null
        )
    );
    plumber.setRunners(runnerMap);
    plumber2.setRunners(runnerMap);

    Iterable<Row> results = GroupByQueryRunnerTestHelper.runQuery(
        factory,
        query.getQuerySegmentSpec().lookup(query, realtimeManager3),
        query
    );
    TestHelper.assertExpectedObjects(expectedResults_both_partitions, results, "");

    results = GroupByQueryRunnerTestHelper.runQuery(
        factory,
        realtimeManager3.getQueryRunnerForSegments(
            query,
            ImmutableList.<SegmentDescriptor>of(
                descriptor_26_28_0)
        ),
        query
    );
    TestHelper.assertExpectedObjects(expectedResults_single_partition_26_28, results, "");

    results = GroupByQueryRunnerTestHelper.runQuery(
        factory,
        realtimeManager3.getQueryRunnerForSegments(
            query,
            ImmutableList.<SegmentDescriptor>of(
                descriptor_28_29_0)
        ),
        query
    );
    TestHelper.assertExpectedObjects(expectedResults_single_partition_28_29, results, "");

    results = GroupByQueryRunnerTestHelper.runQuery(
        factory,
        realtimeManager3.getQueryRunnerForSegments(
            query,
            ImmutableList.<SegmentDescriptor>of(
                descriptor_26_28_1)
        ),
        query
    );
    TestHelper.assertExpectedObjects(expectedResults_single_partition_26_28, results, "");

    results = GroupByQueryRunnerTestHelper.runQuery(
        factory,
        realtimeManager3.getQueryRunnerForSegments(
            query,
            ImmutableList.<SegmentDescriptor>of(
                descriptor_28_29_1)
        ),
        query
    );
    TestHelper.assertExpectedObjects(expectedResults_single_partition_28_29, results, "");

  }

  private static GroupByQueryRunnerFactory initFactory()
  {
    final GroupByQueryConfig config = new GroupByQueryConfig();
    config.setMaxIntermediateRows(10000);
    return GroupByQueryRunnerTest.makeQueryRunnerFactory(config);
  }

  private static TestInputRowHolder makeRow(final long timestamp)
  {
    return new TestInputRowHolder(timestamp, null);
  }

  private static TestInputRowHolder makeRow(final RuntimeException e)
  {
    return new TestInputRowHolder(0, e);
  }

  private static class TestInputRowHolder
  {
    private long timestamp;
    private RuntimeException exception;

    public TestInputRowHolder(long timestamp, RuntimeException exception)
    {
      this.timestamp = timestamp;
      this.exception = exception;
    }

    public InputRow getRow()
    {
      if (exception != null) {
        throw exception;
      }

      return new InputRow()
      {
        @Override
        public List<String> getDimensions()
        {
          return Arrays.asList("testDim");
        }

        @Override
        public long getTimestampFromEpoch()
        {
          return timestamp;
        }

        @Override
        public DateTime getTimestamp()
        {
          return new DateTime(timestamp);
        }

        @Override
        public List<String> getDimension(String dimension)
        {
          return Lists.newArrayList();
        }

        @Override
        public float getFloatMetric(String metric)
        {
          return 0;
        }

        @Override
        public long getLongMetric(String metric)
        {
          return 0L;
        }

        @Override
        public Object getRaw(String dimension)
        {
          return null;
        }

        @Override
        public int compareTo(Row o)
        {
          return 0;
        }
      };
    }
  }

  private static class TestFirehose implements Firehose
  {
    private final Iterator<TestInputRowHolder> rows;
    private boolean closed;

    private TestFirehose(Iterator<TestInputRowHolder> rows)
    {
      this.rows = rows;
    }

    @Override
    public boolean hasMore()
    {
      return rows.hasNext();
    }

    @Override
    public InputRow nextRow()
    {
      final TestInputRowHolder holder = rows.next();
      if (holder == null) {
        return null;
      } else {
        return holder.getRow();
      }
    }

    @Override
    public Runnable commit()
    {
      return Runnables.getNoopRunnable();
    }

    public boolean isClosed()
    {
      return closed;
    }

    @Override
    public void close() throws IOException
    {
      closed = true;
    }
  }

  private static class TestFirehoseV2 implements FirehoseV2
  {
    private final Iterator<TestInputRowHolder> rows;
    private InputRow currRow;
    private boolean stop;
    private boolean closed;

    private TestFirehoseV2(Iterator<TestInputRowHolder> rows)
    {
      this.rows = rows;
    }

    private void nextMessage()
    {
      currRow = null;
      while (currRow == null) {
        final TestInputRowHolder holder = rows.next();
        currRow = holder == null ? null : holder.getRow();
      }
    }

    @Override
    public void close() throws IOException
    {
      closed = true;
    }

    public boolean isClosed()
    {
      return closed;
    }

    @Override
    public boolean advance()
    {
      stop = !rows.hasNext();
      if (stop) {
        return false;
      }

      nextMessage();
      return true;
    }

    @Override
    public InputRow currRow()
    {
      return currRow;
    }

    @Override
    public Committer makeCommitter()
    {
      return new Committer()
      {
        @Override
        public Object getMetadata()
        {
          return null;
        }

        @Override
        public void run()
        {
        }
      };
    }

    @Override
    public void start() throws Exception
    {
      nextMessage();
    }
  }

  private static class SleepingFirehose implements Firehose
  {
    private boolean closed;

    @Override
    public boolean hasMore()
    {
      try {
        Thread.sleep(1000);
      }
      catch (InterruptedException e) {
        throw Throwables.propagate(e);
      }
      return true;
    }

    @Nullable
    @Override
    public InputRow nextRow()
    {
      return null;
    }

    @Override
    public Runnable commit()
    {
      return null;
    }

    public boolean isClosed()
    {
      return closed;
    }

    @Override
    public void close() throws IOException
    {
      closed = true;
    }
  }

  private static class TestPlumber implements Plumber
  {
    private final Sink sink;


    private volatile boolean startedJob = false;
    private volatile boolean finishedJob = false;
    private volatile int persistCount = 0;

    private Map<Interval, QueryRunner> runners;

    private TestPlumber(Sink sink)
    {
      this.sink = sink;
    }

    private boolean isStartedJob()
    {
      return startedJob;
    }

    private boolean isFinishedJob()
    {
      return finishedJob;
    }

    private int getPersistCount()
    {
      return persistCount;
    }

    @Override
    public Object startJob()
    {
      startedJob = true;
      return null;
    }

    @Override
    public int add(InputRow row, Supplier<Committer> committerSupplier) throws IndexSizeExceededException
    {
      if (row == null) {
        return -1;
      }

      Sink sink = getSink(row.getTimestampFromEpoch());

      if (sink == null) {
        return -1;
      }

      return sink.add(row);
    }

    public Sink getSink(long timestamp)
    {
      if (sink.getInterval().contains(timestamp)) {
        return sink;
      }
      return null;
    }

    @SuppressWarnings("unchecked")
    @Override
    public <T> QueryRunner<T> getQueryRunner(final Query<T> query)
    {
      if (runners == null) {
        throw new UnsupportedOperationException();
      }

      final BaseQuery baseQuery = (BaseQuery) query;

      if (baseQuery.getQuerySegmentSpec() instanceof MultipleIntervalSegmentSpec) {
        return factory.getToolchest()
                      .mergeResults(
                          factory.mergeRunners(
                              MoreExecutors.sameThreadExecutor(),
                              Iterables.transform(
                                  baseQuery.getIntervals(),
                                  new Function<Interval, QueryRunner<T>>()
                                  {
                                    @Override
                                    public QueryRunner<T> apply(Interval input)
                                    {
                                      return runners.get(input);
                                    }
                                  }
                              )
                          )
                      );
      }

      Assert.assertEquals(1, query.getIntervals().size());

      final SegmentDescriptor descriptor =
          ((SpecificSegmentSpec) ((BaseQuery) query).getQuerySegmentSpec()).getDescriptor();

      return new SpecificSegmentQueryRunner<T>(
          runners.get(descriptor.getInterval()),
          new SpecificSegmentSpec(descriptor)
      );
    }

    @Override
    public void persist(Committer committer)
    {
      persistCount++;
    }

    @Override
    public void finishJob()
    {
      finishedJob = true;
    }

    public void setRunners(Map<Interval, QueryRunner> runners)
    {
      this.runners = runners;
    }
  }

}<|MERGE_RESOLUTION|>--- conflicted
+++ resolved
@@ -39,7 +39,6 @@
 import io.druid.data.input.impl.InputRowParser;
 import io.druid.jackson.DefaultObjectMapper;
 import io.druid.java.util.common.ISE;
-import io.druid.java.util.common.StringUtils;
 import io.druid.java.util.common.granularity.Granularities;
 import io.druid.java.util.common.parsers.ParseException;
 import io.druid.query.BaseQuery;
@@ -311,20 +310,9 @@
   @After
   public void tearDown() throws Exception
   {
-<<<<<<< HEAD
-    fireChief.setName(
-        StringUtils.safeFormat(
-            "chief-%s[%s]",
-            "testing",
-            partitionNum
-        )
-    );
-    fireChief.start();
-=======
     realtimeManager.stop();
     realtimeManager2.stop();
     realtimeManager3.stop();
->>>>>>> 6edee7f4
   }
 
   @Test
