--- conflicted
+++ resolved
@@ -239,34 +239,12 @@
     }
 
     @Override
-<<<<<<< HEAD
-    @Nullable
-    public Float getFloatMetric(String s)
-=======
     public Number getMetric(String metric)
->>>>>>> 5da0241a
     {
       return 0F;
     }
 
     @Override
-<<<<<<< HEAD
-    @Nullable
-    public Long getLongMetric(String s)
-    {
-      return 0L;
-    }
-
-    @Override
-    @Nullable
-    public Double getDoubleMetric(String metric)
-    {
-      return 0.0d;
-    }
-
-    @Override
-=======
->>>>>>> 5da0241a
     public int compareTo(Row o)
     {
       return 0;
