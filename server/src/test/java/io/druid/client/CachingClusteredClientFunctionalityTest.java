--- conflicted
+++ resolved
@@ -36,22 +36,16 @@
 import io.druid.java.util.common.Intervals;
 import io.druid.java.util.common.Pair;
 import io.druid.java.util.common.guava.Sequence;
-<<<<<<< HEAD
 import io.druid.java.util.common.guava.Sequences;
-=======
 import io.druid.java.util.common.io.Closer;
->>>>>>> 2bfe1b6a
 import io.druid.query.DataSource;
 import io.druid.query.DefaultQueryRunnerFactoryConglomerate;
 import io.druid.query.Druids;
 import io.druid.query.Query;
 import io.druid.query.QueryPlus;
 import io.druid.query.QueryRunner;
-<<<<<<< HEAD
 import io.druid.query.QueryRunnerTestHelper;
-=======
 import io.druid.query.QueryToolChestWarehouse;
->>>>>>> 2bfe1b6a
 import io.druid.query.aggregation.CountAggregatorFactory;
 import io.druid.query.select.SelectQueryConfig;
 import io.druid.server.coordination.ServerType;
@@ -261,14 +255,10 @@
   )
   {
     return new CachingClusteredClient(
-<<<<<<< HEAD
         new DefaultQueryRunnerFactoryConglomerate(
             QueryRunnerTestHelper.DEFAULT_CONGLOMERATE_MAP
         ),
-        CachingClusteredClientTest.WAREHOUSE,
-=======
         WAREHOUSE,
->>>>>>> 2bfe1b6a
         new TimelineServerView()
         {
           @Override
@@ -301,12 +291,8 @@
           }
         },
         cache,
-<<<<<<< HEAD
-        CachingClusteredClientTest.jsonMapper,
+        OBJECT_MAPPER,
         ForkJoinPool.commonPool(),
-=======
-        OBJECT_MAPPER,
->>>>>>> 2bfe1b6a
         cachePopulator,
         new CacheConfig()
         {
