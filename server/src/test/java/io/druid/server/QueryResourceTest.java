--- conflicted
+++ resolved
@@ -247,12 +247,7 @@
             new DefaultGenericQueryMetricsFactory(jsonMapper),
             new NoopServiceEmitter(),
             testRequestLogger,
-<<<<<<< HEAD
-            serverConfig,
             new AuthConfig(null, null),
-=======
-            new AuthConfig(null, null, null),
->>>>>>> c1538f29
             authMapper
         ),
         jsonMapper,
@@ -359,12 +354,7 @@
             new DefaultGenericQueryMetricsFactory(jsonMapper),
             new NoopServiceEmitter(),
             testRequestLogger,
-<<<<<<< HEAD
-            serverConfig,
             new AuthConfig(null, null),
-=======
-            new AuthConfig(null, null, null),
->>>>>>> c1538f29
             authMapper
         ),
         jsonMapper,
@@ -485,12 +475,7 @@
             new DefaultGenericQueryMetricsFactory(jsonMapper),
             new NoopServiceEmitter(),
             testRequestLogger,
-<<<<<<< HEAD
-            serverConfig,
             new AuthConfig(null, null),
-=======
-            new AuthConfig(null, null, null),
->>>>>>> c1538f29
             authMapper
         ),
         jsonMapper,
