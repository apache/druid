--- conflicted
+++ resolved
@@ -714,21 +714,20 @@
   }
 
   @Test
-  public void testDropTooManyInSameTierWithLoadQueue()
+  public void testDropTooManyInDifferentTiers()
   {
     mockCoordinator();
+    mockPeon.loadSegment(EasyMock.<DataSegment>anyObject(), EasyMock.<LoadPeonCallback>anyObject());
+    EasyMock.expectLastCall().atLeastOnce();
     mockPeon.dropSegment(EasyMock.<DataSegment>anyObject(), EasyMock.<LoadPeonCallback>anyObject());
     EasyMock.expectLastCall().atLeastOnce();
     mockEmptyPeon();
 
-    LoadQueuePeon loadingPeon = EasyMock.createMock(LoadQueuePeon.class);
-    mockLoadingPeon(loadingPeon, availableSegments.size() + 10, availableSegments.size());
-
     EasyMock.expect(databaseRuleManager.getRulesWithDefault(EasyMock.<String>anyObject())).andReturn(
         Lists.<Rule>newArrayList(
             new IntervalLoadRule(
                 Intervals.of("2012-01-01T00:00:00.000Z/2012-01-01T12:00:00.000Z"),
-                ImmutableMap.<String, Integer>of("normal", 1)
+                ImmutableMap.<String, Integer>of("hot", 1)
             ),
             new IntervalDropRule(Intervals.of("2012-01-01T00:00:00.000Z/2012-01-02T00:00:00.000Z"))
         )
@@ -736,39 +735,40 @@
     EasyMock.replay(databaseRuleManager);
 
     DruidServer server1 = new DruidServer(
-        "serverNorm",
-        "hostNorm",
+        "server1",
+        "host1",
+        null,
+        1000,
+        ServerType.HISTORICAL,
+        "hot",
+        0
+    );
+    server1.addDataSegment(availableSegments.get(0));
+    DruidServer server2 = new DruidServer(
+        "serverNorm2",
+        "hostNorm2",
         null,
         1000,
         ServerType.HISTORICAL,
         "normal",
         0
     );
-    server1.addDataSegment(availableSegments.get(0));
-    server1.addDataSegment(availableSegments.get(1));
-
-    DruidServer server2 = new DruidServer(
-        "serverNorm2",
-        "hostNorm2",
-        null,
-        1000,
-        ServerType.HISTORICAL,
-        "normal",
-        0
-    );
-    for (DataSegment segment : availableSegments.subList(1, availableSegments.size())) {
+    for (DataSegment segment : availableSegments) {
       server2.addDataSegment(segment);
     }
 
     DruidCluster druidCluster = new DruidCluster(
         null,
         ImmutableMap.of(
+            "hot",
+            Stream.of(
+                    new ServerHolder(
+                        server1.toImmutableDruidServer(),
+                        mockPeon
+                )
+            ).collect(Collectors.toCollection(() -> new TreeSet<>(Collections.reverseOrder()))),
             "normal",
             Stream.of(
-                new ServerHolder(
-                    server1.toImmutableDruidServer(),
-                    loadingPeon
-                ),
                 new ServerHolder(
                     server2.toImmutableDruidServer(),
                     mockPeon
@@ -802,16 +802,13 @@
 
     exec.shutdown();
     EasyMock.verify(mockPeon);
-    EasyMock.verify(loadingPeon);
   }
 
   @Test
-  public void testDropTooManyInDifferentTiers()
+  public void testDontDropInDifferentTiers()
   {
     mockCoordinator();
     mockPeon.loadSegment(EasyMock.<DataSegment>anyObject(), EasyMock.<LoadPeonCallback>anyObject());
-    EasyMock.expectLastCall().atLeastOnce();
-    mockPeon.dropSegment(EasyMock.<DataSegment>anyObject(), EasyMock.<LoadPeonCallback>anyObject());
     EasyMock.expectLastCall().atLeastOnce();
     mockEmptyPeon();
 
@@ -835,7 +832,6 @@
         "hot",
         0
     );
-    server1.addDataSegment(availableSegments.get(0));
     DruidServer server2 = new DruidServer(
         "serverNorm2",
         "hostNorm2",
@@ -848,7 +844,6 @@
     for (DataSegment segment : availableSegments) {
       server2.addDataSegment(segment);
     }
-
     DruidCluster druidCluster = new DruidCluster(
         null,
         ImmutableMap.of(
@@ -889,7 +884,7 @@
     DruidCoordinatorRuntimeParams afterParams = ruleRunner.run(params);
     CoordinatorStats stats = afterParams.getCoordinatorStats();
 
-    Assert.assertEquals(1L, stats.getTieredStat("droppedCount", "normal"));
+    Assert.assertTrue(stats.getTiers("droppedCount").isEmpty());
     Assert.assertEquals(12L, stats.getGlobalStat("deletedCount"));
 
     exec.shutdown();
@@ -897,20 +892,15 @@
   }
 
   @Test
-  public void testDontDropInDifferentTiers()
+  public void testDropServerActuallyServesSegment()
   {
     mockCoordinator();
-    mockPeon.loadSegment(EasyMock.<DataSegment>anyObject(), EasyMock.<LoadPeonCallback>anyObject());
-    EasyMock.expectLastCall().atLeastOnce();
-    mockEmptyPeon();
-
     EasyMock.expect(databaseRuleManager.getRulesWithDefault(EasyMock.<String>anyObject())).andReturn(
         Lists.<Rule>newArrayList(
             new IntervalLoadRule(
-                Intervals.of("2012-01-01T00:00:00.000Z/2012-01-01T12:00:00.000Z"),
-                ImmutableMap.<String, Integer>of("hot", 1)
-            ),
-            new IntervalDropRule(Intervals.of("2012-01-01T00:00:00.000Z/2012-01-02T00:00:00.000Z"))
+                Intervals.of("2012-01-01T00:00:00.000Z/2012-01-01T01:00:00.000Z"),
+                ImmutableMap.<String, Integer>of("normal", 0)
+            )
         )
     ).atLeastOnce();
     EasyMock.replay(databaseRuleManager);
@@ -918,114 +908,32 @@
     DruidServer server1 = new DruidServer(
         "server1",
         "host1",
-        null,
-        1000,
-        ServerType.HISTORICAL,
-        "hot",
-        0
-    );
-    DruidServer server2 = new DruidServer(
-        "serverNorm2",
-        "hostNorm2",
         null,
         1000,
         ServerType.HISTORICAL,
         "normal",
         0
     );
-    for (DataSegment segment : availableSegments) {
-      server2.addDataSegment(segment);
-    }
-    DruidCluster druidCluster = new DruidCluster(
-        null,
-        ImmutableMap.of(
-            "hot",
-            Stream.of(
-                new ServerHolder(
-                    server1.toImmutableDruidServer(),
-                    mockPeon
-                )
-            ).collect(Collectors.toCollection(() -> new TreeSet<>(Collections.reverseOrder()))),
-            "normal",
-            Stream.of(
-                new ServerHolder(
-                    server2.toImmutableDruidServer(),
-                    mockPeon
-                )
-            ).collect(Collectors.toCollection(() -> new TreeSet<>(Collections.reverseOrder())))
-        )
-    );
-
-    SegmentReplicantLookup segmentReplicantLookup = SegmentReplicantLookup.make(druidCluster);
-
-    ListeningExecutorService exec = MoreExecutors.listeningDecorator(
-        Executors.newFixedThreadPool(1));
-    BalancerStrategy balancerStrategy =
-        new CostBalancerStrategyFactory().createBalancerStrategy(exec);
-
-    DruidCoordinatorRuntimeParams params = new DruidCoordinatorRuntimeParams.Builder()
-        .withDruidCluster(druidCluster)
-        .withDynamicConfigs(CoordinatorDynamicConfig.builder().withMillisToWaitBeforeDeleting(0L).build())
-        .withAvailableSegments(availableSegments)
-        .withDatabaseRuleManager(databaseRuleManager)
-        .withSegmentReplicantLookup(segmentReplicantLookup)
-        .withBalancerStrategy(balancerStrategy)
-        .withBalancerReferenceTimestamp(DateTimes.of("2013-01-01"))
-        .build();
-
-    DruidCoordinatorRuntimeParams afterParams = ruleRunner.run(params);
-    CoordinatorStats stats = afterParams.getCoordinatorStats();
-
-    Assert.assertTrue(stats.getTiers("droppedCount").isEmpty());
-    Assert.assertEquals(12L, stats.getGlobalStat("deletedCount"));
-
-    exec.shutdown();
-    EasyMock.verify(mockPeon);
-  }
-
-  @Test
-  public void testDropServerActuallyServesSegment()
-  {
-    mockCoordinator();
-    EasyMock.expect(databaseRuleManager.getRulesWithDefault(EasyMock.<String>anyObject())).andReturn(
-        Lists.<Rule>newArrayList(
-            new IntervalLoadRule(
-                Intervals.of("2012-01-01T00:00:00.000Z/2012-01-01T01:00:00.000Z"),
-                ImmutableMap.<String, Integer>of("normal", 0)
-            )
-        )
-    ).atLeastOnce();
-    EasyMock.replay(databaseRuleManager);
-
-    DruidServer server1 = new DruidServer(
-        "server1",
-        "host1",
+    server1.addDataSegment(availableSegments.get(0));
+    DruidServer server2 = new DruidServer(
+        "serverNorm2",
+        "hostNorm2",
         null,
         1000,
         ServerType.HISTORICAL,
         "normal",
         0
     );
-    server1.addDataSegment(availableSegments.get(0));
-    DruidServer server2 = new DruidServer(
-        "serverNorm2",
-        "hostNorm2",
+    server2.addDataSegment(availableSegments.get(1));
+    DruidServer server3 = new DruidServer(
+        "serverNorm3",
+        "hostNorm3",
         null,
         1000,
         ServerType.HISTORICAL,
         "normal",
         0
     );
-    server2.addDataSegment(availableSegments.get(1));
-    DruidServer server3 = new DruidServer(
-        "serverNorm3",
-        "hostNorm3",
-        null,
-        1000,
-        ServerType.HISTORICAL,
-        "normal",
-        0
-    );
     server3.addDataSegment(availableSegments.get(1));
     server3.addDataSegment(availableSegments.get(2));
 
@@ -1036,10 +944,7 @@
     LoadQueuePeon anotherMockPeon = EasyMock.createMock(LoadQueuePeon.class);
     EasyMock.expect(anotherMockPeon.getLoadQueueSize()).andReturn(10L).atLeastOnce();
     EasyMock.expect(anotherMockPeon.getSegmentsToLoad()).andReturn(Sets.newHashSet()).anyTimes();
-<<<<<<< HEAD
-=======
-
->>>>>>> 723f7ac5
+
     EasyMock.replay(anotherMockPeon);
 
     DruidCluster druidCluster = new DruidCluster(
@@ -1507,25 +1412,11 @@
 
   private void mockEmptyPeon()
   {
-    mockEmptyPeon(mockPeon);
-  }
-
-  private void mockEmptyPeon(LoadQueuePeon peon)
-  {
-    EasyMock.expect(peon.getSegmentsToLoad()).andReturn(new HashSet<>()).anyTimes();
-    EasyMock.expect(peon.getSegmentsMarkedToDrop()).andReturn(new HashSet<>()).anyTimes();
-    EasyMock.expect(peon.getLoadQueueSize()).andReturn(0L).atLeastOnce();
-    EasyMock.expect(peon.getNumberOfSegmentsInQueue()).andReturn(0).anyTimes();
-    EasyMock.replay(peon);
-  }
-
-  private void mockLoadingPeon(LoadQueuePeon peon, long size, int segments)
-  {
-    EasyMock.expect(peon.getSegmentsToLoad()).andReturn(new HashSet<>()).anyTimes();
-    EasyMock.expect(peon.getSegmentsMarkedToDrop()).andReturn(new HashSet<>()).anyTimes();
-    EasyMock.expect(peon.getLoadQueueSize()).andReturn(size).atLeastOnce();
-    EasyMock.expect(peon.getNumberOfSegmentsInQueue()).andReturn(segments).anyTimes();
-    EasyMock.replay(peon);
+    EasyMock.expect(mockPeon.getSegmentsToLoad()).andReturn(new HashSet<>()).anyTimes();
+    EasyMock.expect(mockPeon.getSegmentsMarkedToDrop()).andReturn(new HashSet<>()).anyTimes();
+    EasyMock.expect(mockPeon.getLoadQueueSize()).andReturn(0L).atLeastOnce();
+    EasyMock.expect(mockPeon.getNumberOfSegmentsInQueue()).andReturn(0).anyTimes();
+    EasyMock.replay(mockPeon);
   }
 
   private CoordinatorDynamicConfig createCoordinatorDynamicConfig()
