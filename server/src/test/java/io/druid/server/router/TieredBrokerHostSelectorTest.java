--- conflicted
+++ resolved
@@ -324,17 +324,7 @@
         Supplier<TieredBrokerConfig> config
     )
     {
-<<<<<<< HEAD
-      super(
-          httpClient,
-          jsonMapper,
-          config,
-          null,
-          new AuthenticatorHttpClientWrapper(new AllowAllAuthenticator())
-      );
-=======
       super(jsonMapper, config, null);
->>>>>>> 834e050b
     }
 
     @Override
