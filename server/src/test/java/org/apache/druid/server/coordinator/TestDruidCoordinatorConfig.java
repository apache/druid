--- conflicted
+++ resolved
@@ -43,11 +43,8 @@
   private final Duration coordinatorDatasourceKillDurationToRetain;
   private final Duration getLoadQueuePeonRepeatDelay;
   private final int coordinatorKillMaxSegments;
-<<<<<<< HEAD
+  private final boolean compactionSkipLockedIntervals;
   private final boolean coordinatorKillIgnoreDurationToRetain;
-=======
-  private final boolean compactionSkipLockedIntervals;
->>>>>>> 72d15ab3
 
   public TestDruidCoordinatorConfig(
       Duration coordinatorStartDelay,
@@ -89,10 +86,8 @@
     this.coordinatorDatasourceKillDurationToRetain = coordinatorDatasourceKillDurationToRetain;
     this.coordinatorKillMaxSegments = coordinatorKillMaxSegments;
     this.getLoadQueuePeonRepeatDelay = getLoadQueuePeonRepeatDelay;
-<<<<<<< HEAD
+    this.compactionSkipLockedIntervals = true;
     this.coordinatorKillIgnoreDurationToRetain = coordinatorKillIgnoreDurationToRetain;
-=======
-    this.compactionSkipLockedIntervals = true;
   }
 
   public TestDruidCoordinatorConfig(
@@ -114,7 +109,8 @@
       Duration coordinatorDatasourceKillDurationToRetain,
       int coordinatorKillMaxSegments,
       Duration getLoadQueuePeonRepeatDelay,
-      boolean compactionSkipLockedIntervals
+      boolean compactionSkipLockedIntervals,
+      boolean coordinatorKillIgnoreDurationToRetain
   )
   {
     this.coordinatorStartDelay = coordinatorStartDelay;
@@ -136,7 +132,7 @@
     this.coordinatorKillMaxSegments = coordinatorKillMaxSegments;
     this.getLoadQueuePeonRepeatDelay = getLoadQueuePeonRepeatDelay;
     this.compactionSkipLockedIntervals = compactionSkipLockedIntervals;
->>>>>>> 72d15ab3
+    this.coordinatorKillIgnoreDurationToRetain = coordinatorKillIgnoreDurationToRetain;
   }
 
   @Override
@@ -249,14 +245,14 @@
   }
 
   @Override
-<<<<<<< HEAD
+  public boolean getCompactionSkipLockedIntervals()
+  {
+    return compactionSkipLockedIntervals;
+  }
+
+  @Override
   public boolean getCoordinatorKillIgnoreDurationToRetain()
   {
     return coordinatorKillIgnoreDurationToRetain;
-=======
-  public boolean getCompactionSkipLockedIntervals()
-  {
-    return compactionSkipLockedIntervals;
->>>>>>> 72d15ab3
   }
 }