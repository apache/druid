--- conflicted
+++ resolved
@@ -37,37 +37,12 @@
         null,
         Execs.scheduledSingleThreaded("LoadQueuePeonTester--%d"),
         null,
-<<<<<<< HEAD
-        new TestDruidCoordinatorConfig(
-            null,
-            null,
-            null,
-            null,
-            new Duration(1),
-            null,
-            null,
-            null,
-            null,
-            null,
-            null,
-            null,
-            null,
-            null,
-            null,
-            null,
-            10,
-            new Duration("PT1s"),
-            false,
-            null
-        )
-=======
         new TestDruidCoordinatorConfig.Builder()
             .withLoadTimeoutDelay(new Duration(1))
             .withCoordinatorKillMaxSegments(10)
             .withLoadQueuePeonRepeatDelay(new Duration("PT1s"))
             .withCoordinatorKillIgnoreDurationToRetain(false)
             .build()
->>>>>>> b6f8d7a1
     );
   }
 
