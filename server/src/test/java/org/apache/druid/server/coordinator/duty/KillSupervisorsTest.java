--- conflicted
+++ resolved
@@ -54,30 +54,6 @@
   @Test
   public void testRunSkipIfLastRunLessThanPeriod()
   {
-<<<<<<< HEAD
-    TestDruidCoordinatorConfig druidCoordinatorConfig = new TestDruidCoordinatorConfig(
-        null,
-        null,
-        null,
-        new Duration("PT5S"),
-        null,
-        null,
-        null,
-        new Duration(Long.MAX_VALUE),
-        new Duration("PT1S"),
-        null,
-        null,
-        null,
-        null,
-        null,
-        null,
-        null,
-        10,
-        null,
-        false,
-        null
-    );
-=======
     TestDruidCoordinatorConfig druidCoordinatorConfig = new TestDruidCoordinatorConfig.Builder()
         .withMetadataStoreManagementPeriod(new Duration("PT5S"))
         .withCoordinatorSupervisorKillPeriod(new Duration(Long.MAX_VALUE))
@@ -85,7 +61,6 @@
         .withCoordinatorKillMaxSegments(10)
         .withCoordinatorKillIgnoreDurationToRetain(false)
         .build();
->>>>>>> b6f8d7a1
     killSupervisors = new KillSupervisors(druidCoordinatorConfig, mockMetadataSupervisorManager);
     killSupervisors.run(mockDruidCoordinatorRuntimeParams);
     Mockito.verifyNoInteractions(mockMetadataSupervisorManager);
@@ -95,30 +70,6 @@
   public void testRunNotSkipIfLastRunMoreThanPeriod()
   {
     Mockito.when(mockDruidCoordinatorRuntimeParams.getEmitter()).thenReturn(mockServiceEmitter);
-<<<<<<< HEAD
-    TestDruidCoordinatorConfig druidCoordinatorConfig = new TestDruidCoordinatorConfig(
-        null,
-        null,
-        null,
-        new Duration("PT5S"),
-        null,
-        null,
-        null,
-        new Duration("PT6S"),
-        new Duration("PT1S"),
-        null,
-        null,
-        null,
-        null,
-        null,
-        null,
-        null,
-        10,
-        null,
-        false,
-        null
-    );
-=======
     TestDruidCoordinatorConfig druidCoordinatorConfig = new TestDruidCoordinatorConfig.Builder()
         .withMetadataStoreManagementPeriod(new Duration("PT5S"))
         .withCoordinatorSupervisorKillPeriod(new Duration("PT6S"))
@@ -126,7 +77,6 @@
         .withCoordinatorKillMaxSegments(10)
         .withCoordinatorKillIgnoreDurationToRetain(false)
         .build();
->>>>>>> b6f8d7a1
     killSupervisors = new KillSupervisors(druidCoordinatorConfig, mockMetadataSupervisorManager);
     killSupervisors.run(mockDruidCoordinatorRuntimeParams);
     Mockito.verify(mockMetadataSupervisorManager).removeTerminatedSupervisorsOlderThan(ArgumentMatchers.anyLong());
@@ -136,30 +86,6 @@
   @Test
   public void testConstructorFailIfInvalidPeriod()
   {
-<<<<<<< HEAD
-    TestDruidCoordinatorConfig druidCoordinatorConfig = new TestDruidCoordinatorConfig(
-        null,
-        null,
-        null,
-        new Duration("PT5S"),
-        null,
-        null,
-        null,
-        new Duration("PT3S"),
-        new Duration("PT1S"),
-        null,
-        null,
-        null,
-        null,
-        null,
-        null,
-        null,
-        10,
-        null,
-        false,
-        null
-    );
-=======
     TestDruidCoordinatorConfig druidCoordinatorConfig = new TestDruidCoordinatorConfig.Builder()
         .withMetadataStoreManagementPeriod(new Duration("PT5S"))
         .withCoordinatorSupervisorKillPeriod(new Duration("PT3S"))
@@ -167,7 +93,6 @@
         .withCoordinatorKillMaxSegments(10)
         .withCoordinatorKillIgnoreDurationToRetain(false)
         .build();
->>>>>>> b6f8d7a1
     exception.expect(IllegalArgumentException.class);
     exception.expectMessage("Coordinator supervisor kill period must be >= druid.coordinator.period.metadataStoreManagementPeriod");
     killSupervisors = new KillSupervisors(druidCoordinatorConfig, mockMetadataSupervisorManager);
@@ -176,30 +101,6 @@
   @Test
   public void testConstructorFailIfInvalidRetainDuration()
   {
-<<<<<<< HEAD
-    TestDruidCoordinatorConfig druidCoordinatorConfig = new TestDruidCoordinatorConfig(
-        null,
-        null,
-        null,
-        new Duration("PT5S"),
-        null,
-        null,
-        null,
-        new Duration("PT6S"),
-        new Duration("PT-1S"),
-        null,
-        null,
-        null,
-        null,
-        null,
-        null,
-        null,
-        10,
-        null,
-        false,
-        null
-    );
-=======
     TestDruidCoordinatorConfig druidCoordinatorConfig = new TestDruidCoordinatorConfig.Builder()
         .withMetadataStoreManagementPeriod(new Duration("PT5S"))
         .withCoordinatorSupervisorKillPeriod(new Duration("PT6S"))
@@ -207,7 +108,6 @@
         .withCoordinatorKillMaxSegments(10)
         .withCoordinatorKillIgnoreDurationToRetain(false)
         .build();
->>>>>>> b6f8d7a1
     exception.expect(IllegalArgumentException.class);
     exception.expectMessage("Coordinator supervisor kill retainDuration must be >= 0");
     killSupervisors = new KillSupervisors(druidCoordinatorConfig, mockMetadataSupervisorManager);
