/*
 * Licensed to the Apache Software Foundation (ASF) under one
 * or more contributor license agreements.  See the NOTICE file
 * distributed with this work for additional information
 * regarding copyright ownership.  The ASF licenses this file
 * to you under the Apache License, Version 2.0 (the
 * "License"); you may not use this file except in compliance
 * with the License.  You may obtain a copy of the License at
 *
 *   http://www.apache.org/licenses/LICENSE-2.0
 *
 * Unless required by applicable law or agreed to in writing,
 * software distributed under the License is distributed on an
 * "AS IS" BASIS, WITHOUT WARRANTIES OR CONDITIONS OF ANY
 * KIND, either express or implied.  See the License for the
 * specific language governing permissions and limitations
 * under the License.
 */

package org.apache.druid.server.coordinator;

import org.apache.druid.java.util.common.DateTimes;
import org.apache.druid.java.util.common.Intervals;
import org.apache.druid.java.util.common.granularity.Granularities;
import org.apache.druid.java.util.common.granularity.Granularity;
import org.apache.druid.segment.IndexIO;
import org.apache.druid.timeline.DataSegment;
import org.apache.druid.timeline.partition.NumberedShardSpec;
import org.joda.time.DateTime;
import org.joda.time.Interval;
import org.joda.time.format.DateTimeFormat;
import org.joda.time.format.DateTimeFormatter;

import java.util.ArrayList;
import java.util.Collections;
import java.util.List;
import java.util.Objects;

/**
 * Test utility to create {@link DataSegment}s for a given datasource.
 */
public class CreateDataSegments
{
  private static final DateTime DEFAULT_START = DateTimes.of("2012-10-24");

  private final String datasource;

<<<<<<< HEAD
  private DateTime startTime = DEFAULT_START;
  private Granularity granularity = Granularities.DAY;
=======
  private DateTime startTime;
  private Granularity granularity;
>>>>>>> d4cacebf
  private int numPartitions = 1;
  private int numIntervals = 1;

  public static CreateDataSegments ofDatasource(String datasource)
  {
    return new CreateDataSegments(datasource);
  }

  private CreateDataSegments(String datasource)
  {
    this.datasource = datasource;
  }

  public CreateDataSegments forIntervals(int numIntervals, Granularity intervalSize)
  {
    this.numIntervals = numIntervals;
    this.granularity = intervalSize;
    return this;
  }

  public CreateDataSegments startingAt(String startOfFirstInterval)
  {
    this.startTime = DateTimes.of(startOfFirstInterval);
    return this;
  }

  public CreateDataSegments startingAt(long startOfFirstInterval)
  {
    this.startTime = DateTimes.utc(startOfFirstInterval);
    return this;
  }

  public CreateDataSegments withNumPartitions(int numPartitions)
  {
    this.numPartitions = numPartitions;
    return this;
  }

  public List<DataSegment> eachOfSizeInMb(long sizeMb)
  {
    boolean isEternityInterval = Objects.equals(granularity, Granularities.ALL);
    if (isEternityInterval) {
      numIntervals = 1;
    }

    int uniqueIdInInterval = 0;
    DateTime nextStart = startTime;

    final List<DataSegment> segments = new ArrayList<>();
    for (int numInterval = 0; numInterval < numIntervals; ++numInterval) {
      Interval nextInterval = isEternityInterval
                              ? Intervals.ETERNITY
                              : new Interval(nextStart, granularity.increment(nextStart));
      for (int numPartition = 0; numPartition < numPartitions; ++numPartition) {
        segments.add(
            new NumberedDataSegment(
                datasource,
                nextInterval,
                new NumberedShardSpec(numPartition, numPartitions),
                ++uniqueIdInInterval,
                sizeMb << 20
            )
        );
      }
      nextStart = granularity.increment(nextStart);
    }

    return Collections.unmodifiableList(segments);
  }

  /**
   * Simple implementation of DataSegment with a unique integer id to make debugging easier.
   */
  private static class NumberedDataSegment extends DataSegment
  {
    private static final DateTimeFormatter FORMATTER = DateTimeFormat.forPattern("yyyyMMdd");
    private final int uniqueId;

    private NumberedDataSegment(
        String datasource,
        Interval interval,
        NumberedShardSpec shardSpec,
        int uinqueId,
        long size
    )
    {
      super(
          datasource,
          interval,
          "1",
          Collections.emptyMap(),
          Collections.emptyList(),
          Collections.emptyList(),
          shardSpec,
          IndexIO.CURRENT_VERSION_ID,
          size
      );
      this.uniqueId = uinqueId;
    }

    @Override
    public String toString()
    {
      return "{" + getDataSource()
             + "::" + getInterval().getStart().toString(FORMATTER)
             + "::" + uniqueId + "}";
    }
  }
}<|MERGE_RESOLUTION|>--- conflicted
+++ resolved
@@ -45,13 +45,8 @@
 
   private final String datasource;
 
-<<<<<<< HEAD
   private DateTime startTime = DEFAULT_START;
   private Granularity granularity = Granularities.DAY;
-=======
-  private DateTime startTime;
-  private Granularity granularity;
->>>>>>> d4cacebf
   private int numPartitions = 1;
   private int numIntervals = 1;
 
