/*
 * Licensed to the Apache Software Foundation (ASF) under one
 * or more contributor license agreements.  See the NOTICE file
 * distributed with this work for additional information
 * regarding copyright ownership.  The ASF licenses this file
 * to you under the Apache License, Version 2.0 (the
 * "License"); you may not use this file except in compliance
 * with the License.  You may obtain a copy of the License at
 *
 *   http://www.apache.org/licenses/LICENSE-2.0
 *
 * Unless required by applicable law or agreed to in writing,
 * software distributed under the License is distributed on an
 * "AS IS" BASIS, WITHOUT WARRANTIES OR CONDITIONS OF ANY
 * KIND, either express or implied.  See the License for the
 * specific language governing permissions and limitations
 * under the License.
 */

package org.apache.druid.server.http;

import com.google.common.collect.ImmutableList;
import com.google.common.collect.ImmutableMap;
import com.google.common.collect.ImmutableSet;
import com.google.common.collect.Lists;
import org.apache.druid.client.DataSourcesSnapshot;
import org.apache.druid.client.ImmutableDruidDataSource;
import org.apache.druid.error.DruidException;
import org.apache.druid.error.ErrorResponse;
import org.apache.druid.indexing.overlord.IndexerMetadataStorageCoordinator;
import org.apache.druid.java.util.common.DateTimes;
import org.apache.druid.java.util.common.granularity.Granularities;
import org.apache.druid.java.util.common.guava.Comparators;
import org.apache.druid.metadata.SegmentsMetadataManager;
import org.apache.druid.metadata.SortOrder;
import org.apache.druid.segment.column.ColumnType;
import org.apache.druid.segment.column.RowSignature;
import org.apache.druid.segment.metadata.AvailableSegmentMetadata;
import org.apache.druid.segment.metadata.CoordinatorSegmentMetadataCache;
import org.apache.druid.segment.metadata.DataSourceInformation;
import org.apache.druid.server.coordinator.CreateDataSegments;
import org.apache.druid.server.coordinator.DruidCoordinator;
import org.apache.druid.server.security.AuthConfig;
import org.apache.druid.server.security.AuthTestUtils;
import org.apache.druid.server.security.AuthenticationResult;
import org.apache.druid.timeline.DataSegment;
import org.apache.druid.timeline.SegmentId;
import org.apache.druid.timeline.SegmentStatusInCluster;
import org.joda.time.Interval;
import org.junit.Assert;
import org.junit.Before;
import org.junit.Test;
import org.mockito.ArgumentMatchers;
import org.mockito.Mockito;
import org.mockito.stubbing.Answer;

import javax.servlet.http.HttpServletRequest;
import javax.ws.rs.core.Response;
import java.util.Arrays;
import java.util.Collections;
import java.util.HashMap;
import java.util.List;
import java.util.Map;
import java.util.stream.Collectors;

public class MetadataResourceTest
{
  private static final String DATASOURCE1 = "datasource1";
  private static final String SEGMENT_START_INTERVAL = "2012-10-24";
  private static final int NUM_PARTITIONS = 2;
  private final DataSegment[] segments =
      CreateDataSegments.ofDatasource(DATASOURCE1)
          .startingAt(SEGMENT_START_INTERVAL)
          .forIntervals(3, Granularities.DAY)
          .withNumPartitions(NUM_PARTITIONS)
          .eachOfSizeInMb(500)
          .toArray(new DataSegment[0]);

  private final List<DataSegmentPlus> segmentsPlus = Arrays.stream(segments)
          .map(s -> new DataSegmentPlus(s, DateTimes.nowUtc(), DateTimes.nowUtc(), null, null, null, null))
          .collect(Collectors.toList());
  private HttpServletRequest request;
  private SegmentsMetadataManager segmentsMetadataManager;
  private IndexerMetadataStorageCoordinator storageCoordinator;
  private DruidCoordinator coordinator;


  private MetadataResource metadataResource;

  @Before
  public void setUp()
  {
    request = Mockito.mock(HttpServletRequest.class);
    Mockito.doReturn(Mockito.mock(AuthenticationResult.class))
           .when(request).getAttribute(AuthConfig.DRUID_AUTHENTICATION_RESULT);

    segmentsMetadataManager = Mockito.mock(SegmentsMetadataManager.class);
    ImmutableDruidDataSource druidDataSource1 = new ImmutableDruidDataSource(
        DATASOURCE1,
        ImmutableMap.of(),
        ImmutableList.of(segments[0], segments[1], segments[2], segments[3])
    );

    DataSourcesSnapshot dataSourcesSnapshot = Mockito.mock(DataSourcesSnapshot.class);
    Mockito.doReturn(dataSourcesSnapshot)
           .when(segmentsMetadataManager).getSnapshotOfDataSourcesWithAllUsedSegments();
    Mockito.doReturn(ImmutableList.of(druidDataSource1))
           .when(dataSourcesSnapshot).getDataSourcesWithAllUsedSegments();
    Mockito.doReturn(druidDataSource1)
           .when(segmentsMetadataManager)
           .getImmutableDataSourceWithUsedSegments(DATASOURCE1);

    coordinator = Mockito.mock(DruidCoordinator.class);
    Mockito.doReturn(2).when(coordinator).getReplicationFactor(segments[0].getId());
    Mockito.doReturn(null).when(coordinator).getReplicationFactor(segments[1].getId());
    Mockito.doReturn(1).when(coordinator).getReplicationFactor(segments[2].getId());
    Mockito.doReturn(1).when(coordinator).getReplicationFactor(segments[3].getId());
    Mockito.doReturn(ImmutableSet.of(segments[3]))
           .when(dataSourcesSnapshot).getOvershadowedSegments();

    storageCoordinator = Mockito.mock(IndexerMetadataStorageCoordinator.class);
    Mockito.doReturn(segments[4])
           .when(storageCoordinator)
           .retrieveSegmentForId(segments[4].getId().toString(), false);
    Mockito.doReturn(null)
           .when(storageCoordinator)
           .retrieveSegmentForId(segments[5].getId().toString(), false);
    Mockito.doReturn(segments[5])
           .when(storageCoordinator)
           .retrieveSegmentForId(segments[5].getId().toString(), true);

    Mockito.doAnswer(mockIterateAllUnusedSegmentsForDatasource())
           .when(segmentsMetadataManager)
           .iterateAllUnusedSegmentsForDatasource(
               ArgumentMatchers.any(),
               ArgumentMatchers.any(),
               ArgumentMatchers.any(),
               ArgumentMatchers.any(),
               ArgumentMatchers.any());

    metadataResource = new MetadataResource(
        segmentsMetadataManager,
        storageCoordinator,
        AuthTestUtils.TEST_AUTHORIZER_MAPPER,
        coordinator,
        null
    );
  }

  @Test
  public void testGetAllSegmentsWithOvershadowedStatus()
  {
    Response response = metadataResource.getAllUsedSegments(request, null, "includeOvershadowedStatus", null);

    final List<SegmentStatusInCluster> resultList = extractResponseList(response);
    Assert.assertEquals(resultList.size(), 4);
<<<<<<< HEAD
    Assert.assertEquals(new SegmentStatusInCluster(segments[0], false, 2, false), resultList.get(0));
    Assert.assertEquals(new SegmentStatusInCluster(segments[1], false, null, false), resultList.get(1));
    Assert.assertEquals(new SegmentStatusInCluster(segments[2], false, 1, false), resultList.get(2));
    // Replication factor should be 0 as the segment is overshadowed
    Assert.assertEquals(new SegmentStatusInCluster(segments[3], true, 0, false), resultList.get(3));
=======
    Assert.assertEquals(new SegmentStatusInCluster(segments[0], false, 2, null, false), resultList.get(0));
    Assert.assertEquals(new SegmentStatusInCluster(segments[1], false, null, null, false), resultList.get(1));
    Assert.assertEquals(new SegmentStatusInCluster(segments[2], false, 1, null, false), resultList.get(2));
    // Replication factor should be 0 as the segment is overshadowed
    Assert.assertEquals(new SegmentStatusInCluster(segments[3], true, 0, null, false), resultList.get(3));
  }

  @Test
  public void testGetAllSegmentsIncludingRealtime()
  {
    CoordinatorSegmentMetadataCache coordinatorSegmentMetadataCache = Mockito.mock(CoordinatorSegmentMetadataCache.class);

    String dataSource2 = "datasource2";

    DataSegment[] realTimeSegments =
        CreateDataSegments.ofDatasource(dataSource2)
                          .forIntervals(3, Granularities.DAY)
                          .withNumPartitions(2)
                          .eachOfSizeInMb(500)
                          .toArray(new DataSegment[0]);

    Mockito.doReturn(null).when(coordinator).getReplicationFactor(realTimeSegments[0].getId());
    Mockito.doReturn(null).when(coordinator).getReplicationFactor(realTimeSegments[1].getId());
    Map<SegmentId, AvailableSegmentMetadata> availableSegments = new HashMap<>();
    availableSegments.put(
        segments[0].getId(),
        AvailableSegmentMetadata.builder(
            segments[0],
            0L,
            Collections.emptySet(),
            null,
            20L
        ).build()
    );
    availableSegments.put(
        segments[1].getId(),
        AvailableSegmentMetadata.builder(
            segments[1],
            0L,
            Collections.emptySet(),
            null,
            30L
        ).build()
    );
    availableSegments.put(
        segments[1].getId(),
        AvailableSegmentMetadata.builder(
            segments[1],
            0L,
            Collections.emptySet(),
            null,
            30L
        ).build()
    );
    availableSegments.put(
        realTimeSegments[0].getId(),
        AvailableSegmentMetadata.builder(
            realTimeSegments[0],
            1L,
            Collections.emptySet(),
            null,
            10L
        ).build()
    );
    availableSegments.put(
        realTimeSegments[1].getId(),
        AvailableSegmentMetadata.builder(
            realTimeSegments[1],
            1L,
            Collections.emptySet(),
            null,
            40L
        ).build()
    );

    Mockito.doReturn(availableSegments).when(coordinatorSegmentMetadataCache).getSegmentMetadataSnapshot();

    Mockito.doReturn(availableSegments.get(segments[0].getId()))
           .when(coordinatorSegmentMetadataCache)
           .getAvailableSegmentMetadata(DATASOURCE1, segments[0].getId());

    Mockito.doReturn(availableSegments.get(segments[1].getId()))
           .when(coordinatorSegmentMetadataCache)
           .getAvailableSegmentMetadata(DATASOURCE1, segments[1].getId());

    metadataResource = new MetadataResource(
        segmentsMetadataManager,
        storageCoordinator,
        AuthTestUtils.TEST_AUTHORIZER_MAPPER,
        coordinator,
        coordinatorSegmentMetadataCache
    );

    Response response = metadataResource.getAllUsedSegments(request, null, "includeOvershadowedStatus", "includeRealtimeSegments");

    final List<SegmentStatusInCluster> resultList = extractResponseList(response);
    Assert.assertEquals(resultList.size(), 6);
    Assert.assertEquals(new SegmentStatusInCluster(segments[0], false, 2, 20L, false), resultList.get(0));
    Assert.assertEquals(new SegmentStatusInCluster(segments[1], false, null, 30L, false), resultList.get(1));
    Assert.assertEquals(new SegmentStatusInCluster(segments[2], false, 1, null, false), resultList.get(2));
    // Replication factor should be 0 as the segment is overshadowed
    Assert.assertEquals(new SegmentStatusInCluster(segments[3], true, 0, null, false), resultList.get(3));
    Assert.assertEquals(new SegmentStatusInCluster(realTimeSegments[0], false, null, 10L, true), resultList.get(4));
    Assert.assertEquals(new SegmentStatusInCluster(realTimeSegments[1], false, null, 40L, true), resultList.get(5));
  }


  @Test
  public void testGetUnusedSegmentsInDataSource()
  {
    final Response response = metadataResource
        .getUnusedSegmentsInDataSource(request, DATASOURCE1, null, null, null, null);
    final List<DataSegmentPlus> observedSegments = extractResponseList(response);
    Assert.assertEquals(segmentsPlus, observedSegments);
  }

  @Test
  public void testGetUnusedSegmentsInDataSourceWithIntervalFilter()
  {
    final String interval = SEGMENT_START_INTERVAL + "_P2D";
    final int expectedLimit = NUM_PARTITIONS * 2;

    final Response response = metadataResource
        .getUnusedSegmentsInDataSource(request, DATASOURCE1, interval, null, null, null);
    final List<DataSegmentPlus> observedSegments = extractResponseList(response);
    Assert.assertEquals(expectedLimit, observedSegments.size());
    Assert.assertEquals(segmentsPlus.stream().limit(expectedLimit).collect(Collectors.toList()), observedSegments);
  }

  @Test
  public void testGetUnusedSegmentsInDataSourceWithLimitFilter()
  {
    final int limit = 3;
    final String interval = SEGMENT_START_INTERVAL + "_P2D";

    final Response response = metadataResource
        .getUnusedSegmentsInDataSource(request, DATASOURCE1, interval, limit, null, null);
    final List<DataSegmentPlus> observedSegments = extractResponseList(response);
    Assert.assertEquals(limit, observedSegments.size());
    Assert.assertEquals(segmentsPlus.stream().limit(limit).collect(Collectors.toList()), observedSegments);
  }

  @Test
  public void testGetUnusedSegmentsInDataSourceWithLimitAndLastSegmentIdFilter()
  {
    final int limit = 3;
    final String interval = SEGMENT_START_INTERVAL + "_P2D";
    final String lastSegmentId = segments[limit - 1].getId().toString();
    final Response response = metadataResource
        .getUnusedSegmentsInDataSource(request, DATASOURCE1, interval, limit, lastSegmentId, null);
    final List<DataSegmentPlus> observedSegments = extractResponseList(response);
    Assert.assertEquals(Collections.singletonList(segmentsPlus.get(limit)), observedSegments);
  }

  @Test
  public void testGetUnusedSegmentsInDataSourceWithNonExistentDataSource()
  {
    final Response response = metadataResource
        .getUnusedSegmentsInDataSource(request, "non-existent", null, null, null, null);
    final List<DataSegmentPlus> observedSegments = extractResponseList(response);
    Assert.assertTrue(observedSegments.isEmpty());
  }

  @Test
  public void testGetUnusedSegmentsWithNoDataSource()
  {
    final Response response = metadataResource
        .getUnusedSegmentsInDataSource(request, null, null, null, null, null);
    Assert.assertEquals(400, response.getStatus());
    Assert.assertEquals("dataSourceName must be non-empty.", getExceptionMessage(response));
  }

  @Test
  public void testGetUnusedSegmentsWithEmptyDatasourceName()
  {
    final Response response = metadataResource
        .getUnusedSegmentsInDataSource(request, "", null, null, null, null);
    Assert.assertEquals(400, response.getStatus());
    Assert.assertEquals("dataSourceName must be non-empty.", getExceptionMessage(response));
  }

  @Test
  public void testGetUnusedSegmentsWithInvalidLimit()
  {
    final Response response = metadataResource
        .getUnusedSegmentsInDataSource(request, DATASOURCE1, null, -1, null, null);
    Assert.assertEquals(400, response.getStatus());
    Assert.assertEquals("Invalid limit[-1] specified. Limit must be > 0.", getExceptionMessage(response));
  }

  @Test
  public void testGetUnusedSegmentsWithInvalidLastSegmentId()
  {
    final Response response = metadataResource
        .getUnusedSegmentsInDataSource(request, DATASOURCE1, null, null, "invalid", null);
    Assert.assertEquals(400, response.getStatus());
    Assert.assertEquals("Invalid lastSegmentId[invalid] specified.", getExceptionMessage(response));
  }

  @Test
  public void testGetUnusedSegmentsWithInvalidInterval()
  {
    final Response response = metadataResource
        .getUnusedSegmentsInDataSource(request, DATASOURCE1, "2015/2014", null, null, null);
    Assert.assertEquals(400, response.getStatus());
    Assert.assertEquals(
        "Invalid interval[2015/2014]: [The end instant must be greater than the start instant]",
        getExceptionMessage(response)
    );
  }

  @Test
  public void testGetUnusedSegmentsWithInvalidSortOrder()
  {
    final Response response = metadataResource
        .getUnusedSegmentsInDataSource(request, DATASOURCE1, null, null, null, "Ascd");
    Assert.assertEquals(400, response.getStatus());
    Assert.assertEquals(
        "Unexpected value[Ascd] for SortOrder. Possible values are: [ASC, DESC]",
        getExceptionMessage(response)
    );
  }

  private Answer<Iterable<DataSegmentPlus>> mockIterateAllUnusedSegmentsForDatasource()
  {
    return invocationOnMock -> {
      String dataSourceName = invocationOnMock.getArgument(0);
      Interval interval = invocationOnMock.getArgument(1);
      Integer limit = invocationOnMock.getArgument(2);
      String lastSegmentId = invocationOnMock.getArgument(3);
      SortOrder sortOrder = invocationOnMock.getArgument(4);
      if (!DATASOURCE1.equals(dataSourceName)) {
        return ImmutableList.of();
      }

      return segmentsPlus.stream()
          .filter(d -> d.getDataSegment().getDataSource().equals(dataSourceName)
                       && (interval == null
                           || (d.getDataSegment().getInterval().getStartMillis() >= interval.getStartMillis()
                               && d.getDataSegment().getInterval().getEndMillis() <= interval.getEndMillis()))
                       && (lastSegmentId == null
                           || (sortOrder == null && d.getDataSegment().getId().toString().compareTo(lastSegmentId) > 0)
                           || (sortOrder == SortOrder.ASC && d.getDataSegment().getId().toString().compareTo(lastSegmentId) > 0)
                           || (sortOrder == SortOrder.DESC && d.getDataSegment().getId().toString().compareTo(lastSegmentId) < 0)))
          .sorted((o1, o2) -> Comparators.intervalsByStartThenEnd()
              .compare(o1.getDataSegment().getInterval(), o2.getDataSegment().getInterval()))
          .limit(limit != null
              ? limit
              : segments.length)
          .collect(Collectors.toList());
    };
  }

  private static String getExceptionMessage(final Response response)
  {
    if (response.getEntity() instanceof DruidException) {
      return ((DruidException) response.getEntity()).getMessage();
    } else {
      return ((ErrorResponse) response.getEntity()).getUnderlyingException().getMessage();
    }
  }

  @Test
  public void testGetDataSourceInformation()
  {
    CoordinatorSegmentMetadataCache coordinatorSegmentMetadataCache = Mockito.mock(CoordinatorSegmentMetadataCache.class);
    Map<String, DataSourceInformation> dataSourceInformationMap = new HashMap<>();

    dataSourceInformationMap.put(
        DATASOURCE1,
        new DataSourceInformation(
            DATASOURCE1,
            RowSignature.builder()
                        .add("c1", ColumnType.FLOAT)
                         .add("c2", ColumnType.DOUBLE)
                        .build()
        )
    );

    dataSourceInformationMap.put(
        "datasource2",
        new DataSourceInformation(
            "datasource2",
            RowSignature.builder()
                        .add("d1", ColumnType.FLOAT)
                        .add("d2", ColumnType.DOUBLE)
                        .build()
        )
    );

    Mockito.doReturn(dataSourceInformationMap).when(coordinatorSegmentMetadataCache).getDataSourceInformationMap();

    metadataResource = new MetadataResource(
        segmentsMetadataManager,
        storageCoordinator,
        AuthTestUtils.TEST_AUTHORIZER_MAPPER,
        coordinator,
        coordinatorSegmentMetadataCache
    );

    Response response = metadataResource.getDataSourceInformation(request, Collections.singletonList(DATASOURCE1));

    List<DataSourceInformation> dataSourceInformations = extractResponseList(response);
    Assert.assertEquals(dataSourceInformations.size(), 1);
    Assert.assertEquals(dataSourceInformations.get(0), dataSourceInformationMap.get(DATASOURCE1));
  }

  @Test
  public void testGetSegment()
  {
    // Available in snapshot
    Assert.assertEquals(
        segments[0],
        metadataResource.getSegment(segments[0].getDataSource(), segments[0].getId().toString(), null).getEntity()
    );

    // Unavailable in snapshot, but available in metadata
    Assert.assertEquals(
        segments[4],
        metadataResource.getSegment(segments[4].getDataSource(), segments[4].getId().toString(), null).getEntity()
    );

    // Unavailable and unused
    Assert.assertNull(
        metadataResource.getSegment(segments[5].getDataSource(), segments[5].getId().toString(), null).getEntity()
    );
    Assert.assertEquals(
        segments[5],
        metadataResource.getSegment(segments[5].getDataSource(), segments[5].getId().toString(), true).getEntity()
    );
  }

  @Test
  public void testGetBootstrapSegments()
  {
    Mockito.doReturn(ImmutableSet.of(segments[0], segments[1])).when(coordinator).getBroadcastSegments();

    Response response = metadataResource.getBootstrapSegments();
    final List<DataSegment> observedSegments = extractResponseList(response);
    Assert.assertEquals(2, observedSegments.size());
  }

  @Test
  public void testEmptyGetBootstrapSegments()
  {
    Mockito.doReturn(ImmutableSet.of()).when(coordinator).getBroadcastSegments();

    Response response = metadataResource.getBootstrapSegments();
    final List<DataSegment> observedSegments = extractResponseList(response);
    Assert.assertEquals(0, observedSegments.size());
  }

  @Test
  public void testNullGetBootstrapSegments()
  {
    Mockito.doReturn(null).when(coordinator).getBroadcastSegments();

    Response response = metadataResource.getBootstrapSegments();
    Assert.assertEquals(503, response.getStatus());
>>>>>>> a0437b6c
  }

  private <T> List<T> extractResponseList(Response response)
  {
    return Lists.newArrayList(
        (Iterable<T>) response.getEntity()
    );
  }
}<|MERGE_RESOLUTION|>--- conflicted
+++ resolved
@@ -154,18 +154,12 @@
 
     final List<SegmentStatusInCluster> resultList = extractResponseList(response);
     Assert.assertEquals(resultList.size(), 4);
-<<<<<<< HEAD
-    Assert.assertEquals(new SegmentStatusInCluster(segments[0], false, 2, false), resultList.get(0));
-    Assert.assertEquals(new SegmentStatusInCluster(segments[1], false, null, false), resultList.get(1));
-    Assert.assertEquals(new SegmentStatusInCluster(segments[2], false, 1, false), resultList.get(2));
+
+    Assert.assertEquals(new SegmentStatusInCluster(segments[0], false, 2, null, false, false), resultList.get(0));
+    Assert.assertEquals(new SegmentStatusInCluster(segments[1], false, null, null, false, false), resultList.get(1));
+    Assert.assertEquals(new SegmentStatusInCluster(segments[2], false, 1, null, false, false), resultList.get(2));
     // Replication factor should be 0 as the segment is overshadowed
-    Assert.assertEquals(new SegmentStatusInCluster(segments[3], true, 0, false), resultList.get(3));
-=======
-    Assert.assertEquals(new SegmentStatusInCluster(segments[0], false, 2, null, false), resultList.get(0));
-    Assert.assertEquals(new SegmentStatusInCluster(segments[1], false, null, null, false), resultList.get(1));
-    Assert.assertEquals(new SegmentStatusInCluster(segments[2], false, 1, null, false), resultList.get(2));
-    // Replication factor should be 0 as the segment is overshadowed
-    Assert.assertEquals(new SegmentStatusInCluster(segments[3], true, 0, null, false), resultList.get(3));
+    Assert.assertEquals(new SegmentStatusInCluster(segments[3], true, 0, null, false, false), resultList.get(3));
   }
 
   @Test
@@ -258,13 +252,13 @@
 
     final List<SegmentStatusInCluster> resultList = extractResponseList(response);
     Assert.assertEquals(resultList.size(), 6);
-    Assert.assertEquals(new SegmentStatusInCluster(segments[0], false, 2, 20L, false), resultList.get(0));
-    Assert.assertEquals(new SegmentStatusInCluster(segments[1], false, null, 30L, false), resultList.get(1));
-    Assert.assertEquals(new SegmentStatusInCluster(segments[2], false, 1, null, false), resultList.get(2));
+    Assert.assertEquals(new SegmentStatusInCluster(segments[0], false, 2, 20L, false, false), resultList.get(0));
+    Assert.assertEquals(new SegmentStatusInCluster(segments[1], false, null, 30L, false, false), resultList.get(1));
+    Assert.assertEquals(new SegmentStatusInCluster(segments[2], false, 1, null, false, false), resultList.get(2));
     // Replication factor should be 0 as the segment is overshadowed
-    Assert.assertEquals(new SegmentStatusInCluster(segments[3], true, 0, null, false), resultList.get(3));
-    Assert.assertEquals(new SegmentStatusInCluster(realTimeSegments[0], false, null, 10L, true), resultList.get(4));
-    Assert.assertEquals(new SegmentStatusInCluster(realTimeSegments[1], false, null, 40L, true), resultList.get(5));
+    Assert.assertEquals(new SegmentStatusInCluster(segments[3], true, 0, null, false, false), resultList.get(3));
+    Assert.assertEquals(new SegmentStatusInCluster(realTimeSegments[0], false, null, 10L, true, false), resultList.get(4));
+    Assert.assertEquals(new SegmentStatusInCluster(realTimeSegments[1], false, null, 40L, true, false), resultList.get(5));
   }
 
 
@@ -520,7 +514,6 @@
 
     Response response = metadataResource.getBootstrapSegments();
     Assert.assertEquals(503, response.getStatus());
->>>>>>> a0437b6c
   }
 
   private <T> List<T> extractResponseList(Response response)
