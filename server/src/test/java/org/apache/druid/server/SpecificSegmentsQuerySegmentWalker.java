/*
 * Licensed to the Apache Software Foundation (ASF) under one
 * or more contributor license agreements.  See the NOTICE file
 * distributed with this work for additional information
 * regarding copyright ownership.  The ASF licenses this file
 * to you under the Apache License, Version 2.0 (the
 * "License"); you may not use this file except in compliance
 * with the License.  You may obtain a copy of the License at
 *
 *   http://www.apache.org/licenses/LICENSE-2.0
 *
 * Unless required by applicable law or agreed to in writing,
 * software distributed under the License is distributed on an
 * "AS IS" BASIS, WITHOUT WARRANTIES OR CONDITIONS OF ANY
 * KIND, either express or implied.  See the License for the
 * specific language governing permissions and limitations
 * under the License.
 */

package org.apache.druid.server;

import com.google.common.collect.ImmutableMap;
import com.google.common.collect.Ordering;
import com.google.common.io.Closeables;
import com.google.inject.Injector;
import org.apache.druid.query.DataSource;
import org.apache.druid.query.FrameBasedInlineDataSource;
import org.apache.druid.query.InlineDataSource;
import org.apache.druid.query.LookupDataSource;
import org.apache.druid.query.Query;
import org.apache.druid.query.QueryRunner;
import org.apache.druid.query.QueryRunnerFactoryConglomerate;
import org.apache.druid.query.QuerySegmentWalker;
import org.apache.druid.query.SegmentDescriptor;
import org.apache.druid.query.groupby.GroupByQueryConfig;
import org.apache.druid.query.lookup.LookupExtractorFactoryContainer;
import org.apache.druid.query.lookup.LookupExtractorFactoryContainerProvider;
import org.apache.druid.segment.FrameBasedInlineSegmentWrangler;
import org.apache.druid.segment.InlineSegmentWrangler;
import org.apache.druid.segment.LookupSegmentWrangler;
import org.apache.druid.segment.MapSegmentWrangler;
import org.apache.druid.segment.QueryableIndex;
import org.apache.druid.segment.QueryableIndexSegment;
import org.apache.druid.segment.ReferenceCountingSegment;
import org.apache.druid.segment.Segment;
import org.apache.druid.segment.SegmentWrangler;
import org.apache.druid.segment.join.JoinableFactory;
import org.apache.druid.segment.join.JoinableFactoryWrapper;
import org.apache.druid.server.initialization.ServerConfig;
import org.apache.druid.timeline.DataSegment;
import org.apache.druid.timeline.VersionedIntervalTimeline;
import org.joda.time.Interval;

import java.io.Closeable;
import java.io.IOException;
import java.util.ArrayList;
import java.util.Collections;
import java.util.HashMap;
import java.util.List;
import java.util.Map;
import java.util.Optional;
import java.util.Set;

/**
 * A self-contained class that executes queries similarly to the normal Druid query stack.
 *
 * {@link ClientQuerySegmentWalker}, the same class that Brokers use as the entry point for their query stack, is
 * used directly. It, and the sub-walkers it needs, are created by {@link QueryStackTests}.
 */
public class SpecificSegmentsQuerySegmentWalker implements QuerySegmentWalker, Closeable
{
  private final QuerySegmentWalker walker;
  private final Map<String, VersionedIntervalTimeline<String, ReferenceCountingSegment>> timelines;
  private final List<Closeable> closeables = new ArrayList<>();
  private final List<DataSegment> segments = new ArrayList<>();
  private static final LookupExtractorFactoryContainerProvider LOOKUP_EXTRACTOR_FACTORY_CONTAINER_PROVIDER =
      new LookupExtractorFactoryContainerProvider()
      {
        @Override
        public Set<String> getAllLookupNames()
        {
          return Collections.emptySet();
        }

        @Override
        public Optional<LookupExtractorFactoryContainer> get(String lookupName)
        {
          return Optional.empty();
        }
      };

  public static SpecificSegmentsQuerySegmentWalker createWalker(
      final QueryRunnerFactoryConglomerate conglomerate)
  {
    return createWalker(QueryStackTests.injectorWithLookup(), conglomerate);
  }

  /**
   * Create an instance using the provided query runner factory conglomerate and lookup provider.
   * If a JoinableFactory is provided, it will be used instead of the default. If a scheduler is included,
   * the runner will schedule queries according to the scheduling config.
   */
  public static SpecificSegmentsQuerySegmentWalker createWalker(
      final Injector injector,
      final QueryRunnerFactoryConglomerate conglomerate,
      final SegmentWrangler segmentWrangler,
      final JoinableFactoryWrapper joinableFactoryWrapper,
<<<<<<< HEAD
      final QueryScheduler scheduler,
      final GroupByQueryConfig groupByQueryConfig
  )
  {
    this.walker = QueryStackTests.createClientQuerySegmentWalker(
        QueryStackTests.createClusterQuerySegmentWalker(
            timelines,
            conglomerate,
            scheduler,
            groupByQueryConfig
        ),
        QueryStackTests.createLocalQuerySegmentWalker(
=======
      final QueryScheduler scheduler)
  {
    Map<String, VersionedIntervalTimeline<String, ReferenceCountingSegment>> timelines = new HashMap<>();
    return new SpecificSegmentsQuerySegmentWalker(
        timelines,
        QueryStackTests.createClientQuerySegmentWalker(
            injector,
            QueryStackTests.createClusterQuerySegmentWalker(
                timelines,
                conglomerate,
                scheduler,
                injector
            ),
            QueryStackTests.createLocalQuerySegmentWalker(
                conglomerate,
                segmentWrangler,
                joinableFactoryWrapper,
                scheduler
            ),
>>>>>>> fe2ba8cc
            conglomerate,
            joinableFactoryWrapper.getJoinableFactory(),
            new ServerConfig()
        )
    );
  }

  /**
   * Create an instance without any lookups and with a default {@link JoinableFactory} that handles only inline
   * datasources.
   */
<<<<<<< HEAD
  public SpecificSegmentsQuerySegmentWalker(
      final QueryRunnerFactoryConglomerate conglomerate
  )
=======
  public static SpecificSegmentsQuerySegmentWalker createWalker(final Injector injector, final QueryRunnerFactoryConglomerate conglomerate)
>>>>>>> fe2ba8cc
  {
    return createWalker(
        injector,
        conglomerate,
        new MapSegmentWrangler(
            ImmutableMap.<Class<? extends DataSource>, SegmentWrangler>builder()
                        .put(InlineDataSource.class, new InlineSegmentWrangler())
                        .put(FrameBasedInlineDataSource.class, new FrameBasedInlineSegmentWrangler())
                        .put(
                            LookupDataSource.class,
                            new LookupSegmentWrangler(LOOKUP_EXTRACTOR_FACTORY_CONTAINER_PROVIDER)
                        )
                        .build()
        ),
        new JoinableFactoryWrapper(QueryStackTests.makeJoinableFactoryForLookup(LOOKUP_EXTRACTOR_FACTORY_CONTAINER_PROVIDER)),
        QueryStackTests.DEFAULT_NOOP_SCHEDULER,
        new GroupByQueryConfig()
    );
  }

  public SpecificSegmentsQuerySegmentWalker(
      Map<String, VersionedIntervalTimeline<String, ReferenceCountingSegment>> timelines,
      QuerySegmentWalker walker)
  {
    this.timelines = timelines;
    this.walker = walker;
  }

  public SpecificSegmentsQuerySegmentWalker add(final DataSegment descriptor, final Segment segment)
  {
    final ReferenceCountingSegment referenceCountingSegment =
        ReferenceCountingSegment.wrapSegment(
            segment,
            descriptor.getShardSpec()
        );
    final VersionedIntervalTimeline<String, ReferenceCountingSegment> timeline = timelines.computeIfAbsent(
        descriptor.getDataSource(),
        datasource -> new VersionedIntervalTimeline<>(Ordering.natural())
    );
    timeline.add(
        descriptor.getInterval(),
        descriptor.getVersion(),
        descriptor.getShardSpec().createChunk(referenceCountingSegment)
    );
    segments.add(descriptor);
    closeables.add(referenceCountingSegment);
    return this;
  }

  public SpecificSegmentsQuerySegmentWalker add(final DataSegment descriptor, final QueryableIndex index)
  {
    return add(descriptor, new QueryableIndexSegment(index, descriptor.getId()));
  }

  public List<DataSegment> getSegments()
  {
    return segments;
  }

  @Override
  public <T> QueryRunner<T> getQueryRunnerForIntervals(final Query<T> query, final Iterable<Interval> intervals)
  {
    return walker.getQueryRunnerForIntervals(query, intervals);
  }

  @Override
  public <T> QueryRunner<T> getQueryRunnerForSegments(final Query<T> query, final Iterable<SegmentDescriptor> specs)
  {
    return walker.getQueryRunnerForSegments(query, specs);
  }

  @Override
  public void close() throws IOException
  {
    for (Closeable closeable : closeables) {
      Closeables.close(closeable, true);
    }
  }
}<|MERGE_RESOLUTION|>--- conflicted
+++ resolved
@@ -105,21 +105,9 @@
       final QueryRunnerFactoryConglomerate conglomerate,
       final SegmentWrangler segmentWrangler,
       final JoinableFactoryWrapper joinableFactoryWrapper,
-<<<<<<< HEAD
       final QueryScheduler scheduler,
       final GroupByQueryConfig groupByQueryConfig
   )
-  {
-    this.walker = QueryStackTests.createClientQuerySegmentWalker(
-        QueryStackTests.createClusterQuerySegmentWalker(
-            timelines,
-            conglomerate,
-            scheduler,
-            groupByQueryConfig
-        ),
-        QueryStackTests.createLocalQuerySegmentWalker(
-=======
-      final QueryScheduler scheduler)
   {
     Map<String, VersionedIntervalTimeline<String, ReferenceCountingSegment>> timelines = new HashMap<>();
     return new SpecificSegmentsQuerySegmentWalker(
@@ -130,6 +118,7 @@
                 timelines,
                 conglomerate,
                 scheduler,
+                groupByQueryConfig,
                 injector
             ),
             QueryStackTests.createLocalQuerySegmentWalker(
@@ -138,7 +127,6 @@
                 joinableFactoryWrapper,
                 scheduler
             ),
->>>>>>> fe2ba8cc
             conglomerate,
             joinableFactoryWrapper.getJoinableFactory(),
             new ServerConfig()
@@ -150,13 +138,10 @@
    * Create an instance without any lookups and with a default {@link JoinableFactory} that handles only inline
    * datasources.
    */
-<<<<<<< HEAD
-  public SpecificSegmentsQuerySegmentWalker(
+  public static SpecificSegmentsQuerySegmentWalker createWalker(
+      final Injector injector,
       final QueryRunnerFactoryConglomerate conglomerate
   )
-=======
-  public static SpecificSegmentsQuerySegmentWalker createWalker(final Injector injector, final QueryRunnerFactoryConglomerate conglomerate)
->>>>>>> fe2ba8cc
   {
     return createWalker(
         injector,
