/*
 * Licensed to the Apache Software Foundation (ASF) under one
 * or more contributor license agreements.  See the NOTICE file
 * distributed with this work for additional information
 * regarding copyright ownership.  The ASF licenses this file
 * to you under the Apache License, Version 2.0 (the
 * "License"); you may not use this file except in compliance
 * with the License.  You may obtain a copy of the License at
 *
 *   http://www.apache.org/licenses/LICENSE-2.0
 *
 * Unless required by applicable law or agreed to in writing,
 * software distributed under the License is distributed on an
 * "AS IS" BASIS, WITHOUT WARRANTIES OR CONDITIONS OF ANY
 * KIND, either express or implied.  See the License for the
 * specific language governing permissions and limitations
 * under the License.
 */

package org.apache.druid.server.coordinator;

import com.google.common.collect.ImmutableList;
import com.google.common.collect.ImmutableMap;
import com.google.common.collect.ImmutableSet;
import com.google.common.util.concurrent.ListeningExecutorService;
import com.google.common.util.concurrent.MoreExecutors;
import org.apache.druid.client.ImmutableDruidServer;
import org.apache.druid.client.ImmutableDruidServerTests;
import org.apache.druid.java.util.common.DateTimes;
import org.apache.druid.server.coordination.ServerType;
import org.apache.druid.server.coordinator.duty.BalanceSegments;
import org.apache.druid.timeline.DataSegment;
import org.apache.druid.timeline.partition.NoneShardSpec;
import org.easymock.EasyMock;
import org.joda.time.DateTime;
import org.joda.time.Interval;
import org.junit.After;
import org.junit.Assert;
import org.junit.Before;
import org.junit.Test;

import java.util.ArrayList;
import java.util.Arrays;
import java.util.Collections;
import java.util.HashMap;
import java.util.Iterator;
import java.util.List;
import java.util.Set;
import java.util.concurrent.Executors;
import java.util.concurrent.atomic.AtomicInteger;
import java.util.stream.Collectors;
import java.util.stream.Stream;

public class BalanceSegmentsTest
{
  private static final int MAX_SEGMENTS_TO_MOVE = 5;
  private SegmentStateManager stateManager;
  private ImmutableDruidServer druidServer1;
  private ImmutableDruidServer druidServer2;
  private ImmutableDruidServer druidServer3;
  private ImmutableDruidServer druidServer4;
  private LoadQueuePeonTester peon1;
  private LoadQueuePeonTester peon2;
  private LoadQueuePeonTester peon3;
  private LoadQueuePeonTester peon4;
  private DataSegment segment1;
  private DataSegment segment2;
  private DataSegment segment3;
  private DataSegment segment4;
  private DataSegment segment5;
  private List<DataSegment> segments;
  private ListeningExecutorService balancerStrategyExecutor;
  private BalancerStrategy balancerStrategy;
  private Set<String> broadcastDatasources;

  private ServerHolder[] servers;

  @Before
  public void setUp()
  {
    stateManager = new SegmentStateManager(null, null, null);
    druidServer1 = EasyMock.createMock(ImmutableDruidServer.class);
    druidServer2 = EasyMock.createMock(ImmutableDruidServer.class);
    druidServer3 = EasyMock.createMock(ImmutableDruidServer.class);
    druidServer4 = EasyMock.createMock(ImmutableDruidServer.class);
    segment1 = EasyMock.createMock(DataSegment.class);
    segment2 = EasyMock.createMock(DataSegment.class);
    segment3 = EasyMock.createMock(DataSegment.class);
    segment4 = EasyMock.createMock(DataSegment.class);
    segment5 = EasyMock.createMock(DataSegment.class);

    DateTime start1 = DateTimes.of("2012-01-01");
    DateTime start2 = DateTimes.of("2012-02-01");
    DateTime version = DateTimes.of("2012-03-01");
    segment1 = new DataSegment(
        "datasource1",
        new Interval(start1, start1.plusHours(1)),
        version.toString(),
        new HashMap<>(),
        new ArrayList<>(),
        new ArrayList<>(),
        NoneShardSpec.instance(),
        0,
        11L
    );
    segment2 = new DataSegment(
        "datasource1",
        new Interval(start2, start2.plusHours(1)),
        version.toString(),
        new HashMap<>(),
        new ArrayList<>(),
        new ArrayList<>(),
        NoneShardSpec.instance(),
        0,
        7L
    );
    segment3 = new DataSegment(
        "datasource2",
        new Interval(start1, start1.plusHours(1)),
        version.toString(),
        new HashMap<>(),
        new ArrayList<>(),
        new ArrayList<>(),
        NoneShardSpec.instance(),
        0,
        4L
    );
    segment4 = new DataSegment(
        "datasource2",
        new Interval(start2, start2.plusHours(1)),
        version.toString(),
        new HashMap<>(),
        new ArrayList<>(),
        new ArrayList<>(),
        NoneShardSpec.instance(),
        0,
        8L
    );
    segment5 = new DataSegment(
        "datasourceBroadcast",
        new Interval(start2, start2.plusHours(1)),
        version.toString(),
        new HashMap<>(),
        new ArrayList<>(),
        new ArrayList<>(),
        NoneShardSpec.instance(),
        0,
        8L
    );

    segments = new ArrayList<>();
    segments.add(segment1);
    segments.add(segment2);
    segments.add(segment3);
    segments.add(segment4);
    segments.add(segment5);

    peon1 = new LoadQueuePeonTester();
    peon2 = new LoadQueuePeonTester();
    peon3 = new LoadQueuePeonTester();
    peon4 = new LoadQueuePeonTester();

    servers = ImmutableList.of(
        new ServerHolder(druidServer1, peon1),
        new ServerHolder(druidServer2, peon2),
        new ServerHolder(druidServer3, peon3),
        new ServerHolder(druidServer4, peon4)
    ).toArray(new ServerHolder[0]);

    balancerStrategyExecutor = MoreExecutors.listeningDecorator(Executors.newFixedThreadPool(1));
    balancerStrategy = new CostBalancerStrategyFactory().createBalancerStrategy(balancerStrategyExecutor);

    broadcastDatasources = Collections.singleton("datasourceBroadcast");
  }

  @After
  public void tearDown()
  {
    EasyMock.verify(druidServer1);
    EasyMock.verify(druidServer2);
    EasyMock.verify(druidServer3);
    EasyMock.verify(druidServer4);
    balancerStrategyExecutor.shutdownNow();
  }

  @Test
  public void testMoveToEmptyServerBalancer()
  {
    mockDruidServer(druidServer1, "1", "normal", 30L, 100L, segments);
    mockDruidServer(druidServer2, "2", "normal", 0L, 100L, Collections.emptyList());

    EasyMock.replay(druidServer3);
    EasyMock.replay(druidServer4);

    final ServerHolder serverHolder1 = new ServerHolder(druidServer1, peon1);
    final ServerHolder serverHolder2 = new ServerHolder(druidServer2, peon2);
    BalancerStrategy predefinedPickOrderStrategy = new PredefinedPickOrderBalancerStrategy(
        balancerStrategy,
        ImmutableList.of(
            new BalancerSegmentHolder(serverHolder1, segment1),
            new BalancerSegmentHolder(serverHolder1, segment2),
            new BalancerSegmentHolder(serverHolder1, segment3),
            new BalancerSegmentHolder(serverHolder1, segment4)
        )
    );

    DruidCoordinatorRuntimeParams params =
        defaultRuntimeParamsBuilder(serverHolder1, serverHolder2)
            .withBalancerStrategy(predefinedPickOrderStrategy)
            .withBroadcastDatasources(broadcastDatasources)
            .build();

    params = new BalanceSegments(stateManager).run(params);
    Assert.assertEquals(3, params.getCoordinatorStats().getTieredStat("movedCount", "normal"));
  }

  /**
   * Server 1 has 2 segments.
   * Server 2 (decommissioning) has 2 segments.
   * Server 3 is empty.
   * Decommissioning percent is 60.
   * Max segments to move is 3.
   * 2 (of 2) segments should be moved from Server 2 and 1 (of 2) from Server 1.
   */
  @Test
  public void testMoveDecommissioningMaxPercentOfMaxSegmentsToMove()
  {
    mockDruidServer(druidServer1, "1", "normal", 30L, 100L, Arrays.asList(segment1, segment2));
    mockDruidServer(druidServer2, "2", "normal", 30L, 100L, Arrays.asList(segment3, segment4));
    mockDruidServer(druidServer3, "3", "normal", 0L, 100L, Collections.emptyList());
    EasyMock.replay(druidServer4);

    final ServerHolder serverHolder1 = new ServerHolder(druidServer1, peon1, false);
    final ServerHolder serverHolder2 = new ServerHolder(druidServer2, peon2, true);
    final ServerHolder serverHolder3 = new ServerHolder(druidServer3, peon3, false);
    BalancerStrategy strategy = EasyMock.createMock(BalancerStrategy.class);
    EasyMock.expect(
        strategy.pickSegmentsToMove(
            ImmutableList.of(
                new ServerHolder(druidServer2, peon2, true)
            ),
            broadcastDatasources,
            2
        )
    ).andReturn(
        ImmutableList.of(
            new BalancerSegmentHolder(serverHolder2, segment3),
            new BalancerSegmentHolder(serverHolder2, segment4)
        ).iterator()
    );

    EasyMock.expect(strategy.pickSegmentsToMove(EasyMock.anyObject(), EasyMock.anyObject(), EasyMock.anyInt()))
            .andReturn(
                ImmutableList.of(
                    new BalancerSegmentHolder(serverHolder1, segment1),
                    new BalancerSegmentHolder(serverHolder1, segment2)).iterator());

    EasyMock.expect(strategy.findNewSegmentHomeBalancer(EasyMock.anyObject(), EasyMock.anyObject()))
            .andReturn(new ServerHolder(druidServer3, peon3))
            .anyTimes();
    EasyMock.replay(strategy);

    DruidCoordinatorRuntimeParams params = defaultRuntimeParamsBuilder(
        serverHolder1,
        serverHolder2,
        serverHolder3
    )
        .withDynamicConfigs(
            CoordinatorDynamicConfig.builder()
                                    .withMaxSegmentsToMove(3)
                                    .withDecommissioningMaxPercentOfMaxSegmentsToMove(60)
                                    .build() // ceil(3 * 0.6) = 2 segments from decommissioning servers
        )
        .withBalancerStrategy(strategy)
        .withBroadcastDatasources(broadcastDatasources)
        .build();

    params = new BalanceSegments(stateManager).run(params);
    EasyMock.verify(strategy);
    Assert.assertEquals(3L, params.getCoordinatorStats().getTieredStat("movedCount", "normal"));
    Assert.assertEquals(
        ImmutableSet.of(segment1, segment3, segment4),
        peon3.getSegmentsToLoad()
    );
  }

  @Test
  public void testZeroDecommissioningMaxPercentOfMaxSegmentsToMove()
  {
    DruidCoordinatorRuntimeParams params = setupParamsForDecommissioningMaxPercentOfMaxSegmentsToMove(0);
    params = new BalanceSegments(stateManager).run(params);
    Assert.assertEquals(1L, params.getCoordinatorStats().getTieredStat("movedCount", "normal"));
    Assert.assertEquals(ImmutableSet.of(segment1), peon3.getSegmentsToLoad());
  }

  @Test
  public void testMaxDecommissioningMaxPercentOfMaxSegmentsToMove()
  {
    DruidCoordinatorRuntimeParams params = setupParamsForDecommissioningMaxPercentOfMaxSegmentsToMove(10);
    params = new BalanceSegments(stateManager).run(params);
    Assert.assertEquals(1L, params.getCoordinatorStats().getTieredStat("movedCount", "normal"));
    Assert.assertEquals(ImmutableSet.of(segment1), peon3.getSegmentsToLoad());
  }

  /**
   * Should balance segments as usual (ignoring percent) with empty decommissioningNodes.
   */
  @Test
  public void testMoveDecommissioningMaxPercentOfMaxSegmentsToMoveWithNoDecommissioning()
  {
    mockDruidServer(druidServer1, "1", "normal", 30L, 100L, Arrays.asList(segment1, segment2));
    mockDruidServer(druidServer2, "2", "normal", 0L, 100L, Arrays.asList(segment3, segment4));
    mockDruidServer(druidServer3, "3", "normal", 0L, 100L, Collections.emptyList());

    EasyMock.replay(druidServer4);

    final ServerHolder serverHolder1 = new ServerHolder(druidServer1, peon1);
    final ServerHolder serverHolder2 = new ServerHolder(druidServer2, peon2);
    final ServerHolder serverHolder3 = new ServerHolder(druidServer3, peon2);
    BalancerStrategy strategy = EasyMock.createMock(BalancerStrategy.class);
    EasyMock.expect(
        strategy.pickSegmentsToMove(EasyMock.anyObject(), EasyMock.anyObject(), EasyMock.anyInt()))
            .andReturn(
                ImmutableList.of(
                    new BalancerSegmentHolder(serverHolder1, segment2),
                    new BalancerSegmentHolder(serverHolder2, segment3),
                    new BalancerSegmentHolder(serverHolder2, segment4)).iterator());

    EasyMock.expect(strategy.findNewSegmentHomeBalancer(EasyMock.anyObject(), EasyMock.anyObject()))
            .andReturn(new ServerHolder(druidServer3, peon3))
            .anyTimes();
    EasyMock.replay(strategy);

    DruidCoordinatorRuntimeParams params = defaultRuntimeParamsBuilder(
        serverHolder1,
        serverHolder2,
        serverHolder3
    )
        .withDynamicConfigs(
            CoordinatorDynamicConfig.builder()
                                    .withMaxSegmentsToMove(3)
                                    .withDecommissioningMaxPercentOfMaxSegmentsToMove(9)
                                    .build()
        )
        .withBalancerStrategy(strategy)
        .withBroadcastDatasources(broadcastDatasources)
        .build();

    params = new BalanceSegments(stateManager).run(params);
    EasyMock.verify(strategy);
    Assert.assertEquals(3L, params.getCoordinatorStats().getTieredStat("movedCount", "normal"));
    Assert.assertEquals(
        ImmutableSet.of(segment2, segment3, segment4),
        peon3.getSegmentsToLoad()
    );
  }

  /**
   * Shouldn't move segments to a decommissioning server.
   */
  @Test
  public void testMoveToDecommissioningServer()
  {
    mockDruidServer(druidServer1, "1", "normal", 30L, 100L, segments);
    mockDruidServer(druidServer2, "2", "normal", 0L, 100L, Collections.emptyList());

    EasyMock.replay(druidServer3);
    EasyMock.replay(druidServer4);

    final ServerHolder serverHolder1 = new ServerHolder(druidServer1, peon1, false);
    final ServerHolder serverHolder2 = new ServerHolder(druidServer2, peon2, true);

    BalancerStrategy strategy = EasyMock.createMock(BalancerStrategy.class);
    EasyMock.expect(strategy.pickSegmentsToMove(EasyMock.anyObject(), EasyMock.anyObject(), EasyMock.anyInt()))
<<<<<<< HEAD
            .andReturn(ImmutableList.of(new BalancerSegmentHolder(serverHolder1, segment1)).iterator())
=======
            .andReturn(ImmutableList.of(new BalancerSegmentHolder(druidServer1, segment1)).iterator())
>>>>>>> c26b18c9
            .anyTimes();
    EasyMock.expect(strategy.findNewSegmentHomeBalancer(EasyMock.anyObject(), EasyMock.anyObject())).andAnswer(() -> {
      List<ServerHolder> holders = (List<ServerHolder>) EasyMock.getCurrentArguments()[1];
      return holders.get(0);
    }).anyTimes();
    EasyMock.replay(strategy);

    DruidCoordinatorRuntimeParams params =
        defaultRuntimeParamsBuilder(serverHolder1, serverHolder2)
            .withBalancerStrategy(strategy)
            .withBroadcastDatasources(broadcastDatasources)
            .build();

    params = new BalanceSegments(stateManager).run(params);
    EasyMock.verify(strategy);
    Assert.assertEquals(0, params.getCoordinatorStats().getTieredStat("movedCount", "normal"));
  }

  @Test
  public void testMoveFromDecommissioningServer()
  {
    mockDruidServer(druidServer1, "1", "normal", 30L, 100L, segments);
    mockDruidServer(druidServer2, "2", "normal", 0L, 100L, Collections.emptyList());

    EasyMock.replay(druidServer3);
    EasyMock.replay(druidServer4);

    final ServerHolder holder1 = new ServerHolder(druidServer1, peon1);
    final ServerHolder holder2 = new ServerHolder(druidServer2, peon2, false);
    BalancerStrategy strategy = EasyMock.createMock(BalancerStrategy.class);
    EasyMock.expect(strategy.pickSegmentsToMove(EasyMock.anyObject(), EasyMock.anyObject(), EasyMock.anyInt()))
<<<<<<< HEAD
            .andReturn(ImmutableList.of(new BalancerSegmentHolder(holder1, segment1)).iterator())
=======
            .andReturn(ImmutableList.of(new BalancerSegmentHolder(druidServer1, segment1)).iterator())
>>>>>>> c26b18c9
            .once();
    EasyMock.expect(strategy.findNewSegmentHomeBalancer(EasyMock.anyObject(), EasyMock.anyObject()))
            .andReturn(holder2)
            .once();
    EasyMock.replay(strategy);

    DruidCoordinatorRuntimeParams params = defaultRuntimeParamsBuilder(holder1, holder2)
        .withDynamicConfigs(CoordinatorDynamicConfig.builder().withMaxSegmentsToMove(1).build())
        .withBalancerStrategy(strategy)
        .withBroadcastDatasources(broadcastDatasources)
        .build();

    params = new BalanceSegments(stateManager).run(params);
    EasyMock.verify(strategy);
    Assert.assertEquals(1, params.getCoordinatorStats().getTieredStat("movedCount", "normal"));
    Assert.assertEquals(0, peon1.getNumberOfSegmentsInQueue());
    Assert.assertEquals(1, peon2.getNumberOfSegmentsInQueue());
  }

  @Test
  public void testMoveMaxLoadQueueServerBalancer()
  {
    mockDruidServer(druidServer1, "1", "normal", 30L, 100L, segments);
    mockDruidServer(druidServer2, "2", "normal", 0L, 100L, Collections.emptyList());

    EasyMock.replay(druidServer3);
    EasyMock.replay(druidServer4);

    final int maxSegmentsInQueue = 1;
    final ServerHolder holder1 = new ServerHolder(druidServer1, peon1, false, maxSegmentsInQueue);
    final ServerHolder holder2 = new ServerHolder(druidServer2, peon2, false, maxSegmentsInQueue);
    BalancerStrategy predefinedPickOrderStrategy = new PredefinedPickOrderBalancerStrategy(
        balancerStrategy,
        ImmutableList.of(
            new BalancerSegmentHolder(holder1, segment1),
            new BalancerSegmentHolder(holder1, segment2),
            new BalancerSegmentHolder(holder1, segment3),
            new BalancerSegmentHolder(holder1, segment4)
        )
    );

    final CoordinatorDynamicConfig dynamicConfig = CoordinatorDynamicConfig
        .builder()
        .withMaxSegmentsToMove(MAX_SEGMENTS_TO_MOVE)
        .withMaxSegmentsInNodeLoadingQueue(maxSegmentsInQueue)
        .build();
    DruidCoordinatorRuntimeParams params = CoordinatorRuntimeParamsTestHelpers
        .newBuilder()
        .withDruidCluster(
            DruidClusterBuilder.newBuilder()
                               .addTier("normal", holder1, holder2)
                               .build()
        )
        .withLoadManagementPeons(
            ImmutableMap.of(druidServer1.getName(), peon1, druidServer2.getName(), peon2)
        )
        .withUsedSegmentsInTest(segments)
        .withBalancerStrategy(predefinedPickOrderStrategy)
        .withBroadcastDatasources(broadcastDatasources)
        .withDynamicConfigs(dynamicConfig)
        .withReplicationManager(createReplicationThrottler(dynamicConfig))
        .build();

    params = new BalanceSegments(stateManager).run(params);

    // max to move is 5, all segments on server 1, but only expect to move 1 to server 2 since max node load queue is 1
    Assert.assertEquals(1, params.getCoordinatorStats().getTieredStat("movedCount", "normal"));
  }

  @Test
  public void testMoveSameSegmentTwice()
  {
    mockDruidServer(druidServer1, "1", "normal", 30L, 100L, segments);
    mockDruidServer(druidServer2, "2", "normal", 0L, 100L, Collections.emptyList());

    EasyMock.replay(druidServer3);
    EasyMock.replay(druidServer4);

    final ServerHolder holder1 = new ServerHolder(druidServer1, peon1);
    BalancerStrategy predefinedPickOrderStrategy = new PredefinedPickOrderBalancerStrategy(
        balancerStrategy,
        ImmutableList.of(
            new BalancerSegmentHolder(holder1, segment1)
        )
    );

    DruidCoordinatorRuntimeParams params = defaultRuntimeParamsBuilder(
        new ServerHolder(druidServer1, peon1),
        new ServerHolder(druidServer2, peon2)
    )
        .withBalancerStrategy(predefinedPickOrderStrategy)
        .withBroadcastDatasources(broadcastDatasources)
        .withDynamicConfigs(
            CoordinatorDynamicConfig.builder().withMaxSegmentsToMove(
                2
            ).build()
        )
        .build();

    params = new BalanceSegments(stateManager).run(params);
    Assert.assertEquals(1, params.getCoordinatorStats().getTieredStat("movedCount", "normal"));
  }

  @Test
  public void testRun1()
  {
    // Mock some servers of different usages
    mockDruidServer(druidServer1, "1", "normal", 30L, 100L, segments);
    mockDruidServer(druidServer2, "2", "normal", 0L, 100L, Collections.emptyList());

    EasyMock.replay(druidServer3);
    EasyMock.replay(druidServer4);

    DruidCoordinatorRuntimeParams params = defaultRuntimeParamsBuilder(
        new ServerHolder(druidServer1, peon1),
        new ServerHolder(druidServer2, peon2)
    ).build();

    params = new BalanceSegments(stateManager).run(params);
    Assert.assertTrue(params.getCoordinatorStats().getTieredStat("movedCount", "normal") > 0);
  }

  @Test
  public void testRun2()
  {
    // Mock some servers of different usages
    mockDruidServer(druidServer1, "1", "normal", 30L, 100L, segments);
    mockDruidServer(druidServer2, "2", "normal", 0L, 100L, Collections.emptyList());
    mockDruidServer(druidServer3, "3", "normal", 0L, 100L, Collections.emptyList());
    mockDruidServer(druidServer4, "4", "normal", 0L, 100L, Collections.emptyList());

    DruidCoordinatorRuntimeParams params = defaultRuntimeParamsBuilder(servers).build();

    params = new BalanceSegments(stateManager).run(params);
    Assert.assertTrue(params.getCoordinatorStats().getTieredStat("movedCount", "normal") > 0);
  }

  @Test
  public void testThatMaxSegmentsToMoveIsHonored()
  {
    mockDruidServer(druidServer1, "1", "normal", 50L, 100L, Arrays.asList(segment1, segment2));
    mockDruidServer(druidServer2, "2", "normal", 30L, 100L, Arrays.asList(segment3, segment4));
    mockDruidServer(druidServer3, "3", "normal", 0L, 100L, Collections.emptyList());

    EasyMock.replay(druidServer4);

    BalancerStrategy strategy = EasyMock.createMock(BalancerStrategy.class);

    // Move from non-decomissioning servers
    final ServerHolder holder2 = new ServerHolder(druidServer2, peon2);

    EasyMock.expect(
        strategy.pickSegmentsToMove(
            ImmutableList.of(
                new ServerHolder(druidServer3, peon3, false),
                holder2,
                new ServerHolder(druidServer1, peon1, false)
            ),
            broadcastDatasources,
            1
        )
    )
            .andReturn(ImmutableList.of(new BalancerSegmentHolder(holder2, segment3)).iterator());

    EasyMock.expect(strategy.findNewSegmentHomeBalancer(EasyMock.anyObject(), EasyMock.anyObject()))
            .andReturn(new ServerHolder(druidServer3, peon3))
            .anyTimes();
    EasyMock.replay(strategy);

    DruidCoordinatorRuntimeParams params = defaultRuntimeParamsBuilder(
        new ServerHolder(druidServer1, peon1),
        new ServerHolder(druidServer2, peon2),
        new ServerHolder(druidServer3, peon3)
    )
        .withDynamicConfigs(
            CoordinatorDynamicConfig.builder()
                                    .withMaxSegmentsToMove(1)
<<<<<<< HEAD
=======
                                    .withUseBatchedSegmentSampler(false)
                                    .withPercentOfSegmentsToConsiderPerMove(40)
>>>>>>> c26b18c9
                                    .build()
        )
        .withBalancerStrategy(strategy)
        .withBroadcastDatasources(broadcastDatasources)
        .build();

    params = new BalanceSegments(stateManager).run(params);
    EasyMock.verify(strategy);
    Assert.assertEquals(1L, params.getCoordinatorStats().getTieredStat("movedCount", "normal"));
    Assert.assertEquals(ImmutableSet.of(segment3), peon3.getSegmentsToLoad());
  }

  @Test
  public void testUseBatchedSegmentSampler()
  {
    mockDruidServer(druidServer1, "1", "normal", 30L, 100L, segments);
    mockDruidServer(druidServer2, "2", "normal", 0L, 100L, Collections.emptyList());
    mockDruidServer(druidServer3, "3", "normal", 0L, 100L, Collections.emptyList());
    mockDruidServer(druidServer4, "4", "normal", 0L, 100L, Collections.emptyList());

    DruidCoordinatorRuntimeParams params = defaultRuntimeParamsBuilder(servers)
        .withDynamicConfigs(
            CoordinatorDynamicConfig.builder()
                                    .withMaxSegmentsToMove(2)
                                    .withUseBatchedSegmentSampler(true)
                                    .build()
        )
        .withBroadcastDatasources(broadcastDatasources)
        .build();

    params = new BalanceSegments(stateManager).run(params);
    Assert.assertEquals(2L, params.getCoordinatorStats().getTieredStat("movedCount", "normal"));
  }

  private DruidCoordinatorRuntimeParams.Builder defaultRuntimeParamsBuilder(
      ServerHolder... servers
  )
  {
    CoordinatorDynamicConfig dynamicConfig = CoordinatorDynamicConfig
        .builder().withMaxSegmentsToMove(MAX_SEGMENTS_TO_MOVE).build();
    return CoordinatorRuntimeParamsTestHelpers
        .newBuilder()
        .withDruidCluster(
            DruidClusterBuilder.newBuilder().addTier("normal", servers).build()
        )
        .withLoadManagementPeons(
            Stream.of(servers).collect(
                Collectors.toMap(s -> s.getServer().getName(), ServerHolder::getPeon)
            )
        )
        .withUsedSegmentsInTest(segments)
        .withDynamicConfigs(dynamicConfig)
        .withBroadcastDatasources(broadcastDatasources)
        .withBalancerStrategy(balancerStrategy)
        .withReplicationManager(createReplicationThrottler(dynamicConfig));
  }

  private static void mockDruidServer(
      ImmutableDruidServer druidServer,
      String name,
      String tier,
      long currentSize,
      long maxSize,
      List<DataSegment> segments
  )
  {
    EasyMock.expect(druidServer.getName()).andReturn(name).anyTimes();
    EasyMock.expect(druidServer.getTier()).andReturn(tier).anyTimes();
    EasyMock.expect(druidServer.getCurrSize()).andReturn(currentSize).atLeastOnce();
    EasyMock.expect(druidServer.getMaxSize()).andReturn(maxSize).atLeastOnce();
    ImmutableDruidServerTests.expectSegments(druidServer, segments);
    EasyMock.expect(druidServer.getHost()).andReturn(name).anyTimes();
    EasyMock.expect(druidServer.getType()).andReturn(ServerType.HISTORICAL).anyTimes();
    if (!segments.isEmpty()) {
      segments.forEach(
          s -> EasyMock.expect(druidServer.getSegment(s.getId())).andReturn(s).anyTimes()
      );
    }
    EasyMock.expect(druidServer.getSegment(EasyMock.anyObject())).andReturn(null).anyTimes();
    EasyMock.replay(druidServer);
  }

  private static class PredefinedPickOrderBalancerStrategy implements BalancerStrategy
  {
    private final BalancerStrategy delegate;
    private final List<BalancerSegmentHolder> pickOrder;
    private final AtomicInteger pickCounter = new AtomicInteger(0);

    PredefinedPickOrderBalancerStrategy(
        BalancerStrategy delegate,
        List<BalancerSegmentHolder> pickOrder
    )
    {
      this.delegate = delegate;
      this.pickOrder = pickOrder;
    }

    @Override
    public ServerHolder findNewSegmentHomeBalancer(DataSegment proposalSegment, List<ServerHolder> serverHolders)
    {
      return delegate.findNewSegmentHomeBalancer(proposalSegment, serverHolders);
    }

    @Override
    public Iterator<ServerHolder> findNewSegmentHomeReplicator(DataSegment proposalSegment, List<ServerHolder> serverHolders)
    {
      return delegate.findNewSegmentHomeReplicator(proposalSegment, serverHolders);
    }

    @Override
    public Iterator<BalancerSegmentHolder> pickSegmentsToMove(
        List<ServerHolder> serverHolders,
        Set<String> broadcastDatasources,
        int numberOfSegments
    )
    {
      return pickOrder.iterator();
    }

    @Override
    public Iterator<BalancerSegmentHolder> pickSegmentsToMove(
        List<ServerHolder> serverHolders,
        Set<String> broadcastDatasources,
        double percentOfSegmentsToConsider
    )
    {
      return pickOrder.iterator();
    }

    @Override
    public void emitStats(String tier, CoordinatorStats stats, List<ServerHolder> serverHolderList)
    {
      delegate.emitStats(tier, stats, serverHolderList);
    }
  }

  private DruidCoordinatorRuntimeParams setupParamsForDecommissioningMaxPercentOfMaxSegmentsToMove(int percent)
  {
    mockDruidServer(druidServer1, "1", "normal", 30L, 100L, Arrays.asList(segment1, segment3));
    mockDruidServer(druidServer2, "2", "normal", 30L, 100L, Arrays.asList(segment2, segment3));
    mockDruidServer(druidServer3, "3", "normal", 0L, 100L, Collections.emptyList());

    EasyMock.replay(druidServer4);

    // either decommissioning servers list or acitve ones (ie servers list is [2] or [1, 3])
    final ServerHolder holder1 = new ServerHolder(druidServer1, peon1);
    final ServerHolder holder2 = new ServerHolder(druidServer2, peon2);
    BalancerStrategy strategy = EasyMock.createMock(BalancerStrategy.class);
    EasyMock.expect(
        strategy.pickSegmentsToMove(
            ImmutableList.of(
                new ServerHolder(druidServer2, peon2, true)
            ),
            broadcastDatasources,
            100.0
        )
    ).andReturn(
        ImmutableList.of(new BalancerSegmentHolder(holder2, segment2)).iterator()
    );
    EasyMock.expect(strategy.pickSegmentsToMove(EasyMock.anyObject(), EasyMock.anyObject(), EasyMock.anyInt()))
<<<<<<< HEAD
            .andReturn(ImmutableList.of(new BalancerSegmentHolder(holder1, segment1)).iterator());
=======
            .andReturn(ImmutableList.of(new BalancerSegmentHolder(druidServer1, segment1)).iterator());
>>>>>>> c26b18c9
    EasyMock.expect(strategy.findNewSegmentHomeBalancer(EasyMock.anyObject(), EasyMock.anyObject()))
            .andReturn(new ServerHolder(druidServer3, peon3))
            .anyTimes();
    EasyMock.replay(strategy);

    return defaultRuntimeParamsBuilder(
        new ServerHolder(druidServer1, peon1, false),
        new ServerHolder(druidServer2, peon2, true),
        new ServerHolder(druidServer3, peon3, false)
    )
        .withDynamicConfigs(
            CoordinatorDynamicConfig.builder()
                                    .withMaxSegmentsToMove(1)
                                    .withDecommissioningMaxPercentOfMaxSegmentsToMove(percent)
                                    .build()
        )
        .withBalancerStrategy(strategy)
        .withBroadcastDatasources(broadcastDatasources)
        .build();
  }

  private ReplicationThrottler createReplicationThrottler(CoordinatorDynamicConfig dynamicConfig)
  {
    return new ReplicationThrottler(
        Collections.singleton("normal"),
        dynamicConfig.getReplicationThrottleLimit(),
        dynamicConfig.getReplicantLifetime(),
        dynamicConfig.getMaxNonPrimaryReplicantsToLoad()
    );
  }
}<|MERGE_RESOLUTION|>--- conflicted
+++ resolved
@@ -372,11 +372,7 @@
 
     BalancerStrategy strategy = EasyMock.createMock(BalancerStrategy.class);
     EasyMock.expect(strategy.pickSegmentsToMove(EasyMock.anyObject(), EasyMock.anyObject(), EasyMock.anyInt()))
-<<<<<<< HEAD
             .andReturn(ImmutableList.of(new BalancerSegmentHolder(serverHolder1, segment1)).iterator())
-=======
-            .andReturn(ImmutableList.of(new BalancerSegmentHolder(druidServer1, segment1)).iterator())
->>>>>>> c26b18c9
             .anyTimes();
     EasyMock.expect(strategy.findNewSegmentHomeBalancer(EasyMock.anyObject(), EasyMock.anyObject())).andAnswer(() -> {
       List<ServerHolder> holders = (List<ServerHolder>) EasyMock.getCurrentArguments()[1];
@@ -408,11 +404,7 @@
     final ServerHolder holder2 = new ServerHolder(druidServer2, peon2, false);
     BalancerStrategy strategy = EasyMock.createMock(BalancerStrategy.class);
     EasyMock.expect(strategy.pickSegmentsToMove(EasyMock.anyObject(), EasyMock.anyObject(), EasyMock.anyInt()))
-<<<<<<< HEAD
             .andReturn(ImmutableList.of(new BalancerSegmentHolder(holder1, segment1)).iterator())
-=======
-            .andReturn(ImmutableList.of(new BalancerSegmentHolder(druidServer1, segment1)).iterator())
->>>>>>> c26b18c9
             .once();
     EasyMock.expect(strategy.findNewSegmentHomeBalancer(EasyMock.anyObject(), EasyMock.anyObject()))
             .andReturn(holder2)
@@ -590,11 +582,8 @@
         .withDynamicConfigs(
             CoordinatorDynamicConfig.builder()
                                     .withMaxSegmentsToMove(1)
-<<<<<<< HEAD
-=======
                                     .withUseBatchedSegmentSampler(false)
                                     .withPercentOfSegmentsToConsiderPerMove(40)
->>>>>>> c26b18c9
                                     .build()
         )
         .withBalancerStrategy(strategy)
@@ -755,11 +744,7 @@
         ImmutableList.of(new BalancerSegmentHolder(holder2, segment2)).iterator()
     );
     EasyMock.expect(strategy.pickSegmentsToMove(EasyMock.anyObject(), EasyMock.anyObject(), EasyMock.anyInt()))
-<<<<<<< HEAD
             .andReturn(ImmutableList.of(new BalancerSegmentHolder(holder1, segment1)).iterator());
-=======
-            .andReturn(ImmutableList.of(new BalancerSegmentHolder(druidServer1, segment1)).iterator());
->>>>>>> c26b18c9
     EasyMock.expect(strategy.findNewSegmentHomeBalancer(EasyMock.anyObject(), EasyMock.anyObject()))
             .andReturn(new ServerHolder(druidServer3, peon3))
             .anyTimes();
