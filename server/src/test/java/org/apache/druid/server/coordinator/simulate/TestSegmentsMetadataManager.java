--- conflicted
+++ resolved
@@ -24,12 +24,9 @@
 import org.apache.druid.client.DataSourcesSnapshot;
 import org.apache.druid.client.ImmutableDruidDataSource;
 import org.apache.druid.metadata.SegmentsMetadataManager;
-<<<<<<< HEAD
+import org.apache.druid.metadata.SortOrder;
 import org.apache.druid.server.coordination.ChangeRequestHistory;
-=======
-import org.apache.druid.metadata.SortOrder;
 import org.apache.druid.server.http.DataSegmentPlus;
->>>>>>> a0437b6c
 import org.apache.druid.timeline.DataSegment;
 import org.apache.druid.timeline.DataSegmentChange;
 import org.apache.druid.timeline.Partitions;
@@ -245,18 +242,18 @@
   }
 
   @Override
-<<<<<<< HEAD
+  public void populateUsedFlagLastUpdatedAsync()
+  {
+  }
+
+  @Override
+  public void stopAsyncUsedFlagLastUpdatedUpdate()
+  {
+  }
+
+  @Override
   public ChangeRequestHistory<List<DataSegmentChange>> getChangeRequestHistory()
   {
     return null;
-=======
-  public void populateUsedFlagLastUpdatedAsync()
-  {
-  }
-
-  @Override
-  public void stopAsyncUsedFlagLastUpdatedUpdate()
-  {
->>>>>>> a0437b6c
   }
 }