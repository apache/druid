--- conflicted
+++ resolved
@@ -86,37 +86,12 @@
   @Test
   public void testRunSkipIfLastRunLessThanPeriod()
   {
-<<<<<<< HEAD
-    TestDruidCoordinatorConfig druidCoordinatorConfig = new TestDruidCoordinatorConfig(
-        null,
-        null,
-        null,
-        new Duration("PT5S"),
-        null,
-        null,
-        null,
-        null,
-        null,
-        null,
-        null,
-        new Duration(Long.MAX_VALUE),
-        null,
-        null,
-        null,
-        null,
-        10,
-        null,
-        false,
-        null
-    );
-=======
     TestDruidCoordinatorConfig druidCoordinatorConfig = new TestDruidCoordinatorConfig.Builder()
         .withMetadataStoreManagementPeriod(new Duration("PT5S"))
         .withCoordinatorCompactionKillPeriod(new Duration(Long.MAX_VALUE))
         .withCoordinatorKillMaxSegments(10)
         .withCoordinatorKillIgnoreDurationToRetain(false)
         .build();
->>>>>>> b6f8d7a1
     killCompactionConfig = new KillCompactionConfig(
         druidCoordinatorConfig,
         mockSqlSegmentsMetadataManager,
@@ -133,37 +108,12 @@
   @Test
   public void testConstructorFailIfInvalidPeriod()
   {
-<<<<<<< HEAD
-    TestDruidCoordinatorConfig druidCoordinatorConfig = new TestDruidCoordinatorConfig(
-        null,
-        null,
-        null,
-        new Duration("PT5S"),
-        null,
-        null,
-        null,
-        null,
-        null,
-        null,
-        null,
-        new Duration("PT3S"),
-        null,
-        null,
-        null,
-        null,
-        10,
-        null,
-        false,
-        null
-    );
-=======
     TestDruidCoordinatorConfig druidCoordinatorConfig = new TestDruidCoordinatorConfig.Builder()
         .withMetadataStoreManagementPeriod(new Duration("PT5S"))
         .withCoordinatorCompactionKillPeriod(new Duration("PT3S"))
         .withCoordinatorKillMaxSegments(10)
         .withCoordinatorKillIgnoreDurationToRetain(false)
         .build();
->>>>>>> b6f8d7a1
     exception.expect(IllegalArgumentException.class);
     exception.expectMessage("Coordinator compaction configuration kill period must be >= druid.coordinator.period.metadataStoreManagementPeriod");
     killCompactionConfig = new KillCompactionConfig(
@@ -193,37 +143,12 @@
         ArgumentMatchers.eq(CoordinatorCompactionConfig.empty()))
     ).thenReturn(CoordinatorCompactionConfig.empty());
 
-<<<<<<< HEAD
-    TestDruidCoordinatorConfig druidCoordinatorConfig = new TestDruidCoordinatorConfig(
-        null,
-        null,
-        null,
-        new Duration("PT5S"),
-        null,
-        null,
-        null,
-        null,
-        null,
-        null,
-        null,
-        new Duration("PT6S"),
-        null,
-        null,
-        null,
-        null,
-        10,
-        null,
-        false,
-        null
-    );
-=======
     TestDruidCoordinatorConfig druidCoordinatorConfig = new TestDruidCoordinatorConfig.Builder()
         .withMetadataStoreManagementPeriod(new Duration("PT5S"))
         .withCoordinatorCompactionKillPeriod(new Duration("PT6S"))
         .withCoordinatorKillMaxSegments(10)
         .withCoordinatorKillIgnoreDurationToRetain(false)
         .build();
->>>>>>> b6f8d7a1
     killCompactionConfig = new KillCompactionConfig(
         druidCoordinatorConfig,
         mockSqlSegmentsMetadataManager,
@@ -309,37 +234,12 @@
         ArgumentMatchers.any())
     ).thenReturn(ConfigManager.SetResult.ok());
 
-<<<<<<< HEAD
-    TestDruidCoordinatorConfig druidCoordinatorConfig = new TestDruidCoordinatorConfig(
-        null,
-        null,
-        null,
-        new Duration("PT5S"),
-        null,
-        null,
-        null,
-        null,
-        null,
-        null,
-        null,
-        new Duration("PT6S"),
-        null,
-        null,
-        null,
-        null,
-        10,
-        null,
-        false,
-        null
-    );
-=======
     TestDruidCoordinatorConfig druidCoordinatorConfig = new TestDruidCoordinatorConfig.Builder()
         .withMetadataStoreManagementPeriod(new Duration("PT5S"))
         .withCoordinatorCompactionKillPeriod(new Duration("PT6S"))
         .withCoordinatorKillMaxSegments(10)
         .withCoordinatorKillIgnoreDurationToRetain(false)
         .build();
->>>>>>> b6f8d7a1
     killCompactionConfig = new KillCompactionConfig(
         druidCoordinatorConfig,
         mockSqlSegmentsMetadataManager,
@@ -439,37 +339,12 @@
       }
     });
 
-<<<<<<< HEAD
-    TestDruidCoordinatorConfig druidCoordinatorConfig = new TestDruidCoordinatorConfig(
-        null,
-        null,
-        null,
-        new Duration("PT5S"),
-        null,
-        null,
-        null,
-        null,
-        null,
-        null,
-        null,
-        new Duration("PT6S"),
-        null,
-        null,
-        null,
-        null,
-        10,
-        null,
-        false,
-        null
-    );
-=======
     TestDruidCoordinatorConfig druidCoordinatorConfig = new TestDruidCoordinatorConfig.Builder()
         .withMetadataStoreManagementPeriod(new Duration("PT5S"))
         .withCoordinatorCompactionKillPeriod(new Duration("PT6S"))
         .withCoordinatorKillMaxSegments(10)
         .withCoordinatorKillIgnoreDurationToRetain(false)
         .build();
->>>>>>> b6f8d7a1
     killCompactionConfig = new KillCompactionConfig(
         druidCoordinatorConfig,
         mockSqlSegmentsMetadataManager,
