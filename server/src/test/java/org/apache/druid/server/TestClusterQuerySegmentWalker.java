--- conflicted
+++ resolved
@@ -159,11 +159,7 @@
 
     SegmentMapConfig cfg = new SegmentMapConfig(query);
     final Function<SegmentReference, SegmentReference> segmentMapFn = dataSourceFromQuery.createSegmentMapFunction(
-<<<<<<< HEAD
         cfg
-=======
-        query
->>>>>>> 52a107bc
     );
 
     final QueryRunner<T> baseRunner = new FinalizeResultsQueryRunner<>(
