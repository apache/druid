--- conflicted
+++ resolved
@@ -33,7 +33,6 @@
 import org.apache.druid.query.Queries;
 import org.apache.druid.query.Query;
 import org.apache.druid.query.QueryDataSource;
-import org.apache.druid.query.QueryPlus;
 import org.apache.druid.query.QueryRunner;
 import org.apache.druid.query.QueryRunnerFactory;
 import org.apache.druid.query.QueryRunnerFactoryConglomerate;
@@ -42,16 +41,8 @@
 import org.apache.druid.query.ReferenceCountingSegmentQueryRunner;
 import org.apache.druid.query.SegmentDescriptor;
 import org.apache.druid.query.TableDataSource;
-<<<<<<< HEAD
-import org.apache.druid.query.TestBufferPool;
-import org.apache.druid.query.context.ResponseContext;
-import org.apache.druid.query.groupby.GroupByQuery;
+import org.apache.druid.query.context.ResponseContext.Keys;
 import org.apache.druid.query.groupby.GroupByQueryConfig;
-import org.apache.druid.query.groupby.GroupByUtils;
-import org.apache.druid.query.groupby.GroupingEngine;
-=======
-import org.apache.druid.query.context.ResponseContext.Keys;
->>>>>>> fe2ba8cc
 import org.apache.druid.query.planning.DataSourceAnalysis;
 import org.apache.druid.query.spec.SpecificSegmentQueryRunner;
 import org.apache.druid.query.spec.SpecificSegmentSpec;
@@ -85,31 +76,22 @@
   private final QueryRunnerFactoryConglomerate conglomerate;
   @Nullable
   private final QueryScheduler scheduler;
-<<<<<<< HEAD
   private final GroupByQueryConfig groupByQueryConfig;
-=======
   private final EtagProvider etagProvider;
->>>>>>> fe2ba8cc
 
   TestClusterQuerySegmentWalker(
       Map<String, VersionedIntervalTimeline<String, ReferenceCountingSegment>> timelines,
       QueryRunnerFactoryConglomerate conglomerate,
       @Nullable QueryScheduler scheduler,
-<<<<<<< HEAD
-      GroupByQueryConfig groupByQueryConfig
-=======
+      GroupByQueryConfig groupByQueryConfig,
       EtagProvider etagProvider
->>>>>>> fe2ba8cc
   )
   {
     this.timelines = timelines;
     this.conglomerate = conglomerate;
     this.scheduler = scheduler;
-<<<<<<< HEAD
     this.groupByQueryConfig = groupByQueryConfig;
-=======
     this.etagProvider = etagProvider;
->>>>>>> fe2ba8cc
   }
 
 
@@ -194,7 +176,6 @@
       responseContext.addRemainingResponse(
           theQuery.getQuery().getMostSpecificId(), 0);
 
-      Object originalMergingQueryRunnerBuffers = responseContext.remove(GroupByUtils.RESPONSE_KEY_GROUP_BY_MERGING_QUERY_RUNNER_BUFFERS);
       if (scheduler != null) {
         Set<SegmentServerSelector> segments = new HashSet<>();
         specs.forEach(spec -> segments.add(new SegmentServerSelector(spec)));
@@ -206,50 +187,18 @@
                         theQuery.getQuery(),
                         ImmutableList.copyOf(specs)
                     )),
-                    enrichResponseContextWithMergeBuffers(theQuery, responseContext)
+                    responseContext
+                    // enrichResponseContextWithMergeBuffers(theQuery, responseContext)
                 )
             )
-        ).withBaggage(() -> {
-          responseContext.remove(GroupByUtils.RESPONSE_KEY_GROUP_BY_MERGING_QUERY_RUNNER_BUFFERS);
-          if (originalMergingQueryRunnerBuffers != null) {
-            responseContext.add(
-                GroupByUtils.RESPONSE_KEY_GROUP_BY_MERGING_QUERY_RUNNER_BUFFERS,
-                originalMergingQueryRunnerBuffers
-            );
-          }
-        });
+        );
       } else {
         return baseRunner.run(
             theQuery.withQuery(Queries.withSpecificSegments(theQuery.getQuery(), ImmutableList.copyOf(specs))),
             responseContext
-        ).withBaggage(() -> {
-          responseContext.remove(GroupByUtils.RESPONSE_KEY_GROUP_BY_MERGING_QUERY_RUNNER_BUFFERS);
-          if (originalMergingQueryRunnerBuffers != null) {
-            responseContext.add(
-                GroupByUtils.RESPONSE_KEY_GROUP_BY_MERGING_QUERY_RUNNER_BUFFERS,
-                originalMergingQueryRunnerBuffers
-            );
-          }
-        });
+        );
       }
     };
-  }
-
-  <T> ResponseContext enrichResponseContextWithMergeBuffers(QueryPlus<T> theQuery, ResponseContext context)
-  {
-    if (theQuery.getQuery() instanceof GroupByQuery) {
-      context.add(
-          GroupByUtils.RESPONSE_KEY_GROUP_BY_MERGING_QUERY_RUNNER_BUFFERS,
-          GroupingEngine.prepareResource(
-              (GroupByQuery) theQuery.getQuery(),
-              TestBufferPool.offHeap(10_000_000, Integer.MAX_VALUE),
-              true,
-              groupByQueryConfig
-          )
-      );
-
-    }
-    return context;
   }
 
   private <T> QueryRunner<T> makeTableRunner(
@@ -284,7 +233,8 @@
                                 new SpecificSegmentSpec(segment.getDescriptor())
                             )
                     )
-            )
+            ),
+            true
         ),
         toolChest
     );
