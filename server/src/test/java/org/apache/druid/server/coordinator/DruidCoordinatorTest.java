/*
 * Licensed to the Apache Software Foundation (ASF) under one
 * or more contributor license agreements.  See the NOTICE file
 * distributed with this work for additional information
 * regarding copyright ownership.  The ASF licenses this file
 * to you under the Apache License, Version 2.0 (the
 * "License"); you may not use this file except in compliance
 * with the License.  You may obtain a copy of the License at
 *
 *   http://www.apache.org/licenses/LICENSE-2.0
 *
 * Unless required by applicable law or agreed to in writing,
 * software distributed under the License is distributed on an
 * "AS IS" BASIS, WITHOUT WARRANTIES OR CONDITIONS OF ANY
 * KIND, either express or implied.  See the License for the
 * specific language governing permissions and limitations
 * under the License.
 */

package org.apache.druid.server.coordinator;

import com.fasterxml.jackson.databind.ObjectMapper;
import com.google.common.collect.ImmutableList;
import com.google.common.collect.ImmutableMap;
import com.google.common.collect.ImmutableSet;
import it.unimi.dsi.fastutil.objects.Object2IntMap;
import it.unimi.dsi.fastutil.objects.Object2LongMap;
import org.apache.curator.framework.CuratorFramework;
import org.apache.curator.framework.recipes.cache.PathChildrenCache;
import org.apache.curator.framework.recipes.cache.PathChildrenCacheEvent;
import org.apache.druid.client.BatchServerInventoryView;
import org.apache.druid.client.DataSourcesSnapshot;
import org.apache.druid.client.DruidDataSource;
import org.apache.druid.client.DruidServer;
import org.apache.druid.client.ImmutableDruidDataSource;
import org.apache.druid.client.ImmutableDruidServer;
import org.apache.druid.common.config.JacksonConfigManager;
import org.apache.druid.curator.CuratorTestBase;
import org.apache.druid.curator.CuratorUtils;
import org.apache.druid.curator.discovery.LatchableServiceAnnouncer;
import org.apache.druid.discovery.DruidLeaderSelector;
import org.apache.druid.jackson.DefaultObjectMapper;
import org.apache.druid.java.util.common.Intervals;
import org.apache.druid.java.util.common.concurrent.Execs;
import org.apache.druid.java.util.common.concurrent.ScheduledExecutorFactory;
import org.apache.druid.java.util.common.concurrent.ScheduledExecutors;
import org.apache.druid.java.util.emitter.core.Event;
import org.apache.druid.java.util.emitter.service.ServiceEmitter;
import org.apache.druid.metadata.MetadataRuleManager;
import org.apache.druid.metadata.SegmentsMetadataManager;
import org.apache.druid.rpc.indexing.OverlordClient;
import org.apache.druid.segment.metadata.CentralizedDatasourceSchemaConfig;
import org.apache.druid.server.DruidNode;
import org.apache.druid.server.compaction.CompactionStatusTracker;
import org.apache.druid.server.coordination.ServerType;
import org.apache.druid.server.coordinator.balancer.CostBalancerStrategyFactory;
import org.apache.druid.server.coordinator.config.CoordinatorKillConfigs;
import org.apache.druid.server.coordinator.config.CoordinatorPeriodConfig;
import org.apache.druid.server.coordinator.config.CoordinatorRunConfig;
import org.apache.druid.server.coordinator.config.DruidCoordinatorConfig;
import org.apache.druid.server.coordinator.duty.CompactSegments;
import org.apache.druid.server.coordinator.duty.CoordinatorCustomDuty;
import org.apache.druid.server.coordinator.duty.CoordinatorCustomDutyGroup;
import org.apache.druid.server.coordinator.duty.CoordinatorCustomDutyGroups;
import org.apache.druid.server.coordinator.duty.DutyGroupStatus;
import org.apache.druid.server.coordinator.duty.KillSupervisorsCustomDuty;
import org.apache.druid.server.coordinator.loading.CuratorLoadQueuePeon;
import org.apache.druid.server.coordinator.loading.LoadQueuePeon;
import org.apache.druid.server.coordinator.loading.LoadQueueTaskMaster;
import org.apache.druid.server.coordinator.loading.SegmentLoadQueueManager;
import org.apache.druid.server.coordinator.rules.ForeverBroadcastDistributionRule;
import org.apache.druid.server.coordinator.rules.ForeverLoadRule;
import org.apache.druid.server.coordinator.rules.IntervalLoadRule;
import org.apache.druid.server.coordinator.rules.Rule;
import org.apache.druid.server.lookup.cache.LookupCoordinatorManager;
import org.apache.druid.timeline.DataSegment;
import org.easymock.EasyMock;
import org.joda.time.Duration;
import org.junit.After;
import org.junit.Assert;
import org.junit.Before;
import org.junit.Test;

import javax.annotation.Nullable;
import java.util.Collections;
import java.util.HashSet;
import java.util.List;
import java.util.Map;
import java.util.concurrent.CountDownLatch;
import java.util.concurrent.atomic.AtomicReference;

/**
 */
public class DruidCoordinatorTest extends CuratorTestBase
{
  private static final String LOADPATH = "/druid/loadqueue/localhost:1234";
  private static final Duration LOAD_TIMEOUT = Duration.standardMinutes(15);
  private static final long COORDINATOR_START_DELAY = 1;
  private static final long COORDINATOR_PERIOD = 100;
  private static final ObjectMapper OBJECT_MAPPER = new DefaultObjectMapper();

  private DruidCoordinator coordinator;
  private SegmentsMetadataManager segmentsMetadataManager;
  private DataSourcesSnapshot dataSourcesSnapshot;

  private BatchServerInventoryView serverInventoryView;
  private ScheduledExecutorFactory scheduledExecutorFactory;
  private DruidServer druidServer;
  private LoadQueuePeon loadQueuePeon;
  private LoadQueueTaskMaster loadQueueTaskMaster;
  private MetadataRuleManager metadataRuleManager;
  private CountDownLatch leaderAnnouncerLatch;
  private CountDownLatch leaderUnannouncerLatch;
  private PathChildrenCache pathChildrenCache;
  private DruidCoordinatorConfig druidCoordinatorConfig;
  private ObjectMapper objectMapper;
  private DruidNode druidNode;
<<<<<<< HEAD
  private NewestSegmentFirstPolicy newestSegmentFirstPolicy;
  private OverlordClient overlordClient;
=======
  private CompactionStatusTracker statusTracker;
>>>>>>> fe3d589f
  private final LatchableServiceEmitter serviceEmitter = new LatchableServiceEmitter();

  @Before
  public void setUp() throws Exception
  {
    druidServer = new DruidServer("from", "from", null, 5L, ServerType.HISTORICAL, "tier1", 0);
    serverInventoryView = EasyMock.createMock(BatchServerInventoryView.class);
    segmentsMetadataManager = EasyMock.createNiceMock(SegmentsMetadataManager.class);
    dataSourcesSnapshot = EasyMock.createNiceMock(DataSourcesSnapshot.class);
    metadataRuleManager = EasyMock.createNiceMock(MetadataRuleManager.class);
    loadQueueTaskMaster = EasyMock.createMock(LoadQueueTaskMaster.class);
    overlordClient = EasyMock.createMock(OverlordClient.class);

    JacksonConfigManager configManager = EasyMock.createNiceMock(JacksonConfigManager.class);
    EasyMock.expect(
        configManager.watch(
            EasyMock.eq(CoordinatorDynamicConfig.CONFIG_KEY),
            EasyMock.anyObject(Class.class),
            EasyMock.anyObject()
        )
    ).andReturn(new AtomicReference<>(CoordinatorDynamicConfig.builder().build())).anyTimes();
    EasyMock.expect(
        configManager.watch(
            EasyMock.eq(DruidCompactionConfig.CONFIG_KEY),
            EasyMock.anyObject(Class.class),
            EasyMock.anyObject()
        )
    ).andReturn(new AtomicReference<>(DruidCompactionConfig.empty())).anyTimes();
    EasyMock.replay(configManager);
    setupServerAndCurator();
    curator.start();
    curator.blockUntilConnected();
    curator.create().creatingParentsIfNeeded().forPath(LOADPATH);
    objectMapper = new DefaultObjectMapper();
    statusTracker = new CompactionStatusTracker(objectMapper);
    druidCoordinatorConfig = new DruidCoordinatorConfig(
        new CoordinatorRunConfig(new Duration(COORDINATOR_START_DELAY), new Duration(COORDINATOR_PERIOD)),
        new CoordinatorPeriodConfig(null, null),
        CoordinatorKillConfigs.DEFAULT,
        new CostBalancerStrategyFactory(),
        null
    );
    pathChildrenCache = new PathChildrenCache(
        curator,
        LOADPATH,
        true,
        true,
        Execs.singleThreaded("coordinator_test_path_children_cache-%d")
    );
    loadQueuePeon = new CuratorLoadQueuePeon(
        curator,
        LOADPATH,
        objectMapper,
        Execs.scheduledSingleThreaded("coordinator_test_load_queue_peon_scheduled-%d"),
        Execs.singleThreaded("coordinator_test_load_queue_peon-%d"),
        LOAD_TIMEOUT
    );
    loadQueuePeon.start();
    druidNode = new DruidNode("hey", "what", false, 1234, null, true, false);
    scheduledExecutorFactory = ScheduledExecutors::fixed;
    leaderAnnouncerLatch = new CountDownLatch(1);
    leaderUnannouncerLatch = new CountDownLatch(1);
    coordinator = new DruidCoordinator(
        druidCoordinatorConfig,
        createMetadataManager(configManager),
        serverInventoryView,
        serviceEmitter,
        scheduledExecutorFactory,
        overlordClient,
        loadQueueTaskMaster,
        new SegmentLoadQueueManager(serverInventoryView, loadQueueTaskMaster),
        new LatchableServiceAnnouncer(leaderAnnouncerLatch, leaderUnannouncerLatch),
        druidNode,
        new CoordinatorCustomDutyGroups(ImmutableSet.of()),
        EasyMock.createNiceMock(LookupCoordinatorManager.class),
        new TestDruidLeaderSelector(),
        null,
        CentralizedDatasourceSchemaConfig.create(),
        new CompactionStatusTracker(OBJECT_MAPPER)
    );
  }

  private MetadataManager createMetadataManager(JacksonConfigManager configManager)
  {
    return new MetadataManager(
        null,
        new CoordinatorConfigManager(configManager, null, null),
        segmentsMetadataManager,
        null,
        metadataRuleManager,
        null,
        null
    );
  }

  @After
  public void tearDown() throws Exception
  {
    loadQueuePeon.stop();
    pathChildrenCache.close();
    tearDownServerAndCurator();
  }

  @Test(timeout = 60_000L)
  public void testCoordinatorRun() throws Exception
  {
    String dataSource = "dataSource1";
    String tier = "hot";

    // Setup MetadataRuleManager
    Rule foreverLoadRule = new ForeverLoadRule(ImmutableMap.of(tier, 2), null);
    EasyMock.expect(metadataRuleManager.getRulesWithDefault(EasyMock.anyString()))
            .andReturn(ImmutableList.of(foreverLoadRule)).atLeastOnce();

    metadataRuleManager.stop();
    EasyMock.expectLastCall().once();

    EasyMock.replay(metadataRuleManager);

    // Setup SegmentsMetadataManager
    DruidDataSource[] dataSources = {
        new DruidDataSource(dataSource, Collections.emptyMap())
    };
    final DataSegment dataSegment = new DataSegment(
        dataSource,
        Intervals.of("2010-01-01/P1D"),
        "v1",
        null,
        null,
        null,
        null,
        0x9,
        0
    );
    dataSources[0].addSegment(dataSegment);

    setupSegmentsMetadataMock(dataSources[0]);
    ImmutableDruidDataSource immutableDruidDataSource = EasyMock.createNiceMock(ImmutableDruidDataSource.class);
    EasyMock.expect(immutableDruidDataSource.getSegments())
            .andReturn(ImmutableSet.of(dataSegment)).atLeastOnce();
    EasyMock.replay(immutableDruidDataSource);

    // Setup ServerInventoryView
    druidServer = new DruidServer("server1", "localhost", null, 5L, ServerType.HISTORICAL, tier, 0);
    setupPeons(Collections.singletonMap("server1", loadQueuePeon));
    EasyMock.expect(serverInventoryView.getInventory()).andReturn(
        ImmutableList.of(druidServer)
    ).atLeastOnce();
    EasyMock.expect(serverInventoryView.isStarted()).andReturn(true).anyTimes();
    EasyMock.replay(serverInventoryView, loadQueueTaskMaster);

    coordinator.start();

    Assert.assertNull(coordinator.getReplicationFactor(dataSegment.getId()));
    Assert.assertNull(coordinator.getBroadcastSegments());

    // Wait for this coordinator to become leader
    leaderAnnouncerLatch.await();

    // This coordinator should be leader by now
    Assert.assertTrue(coordinator.isLeader());
    Assert.assertEquals(druidNode.getHostAndPort(), coordinator.getCurrentLeader());
    pathChildrenCache.start();

    final CountDownLatch assignSegmentLatch = createCountDownLatchAndSetPathChildrenCacheListenerWithLatch(
        1,
        pathChildrenCache,
        ImmutableMap.of("2010-01-01T00:00:00.000Z_2010-01-02T00:00:00.000Z", dataSegment),
        druidServer
    );
    assignSegmentLatch.await();

    final CountDownLatch coordinatorRunLatch = new CountDownLatch(2);
    serviceEmitter.latch = coordinatorRunLatch;
    coordinatorRunLatch.await();

    Assert.assertEquals(ImmutableMap.of(dataSource, 100.0), coordinator.getDatasourceToLoadStatus());

    Object2IntMap<String> numsUnavailableUsedSegmentsPerDataSource =
        coordinator.getDatasourceToUnavailableSegmentCount();
    Assert.assertEquals(1, numsUnavailableUsedSegmentsPerDataSource.size());
    Assert.assertEquals(0, numsUnavailableUsedSegmentsPerDataSource.getInt(dataSource));
    Assert.assertEquals(0, coordinator.getBroadcastSegments().size());

    Map<String, Object2LongMap<String>> underReplicationCountsPerDataSourcePerTier =
        coordinator.getTierToDatasourceToUnderReplicatedCount(false);
    Assert.assertNotNull(underReplicationCountsPerDataSourcePerTier);
    Assert.assertEquals(1, underReplicationCountsPerDataSourcePerTier.size());

    Object2LongMap<String> underRepliicationCountsPerDataSource = underReplicationCountsPerDataSourcePerTier.get(tier);
    Assert.assertNotNull(underRepliicationCountsPerDataSource);
    Assert.assertEquals(1, underRepliicationCountsPerDataSource.size());
    //noinspection deprecation
    Assert.assertNotNull(underRepliicationCountsPerDataSource.get(dataSource));
    // Simulated the adding of segment to druidServer during SegmentChangeRequestLoad event
    // The load rules asks for 2 replicas, therefore 1 replica should still be pending
    Assert.assertEquals(1L, underRepliicationCountsPerDataSource.getLong(dataSource));

    Map<String, Object2LongMap<String>> underReplicationCountsPerDataSourcePerTierUsingClusterView =
        coordinator.getTierToDatasourceToUnderReplicatedCount(true);
    Assert.assertNotNull(underReplicationCountsPerDataSourcePerTier);
    Assert.assertEquals(1, underReplicationCountsPerDataSourcePerTier.size());

    Object2LongMap<String> underRepliicationCountsPerDataSourceUsingClusterView =
        underReplicationCountsPerDataSourcePerTierUsingClusterView.get(tier);
    Assert.assertNotNull(underRepliicationCountsPerDataSourceUsingClusterView);
    Assert.assertEquals(1, underRepliicationCountsPerDataSourceUsingClusterView.size());
    //noinspection deprecation
    Assert.assertNotNull(underRepliicationCountsPerDataSourceUsingClusterView.get(dataSource));
    // Simulated the adding of segment to druidServer during SegmentChangeRequestLoad event
    // The load rules asks for 2 replicas, but only 1 historical server in cluster. Since computing using cluster view
    // the segments are replicated as many times as they can be given state of cluster, therefore should not be
    // under-replicated.
    Assert.assertEquals(0L, underRepliicationCountsPerDataSourceUsingClusterView.getLong(dataSource));
    Assert.assertEquals(Integer.valueOf(2), coordinator.getReplicationFactor(dataSegment.getId()));

    coordinator.stop();
    leaderUnannouncerLatch.await();

    Assert.assertFalse(coordinator.isLeader());
    Assert.assertNull(coordinator.getCurrentLeader());

    EasyMock.verify(serverInventoryView);
    EasyMock.verify(metadataRuleManager);
  }

  @Test(timeout = 60_000L)
  public void testCoordinatorTieredRun() throws Exception
  {
    final String dataSource = "dataSource", hotTierName = "hot", coldTierName = "cold";
    final Rule hotTier = new IntervalLoadRule(Intervals.of("2018-01-01/P1M"), ImmutableMap.of(hotTierName, 1), null);
    final Rule coldTier = new ForeverLoadRule(ImmutableMap.of(coldTierName, 1), null);
    final String loadPathCold = "/druid/loadqueue/cold:1234";
    final DruidServer hotServer = new DruidServer("hot", "hot", null, 5L, ServerType.HISTORICAL, hotTierName, 0);
    final DruidServer coldServer = new DruidServer("cold", "cold", null, 5L, ServerType.HISTORICAL, coldTierName, 0);

    final Map<String, DataSegment> dataSegments = ImmutableMap.of(
        "2018-01-02T00:00:00.000Z_2018-01-03T00:00:00.000Z",
        new DataSegment(dataSource, Intervals.of("2018-01-02/P1D"), "v1", null, null, null, null, 0x9, 0),
        "2018-01-03T00:00:00.000Z_2018-01-04T00:00:00.000Z",
        new DataSegment(dataSource, Intervals.of("2018-01-03/P1D"), "v1", null, null, null, null, 0x9, 0),
        "2017-01-01T00:00:00.000Z_2017-01-02T00:00:00.000Z",
        new DataSegment(dataSource, Intervals.of("2017-01-01/P1D"), "v1", null, null, null, null, 0x9, 0)
    );

    final LoadQueuePeon loadQueuePeonCold = new CuratorLoadQueuePeon(
        curator,
        loadPathCold,
        objectMapper,
        Execs.scheduledSingleThreaded("coordinator_test_load_queue_peon_cold_scheduled-%d"),
        Execs.singleThreaded("coordinator_test_load_queue_peon_cold-%d"),
        LOAD_TIMEOUT
    );
    final PathChildrenCache pathChildrenCacheCold = new PathChildrenCache(
        curator,
        loadPathCold,
        true,
        true,
        Execs.singleThreaded("coordinator_test_path_children_cache_cold-%d")
    );
    setupPeons(ImmutableMap.of("hot", loadQueuePeon, "cold", loadQueuePeonCold));

    loadQueuePeonCold.start();
    pathChildrenCache.start();
    pathChildrenCacheCold.start();

    DruidDataSource[] druidDataSources = {new DruidDataSource(dataSource, Collections.emptyMap())};
    dataSegments.values().forEach(druidDataSources[0]::addSegment);

    setupSegmentsMetadataMock(druidDataSources[0]);

    EasyMock.expect(metadataRuleManager.getRulesWithDefault(EasyMock.anyString()))
            .andReturn(ImmutableList.of(hotTier, coldTier)).atLeastOnce();

    EasyMock.expect(serverInventoryView.getInventory())
            .andReturn(ImmutableList.of(hotServer, coldServer))
            .atLeastOnce();
    EasyMock.expect(serverInventoryView.isStarted()).andReturn(true).anyTimes();

    EasyMock.replay(metadataRuleManager, serverInventoryView, loadQueueTaskMaster);

    coordinator.start();
    leaderAnnouncerLatch.await(); // Wait for this coordinator to become leader

    final CountDownLatch assignSegmentLatchHot = createCountDownLatchAndSetPathChildrenCacheListenerWithLatch(2, pathChildrenCache, dataSegments, hotServer);
    final CountDownLatch assignSegmentLatchCold = createCountDownLatchAndSetPathChildrenCacheListenerWithLatch(1, pathChildrenCacheCold, dataSegments, coldServer);
    assignSegmentLatchHot.await();
    assignSegmentLatchCold.await();

    final CountDownLatch coordinatorRunLatch = new CountDownLatch(2);
    serviceEmitter.latch = coordinatorRunLatch;
    coordinatorRunLatch.await();

    Assert.assertEquals(ImmutableMap.of(dataSource, 100.0), coordinator.getDatasourceToLoadStatus());

    Map<String, Object2LongMap<String>> underReplicationCountsPerDataSourcePerTier =
        coordinator.getTierToDatasourceToUnderReplicatedCount(false);
    Assert.assertEquals(2, underReplicationCountsPerDataSourcePerTier.size());
    Assert.assertEquals(0L, underReplicationCountsPerDataSourcePerTier.get(hotTierName).getLong(dataSource));
    Assert.assertEquals(0L, underReplicationCountsPerDataSourcePerTier.get(coldTierName).getLong(dataSource));

    Map<String, Object2LongMap<String>> underReplicationCountsPerDataSourcePerTierUsingClusterView =
        coordinator.getTierToDatasourceToUnderReplicatedCount(true);
    Assert.assertEquals(2, underReplicationCountsPerDataSourcePerTierUsingClusterView.size());
    Assert.assertEquals(0L, underReplicationCountsPerDataSourcePerTierUsingClusterView.get(hotTierName).getLong(dataSource));
    Assert.assertEquals(0L, underReplicationCountsPerDataSourcePerTierUsingClusterView.get(coldTierName).getLong(dataSource));

    dataSegments.values().forEach(dataSegment -> Assert.assertEquals(Integer.valueOf(1), coordinator.getReplicationFactor(dataSegment.getId())));

    coordinator.stop();
    leaderUnannouncerLatch.await();

    EasyMock.verify(serverInventoryView);
    EasyMock.verify(segmentsMetadataManager);
    EasyMock.verify(metadataRuleManager);
  }

  @Test(timeout = 60_000L)
  public void testComputeUnderReplicationCountsPerDataSourcePerTierForSegmentsWithBroadcastRule() throws Exception
  {
    final String dataSource = "dataSource";
    final String hotTierName = "hot";
    final String coldTierName = "cold";
    final String tierName1 = "tier1";
    final String tierName2 = "tier2";
    final String loadPathCold = "/druid/loadqueue/cold:1234";
    final String loadPathBroker1 = "/druid/loadqueue/broker1:1234";
    final String loadPathBroker2 = "/druid/loadqueue/broker2:1234";
    final String loadPathPeon = "/druid/loadqueue/peon:1234";
    final DruidServer hotServer = new DruidServer("hot", "hot", null, 5L, ServerType.HISTORICAL, hotTierName, 0);
    final DruidServer coldServer = new DruidServer("cold", "cold", null, 5L, ServerType.HISTORICAL, coldTierName, 0);
    final DruidServer brokerServer1 = new DruidServer("broker1", "broker1", null, 5L, ServerType.BROKER, tierName1, 0);
    final DruidServer brokerServer2 = new DruidServer("broker2", "broker2", null, 5L, ServerType.BROKER, tierName2, 0);
    final DruidServer peonServer = new DruidServer("peon", "peon", null, 5L, ServerType.INDEXER_EXECUTOR, tierName2, 0);

    final Map<String, DataSegment> dataSegments = ImmutableMap.of(
        "2018-01-02T00:00:00.000Z_2018-01-03T00:00:00.000Z",
        new DataSegment(dataSource, Intervals.of("2018-01-02/P1D"), "v1", null, null, null, null, 0x9, 0),
        "2018-01-03T00:00:00.000Z_2018-01-04T00:00:00.000Z",
        new DataSegment(dataSource, Intervals.of("2018-01-03/P1D"), "v1", null, null, null, null, 0x9, 0),
        "2017-01-01T00:00:00.000Z_2017-01-02T00:00:00.000Z",
        new DataSegment(dataSource, Intervals.of("2017-01-01/P1D"), "v1", null, null, null, null, 0x9, 0)
    );

    final LoadQueuePeon loadQueuePeonCold = new CuratorLoadQueuePeon(
        curator,
        loadPathCold,
        objectMapper,
        Execs.scheduledSingleThreaded("coordinator_test_load_queue_peon_cold_scheduled-%d"),
        Execs.singleThreaded("coordinator_test_load_queue_peon_cold-%d"),
        LOAD_TIMEOUT
    );

    final LoadQueuePeon loadQueuePeonBroker1 = new CuratorLoadQueuePeon(
        curator,
        loadPathBroker1,
        objectMapper,
        Execs.scheduledSingleThreaded("coordinator_test_load_queue_peon_broker1_scheduled-%d"),
        Execs.singleThreaded("coordinator_test_load_queue_peon_broker1-%d"),
        LOAD_TIMEOUT
    );

    final LoadQueuePeon loadQueuePeonBroker2 = new CuratorLoadQueuePeon(
        curator,
        loadPathBroker2,
        objectMapper,
        Execs.scheduledSingleThreaded("coordinator_test_load_queue_peon_broker2_scheduled-%d"),
        Execs.singleThreaded("coordinator_test_load_queue_peon_broker2-%d"),
        LOAD_TIMEOUT
    );

    final LoadQueuePeon loadQueuePeonPoenServer = new CuratorLoadQueuePeon(
        curator,
        loadPathPeon,
        objectMapper,
        Execs.scheduledSingleThreaded("coordinator_test_load_queue_peon_peon_scheduled-%d"),
        Execs.singleThreaded("coordinator_test_load_queue_peon_peon-%d"),
        LOAD_TIMEOUT
    );
    final PathChildrenCache pathChildrenCacheCold = new PathChildrenCache(
        curator,
        loadPathCold,
        true,
        true,
        Execs.singleThreaded("coordinator_test_path_children_cache_cold-%d")
    );
    final PathChildrenCache pathChildrenCacheBroker1 = new PathChildrenCache(
        curator,
        loadPathBroker1,
        true,
        true,
        Execs.singleThreaded("coordinator_test_path_children_cache_broker1-%d")
    );
    final PathChildrenCache pathChildrenCacheBroker2 = new PathChildrenCache(
        curator,
        loadPathBroker2,
        true,
        true,
        Execs.singleThreaded("coordinator_test_path_children_cache_broker2-%d")
    );
    final PathChildrenCache pathChildrenCachePeon = new PathChildrenCache(
        curator,
        loadPathPeon,
        true,
        true,
        Execs.singleThreaded("coordinator_test_path_children_cache_peon-%d")
    );

    setupPeons(ImmutableMap.of(
        "hot", loadQueuePeon,
        "cold", loadQueuePeonCold,
        "broker1", loadQueuePeonBroker1,
        "broker2", loadQueuePeonBroker2,
        "peon", loadQueuePeonPoenServer
    ));

    loadQueuePeonCold.start();
    loadQueuePeonBroker1.start();
    loadQueuePeonBroker2.start();
    loadQueuePeonPoenServer.start();
    pathChildrenCache.start();
    pathChildrenCacheCold.start();
    pathChildrenCacheBroker1.start();
    pathChildrenCacheBroker2.start();
    pathChildrenCachePeon.start();

    DruidDataSource druidDataSource = new DruidDataSource(dataSource, Collections.emptyMap());
    dataSegments.values().forEach(druidDataSource::addSegment);

    setupSegmentsMetadataMock(druidDataSource);

    final Rule broadcastDistributionRule = new ForeverBroadcastDistributionRule();
    EasyMock.expect(metadataRuleManager.getRulesWithDefault(EasyMock.anyString()))
            .andReturn(ImmutableList.of(broadcastDistributionRule)).atLeastOnce();

    EasyMock.expect(serverInventoryView.getInventory())
            .andReturn(ImmutableList.of(hotServer, coldServer, brokerServer1, brokerServer2, peonServer))
            .atLeastOnce();
    EasyMock.expect(serverInventoryView.isStarted()).andReturn(true).anyTimes();

    EasyMock.replay(metadataRuleManager, serverInventoryView, loadQueueTaskMaster);

    coordinator.start();
    leaderAnnouncerLatch.await(); // Wait for this coordinator to become leader

    final CountDownLatch assignSegmentLatchHot = createCountDownLatchAndSetPathChildrenCacheListenerWithLatch(3, pathChildrenCache, dataSegments, hotServer);
    final CountDownLatch assignSegmentLatchCold = createCountDownLatchAndSetPathChildrenCacheListenerWithLatch(3, pathChildrenCacheCold, dataSegments, coldServer);
    final CountDownLatch assignSegmentLatchBroker1 = createCountDownLatchAndSetPathChildrenCacheListenerWithLatch(3, pathChildrenCacheBroker1, dataSegments, brokerServer1);
    final CountDownLatch assignSegmentLatchBroker2 = createCountDownLatchAndSetPathChildrenCacheListenerWithLatch(3, pathChildrenCacheBroker2, dataSegments, brokerServer2);
    final CountDownLatch assignSegmentLatchPeon = createCountDownLatchAndSetPathChildrenCacheListenerWithLatch(3, pathChildrenCachePeon, dataSegments, peonServer);
    assignSegmentLatchHot.await();
    assignSegmentLatchCold.await();
    assignSegmentLatchBroker1.await();
    assignSegmentLatchBroker2.await();
    assignSegmentLatchPeon.await();

    final CountDownLatch coordinatorRunLatch = new CountDownLatch(2);
    serviceEmitter.latch = coordinatorRunLatch;
    coordinatorRunLatch.await();

    Assert.assertEquals(ImmutableMap.of(dataSource, 100.0), coordinator.getDatasourceToLoadStatus());
    Assert.assertEquals(new HashSet<>(dataSegments.values()), coordinator.getBroadcastSegments());

    // Under-replicated counts are updated only after the next coordinator run
    Map<String, Object2LongMap<String>> underReplicationCountsPerDataSourcePerTier =
        coordinator.getTierToDatasourceToUnderReplicatedCount(false);
    Assert.assertEquals(4, underReplicationCountsPerDataSourcePerTier.size());
    Assert.assertEquals(0L, underReplicationCountsPerDataSourcePerTier.get(hotTierName).getLong(dataSource));
    Assert.assertEquals(0L, underReplicationCountsPerDataSourcePerTier.get(coldTierName).getLong(dataSource));
    Assert.assertEquals(0L, underReplicationCountsPerDataSourcePerTier.get(tierName1).getLong(dataSource));
    Assert.assertEquals(0L, underReplicationCountsPerDataSourcePerTier.get(tierName2).getLong(dataSource));

    Map<String, Object2LongMap<String>> underReplicationCountsPerDataSourcePerTierUsingClusterView =
        coordinator.getTierToDatasourceToUnderReplicatedCount(true);
    Assert.assertEquals(4, underReplicationCountsPerDataSourcePerTierUsingClusterView.size());
    Assert.assertEquals(0L, underReplicationCountsPerDataSourcePerTierUsingClusterView.get(hotTierName).getLong(dataSource));
    Assert.assertEquals(0L, underReplicationCountsPerDataSourcePerTierUsingClusterView.get(coldTierName).getLong(dataSource));
    Assert.assertEquals(0L, underReplicationCountsPerDataSourcePerTierUsingClusterView.get(tierName1).getLong(dataSource));
    Assert.assertEquals(0L, underReplicationCountsPerDataSourcePerTierUsingClusterView.get(tierName2).getLong(dataSource));

    coordinator.stop();
    leaderUnannouncerLatch.await();

    EasyMock.verify(serverInventoryView);
    EasyMock.verify(segmentsMetadataManager);
    EasyMock.verify(metadataRuleManager);
  }


  @Test
  public void testCompactSegmentsDutyWhenCustomDutyGroupEmpty()
  {
    EasyMock.expect(segmentsMetadataManager.isPollingDatabasePeriodically())
            .andReturn(true).anyTimes();
    EasyMock.replay(segmentsMetadataManager);

    CoordinatorCustomDutyGroups emptyCustomDutyGroups = new CoordinatorCustomDutyGroups(ImmutableSet.of());
    coordinator = new DruidCoordinator(
        druidCoordinatorConfig,
        createMetadataManager(null),
        serverInventoryView,
        serviceEmitter,
        scheduledExecutorFactory,
        overlordClient,
        loadQueueTaskMaster,
        null,
        new LatchableServiceAnnouncer(leaderAnnouncerLatch, leaderUnannouncerLatch),
        druidNode,
        emptyCustomDutyGroups,
        EasyMock.createNiceMock(LookupCoordinatorManager.class),
        new TestDruidLeaderSelector(),
        null,
        CentralizedDatasourceSchemaConfig.create(),
        new CompactionStatusTracker(OBJECT_MAPPER)
    );
    coordinator.start();

    // Since CompactSegments is not enabled in Custom Duty Group, then CompactSegments must be created in IndexingServiceDuties
    final List<DutyGroupStatus> duties = coordinator.getStatusOfDuties();
    Assert.assertEquals(3, duties.size());

    Assert.assertEquals("HistoricalManagementDuties", duties.get(0).getName());
    Assert.assertEquals("IndexingServiceDuties", duties.get(1).getName());
    Assert.assertEquals("MetadataStoreManagementDuties", duties.get(2).getName());

<<<<<<< HEAD
    final String compactDutyName = CompactSegments.class.getName();
    Assert.assertTrue(duties.get(1).getDutyNames().contains(compactDutyName));

    // CompactSegments should not exist in other duty groups
    Assert.assertFalse(duties.get(0).getDutyNames().contains(compactDutyName));
    Assert.assertFalse(duties.get(2).getDutyNames().contains(compactDutyName));

    coordinator.stop();
=======
    // CompactSegments returned by this method should be created using the DruidCoordinatorConfig in the DruidCoordinator
    CompactSegments duty = coordinator.initializeCompactSegmentsDuty(statusTracker);
    Assert.assertNotNull(duty);
>>>>>>> fe3d589f
  }

  @Test
  public void testInitializeCompactSegmentsDutyWhenCustomDutyGroupDoesNotContainsCompactSegments()
  {
    EasyMock.expect(segmentsMetadataManager.isPollingDatabasePeriodically())
            .andReturn(true).anyTimes();
    EasyMock.replay(segmentsMetadataManager);
    CoordinatorCustomDutyGroup group = new CoordinatorCustomDutyGroup(
        "group1",
        Duration.standardSeconds(1),
        ImmutableList.of(new KillSupervisorsCustomDuty(new Duration("PT1S"), null))
    );
    CoordinatorCustomDutyGroups customDutyGroups = new CoordinatorCustomDutyGroups(ImmutableSet.of(group));
    coordinator = new DruidCoordinator(
        druidCoordinatorConfig,
        createMetadataManager(null),
        serverInventoryView,
        serviceEmitter,
        scheduledExecutorFactory,
        overlordClient,
        loadQueueTaskMaster,
        null,
        new LatchableServiceAnnouncer(leaderAnnouncerLatch, leaderUnannouncerLatch),
        druidNode,
        customDutyGroups,
        EasyMock.createNiceMock(LookupCoordinatorManager.class),
        new TestDruidLeaderSelector(),
        null,
        CentralizedDatasourceSchemaConfig.create(),
        new CompactionStatusTracker(OBJECT_MAPPER)
    );
    coordinator.start();
    // Since CompactSegments is not enabled in Custom Duty Group, then CompactSegments must be created in IndexingServiceDuties
    final List<DutyGroupStatus> duties = coordinator.getStatusOfDuties();
    Assert.assertEquals(4, duties.size());

    Assert.assertEquals("HistoricalManagementDuties", duties.get(0).getName());
    Assert.assertEquals("IndexingServiceDuties", duties.get(1).getName());
    Assert.assertEquals("MetadataStoreManagementDuties", duties.get(2).getName());
    Assert.assertEquals("group1", duties.get(3).getName());

<<<<<<< HEAD
    final String compactDutyName = CompactSegments.class.getName();
    Assert.assertTrue(duties.get(1).getDutyNames().contains(compactDutyName));

    // CompactSegments should not exist in other duty groups
    Assert.assertFalse(duties.get(0).getDutyNames().contains(compactDutyName));
    Assert.assertFalse(duties.get(2).getDutyNames().contains(compactDutyName));

    coordinator.stop();
=======
    // CompactSegments returned by this method should be created using the DruidCoordinatorConfig in the DruidCoordinator
    CompactSegments duty = coordinator.initializeCompactSegmentsDuty(statusTracker);
    Assert.assertNotNull(duty);
>>>>>>> fe3d589f
  }

  @Test
  public void testInitializeCompactSegmentsDutyWhenCustomDutyGroupContainsCompactSegments()
  {
    EasyMock.expect(segmentsMetadataManager.isPollingDatabasePeriodically())
            .andReturn(true).anyTimes();
    EasyMock.replay(segmentsMetadataManager);
    CoordinatorCustomDutyGroup compactSegmentCustomGroup = new CoordinatorCustomDutyGroup(
        "group1",
        Duration.standardSeconds(1),
        ImmutableList.of(new CompactSegments(statusTracker, null))
    );
    CoordinatorCustomDutyGroups customDutyGroups = new CoordinatorCustomDutyGroups(ImmutableSet.of(compactSegmentCustomGroup));
    coordinator = new DruidCoordinator(
        druidCoordinatorConfig,
        createMetadataManager(null),
        serverInventoryView,
        serviceEmitter,
        scheduledExecutorFactory,
        overlordClient,
        loadQueueTaskMaster,
        null,
        new LatchableServiceAnnouncer(leaderAnnouncerLatch, leaderUnannouncerLatch),
        druidNode,
        customDutyGroups,
        EasyMock.createNiceMock(LookupCoordinatorManager.class),
        new TestDruidLeaderSelector(),
        null,
        CentralizedDatasourceSchemaConfig.create(),
        new CompactionStatusTracker(OBJECT_MAPPER)
    );
    coordinator.start();

    // Since CompactSegments is enabled in Custom Duty Group, then CompactSegments must not be created in IndexingServiceDuties
    final List<DutyGroupStatus> duties = coordinator.getStatusOfDuties();
    Assert.assertEquals(4, duties.size());

    Assert.assertEquals("HistoricalManagementDuties", duties.get(0).getName());
    Assert.assertEquals("IndexingServiceDuties", duties.get(1).getName());
    Assert.assertEquals("MetadataStoreManagementDuties", duties.get(2).getName());
    Assert.assertEquals("group1", duties.get(3).getName());

    // CompactSegments should exist in Custom Duty Group
<<<<<<< HEAD
    final String compactDutyName = CompactSegments.class.getName();
    Assert.assertTrue(duties.get(3).getDutyNames().contains(compactDutyName));

    // CompactSegments should not exist in other duty groups
    Assert.assertFalse(duties.get(0).getDutyNames().contains(compactDutyName));
    Assert.assertFalse(duties.get(1).getDutyNames().contains(compactDutyName));
    Assert.assertFalse(duties.get(2).getDutyNames().contains(compactDutyName));

    coordinator.stop();
=======
    List<CompactSegments> compactSegmentsDutyFromCustomGroups = coordinator.getCompactSegmentsDutyFromCustomGroups();
    Assert.assertFalse(compactSegmentsDutyFromCustomGroups.isEmpty());
    Assert.assertEquals(1, compactSegmentsDutyFromCustomGroups.size());
    Assert.assertNotNull(compactSegmentsDutyFromCustomGroups.get(0));

    // CompactSegments returned by this method should be from the Custom Duty Group
    CompactSegments duty = coordinator.initializeCompactSegmentsDuty(statusTracker);
    Assert.assertNotNull(duty);
>>>>>>> fe3d589f
  }

  @Test(timeout = 3000)
  public void testCoordinatorCustomDutyGroupsRunAsExpected() throws Exception
  {
    // Some nessesary setup to start the Coordinator
    setupPeons(Collections.emptyMap());
    JacksonConfigManager configManager = EasyMock.createNiceMock(JacksonConfigManager.class);
    EasyMock.expect(
        configManager.watch(
            EasyMock.eq(CoordinatorDynamicConfig.CONFIG_KEY),
            EasyMock.anyObject(Class.class),
            EasyMock.anyObject()
        )
    ).andReturn(new AtomicReference<>(CoordinatorDynamicConfig.builder().build())).anyTimes();
    EasyMock.expect(
        configManager.watch(
            EasyMock.eq(DruidCompactionConfig.CONFIG_KEY),
            EasyMock.anyObject(Class.class),
            EasyMock.anyObject()
        )
    ).andReturn(new AtomicReference<>(DruidCompactionConfig.empty())).anyTimes();
    EasyMock.replay(configManager);
    DruidDataSource dataSource = new DruidDataSource("dataSource1", Collections.emptyMap());
    DataSegment dataSegment = new DataSegment(
        "dataSource1",
        Intervals.of("2010-01-01/P1D"),
        "v1",
        null,
        null,
        null,
        null,
        0x9,
        0
    );
    dataSource.addSegment(dataSegment);
    DataSourcesSnapshot dataSourcesSnapshot =
        new DataSourcesSnapshot(ImmutableMap.of(dataSource.getName(), dataSource.toImmutableDruidDataSource()));
    EasyMock
        .expect(segmentsMetadataManager.getSnapshotOfDataSourcesWithAllUsedSegments())
        .andReturn(dataSourcesSnapshot)
        .anyTimes();
    EasyMock.expect(segmentsMetadataManager.isPollingDatabasePeriodically()).andReturn(true).anyTimes();
    EasyMock.expect(segmentsMetadataManager.iterateAllUsedSegments())
            .andReturn(Collections.singletonList(dataSegment)).anyTimes();
    EasyMock.expect(serverInventoryView.isStarted()).andReturn(true).anyTimes();
    EasyMock.expect(serverInventoryView.getInventory()).andReturn(Collections.emptyList()).anyTimes();
    EasyMock.replay(serverInventoryView, loadQueueTaskMaster, segmentsMetadataManager);

    // Create CoordinatorCustomDutyGroups
    // We will have two groups and each group has one duty
    CountDownLatch latch1 = new CountDownLatch(1);
    CoordinatorCustomDuty duty1 = params -> {
      latch1.countDown();
      return params;
    };
    CoordinatorCustomDutyGroup group1 = new CoordinatorCustomDutyGroup(
        "group1",
        Duration.standardSeconds(1),
        ImmutableList.of(duty1)
    );

    CountDownLatch latch2 = new CountDownLatch(1);
    CoordinatorCustomDuty duty2 = params -> {
      latch2.countDown();
      return params;
    };
    CoordinatorCustomDutyGroup group2 = new CoordinatorCustomDutyGroup(
        "group2",
        Duration.standardSeconds(1),
        ImmutableList.of(duty2)
    );
    CoordinatorCustomDutyGroups groups = new CoordinatorCustomDutyGroups(ImmutableSet.of(group1, group2));

    coordinator = new DruidCoordinator(
        druidCoordinatorConfig,
        createMetadataManager(configManager),
        serverInventoryView,
        serviceEmitter,
        scheduledExecutorFactory,
        overlordClient,
        loadQueueTaskMaster,
        new SegmentLoadQueueManager(serverInventoryView, loadQueueTaskMaster),
        new LatchableServiceAnnouncer(leaderAnnouncerLatch, leaderUnannouncerLatch),
        druidNode,
        groups,
        EasyMock.createNiceMock(LookupCoordinatorManager.class),
        new TestDruidLeaderSelector(),
        null,
        CentralizedDatasourceSchemaConfig.create(),
        new CompactionStatusTracker(OBJECT_MAPPER)
    );
    coordinator.start();

    // Wait until group 1 duty ran for latch1 to countdown
    latch1.await();
    // Wait until group 2 duty ran for latch2 to countdown
    latch2.await();
  }

  @Test(timeout = 60_000L)
  public void testCoordinatorRun_queryFromDeepStorage() throws Exception
  {
    String dataSource = "dataSource1";

    String coldTier = "coldTier";
    String hotTier = "hotTier";

    // Setup MetadataRuleManager
    Rule intervalLoadRule = new IntervalLoadRule(Intervals.of("2010-02-01/P1M"), ImmutableMap.of(hotTier, 1), null);
    Rule foreverLoadRule = new ForeverLoadRule(ImmutableMap.of(coldTier, 0), null);
    EasyMock.expect(metadataRuleManager.getRulesWithDefault(EasyMock.anyString()))
        .andReturn(ImmutableList.of(intervalLoadRule, foreverLoadRule)).atLeastOnce();

    metadataRuleManager.stop();
    EasyMock.expectLastCall().once();

    EasyMock.replay(metadataRuleManager);

    // Setup SegmentsMetadataManager
    DruidDataSource[] dataSources = {
        new DruidDataSource(dataSource, Collections.emptyMap())

    };
    final DataSegment dataSegment = new DataSegment(
        dataSource,
        Intervals.of("2010-01-01/P1D"),
        "v1",
        null,
        null,
        null,
        null,
        0x9,
        0
    );
    final DataSegment dataSegmentHot = new DataSegment(
        dataSource,
        Intervals.of("2010-02-01/P1D"),
        "v1",
        null,
        null,
        null,
        null,
        0x9,
        0
    );
    dataSources[0].addSegment(dataSegment).addSegment(dataSegmentHot);

    setupSegmentsMetadataMock(dataSources[0]);
    ImmutableDruidDataSource immutableDruidDataSource = EasyMock.createNiceMock(ImmutableDruidDataSource.class);
    EasyMock.expect(immutableDruidDataSource.getSegments())
        .andReturn(ImmutableSet.of(dataSegment, dataSegmentHot)).atLeastOnce();
    EasyMock.replay(immutableDruidDataSource);

    // Setup ServerInventoryView
    druidServer = new DruidServer("server1", "localhost", null, 5L, ServerType.HISTORICAL, hotTier, 0);
    DruidServer druidServer2 = new DruidServer("server2", "localhost", null, 5L, ServerType.HISTORICAL, coldTier, 0);
    setupPeons(ImmutableMap.of("server1", loadQueuePeon, "server2", loadQueuePeon));
    EasyMock.expect(serverInventoryView.getInventory()).andReturn(
        ImmutableList.of(druidServer, druidServer2)
    ).atLeastOnce();
    EasyMock.expect(serverInventoryView.isStarted()).andReturn(true).anyTimes();
    EasyMock.replay(serverInventoryView, loadQueueTaskMaster);

    coordinator.start();
    
    // Wait for this coordinator to become leader
    leaderAnnouncerLatch.await();

    // This coordinator should be leader by now
    Assert.assertTrue(coordinator.isLeader());
    Assert.assertEquals(druidNode.getHostAndPort(), coordinator.getCurrentLeader());
    pathChildrenCache.start();

    final CountDownLatch coordinatorRunLatch = new CountDownLatch(2);
    serviceEmitter.latch = coordinatorRunLatch;
    coordinatorRunLatch.await();

    Object2IntMap<String> numsUnavailableUsedSegmentsPerDataSource =
        coordinator.getDatasourceToUnavailableSegmentCount();
    Assert.assertEquals(1, numsUnavailableUsedSegmentsPerDataSource.size());
    // The cold tier segment should not be unavailable, the hot one should be unavailable
    Assert.assertEquals(1, numsUnavailableUsedSegmentsPerDataSource.getInt(dataSource));

    Map<String, Object2LongMap<String>> underReplicationCountsPerDataSourcePerTier =
        coordinator.getTierToDatasourceToUnderReplicatedCount(false);
    Assert.assertNotNull(underReplicationCountsPerDataSourcePerTier);
    Assert.assertEquals(2, underReplicationCountsPerDataSourcePerTier.size());

    Object2LongMap<String> underRepliicationCountsPerDataSourceHotTier = underReplicationCountsPerDataSourcePerTier.get(hotTier);
    Assert.assertNotNull(underRepliicationCountsPerDataSourceHotTier);
    Assert.assertEquals(1, underRepliicationCountsPerDataSourceHotTier.getLong(dataSource));

    Object2LongMap<String> underRepliicationCountsPerDataSourceColdTier = underReplicationCountsPerDataSourcePerTier.get(coldTier);
    Assert.assertNotNull(underRepliicationCountsPerDataSourceColdTier);
    Assert.assertEquals(0, underRepliicationCountsPerDataSourceColdTier.getLong(dataSource));

    Object2IntMap<String> numsDeepStorageOnlySegmentsPerDataSource =
            coordinator.getDatasourceToDeepStorageQueryOnlySegmentCount();

    Assert.assertEquals(1, numsDeepStorageOnlySegmentsPerDataSource.getInt(dataSource));

    coordinator.stop();
    leaderUnannouncerLatch.await();

    Assert.assertFalse(coordinator.isLeader());
    Assert.assertNull(coordinator.getCurrentLeader());

    EasyMock.verify(serverInventoryView);
    EasyMock.verify(metadataRuleManager);
  }

  private CountDownLatch createCountDownLatchAndSetPathChildrenCacheListenerWithLatch(
      int latchCount,
      PathChildrenCache pathChildrenCache,
      Map<String, DataSegment> segments,
      DruidServer server
  )
  {
    final CountDownLatch countDownLatch = new CountDownLatch(latchCount);
    pathChildrenCache.getListenable().addListener(
        (CuratorFramework client, PathChildrenCacheEvent event) -> {
          if (CuratorUtils.isChildAdded(event)) {
            DataSegment segment = findSegmentRelatedToCuratorEvent(segments, event);
            if (segment != null && server.getSegment(segment.getId()) == null) {
              if (countDownLatch.getCount() > 0) {
                server.addDataSegment(segment);
                curator.delete().guaranteed().forPath(event.getData().getPath());
                countDownLatch.countDown();
              } else {
                Assert.fail("The segment path " + event.getData().getPath() + " is not expected");
              }
            }
          }
        }
    );
    return countDownLatch;
  }

  private void setupSegmentsMetadataMock(DruidDataSource dataSource)
  {
    EasyMock.expect(segmentsMetadataManager.isPollingDatabasePeriodically()).andReturn(true).anyTimes();
    EasyMock
        .expect(segmentsMetadataManager.iterateAllUsedSegments())
        .andReturn(dataSource.getSegments())
        .anyTimes();
    EasyMock
        .expect(segmentsMetadataManager.getImmutableDataSourcesWithAllUsedSegments())
        .andReturn(Collections.singleton(dataSource.toImmutableDruidDataSource()))
        .anyTimes();
    DataSourcesSnapshot dataSourcesSnapshot =
        new DataSourcesSnapshot(ImmutableMap.of(dataSource.getName(), dataSource.toImmutableDruidDataSource()));
    EasyMock
        .expect(segmentsMetadataManager.getSnapshotOfDataSourcesWithAllUsedSegments())
        .andReturn(dataSourcesSnapshot)
        .anyTimes();
    EasyMock
        .expect(segmentsMetadataManager.retrieveAllDataSourceNames())
        .andReturn(Collections.singleton(dataSource.getName()))
        .anyTimes();
    EasyMock.replay(segmentsMetadataManager);

    EasyMock
        .expect(this.dataSourcesSnapshot.iterateAllUsedSegmentsInSnapshot())
        .andReturn(dataSource.getSegments())
        .anyTimes();
    EasyMock
        .expect(this.dataSourcesSnapshot.getDataSourcesWithAllUsedSegments())
        .andReturn(Collections.singleton(dataSource.toImmutableDruidDataSource()))
        .anyTimes();
    EasyMock.replay(this.dataSourcesSnapshot);
  }

  @Nullable
  private static DataSegment findSegmentRelatedToCuratorEvent(
      Map<String, DataSegment> dataSegments,
      PathChildrenCacheEvent event
  )
  {
    return dataSegments
        .entrySet()
        .stream()
        .filter(x -> event.getData().getPath().contains(x.getKey()))
        .map(Map.Entry::getValue)
        .findFirst()
        .orElse(null);
  }

  private void setupPeons(Map<String, LoadQueuePeon> peonMap)
  {
    loadQueueTaskMaster.resetPeonsForNewServers(EasyMock.anyObject());
    EasyMock.expectLastCall().anyTimes();
    loadQueueTaskMaster.onLeaderStart();
    EasyMock.expectLastCall().anyTimes();
    loadQueueTaskMaster.onLeaderStop();
    EasyMock.expectLastCall().anyTimes();

    EasyMock.expect(loadQueueTaskMaster.getAllPeons()).andReturn(peonMap).anyTimes();

    EasyMock.expect(loadQueueTaskMaster.getPeonForServer(EasyMock.anyObject())).andAnswer(
        () -> peonMap.get(((ImmutableDruidServer) EasyMock.getCurrentArgument(0)).getName())
    ).anyTimes();
  }

  private static class TestDruidLeaderSelector implements DruidLeaderSelector
  {
    private volatile Listener listener;
    private volatile String leader;

    @Override
    public String getCurrentLeader()
    {
      return leader;
    }

    @Override
    public boolean isLeader()
    {
      return leader != null;
    }

    @Override
    public int localTerm()
    {
      return 0;
    }

    @Override
    public void registerListener(Listener listener)
    {
      this.listener = listener;
      leader = "what:1234";
      listener.becomeLeader();
    }

    @Override
    public void unregisterListener()
    {
      leader = null;
      listener.stopBeingLeader();
    }
  }

  private static class LatchableServiceEmitter extends ServiceEmitter
  {
    private CountDownLatch latch;

    private LatchableServiceEmitter()
    {
      super("", "", null);
    }

    @Override
    public void emit(Event event)
    {
      if (latch != null && "segment/count".equals(event.toMap().get("metric"))) {
        latch.countDown();
      }
    }
  }
}<|MERGE_RESOLUTION|>--- conflicted
+++ resolved
@@ -115,12 +115,8 @@
   private DruidCoordinatorConfig druidCoordinatorConfig;
   private ObjectMapper objectMapper;
   private DruidNode druidNode;
-<<<<<<< HEAD
-  private NewestSegmentFirstPolicy newestSegmentFirstPolicy;
   private OverlordClient overlordClient;
-=======
   private CompactionStatusTracker statusTracker;
->>>>>>> fe3d589f
   private final LatchableServiceEmitter serviceEmitter = new LatchableServiceEmitter();
 
   @Before
@@ -646,7 +642,6 @@
     Assert.assertEquals("IndexingServiceDuties", duties.get(1).getName());
     Assert.assertEquals("MetadataStoreManagementDuties", duties.get(2).getName());
 
-<<<<<<< HEAD
     final String compactDutyName = CompactSegments.class.getName();
     Assert.assertTrue(duties.get(1).getDutyNames().contains(compactDutyName));
 
@@ -655,11 +650,6 @@
     Assert.assertFalse(duties.get(2).getDutyNames().contains(compactDutyName));
 
     coordinator.stop();
-=======
-    // CompactSegments returned by this method should be created using the DruidCoordinatorConfig in the DruidCoordinator
-    CompactSegments duty = coordinator.initializeCompactSegmentsDuty(statusTracker);
-    Assert.assertNotNull(duty);
->>>>>>> fe3d589f
   }
 
   @Test
@@ -702,7 +692,6 @@
     Assert.assertEquals("MetadataStoreManagementDuties", duties.get(2).getName());
     Assert.assertEquals("group1", duties.get(3).getName());
 
-<<<<<<< HEAD
     final String compactDutyName = CompactSegments.class.getName();
     Assert.assertTrue(duties.get(1).getDutyNames().contains(compactDutyName));
 
@@ -711,11 +700,6 @@
     Assert.assertFalse(duties.get(2).getDutyNames().contains(compactDutyName));
 
     coordinator.stop();
-=======
-    // CompactSegments returned by this method should be created using the DruidCoordinatorConfig in the DruidCoordinator
-    CompactSegments duty = coordinator.initializeCompactSegmentsDuty(statusTracker);
-    Assert.assertNotNull(duty);
->>>>>>> fe3d589f
   }
 
   @Test
@@ -760,7 +744,6 @@
     Assert.assertEquals("group1", duties.get(3).getName());
 
     // CompactSegments should exist in Custom Duty Group
-<<<<<<< HEAD
     final String compactDutyName = CompactSegments.class.getName();
     Assert.assertTrue(duties.get(3).getDutyNames().contains(compactDutyName));
 
@@ -770,16 +753,6 @@
     Assert.assertFalse(duties.get(2).getDutyNames().contains(compactDutyName));
 
     coordinator.stop();
-=======
-    List<CompactSegments> compactSegmentsDutyFromCustomGroups = coordinator.getCompactSegmentsDutyFromCustomGroups();
-    Assert.assertFalse(compactSegmentsDutyFromCustomGroups.isEmpty());
-    Assert.assertEquals(1, compactSegmentsDutyFromCustomGroups.size());
-    Assert.assertNotNull(compactSegmentsDutyFromCustomGroups.get(0));
-
-    // CompactSegments returned by this method should be from the Custom Duty Group
-    CompactSegments duty = coordinator.initializeCompactSegmentsDuty(statusTracker);
-    Assert.assertNotNull(duty);
->>>>>>> fe3d589f
   }
 
   @Test(timeout = 3000)
