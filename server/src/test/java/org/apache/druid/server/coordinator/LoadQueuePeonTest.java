--- conflicted
+++ resolved
@@ -325,12 +325,8 @@
 
     final CountDownLatch loadRequestSignal = new CountDownLatch(1);
     final CountDownLatch segmentLoadedSignal = new CountDownLatch(1);
-<<<<<<< HEAD
     final CountDownLatch delayedSegmentLoadedSignal = new CountDownLatch(2);
-
-=======
     final CountDownLatch loadRequestRemoveSignal = new CountDownLatch(1);
->>>>>>> d6e59122
 
     loadQueuePeon = new CuratorLoadQueuePeon(
         curator,
@@ -407,16 +403,11 @@
     // simulate completion of load request by historical after time out on coordinator
     curator.delete().guaranteed().forPath(loadRequestPath);
     Assert.assertTrue(timing.forWaiting().awaitLatch(delayedSegmentLoadedSignal));
-    Assert.assertEquals(0, loadQueuePeon.getSegmentsToLoad().size());
-    Assert.assertEquals(0L, loadQueuePeon.getLoadQueueSize());
-<<<<<<< HEAD
-    Assert.assertEquals(0, loadQueuePeon.getTimedOutSegments().size());
-=======
-    curator.delete().guaranteed().forPath(loadRequestPath);
     Assert.assertTrue(timing.forWaiting().awaitLatch(loadRequestRemoveSignal));
     Assert.assertEquals(0, loadQueuePeon.getSegmentsToLoad().size());
     Assert.assertEquals(0L, loadQueuePeon.getLoadQueueSize());
->>>>>>> d6e59122
+    Assert.assertEquals(0, loadQueuePeon.getTimedOutSegments().size());
+
   }
 
   private DataSegment dataSegmentWithInterval(String intervalStr)
