--- conflicted
+++ resolved
@@ -88,36 +88,11 @@
         jsonMapper,
         Execs.scheduledSingleThreaded("test_load_queue_peon_scheduled-%d"),
         Execs.singleThreaded("test_load_queue_peon-%d"),
-<<<<<<< HEAD
-        new TestDruidCoordinatorConfig(
-            null,
-            null,
-            null,
-            null,
-            null,
-            null,
-            null,
-            null,
-            null,
-            null,
-            null,
-            null,
-            null,
-            null,
-            null,
-            null,
-            10,
-            Duration.millis(0),
-            false,
-            null
-        )
-=======
         new TestDruidCoordinatorConfig.Builder()
             .withCoordinatorKillMaxSegments(10)
             .withLoadQueuePeonRepeatDelay(Duration.millis(0))
             .withCoordinatorKillIgnoreDurationToRetain(false)
             .build()
->>>>>>> b6f8d7a1
     );
 
     loadQueuePeon.start();
@@ -303,37 +278,12 @@
         Execs.scheduledSingleThreaded("test_load_queue_peon_scheduled-%d"),
         Execs.singleThreaded("test_load_queue_peon-%d"),
         // set time-out to 1 ms so that LoadQueuePeon will fail the assignment quickly
-<<<<<<< HEAD
-        new TestDruidCoordinatorConfig(
-            null,
-            null,
-            null,
-            null,
-            new Duration(1),
-            null,
-            null,
-            null,
-            null,
-            null,
-            null,
-            null,
-            null,
-            null,
-            null,
-            null,
-            10,
-            new Duration("PT1s"),
-            false,
-            null
-        )
-=======
         new TestDruidCoordinatorConfig.Builder()
             .withLoadTimeoutDelay(new Duration(1))
             .withCoordinatorKillMaxSegments(10)
             .withLoadQueuePeonRepeatDelay(new Duration("PT1s"))
             .withCoordinatorKillIgnoreDurationToRetain(false)
             .build()
->>>>>>> b6f8d7a1
     );
 
     loadQueuePeon.start();
@@ -376,37 +326,12 @@
         Execs.scheduledSingleThreaded("test_load_queue_peon_scheduled-%d"),
         Execs.singleThreaded("test_load_queue_peon-%d"),
         // set time-out to 1 ms so that LoadQueuePeon will fail the assignment quickly
-<<<<<<< HEAD
-        new TestDruidCoordinatorConfig(
-            null,
-            null,
-            null,
-            null,
-            new Duration(1),
-            null,
-            null,
-            null,
-            null,
-            null,
-            null,
-            null,
-            null,
-            null,
-            null,
-            null,
-            10,
-            new Duration("PT1s"),
-            false,
-            null
-        )
-=======
         new TestDruidCoordinatorConfig.Builder()
             .withLoadTimeoutDelay(new Duration(1))
             .withCoordinatorKillMaxSegments(10)
             .withLoadQueuePeonRepeatDelay(new Duration("PT1s"))
             .withCoordinatorKillIgnoreDurationToRetain(false)
             .build()
->>>>>>> b6f8d7a1
     );
 
     loadQueuePeon.start();
