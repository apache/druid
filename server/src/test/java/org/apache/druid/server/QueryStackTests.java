--- conflicted
+++ resolved
@@ -76,8 +76,6 @@
 import org.apache.druid.query.topn.TopNQueryConfig;
 import org.apache.druid.query.topn.TopNQueryQueryToolChest;
 import org.apache.druid.query.topn.TopNQueryRunnerFactory;
-import org.apache.druid.query.union.RealUnionQueryRunnerFactory;
-import org.apache.druid.query.union.UnionQuery;
 import org.apache.druid.segment.ReferenceCountingSegment;
 import org.apache.druid.segment.SegmentWrangler;
 import org.apache.druid.segment.TestHelper;
@@ -365,22 +363,11 @@
                 }),
                 QueryRunnerTestHelper.NOOP_QUERYWATCHER
             )
-<<<<<<< HEAD
-            .put(UnionQuery.class, new RealUnionQueryRunnerFactory("asd"))
-            .put(GroupByQuery.class, groupByQueryRunnerFactory)
-            .put(TimeBoundaryQuery.class, new TimeBoundaryQueryRunnerFactory(QueryRunnerTestHelper.NOOP_QUERYWATCHER))
-            .put(WindowOperatorQuery.class, new WindowOperatorQueryQueryRunnerFactory())
-            .build()
-    );
-
-    return conglomerate;
-=======
         )
         .put(GroupByQuery.class, groupByQueryRunnerFactory)
         .put(TimeBoundaryQuery.class, new TimeBoundaryQueryRunnerFactory(QueryRunnerTestHelper.NOOP_QUERYWATCHER))
         .put(WindowOperatorQuery.class, new WindowOperatorQueryQueryRunnerFactory())
         .build();
->>>>>>> d0cbaf57
   }
 
   public static JoinableFactory makeJoinableFactoryForLookup(
