/*
 * Licensed to the Apache Software Foundation (ASF) under one
 * or more contributor license agreements.  See the NOTICE file
 * distributed with this work for additional information
 * regarding copyright ownership.  The ASF licenses this file
 * to you under the Apache License, Version 2.0 (the
 * "License"); you may not use this file except in compliance
 * with the License.  You may obtain a copy of the License at
 *
 *   http://www.apache.org/licenses/LICENSE-2.0
 *
 * Unless required by applicable law or agreed to in writing,
 * software distributed under the License is distributed on an
 * "AS IS" BASIS, WITHOUT WARRANTIES OR CONDITIONS OF ANY
 * KIND, either express or implied.  See the License for the
 * specific language governing permissions and limitations
 * under the License.
 */

package org.apache.druid.server.coordinator.rules;

import com.fasterxml.jackson.databind.ObjectMapper;
import com.google.common.collect.ImmutableList;
import com.google.common.collect.ImmutableMap;
import com.google.common.util.concurrent.ListeningExecutorService;
import com.google.common.util.concurrent.MoreExecutors;
import org.apache.druid.client.DruidServer;
import org.apache.druid.client.ImmutableDruidServer;
import org.apache.druid.jackson.DefaultObjectMapper;
import org.apache.druid.java.util.common.DateTimes;
import org.apache.druid.java.util.common.Intervals;
import org.apache.druid.java.util.common.JodaUtils;
import org.apache.druid.java.util.common.concurrent.Execs;
import org.apache.druid.java.util.common.logger.Logger;
import org.apache.druid.java.util.emitter.EmittingLogger;
import org.apache.druid.java.util.emitter.core.LoggingEmitter;
import org.apache.druid.java.util.emitter.service.ServiceEmitter;
import org.apache.druid.server.coordination.ServerType;
import org.apache.druid.server.coordinator.BalancerStrategy;
import org.apache.druid.server.coordinator.CachingCostBalancerStrategy;
import org.apache.druid.server.coordinator.CoordinatorDynamicConfig;
import org.apache.druid.server.coordinator.CoordinatorRuntimeParamsTestHelpers;
import org.apache.druid.server.coordinator.CoordinatorStats;
import org.apache.druid.server.coordinator.CostBalancerStrategyFactory;
import org.apache.druid.server.coordinator.DruidCluster;
import org.apache.druid.server.coordinator.DruidClusterBuilder;
import org.apache.druid.server.coordinator.DruidCoordinatorRuntimeParams;
import org.apache.druid.server.coordinator.LoadQueuePeon;
import org.apache.druid.server.coordinator.LoadQueuePeonTester;
import org.apache.druid.server.coordinator.ReplicationThrottler;
import org.apache.druid.server.coordinator.SegmentAction;
import org.apache.druid.server.coordinator.SegmentLoader;
import org.apache.druid.server.coordinator.SegmentReplicantLookup;
import org.apache.druid.server.coordinator.SegmentStateManager;
import org.apache.druid.server.coordinator.ServerHolder;
import org.apache.druid.server.coordinator.cost.ClusterCostCache;
import org.apache.druid.timeline.DataSegment;
import org.apache.druid.timeline.partition.LinearShardSpec;
import org.apache.druid.timeline.partition.NoneShardSpec;
import org.assertj.core.util.Sets;
import org.easymock.EasyMock;
import org.joda.time.DateTime;
import org.joda.time.Interval;
import org.junit.After;
import org.junit.Assert;
import org.junit.Before;
import org.junit.Ignore;
import org.junit.Test;
import org.junit.runner.RunWith;
import org.junit.runners.Parameterized;

import java.util.ArrayList;
import java.util.Arrays;
import java.util.Collections;
import java.util.HashMap;
import java.util.List;
import java.util.Map;
import java.util.Set;
import java.util.concurrent.atomic.AtomicInteger;

/**
 *
 */
@RunWith(Parameterized.class)
public class LoadRuleTest
{
  private static final Logger log = new Logger(LoadRuleTest.class);
  private static final ObjectMapper JSON_MAPPER = new DefaultObjectMapper();

  private static final ServiceEmitter EMITTER = new ServiceEmitter(
      "service",
      "host",
      new LoggingEmitter(
          log,
          LoggingEmitter.Level.ERROR,
          JSON_MAPPER
      )
  );

  private ListeningExecutorService exec;
  private BalancerStrategy balancerStrategy;

  private CachingCostBalancerStrategy cachingCostBalancerStrategy;

  private SegmentStateManager stateManager;
  private final boolean useRoundRobinAssignment;
  private BalancerStrategy mockBalancerStrategy;

  @Parameterized.Parameters(name = "useRoundRobin = {0}")
  public static List<Boolean> getTestParams()
  {
    return Arrays.asList(true, false);
  }

  public LoadRuleTest(boolean useRoundRobinAssignment)
  {
    this.useRoundRobinAssignment = useRoundRobinAssignment;
  }

  @Before
  public void setUp()
  {
    EmittingLogger.registerEmitter(EMITTER);
    EMITTER.start();

    exec = MoreExecutors.listeningDecorator(Execs.multiThreaded(1, "LoadRuleTest-%d"));
    balancerStrategy = new CostBalancerStrategyFactory().createBalancerStrategy(exec);
    cachingCostBalancerStrategy = new CachingCostBalancerStrategy(ClusterCostCache.builder().build(), exec);

    mockBalancerStrategy = EasyMock.createMock(BalancerStrategy.class);
    stateManager = new SegmentStateManager(null, null, null);
  }

  @After
  public void tearDown() throws Exception
  {
    exec.shutdown();
    EMITTER.close();
  }

  @Test
  public void testLoad()
  {
    final LoadQueuePeon mockPeon = createEmptyPeon();
    mockPeon.loadSegment(EasyMock.anyObject(), EasyMock.anyObject(), EasyMock.anyObject());
    EasyMock.expectLastCall().atLeastOnce();

    LoadRule rule = createLoadRule(ImmutableMap.of(
        "hot", 1,
        DruidServer.DEFAULT_TIER, 2
    ));

    final DataSegment segment = createDataSegment("foo");

    if (!useRoundRobinAssignment) {
      EasyMock.expect(mockBalancerStrategy.findNewSegmentHomeReplicator(EasyMock.anyObject(), EasyMock.anyObject()))
              .andDelegateTo(balancerStrategy)
              .times(2);
    }

    EasyMock.replay(mockPeon, mockBalancerStrategy);

    DruidCluster druidCluster = DruidClusterBuilder
        .newBuilder()
        .addTier(
            "hot",
            new ServerHolder(
                new DruidServer("serverHot", "hostHot", null, 1000, ServerType.HISTORICAL, "hot", 1)
                    .toImmutableDruidServer(),
                mockPeon
            )
        )
        .addTier(
            DruidServer.DEFAULT_TIER,
            new ServerHolder(
                new DruidServer(
                    "serverNorm",
                    "hostNorm",
                    null,
                    1000,
                    ServerType.HISTORICAL,
                    DruidServer.DEFAULT_TIER,
                    0
                ).toImmutableDruidServer(),
                mockPeon
            )
        )
        .build();

    CoordinatorStats stats = runRuleAndGetStats(rule, segment, druidCluster);

    Assert.assertEquals(1L, stats.getTieredStat(CoordinatorStats.ASSIGNED_COUNT, "hot"));
    Assert.assertEquals(1L, stats.getTieredStat(CoordinatorStats.ASSIGNED_COUNT, DruidServer.DEFAULT_TIER));

    EasyMock.verify(mockPeon, mockBalancerStrategy);
  }

  private CoordinatorStats runRuleAndGetStats(
      LoadRule rule,
      DataSegment segment,
      DruidCluster cluster
  )
  {
    return runRuleAndGetStats(rule, segment, makeCoordinatorRuntimeParams(cluster, segment));
  }

  private CoordinatorStats runRuleAndGetStats(
      LoadRule rule,
      DataSegment segment,
      DruidCoordinatorRuntimeParams params
  )
  {
    final CoordinatorDynamicConfig dynamicConfig = params.getCoordinatorDynamicConfig();
    ReplicationThrottler throttler = new ReplicationThrottler(
        Sets.newHashSet(params.getDruidCluster().getTierNames()),
        dynamicConfig.getReplicationThrottleLimit(),
        dynamicConfig.getReplicantLifetime(),
        dynamicConfig.getMaxNonPrimaryReplicantsToLoad()
    );
    SegmentLoader loader = new SegmentLoader(
        stateManager,
        params.getDruidCluster(),
        params.getSegmentReplicantLookup(),
        throttler,
        params.getBalancerStrategy(),
        useRoundRobinAssignment
    );
    rule.run(segment, loader);
    return loader.getStats();
  }

  private DruidCoordinatorRuntimeParams makeCoordinatorRuntimeParams(
      DruidCluster druidCluster,
      DataSegment... usedSegments
  )
  {
    return makeCoordinatorRuntimeParams(druidCluster, false, usedSegments);
  }

  private DruidCoordinatorRuntimeParams makeCoordinatorRuntimeParams(
      DruidCluster druidCluster,
      boolean replicateAfterLoadTimeout,
      DataSegment... usedSegments
  )
  {
    return CoordinatorRuntimeParamsTestHelpers
        .newBuilder()
        .withDruidCluster(druidCluster)
        .withSegmentReplicantLookup(SegmentReplicantLookup.make(druidCluster, replicateAfterLoadTimeout))
        .withBalancerStrategy(mockBalancerStrategy)
        .withUsedSegmentsInTest(usedSegments)
        .build();
  }

  @Test
  public void testLoadPrimaryAssignDoesNotOverAssign()
  {
    final LoadQueuePeon mockPeon = createEmptyPeon();
    mockPeon.loadSegment(EasyMock.anyObject(), EasyMock.anyObject(), EasyMock.anyObject());
    EasyMock.expectLastCall().atLeastOnce();

    LoadRule rule = createLoadRule(ImmutableMap.of(
        "hot", 1
    ));

    final DataSegment segment = createDataSegment("foo");

    EasyMock.expect(mockBalancerStrategy.findNewSegmentHomeReplicator(EasyMock.anyObject(), EasyMock.anyObject()))
            .andDelegateTo(balancerStrategy)
            .anyTimes();

    EasyMock.replay(mockPeon, mockBalancerStrategy);

    ImmutableDruidServer server1 =
        new DruidServer("serverHot", "hostHot", null, 1000, ServerType.HISTORICAL, "hot", 1).toImmutableDruidServer();
    ImmutableDruidServer server2 =
        new DruidServer("serverHot2", "hostHot2", null, 1000, ServerType.HISTORICAL, "hot", 1).toImmutableDruidServer();
    DruidCluster druidCluster = DruidClusterBuilder
        .newBuilder()
        .addTier("hot", new ServerHolder(server1, mockPeon), new ServerHolder(server2, mockPeon))
        .build();

    CoordinatorStats stats = runRuleAndGetStats(rule, segment, druidCluster);
    Assert.assertEquals(1L, stats.getTieredStat(CoordinatorStats.ASSIGNED_COUNT, "hot"));

    // ensure multiple runs don't assign primary segment again if at replication count
    final LoadQueuePeon loadingPeon = createLoadingPeon(segment, false);
    EasyMock.replay(loadingPeon);

    DruidCluster afterLoad = DruidClusterBuilder
        .newBuilder()
        .addTier("hot", new ServerHolder(server1, loadingPeon), new ServerHolder(server2, mockPeon))
        .build();

    CoordinatorStats statsAfterLoadPrimary = runRuleAndGetStats(rule, segment, afterLoad);

    Assert.assertTrue(statsAfterLoadPrimary.getTiers(CoordinatorStats.ASSIGNED_COUNT).isEmpty());

    EasyMock.verify(mockPeon, mockBalancerStrategy);
  }

  @Test
  @Ignore("Enable this test when timeout behaviour is fixed")
  public void testOverAssignForTimedOutSegments()
  {
    final LoadQueuePeon emptyPeon = createEmptyPeon();
    emptyPeon.loadSegment(EasyMock.anyObject(), EasyMock.anyObject(), EasyMock.anyObject());
    EasyMock.expectLastCall().atLeastOnce();

    LoadRule rule = createLoadRule(ImmutableMap.of(
        "hot", 1
    ));

    final DataSegment segment = createDataSegment("foo");

    EasyMock.expect(mockBalancerStrategy.findNewSegmentHomeReplicator(EasyMock.anyObject(), EasyMock.anyObject()))
            .andDelegateTo(balancerStrategy)
            .anyTimes();

    EasyMock.replay(emptyPeon, mockBalancerStrategy);

    ImmutableDruidServer server1 =
        new DruidServer("serverHot", "hostHot", null, 1000, ServerType.HISTORICAL, "hot", 1).toImmutableDruidServer();
    ImmutableDruidServer server2 =
        new DruidServer("serverHot2", "hostHot2", null, 1000, ServerType.HISTORICAL, "hot", 1).toImmutableDruidServer();
    DruidCluster druidCluster = DruidClusterBuilder
        .newBuilder()
        .addTier("hot", new ServerHolder(server1, emptyPeon), new ServerHolder(server2, emptyPeon))
        .build();

    CoordinatorStats stats = runRuleAndGetStats(
        rule,
        segment,
        makeCoordinatorRuntimeParams(druidCluster, true, segment)
    );

    // Ensure that the segment is assigned to one of the historicals
    Assert.assertEquals(1L, stats.getTieredStat(CoordinatorStats.ASSIGNED_COUNT, "hot"));

    // Ensure that the primary segment is assigned again in case the peon timed out on loading the segment
    final LoadQueuePeon slowLoadingPeon = createLoadingPeon(segment, true);
    EasyMock.replay(slowLoadingPeon);

    DruidCluster withLoadTimeout = DruidClusterBuilder
        .newBuilder()
        .addTier("hot", new ServerHolder(server1, slowLoadingPeon), new ServerHolder(server2, emptyPeon))
        .build();

    CoordinatorStats statsAfterLoadPrimary = runRuleAndGetStats(
        rule,
        segment,
        makeCoordinatorRuntimeParams(withLoadTimeout, true, segment)
    );

    Assert.assertEquals(1L, statsAfterLoadPrimary.getTieredStat(CoordinatorStats.ASSIGNED_COUNT, "hot"));

    EasyMock.verify(emptyPeon, mockBalancerStrategy);
  }

  @Test
  public void testSkipReplicationForTimedOutSegments()
  {
    final LoadQueuePeon emptyPeon = createEmptyPeon();
    emptyPeon.loadSegment(EasyMock.anyObject(), EasyMock.anyObject(), EasyMock.anyObject());
    EasyMock.expectLastCall().atLeastOnce();

    LoadRule rule = createLoadRule(ImmutableMap.of(
        "hot", 1
    ));

    final DataSegment segment = createDataSegment("foo");

    EasyMock.expect(mockBalancerStrategy.findNewSegmentHomeReplicator(EasyMock.anyObject(), EasyMock.anyObject()))
            .andDelegateTo(balancerStrategy)
            .anyTimes();

    EasyMock.replay(emptyPeon, mockBalancerStrategy);

    ImmutableDruidServer server1 =
        new DruidServer("serverHot", "hostHot", null, 1000, ServerType.HISTORICAL, "hot", 1).toImmutableDruidServer();
    ImmutableDruidServer server2 =
        new DruidServer("serverHot2", "hostHot2", null, 1000, ServerType.HISTORICAL, "hot", 1).toImmutableDruidServer();
    DruidCluster druidCluster = DruidClusterBuilder
        .newBuilder()
        .addTier("hot", new ServerHolder(server1, emptyPeon), new ServerHolder(server2, emptyPeon))
        .build();

    CoordinatorStats stats = runRuleAndGetStats(rule, segment, druidCluster);

    // Ensure that the segment is assigned to one of the historicals
    Assert.assertEquals(1L, stats.getTieredStat(CoordinatorStats.ASSIGNED_COUNT, "hot"));

    // Add the segment to the timed out list to simulate peon timeout on loading the segment
    final LoadQueuePeon slowLoadingPeon = createLoadingPeon(segment, true);
    EasyMock.replay(slowLoadingPeon);

    DruidCluster withLoadTimeout = DruidClusterBuilder
        .newBuilder()
        .addTier("hot", new ServerHolder(server1, slowLoadingPeon), new ServerHolder(server2, emptyPeon))
        .build();

    // Default behavior is to not replicate the timed out segments on other servers
    CoordinatorStats statsAfterLoadPrimary = runRuleAndGetStats(rule, segment, withLoadTimeout);

    Assert.assertTrue(statsAfterLoadPrimary.getTiers(CoordinatorStats.ASSIGNED_COUNT).isEmpty());

    EasyMock.verify(emptyPeon, mockBalancerStrategy);
  }

  @Test
  public void testLoadUsedSegmentsForAllSegmentGranularityAndCachingCostBalancerStrategy()
  {
    LoadRule rule = createLoadRule(ImmutableMap.of("tier1", 1));

    DataSegment segment0 = createDataSegmentWithIntervalAndPartition(
        createDataSegment("foo"),
        JodaUtils.MIN_INSTANT,
        JodaUtils.MAX_INSTANT,
        0
    );
    DataSegment segment1 = createDataSegmentWithIntervalAndPartition(
        createDataSegment("foo"),
        JodaUtils.MIN_INSTANT,
        JodaUtils.MAX_INSTANT,
        1
    );

    final LoadQueuePeon loadingPeon = createLoadingPeon(segment0, true);

    loadingPeon.loadSegment(EasyMock.anyObject(), EasyMock.anyObject(), EasyMock.anyObject());
    EasyMock.expectLastCall().once();

    EasyMock.expect(mockBalancerStrategy.findNewSegmentHomeReplicator(EasyMock.anyObject(), EasyMock.anyObject()))
            .andDelegateTo(cachingCostBalancerStrategy)
            .anyTimes();

    EasyMock.replay(loadingPeon, mockBalancerStrategy);

    ImmutableDruidServer server =
        new DruidServer("serverHot", "hostHot", null, 1000, ServerType.HISTORICAL, "tier1", 1).toImmutableDruidServer();

    DruidCluster druidCluster = DruidClusterBuilder
        .newBuilder()
        .addTier("tier1", new ServerHolder(server, loadingPeon))
        .build();

    final CoordinatorStats stats = runRuleAndGetStats(
        rule,
        segment1,
        makeCoordinatorRuntimeParams(druidCluster, segment0, segment1)
    );

    Assert.assertEquals(1L, stats.getTieredStat(CoordinatorStats.ASSIGNED_COUNT, "tier1"));

    EasyMock.verify(loadingPeon, mockBalancerStrategy);
  }

  @Test
  @Ignore("Segment should be quickly available on all target tiers irrespective of priority")
  public void testLoadPriority()
  {
    final LoadQueuePeon mockPeon1 = createEmptyPeon();
    final LoadQueuePeon mockPeon2 = createEmptyPeon();

    mockPeon2.loadSegment(EasyMock.anyObject(), EasyMock.anyObject(), EasyMock.isNull());
    EasyMock.expectLastCall().once();

    if (!useRoundRobinAssignment) {
      EasyMock.expect(mockBalancerStrategy.findNewSegmentHomeReplicator(EasyMock.anyObject(), EasyMock.anyObject()))
              .andDelegateTo(balancerStrategy)
              .times(2);
    }

    EasyMock.replay(mockPeon1, mockPeon2, mockBalancerStrategy);

    final LoadRule rule = createLoadRule(ImmutableMap.of("tier1", 10, "tier2", 10));

    final DruidCluster druidCluster = DruidClusterBuilder
        .newBuilder()
        .addTier(
            "tier1",
            new ServerHolder(
                new DruidServer("server1", "host1", null, 1000, ServerType.HISTORICAL, "tier1", 0)
                    .toImmutableDruidServer(),
                mockPeon1
            )
        )
        .addTier(
            "tier2",
            new ServerHolder(
                new DruidServer("server2", "host2", null, 1000, ServerType.HISTORICAL, "tier2", 1)
                    .toImmutableDruidServer(),
                mockPeon2
            ),
            new ServerHolder(
                new DruidServer("server3", "host3", null, 1000, ServerType.HISTORICAL, "tier2", 1)
                    .toImmutableDruidServer(),
                mockPeon2
            )
        )
        .build();

    final DataSegment segment = createDataSegment("foo");

    final CoordinatorStats stats = runRuleAndGetStats(rule, segment, druidCluster);

    Assert.assertEquals(0L, stats.getTieredStat(CoordinatorStats.ASSIGNED_COUNT, "tier1"));
    Assert.assertEquals(1L, stats.getTieredStat(CoordinatorStats.ASSIGNED_COUNT, "tier2"));

    EasyMock.verify(mockPeon1, mockPeon2, mockBalancerStrategy);
  }

  @Test
  public void testDrop()
  {
    final LoadQueuePeon mockPeon = createEmptyPeon();
    mockPeon.dropSegment(EasyMock.anyObject(), EasyMock.anyObject());
    EasyMock.expectLastCall().atLeastOnce();
    EasyMock.expect(mockBalancerStrategy.pickServersToDrop(EasyMock.anyObject(), EasyMock.anyObject()))
            .andDelegateTo(balancerStrategy)
            .times(4);
    EasyMock.replay(mockPeon, mockBalancerStrategy);

    LoadRule rule = createLoadRule(ImmutableMap.of(
        "hot", 0,
        DruidServer.DEFAULT_TIER, 0
    ));

    final DataSegment segment = createDataSegment("foo");

    DruidServer server1 = new DruidServer("serverHot", "hostHot", null, 1000, ServerType.HISTORICAL, "hot", 0);
    server1.addDataSegment(segment);
    DruidServer server2 = new DruidServer(
        "serverNorm",
        "hostNorm",
        null,
        1000,
        ServerType.HISTORICAL,
        DruidServer.DEFAULT_TIER,
        0
    );
    server2.addDataSegment(segment);
    DruidServer server3 = new DruidServer(
        "serverNormNotServing",
        "hostNorm",
        null,
        10,
        ServerType.HISTORICAL,
        DruidServer.DEFAULT_TIER,
        0
    );
    DruidCluster druidCluster = DruidClusterBuilder
        .newBuilder()
        .addTier("hot", new ServerHolder(server1.toImmutableDruidServer(), mockPeon))
        .addTier(
            DruidServer.DEFAULT_TIER,
            new ServerHolder(server2.toImmutableDruidServer(), mockPeon),
            new ServerHolder(server3.toImmutableDruidServer(), mockPeon)
        )
        .build();

    CoordinatorStats stats = runRuleAndGetStats(rule, segment, druidCluster);

    Assert.assertEquals(1L, stats.getTieredStat("droppedCount", "hot"));
    Assert.assertEquals(1L, stats.getTieredStat("droppedCount", DruidServer.DEFAULT_TIER));

    EasyMock.verify(mockPeon);
  }

  @Test
  public void testLoadWithNonExistentTier()
  {
    final LoadQueuePeon mockPeon = createEmptyPeon();
    mockPeon.loadSegment(EasyMock.anyObject(), EasyMock.anyObject(), EasyMock.anyObject());
    EasyMock.expectLastCall().atLeastOnce();

    if (!useRoundRobinAssignment) {
      EasyMock.expect(mockBalancerStrategy.findNewSegmentHomeReplicator(EasyMock.anyObject(), EasyMock.anyObject()))
              .andDelegateTo(balancerStrategy)
              .times(1);
    }

    EasyMock.replay(mockPeon, mockBalancerStrategy);

    LoadRule rule = createLoadRule(ImmutableMap.of("nonExistentTier", 1, "hot", 1));

    DruidCluster druidCluster = DruidClusterBuilder
        .newBuilder()
        .addTier(
            "hot",
            new ServerHolder(
                new DruidServer("serverHot", "hostHot", null, 1000, ServerType.HISTORICAL, "hot", 0)
                    .toImmutableDruidServer(),
                mockPeon
            )
        )
        .build();

    final DataSegment segment = createDataSegment("foo");
    CoordinatorStats stats = runRuleAndGetStats(rule, segment, druidCluster);

<<<<<<< HEAD
    Assert.assertEquals(1L, stats.getTieredStat(CoordinatorStats.ASSIGNED_COUNT, "hot"));
=======
    final CoordinatorDynamicConfig dynamicConfig =
        CoordinatorDynamicConfig.builder()
                                .withUseRoundRobinSegmentAssignment(useRoundRobinAssignment)
                                .build();
    CoordinatorStats stats = rule.run(
        null,
        CoordinatorRuntimeParamsTestHelpers
            .newBuilder()
            .withDruidCluster(druidCluster)
            .withSegmentReplicantLookup(SegmentReplicantLookup.make(new DruidCluster(), false))
            .withReplicationManager(throttler)
            .withBalancerStrategy(mockBalancerStrategy)
            .withDynamicConfigs(dynamicConfig)
            .withUsedSegmentsInTest(segment)
            .build(),
        segment
    );

    Assert.assertEquals(1L, stats.getTieredStat(LoadRule.ASSIGNED_COUNT, "hot"));
>>>>>>> e6a11707

    EasyMock.verify(mockPeon, mockBalancerStrategy);
  }

  @Test
  public void testDropWithNonExistentTier()
  {
    final LoadQueuePeon mockPeon = createEmptyPeon();
    mockPeon.dropSegment(EasyMock.anyObject(), EasyMock.anyObject());
    EasyMock.expectLastCall().atLeastOnce();
    EasyMock.replay(mockPeon, mockBalancerStrategy);

    LoadRule rule = createLoadRule(ImmutableMap.of("nonExistentTier", 1, "hot", 1));

    final DataSegment segment = createDataSegment("foo");

    DruidServer server1 = new DruidServer("serverHot", "hostHot", null, 1000, ServerType.HISTORICAL, "hot", 0);
    DruidServer server2 = new DruidServer("serverHot2", "hostHot2", null, 1000, ServerType.HISTORICAL, "hot", 0);
    server1.addDataSegment(segment);
    server2.addDataSegment(segment);

    DruidCluster druidCluster = DruidClusterBuilder
        .newBuilder()
        .addTier(
            "hot",
            new ServerHolder(server1.toImmutableDruidServer(), mockPeon),
            new ServerHolder(server2.toImmutableDruidServer(), mockPeon)
        )
        .build();

    CoordinatorStats stats = runRuleAndGetStats(rule, segment, druidCluster);

    Assert.assertEquals(1L, stats.getTieredStat("droppedCount", "hot"));

    EasyMock.verify(mockPeon, mockBalancerStrategy);
  }

  @Test
  public void testMaxLoadingQueueSize()
  {
<<<<<<< HEAD
=======
    final int maxSegmentsInLoadQueue = 2;
>>>>>>> e6a11707
    if (!useRoundRobinAssignment) {
      EasyMock.expect(mockBalancerStrategy.findNewSegmentHomeReplicator(EasyMock.anyObject(), EasyMock.anyObject()))
              .andDelegateTo(balancerStrategy)
              .times(2);
    }
<<<<<<< HEAD
    EasyMock.replay(mockBalancerStrategy);
=======

    EasyMock.replay(throttler, mockBalancerStrategy);
>>>>>>> e6a11707

    final LoadQueuePeonTester peon = new LoadQueuePeonTester();

    LoadRule rule = createLoadRule(ImmutableMap.of("hot", 1));

    final int maxSegmentsInQueue = 2;
    DruidCluster druidCluster = DruidClusterBuilder
        .newBuilder()
        .addTier(
            "hot",
            new ServerHolder(
                new DruidServer("serverHot", "hostHot", null, 1000, ServerType.HISTORICAL, "hot", 0)
                    .toImmutableDruidServer(),
                peon,
                false,
                maxSegmentsInQueue
            )
        )
        .build();

    DataSegment dataSegment1 = createDataSegment("ds1");
    DataSegment dataSegment2 = createDataSegment("ds2");
    DataSegment dataSegment3 = createDataSegment("ds3");

    DruidCoordinatorRuntimeParams params = CoordinatorRuntimeParamsTestHelpers
        .newBuilder()
        .withDruidCluster(druidCluster)
        .withSegmentReplicantLookup(SegmentReplicantLookup.make(druidCluster, false))
        .withBalancerStrategy(mockBalancerStrategy)
        .withUsedSegmentsInTest(dataSegment1, dataSegment2, dataSegment3)
        .withDynamicConfigs(
            CoordinatorDynamicConfig.builder()
<<<<<<< HEAD
                                    .withMaxSegmentsInNodeLoadingQueue(maxSegmentsInQueue)
=======
                                    .withMaxSegmentsInNodeLoadingQueue(maxSegmentsInLoadQueue)
                                    .withUseRoundRobinSegmentAssignment(useRoundRobinAssignment)
>>>>>>> e6a11707
                                    .build()
        ).build();

    CoordinatorStats stats1 = runRuleAndGetStats(rule, dataSegment1, params);
    CoordinatorStats stats2 = runRuleAndGetStats(rule, dataSegment2, params);
    CoordinatorStats stats3 = runRuleAndGetStats(rule, dataSegment3, params);

    Assert.assertEquals(1L, stats1.getTieredStat(CoordinatorStats.ASSIGNED_COUNT, "hot"));
    Assert.assertEquals(1L, stats2.getTieredStat(CoordinatorStats.ASSIGNED_COUNT, "hot"));
    Assert.assertEquals(0L, stats3.getTieredStat(CoordinatorStats.ASSIGNED_COUNT, "hot"));

    EasyMock.verify(mockBalancerStrategy);
  }

  /**
   * 2 servers in different tiers, the first is decommissioning.
   * Should not load a segment to the server that is decommissioning
   */
  @Test
  public void testLoadDecommissioning()
  {
    final LoadQueuePeon mockPeon1 = createEmptyPeon();
    final LoadQueuePeon mockPeon2 = createOneCallPeonMock();

    LoadRule rule = createLoadRule(ImmutableMap.of("tier1", 1, "tier2", 1));

    final DataSegment segment = createDataSegment("foo");

    if (!useRoundRobinAssignment) {
      EasyMock.expect(mockBalancerStrategy.findNewSegmentHomeReplicator(EasyMock.anyObject(), EasyMock.anyObject()))
              .andDelegateTo(balancerStrategy)
              .times(1);
    }

    EasyMock.replay(mockPeon1, mockPeon2, mockBalancerStrategy);

    DruidCluster druidCluster = DruidClusterBuilder
        .newBuilder()
        .addTier("tier1", createServerHolder("tier1", mockPeon1, true))
        .addTier("tier2", createServerHolder("tier2", mockPeon2, false))
        .build();

    CoordinatorStats stats = runRuleAndGetStats(rule, segment, druidCluster);

    Assert.assertEquals(1L, stats.getTieredStat(CoordinatorStats.ASSIGNED_COUNT, "tier2"));
    EasyMock.verify(mockPeon1, mockPeon2, mockBalancerStrategy);
  }

  /**
   * 2 tiers, 2 servers each, 1 server of the second tier is decommissioning.
   * Should not load a segment to the server that is decommssioning.
   */
  @Test
  public void testLoadReplicaDuringDecommissioning()
  {
    final LoadQueuePeon mockPeon1 = createEmptyPeon();
    final LoadQueuePeon mockPeon2 = createOneCallPeonMock();
    final LoadQueuePeon mockPeon3 = createOneCallPeonMock();
    final LoadQueuePeon mockPeon4 = createOneCallPeonMock();
    EasyMock.replay(mockPeon1, mockPeon2, mockPeon3, mockPeon4);

    LoadRule rule = createLoadRule(ImmutableMap.of("tier1", 2, "tier2", 2));

    final DataSegment segment = createDataSegment("foo");

    ServerHolder holder1 = createServerHolder("tier1", mockPeon1, true);
    ServerHolder holder2 = createServerHolder("tier1", mockPeon2, false);
    ServerHolder holder3 = createServerHolder("tier2", mockPeon3, false);
    ServerHolder holder4 = createServerHolder("tier2", mockPeon4, false);

    if (!useRoundRobinAssignment) {
      EasyMock.expect(mockBalancerStrategy.findNewSegmentHomeReplicator(segment, ImmutableList.of(holder2)))
              .andReturn(Collections.singletonList(holder2).iterator());
      EasyMock.expect(mockBalancerStrategy.findNewSegmentHomeReplicator(segment, ImmutableList.of(holder4, holder3)))
              .andReturn(Arrays.asList(holder3, holder4).iterator());
    }

    EasyMock.replay(mockBalancerStrategy);

    DruidCluster druidCluster = DruidClusterBuilder
        .newBuilder()
        .addTier("tier1", holder1, holder2)
        .addTier("tier2", holder3, holder4)
        .build();
    CoordinatorStats stats = runRuleAndGetStats(rule, segment, druidCluster);

    Assert.assertEquals(1L, stats.getTieredStat(CoordinatorStats.ASSIGNED_COUNT, "tier1"));
    Assert.assertEquals(2L, stats.getTieredStat(CoordinatorStats.ASSIGNED_COUNT, "tier2"));

    EasyMock.verify(mockPeon1, mockPeon2, mockPeon3, mockPeon4, mockBalancerStrategy);
  }

  /**
   * 2 servers with a segment, one server decommissioning.
   * Should drop a segment from both.
   */
  @Test
  public void testDropDuringDecommissioning()
  {
    final LoadQueuePeon mockPeon = createEmptyPeon();
    mockPeon.dropSegment(EasyMock.anyObject(), EasyMock.anyObject());
    EasyMock.expectLastCall().times(2);
    EasyMock.expect(mockBalancerStrategy.pickServersToDrop(EasyMock.anyObject(), EasyMock.anyObject()))
            .andDelegateTo(balancerStrategy)
            .times(4);
    EasyMock.replay(mockPeon, mockBalancerStrategy);

    LoadRule rule = createLoadRule(ImmutableMap.of("tier1", 0));

    final DataSegment segment1 = createDataSegment("foo1");
    final DataSegment segment2 = createDataSegment("foo2");

    DruidServer server1 = createServer("tier1");
    server1.addDataSegment(segment1);
    DruidServer server2 = createServer("tier1");
    server2.addDataSegment(segment2);

    DruidCluster druidCluster = DruidClusterBuilder
        .newBuilder()
        .addTier(
            "tier1",
            new ServerHolder(server1.toImmutableDruidServer(), mockPeon, true),
            new ServerHolder(server2.toImmutableDruidServer(), mockPeon, false)
        )
        .build();

    DruidCoordinatorRuntimeParams params = makeCoordinatorRuntimeParams(druidCluster, segment1, segment2);
    CoordinatorStats stats = runRuleAndGetStats(rule, segment1, params);
    Assert.assertEquals(1L, stats.getTieredStat("droppedCount", "tier1"));
    stats = runRuleAndGetStats(rule, segment2, params);
    Assert.assertEquals(1L, stats.getTieredStat("droppedCount", "tier1"));

    EasyMock.verify(mockPeon);
  }

  /**
   * 3 servers hosting 3 replicas of the segment.
   * 1 servers is decommissioning.
   * 1 replica is redundant.
   * Should drop from the decommissioning server.
   */
  @Test
  public void testRedundantReplicaDropDuringDecommissioning()
  {
    final LoadQueuePeon mockPeon1 = new LoadQueuePeonTester();
    final LoadQueuePeon mockPeon2 = new LoadQueuePeonTester();
    final LoadQueuePeon mockPeon3 = new LoadQueuePeonTester();
    EasyMock.expect(mockBalancerStrategy.pickServersToDrop(EasyMock.anyObject(), EasyMock.anyObject()))
            .andDelegateTo(balancerStrategy)
            .times(4);
    EasyMock.replay(mockBalancerStrategy);

    LoadRule rule = createLoadRule(ImmutableMap.of("tier1", 2));

    final DataSegment segment1 = createDataSegment("foo1");

    DruidServer server1 = createServer("tier1");
    server1.addDataSegment(segment1);
    DruidServer server2 = createServer("tier1");
    server2.addDataSegment(segment1);
    DruidServer server3 = createServer("tier1");
    server3.addDataSegment(segment1);

    DruidCluster druidCluster = DruidClusterBuilder
        .newBuilder()
        .addTier(
            "tier1",
            new ServerHolder(server1.toImmutableDruidServer(), mockPeon1, false),
            new ServerHolder(server2.toImmutableDruidServer(), mockPeon2, true),
            new ServerHolder(server3.toImmutableDruidServer(), mockPeon3, false)
        )
        .build();

    CoordinatorStats stats = runRuleAndGetStats(rule, segment1, makeCoordinatorRuntimeParams(druidCluster, segment1));
    Assert.assertEquals(1L, stats.getTieredStat("droppedCount", "tier1"));
    Assert.assertEquals(0, mockPeon1.getSegmentsToDrop().size());
    Assert.assertEquals(1, mockPeon2.getSegmentsToDrop().size());
    Assert.assertEquals(0, mockPeon3.getSegmentsToDrop().size());
  }

  private DataSegment createDataSegment(String dataSource)
  {
    return new DataSegment(
        dataSource,
        Intervals.of("0/3000"),
        DateTimes.nowUtc().toString(),
        new HashMap<>(),
        new ArrayList<>(),
        new ArrayList<>(),
        NoneShardSpec.instance(),
        0,
        0
    );
  }

  private DataSegment createDataSegmentWithIntervalAndPartition(
      DataSegment dataSegment,
      long startMillis,
      long endMillis,
      int partitionNum
  )
  {
    return new DataSegment.Builder(dataSegment)
        .interval(new Interval(startMillis, endMillis, dataSegment.getInterval().getChronology()))
        .shardSpec(new LinearShardSpec(partitionNum))
        .build();
  }

  private static LoadRule createLoadRule(final Map<String, Integer> tieredReplicants)
  {
    return new LoadRule()
    {
      @Override
      public Map<String, Integer> getTieredReplicants()
      {
        return tieredReplicants;
      }

      @Override
      public int getNumReplicants(String tier)
      {
        return tieredReplicants.get(tier);
      }

      @Override
      public String getType()
      {
        return "test";
      }

      @Override
      public boolean appliesTo(DataSegment segment, DateTime referenceTimestamp)
      {
        return true;
      }

      @Override
      public boolean appliesTo(Interval interval, DateTime referenceTimestamp)
      {
        return true;
      }
    };
  }

  private static LoadQueuePeon createEmptyPeon()
  {
    final LoadQueuePeon mockPeon = EasyMock.createMock(LoadQueuePeon.class);
    EasyMock.expect(mockPeon.getSegmentsToLoad()).andReturn(Collections.emptySet()).anyTimes();
    EasyMock.expect(mockPeon.getSegmentsInQueue()).andReturn(Collections.emptyMap()).anyTimes();
    EasyMock.expect(mockPeon.getSegmentsMarkedToDrop()).andReturn(Collections.emptySet()).anyTimes();
    EasyMock.expect(mockPeon.getSizeOfSegmentsToLoad()).andReturn(0L).anyTimes();
    EasyMock.expect(mockPeon.getNumberOfSegmentsToLoad()).andReturn(0).anyTimes();

    return mockPeon;
  }

  private static LoadQueuePeon createLoadingPeon(DataSegment segment, boolean slowLoading)
  {
    final Set<DataSegment> segs = Collections.singleton(segment);

    final LoadQueuePeon mockPeon = EasyMock.createMock(LoadQueuePeon.class);
    EasyMock.expect(mockPeon.getSegmentsToLoad()).andReturn(segs).anyTimes();
    EasyMock.expect(mockPeon.getSegmentsMarkedToDrop()).andReturn(Collections.emptySet()).anyTimes();
    EasyMock.expect(mockPeon.getSegmentsInQueue())
            .andReturn(ImmutableMap.of(segment, SegmentAction.LOAD)).anyTimes();
    EasyMock.expect(mockPeon.getNumberOfSegmentsToLoad()).andReturn(segs.size()).anyTimes();

    EasyMock.expect(mockPeon.getTimedOutSegments())
            .andReturn(slowLoading ? segs : Collections.emptySet()).anyTimes();

    return mockPeon;
  }

  private static final AtomicInteger SERVER_ID = new AtomicInteger();

  private static DruidServer createServer(String tier)
  {
    int serverId = LoadRuleTest.SERVER_ID.incrementAndGet();
    return new DruidServer(
        "server" + serverId,
        "127.0.0.1:800" + serverId,
        null,
        1000,
        ServerType.HISTORICAL,
        tier,
        0
    );
  }

  private static LoadQueuePeon createOneCallPeonMock()
  {
    final LoadQueuePeon mockPeon2 = createEmptyPeon();
    mockPeon2.loadSegment(EasyMock.anyObject(), EasyMock.anyObject(), EasyMock.anyObject());
    EasyMock.expectLastCall().once();
    return mockPeon2;
  }

  private static ServerHolder createServerHolder(String tier, LoadQueuePeon mockPeon1, boolean isDecommissioning)
  {
    return new ServerHolder(
        createServer(tier).toImmutableDruidServer(),
        mockPeon1,
        isDecommissioning
    );
  }
}<|MERGE_RESOLUTION|>--- conflicted
+++ resolved
@@ -249,6 +249,11 @@
         .withSegmentReplicantLookup(SegmentReplicantLookup.make(druidCluster, replicateAfterLoadTimeout))
         .withBalancerStrategy(mockBalancerStrategy)
         .withUsedSegmentsInTest(usedSegments)
+        .withDynamicConfigs(
+            CoordinatorDynamicConfig.builder()
+                                    .withUseRoundRobinSegmentAssignment(useRoundRobinAssignment)
+                                    .build()
+        )
         .build();
   }
 
@@ -599,29 +604,7 @@
     final DataSegment segment = createDataSegment("foo");
     CoordinatorStats stats = runRuleAndGetStats(rule, segment, druidCluster);
 
-<<<<<<< HEAD
     Assert.assertEquals(1L, stats.getTieredStat(CoordinatorStats.ASSIGNED_COUNT, "hot"));
-=======
-    final CoordinatorDynamicConfig dynamicConfig =
-        CoordinatorDynamicConfig.builder()
-                                .withUseRoundRobinSegmentAssignment(useRoundRobinAssignment)
-                                .build();
-    CoordinatorStats stats = rule.run(
-        null,
-        CoordinatorRuntimeParamsTestHelpers
-            .newBuilder()
-            .withDruidCluster(druidCluster)
-            .withSegmentReplicantLookup(SegmentReplicantLookup.make(new DruidCluster(), false))
-            .withReplicationManager(throttler)
-            .withBalancerStrategy(mockBalancerStrategy)
-            .withDynamicConfigs(dynamicConfig)
-            .withUsedSegmentsInTest(segment)
-            .build(),
-        segment
-    );
-
-    Assert.assertEquals(1L, stats.getTieredStat(LoadRule.ASSIGNED_COUNT, "hot"));
->>>>>>> e6a11707
 
     EasyMock.verify(mockPeon, mockBalancerStrategy);
   }
@@ -662,21 +645,12 @@
   @Test
   public void testMaxLoadingQueueSize()
   {
-<<<<<<< HEAD
-=======
-    final int maxSegmentsInLoadQueue = 2;
->>>>>>> e6a11707
     if (!useRoundRobinAssignment) {
       EasyMock.expect(mockBalancerStrategy.findNewSegmentHomeReplicator(EasyMock.anyObject(), EasyMock.anyObject()))
               .andDelegateTo(balancerStrategy)
               .times(2);
     }
-<<<<<<< HEAD
     EasyMock.replay(mockBalancerStrategy);
-=======
-
-    EasyMock.replay(throttler, mockBalancerStrategy);
->>>>>>> e6a11707
 
     final LoadQueuePeonTester peon = new LoadQueuePeonTester();
 
@@ -709,12 +683,8 @@
         .withUsedSegmentsInTest(dataSegment1, dataSegment2, dataSegment3)
         .withDynamicConfigs(
             CoordinatorDynamicConfig.builder()
-<<<<<<< HEAD
                                     .withMaxSegmentsInNodeLoadingQueue(maxSegmentsInQueue)
-=======
-                                    .withMaxSegmentsInNodeLoadingQueue(maxSegmentsInLoadQueue)
                                     .withUseRoundRobinSegmentAssignment(useRoundRobinAssignment)
->>>>>>> e6a11707
                                     .build()
         ).build();
 
