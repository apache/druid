/*
 * Licensed to the Apache Software Foundation (ASF) under one
 * or more contributor license agreements.  See the NOTICE file
 * distributed with this work for additional information
 * regarding copyright ownership.  The ASF licenses this file
 * to you under the Apache License, Version 2.0 (the
 * "License"); you may not use this file except in compliance
 * with the License.  You may obtain a copy of the License at
 *
 *   http://www.apache.org/licenses/LICENSE-2.0
 *
 * Unless required by applicable law or agreed to in writing,
 * software distributed under the License is distributed on an
 * "AS IS" BASIS, WITHOUT WARRANTIES OR CONDITIONS OF ANY
 * KIND, either express or implied.  See the License for the
 * specific language governing permissions and limitations
 * under the License.
 */

package org.apache.druid.server.coordinator.rules;

import com.fasterxml.jackson.databind.ObjectMapper;
import com.google.common.collect.ImmutableList;
import com.google.common.collect.ImmutableMap;
import com.google.common.collect.ImmutableSet;
import com.google.common.util.concurrent.ListeningExecutorService;
import com.google.common.util.concurrent.MoreExecutors;
import org.apache.druid.client.DruidServer;
import org.apache.druid.client.ImmutableDruidServer;
import org.apache.druid.jackson.DefaultObjectMapper;
import org.apache.druid.java.util.common.DateTimes;
import org.apache.druid.java.util.common.Intervals;
import org.apache.druid.java.util.common.logger.Logger;
import org.apache.druid.java.util.emitter.EmittingLogger;
import org.apache.druid.java.util.emitter.core.LoggingEmitter;
import org.apache.druid.java.util.emitter.service.ServiceEmitter;
import org.apache.druid.server.coordination.ServerType;
import org.apache.druid.server.coordinator.BalancerStrategy;
import org.apache.druid.server.coordinator.CoordinatorDynamicConfig;
import org.apache.druid.server.coordinator.CoordinatorRuntimeParamsTestHelpers;
import org.apache.druid.server.coordinator.CoordinatorStats;
import org.apache.druid.server.coordinator.CostBalancerStrategyFactory;
import org.apache.druid.server.coordinator.DruidCluster;
import org.apache.druid.server.coordinator.DruidClusterBuilder;
import org.apache.druid.server.coordinator.DruidCoordinatorRuntimeParams;
import org.apache.druid.server.coordinator.LoadQueuePeon;
import org.apache.druid.server.coordinator.LoadQueuePeonTester;
import org.apache.druid.server.coordinator.ReplicationThrottler;
import org.apache.druid.server.coordinator.SegmentReplicantLookup;
import org.apache.druid.server.coordinator.ServerHolder;
import org.apache.druid.timeline.DataSegment;
import org.apache.druid.timeline.partition.NoneShardSpec;
import org.easymock.EasyMock;
import org.joda.time.DateTime;
import org.joda.time.Interval;
import org.junit.After;
import org.junit.Assert;
import org.junit.Before;
import org.junit.Test;
import org.junit.runner.RunWith;
import org.junit.runners.Parameterized;

import java.util.ArrayList;
import java.util.Arrays;
import java.util.HashMap;
import java.util.HashSet;
import java.util.List;
import java.util.Map;
import java.util.Set;
import java.util.concurrent.Executors;
import java.util.concurrent.atomic.AtomicInteger;

/**
 */
@RunWith(Parameterized.class)
public class LoadRuleTest
{
  private static final Logger log = new Logger(LoadRuleTest.class);
  private static final ObjectMapper JSON_MAPPER = new DefaultObjectMapper();

  private static final ServiceEmitter EMITTER = new ServiceEmitter(
      "service",
      "host",
      new LoggingEmitter(
          log,
          LoggingEmitter.Level.ERROR,
          JSON_MAPPER
      )
  );

  private ReplicationThrottler throttler;

  private ListeningExecutorService exec;
  private BalancerStrategy balancerStrategy;

  private BalancerStrategy mockBalancerStrategy;

  private boolean guildReplicationEnabled;

  public LoadRuleTest(boolean guildReplicationEnabled)
  {
    this.guildReplicationEnabled = guildReplicationEnabled;
  }

  @Parameterized.Parameters(name = "{index}: guildReplicationEnabled:{0}")
  public static Iterable<Object[]> data()
  {
    return Arrays.asList(
        new Object[][]{
            {false},
            {true}
        }
    );
  }

  @Before
  public void setUp()
  {
    EmittingLogger.registerEmitter(EMITTER);
    EMITTER.start();
    throttler = EasyMock.createMock(ReplicationThrottler.class);

    exec = MoreExecutors.listeningDecorator(Executors.newFixedThreadPool(1));
    balancerStrategy = new CostBalancerStrategyFactory().createBalancerStrategy(exec);

    mockBalancerStrategy = EasyMock.createMock(BalancerStrategy.class);
  }

  @After
  public void tearDown() throws Exception
  {
    exec.shutdown();
    EMITTER.close();
  }

  @Test
  public void testLoad()
  {
    EasyMock.expect(throttler.canCreateReplicant(EasyMock.anyString())).andReturn(true).anyTimes();

    final LoadQueuePeon mockPeon = createEmptyPeon();
    mockPeon.loadSegment(EasyMock.anyObject(), EasyMock.anyObject());
    EasyMock.expectLastCall().atLeastOnce();

    LoadRule rule = createLoadRule(ImmutableMap.of(
        "hot", 1,
        DruidServer.DEFAULT_TIER, 2
    ));

    final DataSegment segment = createDataSegment("foo");

    throttler.registerReplicantCreation(DruidServer.DEFAULT_TIER, segment.getId(), "hostNorm");
    EasyMock.expectLastCall().once();

    EasyMock.expect(mockBalancerStrategy.findNewSegmentHomeReplicator(EasyMock.anyObject(), EasyMock.anyObject()))
            .andDelegateTo(balancerStrategy)
            .times(3);

    EasyMock.replay(throttler, mockPeon, mockBalancerStrategy);

    DruidCluster druidCluster = DruidClusterBuilder
        .newBuilder()
        .addTier(
            "hot",
            new ServerHolder(
                new DruidServer("serverHot", "hostHot", null, 1000, ServerType.HISTORICAL, "hot", 1, DruidServer.DEFAULT_GUILD)
                    .toImmutableDruidServer(),
                mockPeon
            )
        )
        .addTier(
            DruidServer.DEFAULT_TIER,
            new ServerHolder(
                new DruidServer(
                    "serverNorm",
                    "hostNorm",
                    null,
                    1000,
                    ServerType.HISTORICAL,
                    DruidServer.DEFAULT_TIER,
                    0,
                    DruidServer.DEFAULT_GUILD
                ).toImmutableDruidServer(),
                mockPeon
            )
        )
        .build();

    CoordinatorStats stats = rule.run(null, makeCoordinatorRuntimeParams(druidCluster, guildReplicationEnabled, segment), segment);

    Assert.assertEquals(1L, stats.getTieredStat(LoadRule.ASSIGNED_COUNT, "hot"));
    Assert.assertEquals(1L, stats.getTieredStat(LoadRule.ASSIGNED_COUNT, DruidServer.DEFAULT_TIER));

    EasyMock.verify(throttler, mockPeon, mockBalancerStrategy);
  }

  // This test is only meant for guild replication being enabled.
  // Test that druid will always work to meet the desired replicants even if it can't meet replication
  // across more than one guild
  @Test
  public void testLoadOntoUsedGuildIfNoServersAvailableOnUnusedGuild()
  {
    EasyMock.expect(throttler.canCreateReplicant(EasyMock.anyString())).andReturn(true).anyTimes();

    final LoadQueuePeon mockPeon = createEmptyPeon();
    mockPeon.loadSegment(EasyMock.anyObject(), EasyMock.anyObject());
    EasyMock.expectLastCall().times(2);

    LoadRule rule = createLoadRule(ImmutableMap.of(
        DruidServer.DEFAULT_TIER, 2
    ));

    final DataSegment segment = createDataSegment("foo");

    ServerHolder holder1 = createServerHolder(DruidServer.DEFAULT_TIER, mockPeon, false);
    ServerHolder holder2 = new ServerHolder(
        new DruidServer(
            "server2",
            "host2",
            null,
            1000,
            ServerType.HISTORICAL,
            DruidServer.DEFAULT_TIER,
            0,
            DruidServer.DEFAULT_GUILD
        ).toImmutableDruidServer(),
        mockPeon
    );

    throttler.registerReplicantCreation(DruidServer.DEFAULT_TIER, segment.getId(), "host2");
    EasyMock.expectLastCall().once();

    // Force pick holder1 for the primary
    EasyMock.expect(
        mockBalancerStrategy.findNewSegmentHomeReplicator(segment, ImmutableList.of(holder2, holder1)))
            .andReturn(holder1);
    EasyMock.expect(mockBalancerStrategy.findNewSegmentHomeReplicator(segment, ImmutableList.of(holder2)))
            .andDelegateTo(balancerStrategy);

    EasyMock.replay(throttler, mockPeon, mockBalancerStrategy);

    DruidCluster druidCluster = DruidClusterBuilder
        .newBuilder()
        .addTier(
            DruidServer.DEFAULT_TIER,
            holder1,
            holder2
        )
        .build();

    // This test is written only for guildReplicationEnabled = true. Therefore, not using parameterized value for params
    CoordinatorStats stats = rule.run(null, makeCoordinatorRuntimeParams(druidCluster, true, segment), segment);

    Assert.assertEquals(2L, stats.getTieredStat(LoadRule.ASSIGNED_COUNT, DruidServer.DEFAULT_TIER));

    EasyMock.verify(throttler, mockPeon, mockBalancerStrategy);
  }

  // This test is only meant for guild replication being enabled.
  // Test that if a primary is loaded to one tier and a replicant is expected in another tier, druid will prefer
  // to load that replicant on a server that increases guild replication.
  @Test
  public void testLoadTwoTierTwoGuilds()
  {
    EasyMock.expect(throttler.canCreateReplicant(EasyMock.anyString())).andReturn(true).anyTimes();

    final LoadQueuePeon mockPeon = createEmptyPeon();
    mockPeon.loadSegment(EasyMock.anyObject(), EasyMock.anyObject());
    EasyMock.expectLastCall().atLeastOnce();

    LoadRule rule = createLoadRule(ImmutableMap.of(
        "hot", 1,
        DruidServer.DEFAULT_TIER, 1
    ));

    final DataSegment segment = createDataSegment("foo");

    throttler.registerReplicantCreation(DruidServer.DEFAULT_TIER, segment.getId(), "host3");
    EasyMock.expectLastCall().once();

    // Indeterminate number of times. server2 or server3 could be added to strategy cache for _default_tier
    // If it is server 2, this will be called 3 times. If it is server3 , this will be called 2 times
    EasyMock.expect(mockBalancerStrategy.findNewSegmentHomeReplicator(EasyMock.anyObject(), EasyMock.anyObject()))
            .andDelegateTo(balancerStrategy)
            .anyTimes();

    EasyMock.replay(throttler, mockPeon, mockBalancerStrategy);

    DruidCluster druidCluster = DruidClusterBuilder
        .newBuilder()
        .addTier(
            "hot",
            new ServerHolder(
                new DruidServer(
                    "server1",
                    "host1",
                    null,
                    1000,
                    ServerType.HISTORICAL,
                    "hot",
                    1,
                    DruidServer.DEFAULT_GUILD
                ).toImmutableDruidServer(),
                mockPeon
            )
        )
        .addTier(
            DruidServer.DEFAULT_TIER,
            new ServerHolder(
                new DruidServer(
                    "server2",
                    "host2",
                    null,
                    1000,
                    ServerType.HISTORICAL,
                    DruidServer.DEFAULT_TIER,
                    0,
                    DruidServer.DEFAULT_GUILD
                ).toImmutableDruidServer(),
                mockPeon
            ),
            new ServerHolder(
                new DruidServer(
                    "server3",
                    "host3",
                    null,
                    1000,
                    ServerType.HISTORICAL,
                    DruidServer.DEFAULT_TIER,
                    0,
                    "guild_2"
                ).toImmutableDruidServer(),
                mockPeon
            )
        )
        .build();

    // This test is written only for guildReplicationEnabled = true. Therefore, not using parameterized value for params
    CoordinatorStats stats = rule.run(null, makeCoordinatorRuntimeParams(druidCluster, true, segment), segment);

    Assert.assertEquals(1L, stats.getTieredStat(LoadRule.ASSIGNED_COUNT, "hot"));
    Assert.assertEquals(1L, stats.getTieredStat(LoadRule.ASSIGNED_COUNT, DruidServer.DEFAULT_TIER));

    EasyMock.verify(throttler, mockPeon, mockBalancerStrategy);
  }

  // This test is only meant for guild replication being enabled.
  // Test that when loading a replica with guild replication enabled, druid will prefer a server that increases
  // rack distribution for the segment being loaded if that segment lives on only one guild at time of replication.
  @Test
  public void testLoadOneTierTwoGuilds()
  {
    EasyMock.expect(throttler.canCreateReplicant(EasyMock.anyString())).andReturn(true).anyTimes();

    final LoadQueuePeon mockPeon = createEmptyPeon();
    mockPeon.loadSegment(EasyMock.anyObject(), EasyMock.anyObject());
    EasyMock.expectLastCall().atLeastOnce();

    final LoadQueuePeon mockPeonTwo = createEmptyPeon();
    mockPeonTwo.loadSegment(EasyMock.anyObject(), EasyMock.anyObject());
    EasyMock.expectLastCall().atLeastOnce();

    LoadRule rule = createLoadRule(ImmutableMap.of(
        DruidServer.DEFAULT_TIER, 2
    ));

    final DataSegment segment = createDataSegment("foo");

    ServerHolder holder1 = createServerHolder(DruidServer.DEFAULT_TIER, mockPeon, false);
    ServerHolder holder2 = createServerHolder(DruidServer.DEFAULT_TIER, mockPeon, false);
    ServerHolder holder3 = new ServerHolder(
        new DruidServer(
            "server3",
            "host3",
            null,
            1000,
            ServerType.HISTORICAL,
            DruidServer.DEFAULT_TIER,
            0,
            "guild_2"
        ).toImmutableDruidServer(),
        mockPeonTwo
    );

    throttler.registerReplicantCreation(DruidServer.DEFAULT_TIER, segment.getId(), "host3");
    EasyMock.expectLastCall().once();

    // Force us to pick a server from DruidServer.DEFAULT_GUILD for the primary so we can test guild distribution on the replica assignment
    EasyMock.expect(
        mockBalancerStrategy.findNewSegmentHomeReplicator(segment, ImmutableList.of(holder3, holder2, holder1)))
            .andReturn(holder1);
    EasyMock.expect(mockBalancerStrategy.findNewSegmentHomeReplicator(segment, ImmutableList.of(holder3)))
            .andDelegateTo(balancerStrategy);

    EasyMock.replay(throttler, mockPeon, mockPeonTwo, mockBalancerStrategy);

    DruidCluster druidCluster = DruidClusterBuilder
        .newBuilder()
        .addTier(
            DruidServer.DEFAULT_TIER,
            holder1,
            holder2,
            holder3
        )
        .build();

    // This test is written only for guildReplicationEnabled = true. Therefore, not using parameterized value for params
    CoordinatorStats stats = rule.run(null, makeCoordinatorRuntimeParams(druidCluster, true, segment), segment);

    Assert.assertEquals(2L, stats.getTieredStat(LoadRule.ASSIGNED_COUNT, DruidServer.DEFAULT_TIER));

    EasyMock.verify(throttler, mockPeon, mockPeonTwo, mockBalancerStrategy);
  }

  private DruidCoordinatorRuntimeParams makeCoordinatorRuntimeParams(
      DruidCluster druidCluster,
      boolean guildReplicationEnabled,
      DataSegment... usedSegments
  )
  {
    return CoordinatorRuntimeParamsTestHelpers
        .newBuilder()
        .withDruidCluster(druidCluster)
<<<<<<< HEAD
        .withGuildReplicationDirective(guildReplicationEnabled)
        .withSegmentReplicantLookup(SegmentReplicantLookup.make(druidCluster, guildReplicationEnabled))
=======
        .withSegmentReplicantLookup(SegmentReplicantLookup.make(druidCluster, false))
        .withReplicationManager(throttler)
        .withBalancerStrategy(mockBalancerStrategy)
        .withUsedSegmentsInTest(usedSegments)
        .build();
  }

  private DruidCoordinatorRuntimeParams makeCoordinatorRuntimeParamsWithLoadReplicationOnTimeout(
      DruidCluster druidCluster,
      DataSegment... usedSegments
  )
  {
    return CoordinatorRuntimeParamsTestHelpers
        .newBuilder()
        .withDruidCluster(druidCluster)
        .withSegmentReplicantLookup(SegmentReplicantLookup.make(druidCluster, true))
>>>>>>> d33fdd09
        .withReplicationManager(throttler)
        .withBalancerStrategy(mockBalancerStrategy)
        .withUsedSegmentsInTest(usedSegments)
        .build();
  }

  @Test
  public void testLoadPrimaryAssignDoesNotOverAssign()
  {
    EasyMock.expect(throttler.canCreateReplicant(EasyMock.anyString())).andReturn(true).anyTimes();

    final LoadQueuePeon mockPeon = createEmptyPeon();
    mockPeon.loadSegment(EasyMock.anyObject(), EasyMock.anyObject());
    EasyMock.expectLastCall().atLeastOnce();

    LoadRule rule = createLoadRule(ImmutableMap.of(
        "hot", 1
    ));

    final DataSegment segment = createDataSegment("foo");

    EasyMock.expect(mockBalancerStrategy.findNewSegmentHomeReplicator(EasyMock.anyObject(), EasyMock.anyObject()))
            .andDelegateTo(balancerStrategy)
            .anyTimes();

    EasyMock.replay(throttler, mockPeon, mockBalancerStrategy);

    ImmutableDruidServer server1 =
        new DruidServer("serverHot", "hostHot", null, 1000, ServerType.HISTORICAL, "hot", 1, DruidServer.DEFAULT_GUILD).toImmutableDruidServer();
    ImmutableDruidServer server2 =
        new DruidServer("serverHot2", "hostHot2", null, 1000, ServerType.HISTORICAL, "hot", 1, DruidServer.DEFAULT_GUILD).toImmutableDruidServer();
    DruidCluster druidCluster = DruidClusterBuilder
        .newBuilder()
        .addTier("hot", new ServerHolder(server1, mockPeon), new ServerHolder(server2, mockPeon))
        .build();

    CoordinatorStats stats = rule.run(
        null,
        makeCoordinatorRuntimeParams(druidCluster, guildReplicationEnabled, segment),
        segment
    );


    Assert.assertEquals(1L, stats.getTieredStat(LoadRule.ASSIGNED_COUNT, "hot"));

    // ensure multiple runs don't assign primary segment again if at replication count
    final LoadQueuePeon loadingPeon = createLoadingPeon(ImmutableList.of(segment), false);
    EasyMock.replay(loadingPeon);

    DruidCluster afterLoad = DruidClusterBuilder
        .newBuilder()
        .addTier("hot", new ServerHolder(server1, loadingPeon), new ServerHolder(server2, mockPeon))
        .build();

    CoordinatorStats statsAfterLoadPrimary = rule.run(
        null,
        makeCoordinatorRuntimeParams(afterLoad, guildReplicationEnabled, segment),
        segment
    );

    Assert.assertEquals(0, statsAfterLoadPrimary.getTieredStat(LoadRule.ASSIGNED_COUNT, "hot"));

    EasyMock.verify(throttler, mockPeon, mockBalancerStrategy);
  }

  @Test
  public void testOverAssignForTimedOutSegments()
  {
    EasyMock.expect(throttler.canCreateReplicant(EasyMock.anyString())).andReturn(true).anyTimes();

    final LoadQueuePeon emptyPeon = createEmptyPeon();
    emptyPeon.loadSegment(EasyMock.anyObject(), EasyMock.anyObject());
    EasyMock.expectLastCall().atLeastOnce();

    LoadRule rule = createLoadRule(ImmutableMap.of(
        "hot", 1
    ));

    final DataSegment segment = createDataSegment("foo");

    EasyMock.expect(mockBalancerStrategy.findNewSegmentHomeReplicator(EasyMock.anyObject(), EasyMock.anyObject()))
            .andDelegateTo(balancerStrategy)
            .anyTimes();

    EasyMock.replay(throttler, emptyPeon, mockBalancerStrategy);

    ImmutableDruidServer server1 =
        new DruidServer("serverHot", "hostHot", null, 1000, ServerType.HISTORICAL, "hot", 1).toImmutableDruidServer();
    ImmutableDruidServer server2 =
        new DruidServer("serverHot2", "hostHot2", null, 1000, ServerType.HISTORICAL, "hot", 1).toImmutableDruidServer();
    DruidCluster druidCluster = DruidClusterBuilder
        .newBuilder()
        .addTier("hot", new ServerHolder(server1, emptyPeon), new ServerHolder(server2, emptyPeon))
        .build();

    CoordinatorStats stats = rule.run(
        null,
        makeCoordinatorRuntimeParamsWithLoadReplicationOnTimeout(druidCluster, segment),
        segment
    );

    // Ensure that the segment is assigned to one of the historicals
    Assert.assertEquals(1L, stats.getTieredStat(LoadRule.ASSIGNED_COUNT, "hot"));

    // Ensure that the primary segment is assigned again in case the peon timed out on loading the segment
    final LoadQueuePeon slowLoadingPeon = createLoadingPeon(ImmutableList.of(segment), true);
    EasyMock.replay(slowLoadingPeon);

    DruidCluster withLoadTimeout = DruidClusterBuilder
        .newBuilder()
        .addTier("hot", new ServerHolder(server1, slowLoadingPeon), new ServerHolder(server2, emptyPeon))
        .build();

    CoordinatorStats statsAfterLoadPrimary = rule.run(
        null,
        makeCoordinatorRuntimeParamsWithLoadReplicationOnTimeout(withLoadTimeout, segment),
        segment
    );

    Assert.assertEquals(1L, statsAfterLoadPrimary.getTieredStat(LoadRule.ASSIGNED_COUNT, "hot"));

    EasyMock.verify(throttler, emptyPeon, mockBalancerStrategy);
  }

  @Test
  public void testSkipReplicationForTimedOutSegments()
  {
    EasyMock.expect(throttler.canCreateReplicant(EasyMock.anyString())).andReturn(true).anyTimes();

    final LoadQueuePeon emptyPeon = createEmptyPeon();
    emptyPeon.loadSegment(EasyMock.anyObject(), EasyMock.anyObject());
    EasyMock.expectLastCall().atLeastOnce();

    LoadRule rule = createLoadRule(ImmutableMap.of(
        "hot", 1
    ));

    final DataSegment segment = createDataSegment("foo");

    EasyMock.expect(mockBalancerStrategy.findNewSegmentHomeReplicator(EasyMock.anyObject(), EasyMock.anyObject()))
            .andDelegateTo(balancerStrategy)
            .anyTimes();

    EasyMock.replay(throttler, emptyPeon, mockBalancerStrategy);

    ImmutableDruidServer server1 =
        new DruidServer("serverHot", "hostHot", null, 1000, ServerType.HISTORICAL, "hot", 1).toImmutableDruidServer();
    ImmutableDruidServer server2 =
        new DruidServer("serverHot2", "hostHot2", null, 1000, ServerType.HISTORICAL, "hot", 1).toImmutableDruidServer();
    DruidCluster druidCluster = DruidClusterBuilder
        .newBuilder()
        .addTier("hot", new ServerHolder(server1, emptyPeon), new ServerHolder(server2, emptyPeon))
        .build();

    CoordinatorStats stats = rule.run(
        null,
        makeCoordinatorRuntimeParams(druidCluster, segment),
        segment
    );

    // Ensure that the segment is assigned to one of the historicals
    Assert.assertEquals(1L, stats.getTieredStat(LoadRule.ASSIGNED_COUNT, "hot"));

    // Add the segment to the timed out list to simulate peon timeout on loading the segment
    final LoadQueuePeon slowLoadingPeon = createLoadingPeon(ImmutableList.of(segment), true);
    EasyMock.replay(slowLoadingPeon);

    DruidCluster withLoadTimeout = DruidClusterBuilder
        .newBuilder()
        .addTier("hot", new ServerHolder(server1, slowLoadingPeon), new ServerHolder(server2, emptyPeon))
        .build();

    // Default behavior is to not replicate the timed out segments on other servers
    CoordinatorStats statsAfterLoadPrimary = rule.run(
        null,
        makeCoordinatorRuntimeParams(withLoadTimeout, segment),
        segment
    );

    Assert.assertEquals(0L, statsAfterLoadPrimary.getTieredStat(LoadRule.ASSIGNED_COUNT, "hot"));

    EasyMock.verify(throttler, emptyPeon, mockBalancerStrategy);
  }

  @Test
  public void testLoadPriority()
  {
    EasyMock.expect(throttler.canCreateReplicant(EasyMock.anyString())).andReturn(false).anyTimes();

    final LoadQueuePeon mockPeon1 = createEmptyPeon();
    final LoadQueuePeon mockPeon2 = createEmptyPeon();

    mockPeon2.loadSegment(EasyMock.anyObject(), EasyMock.isNull());
    EasyMock.expectLastCall().once();

    EasyMock.expect(mockBalancerStrategy.findNewSegmentHomeReplicator(EasyMock.anyObject(), EasyMock.anyObject()))
            .andDelegateTo(balancerStrategy)
            .times(2);

    EasyMock.replay(throttler, mockPeon1, mockPeon2, mockBalancerStrategy);

    final LoadRule rule = createLoadRule(ImmutableMap.of("tier1", 10, "tier2", 10));

    final DruidCluster druidCluster = DruidClusterBuilder
        .newBuilder()
        .addTier(
            "tier1",
            new ServerHolder(
                new DruidServer("server1", "host1", null, 1000, ServerType.HISTORICAL, "tier1", 0, DruidServer.DEFAULT_GUILD)
                    .toImmutableDruidServer(),
                mockPeon1
            )
        )
        .addTier(
            "tier2",
            new ServerHolder(
                new DruidServer("server2", "host2", null, 1000, ServerType.HISTORICAL, "tier2", 1, DruidServer.DEFAULT_GUILD)
                    .toImmutableDruidServer(),
                mockPeon2
            ),
            new ServerHolder(
                new DruidServer("server3", "host3", null, 1000, ServerType.HISTORICAL, "tier2", 1, DruidServer.DEFAULT_GUILD)
                    .toImmutableDruidServer(),
                mockPeon2
            )
        )
        .build();

    final DataSegment segment = createDataSegment("foo");

    final CoordinatorStats stats = rule.run(null, makeCoordinatorRuntimeParams(druidCluster, guildReplicationEnabled, segment), segment);

    Assert.assertEquals(0L, stats.getTieredStat(LoadRule.ASSIGNED_COUNT, "tier1"));
    Assert.assertEquals(1L, stats.getTieredStat(LoadRule.ASSIGNED_COUNT, "tier2"));

    EasyMock.verify(throttler, mockPeon1, mockPeon2, mockBalancerStrategy);
  }

  @Test
  public void testDrop()
  {
    final LoadQueuePeon mockPeon = createEmptyPeon();
    mockPeon.dropSegment(EasyMock.anyObject(), EasyMock.anyObject());
    EasyMock.expectLastCall().atLeastOnce();
    EasyMock.expect(mockBalancerStrategy.pickServersToDrop(EasyMock.anyObject(), EasyMock.anyObject()))
            .andDelegateTo(balancerStrategy)
            .times(4);
    EasyMock.replay(throttler, mockPeon, mockBalancerStrategy);

    LoadRule rule = createLoadRule(ImmutableMap.of(
        "hot", 0,
        DruidServer.DEFAULT_TIER, 0
    ));

    final DataSegment segment = createDataSegment("foo");

    DruidServer server1 = new DruidServer("serverHot", "hostHot", null, 1000, ServerType.HISTORICAL, "hot", 0, DruidServer.DEFAULT_GUILD);
    server1.addDataSegment(segment);
    DruidServer server2 = new DruidServer(
        "serverNorm",
        "hostNorm",
        null,
        1000,
        ServerType.HISTORICAL,
        DruidServer.DEFAULT_TIER,
        0,
        DruidServer.DEFAULT_GUILD
    );
    server2.addDataSegment(segment);
    DruidServer server3 = new DruidServer(
        "serverNormNotServing",
        "hostNorm",
        null,
        10,
        ServerType.HISTORICAL,
        DruidServer.DEFAULT_TIER,
        0,
        DruidServer.DEFAULT_GUILD
    );
    DruidCluster druidCluster = DruidClusterBuilder
        .newBuilder()
        .addTier("hot", new ServerHolder(server1.toImmutableDruidServer(), mockPeon))
        .addTier(
            DruidServer.DEFAULT_TIER,
            new ServerHolder(server2.toImmutableDruidServer(), mockPeon),
            new ServerHolder(server3.toImmutableDruidServer(), mockPeon)
        )
        .build();

    CoordinatorStats stats = rule.run(null, makeCoordinatorRuntimeParams(druidCluster, guildReplicationEnabled, segment), segment);

    Assert.assertEquals(1L, stats.getTieredStat("droppedCount", "hot"));
    Assert.assertEquals(1L, stats.getTieredStat("droppedCount", DruidServer.DEFAULT_TIER));

    EasyMock.verify(throttler, mockPeon);
  }

  @Test
  public void testLoadWithNonExistentTier()
  {
    final LoadQueuePeon mockPeon = createEmptyPeon();
    mockPeon.loadSegment(EasyMock.anyObject(), EasyMock.anyObject());
    EasyMock.expectLastCall().atLeastOnce();

    EasyMock.expect(mockBalancerStrategy.findNewSegmentHomeReplicator(EasyMock.anyObject(), EasyMock.anyObject()))
            .andDelegateTo(balancerStrategy)
            .times(1);

    EasyMock.replay(throttler, mockPeon, mockBalancerStrategy);

    LoadRule rule = createLoadRule(ImmutableMap.of("nonExistentTier", 1, "hot", 1));

    DruidCluster druidCluster = DruidClusterBuilder
        .newBuilder()
        .addTier(
            "hot",
            new ServerHolder(
                new DruidServer("serverHot", "hostHot", null, 1000, ServerType.HISTORICAL, "hot", 0, DruidServer.DEFAULT_GUILD)
                    .toImmutableDruidServer(),
                mockPeon
            )
        )
        .build();

    final DataSegment segment = createDataSegment("foo");

    CoordinatorStats stats = rule.run(
        null,
        CoordinatorRuntimeParamsTestHelpers
            .newBuilder()
            .withDruidCluster(druidCluster)
<<<<<<< HEAD
            .withSegmentReplicantLookup(SegmentReplicantLookup.make(new DruidCluster(), true))
=======
            .withSegmentReplicantLookup(SegmentReplicantLookup.make(new DruidCluster(), false))
>>>>>>> d33fdd09
            .withReplicationManager(throttler)
            .withBalancerStrategy(mockBalancerStrategy)
            .withUsedSegmentsInTest(segment)
            .build(),
        segment
    );

    Assert.assertEquals(1L, stats.getTieredStat(LoadRule.ASSIGNED_COUNT, "hot"));

    EasyMock.verify(throttler, mockPeon, mockBalancerStrategy);
  }

  @Test
  public void testDropWithNonExistentTier()
  {
    final LoadQueuePeon mockPeon = createEmptyPeon();
    mockPeon.dropSegment(EasyMock.anyObject(), EasyMock.anyObject());
    EasyMock.expectLastCall().atLeastOnce();
    EasyMock.expect(mockBalancerStrategy.pickServersToDrop(EasyMock.anyObject(), EasyMock.anyObject()))
            .andDelegateTo(balancerStrategy)
            .times(2);
    EasyMock.replay(throttler, mockPeon, mockBalancerStrategy);

    LoadRule rule = createLoadRule(ImmutableMap.of("nonExistentTier", 1, "hot", 1));

    final DataSegment segment = createDataSegment("foo");

    DruidServer server1 = new DruidServer("serverHot", "hostHot", null, 1000, ServerType.HISTORICAL, "hot", 0, DruidServer.DEFAULT_GUILD);
    DruidServer server2 = new DruidServer("serverHot2", "hostHot2", null, 1000, ServerType.HISTORICAL, "hot", 0, DruidServer.DEFAULT_GUILD);
    server1.addDataSegment(segment);
    server2.addDataSegment(segment);

    DruidCluster druidCluster = DruidClusterBuilder
        .newBuilder()
        .addTier(
            "hot",
            new ServerHolder(server1.toImmutableDruidServer(), mockPeon),
            new ServerHolder(server2.toImmutableDruidServer(), mockPeon)
        )
        .build();

    CoordinatorStats stats = rule.run(null, makeCoordinatorRuntimeParams(druidCluster, guildReplicationEnabled, segment), segment);

    Assert.assertEquals(1L, stats.getTieredStat("droppedCount", "hot"));

    EasyMock.verify(throttler, mockPeon, mockBalancerStrategy);
  }

  @Test
  public void testMaxLoadingQueueSize()
  {
    EasyMock.expect(mockBalancerStrategy.findNewSegmentHomeReplicator(EasyMock.anyObject(), EasyMock.anyObject()))
            .andDelegateTo(balancerStrategy)
            .times(2);

    EasyMock.replay(throttler, mockBalancerStrategy);

    final LoadQueuePeonTester peon = new LoadQueuePeonTester();

    LoadRule rule = createLoadRule(ImmutableMap.of("hot", 1));

    DruidCluster druidCluster = DruidClusterBuilder
        .newBuilder()
        .addTier(
            "hot",
            new ServerHolder(
                new DruidServer("serverHot", "hostHot", null, 1000, ServerType.HISTORICAL, "hot", 0, DruidServer.DEFAULT_GUILD)
                    .toImmutableDruidServer(),
                peon
            )
        )
        .build();

    DataSegment dataSegment1 = createDataSegment("ds1");
    DataSegment dataSegment2 = createDataSegment("ds2");
    DataSegment dataSegment3 = createDataSegment("ds3");

    DruidCoordinatorRuntimeParams params = CoordinatorRuntimeParamsTestHelpers
        .newBuilder()
        .withDruidCluster(druidCluster)
<<<<<<< HEAD
        .withGuildReplicationDirective(guildReplicationEnabled)
        .withSegmentReplicantLookup(SegmentReplicantLookup.make(druidCluster, guildReplicationEnabled))
=======
        .withSegmentReplicantLookup(SegmentReplicantLookup.make(druidCluster, false))
>>>>>>> d33fdd09
        .withReplicationManager(throttler)
        .withBalancerStrategy(mockBalancerStrategy)
        .withUsedSegmentsInTest(dataSegment1, dataSegment2, dataSegment3)
        .withDynamicConfigs(CoordinatorDynamicConfig.builder().withMaxSegmentsInNodeLoadingQueue(2).build())
        .build();

    CoordinatorStats stats1 = rule.run(null, params, dataSegment1);
    CoordinatorStats stats2 = rule.run(null, params, dataSegment2);
    CoordinatorStats stats3 = rule.run(null, params, dataSegment3);

    Assert.assertEquals(1L, stats1.getTieredStat(LoadRule.ASSIGNED_COUNT, "hot"));
    Assert.assertEquals(1L, stats2.getTieredStat(LoadRule.ASSIGNED_COUNT, "hot"));
    Assert.assertFalse(stats3.getTiers(LoadRule.ASSIGNED_COUNT).contains("hot"));

    EasyMock.verify(throttler, mockBalancerStrategy);
  }

  /**
   * 2 servers in different tiers, the first is decommissioning.
   * Should not load a segment to the server that is decommissioning
   */
  @Test
  public void testLoadDecommissioning()
  {
    final LoadQueuePeon mockPeon1 = createEmptyPeon();
    final LoadQueuePeon mockPeon2 = createOneCallPeonMock();

    LoadRule rule = createLoadRule(ImmutableMap.of("tier1", 1, "tier2", 1));

    final DataSegment segment = createDataSegment("foo");

    EasyMock.expect(mockBalancerStrategy.findNewSegmentHomeReplicator(EasyMock.anyObject(), EasyMock.anyObject()))
            .andDelegateTo(balancerStrategy)
            .times(1);

    EasyMock.replay(mockPeon1, mockPeon2, mockBalancerStrategy);


    DruidCluster druidCluster = DruidClusterBuilder
        .newBuilder()
        .addTier("tier1", createServerHolder("tier1", mockPeon1, true))
        .addTier("tier2", createServerHolder("tier2", mockPeon2, false))
        .build();

    CoordinatorStats stats = rule.run(null, makeCoordinatorRuntimeParams(druidCluster, guildReplicationEnabled, segment), segment);

    Assert.assertEquals(1L, stats.getTieredStat(LoadRule.ASSIGNED_COUNT, "tier2"));
    EasyMock.verify(mockPeon1, mockPeon2, mockBalancerStrategy);
  }

  /**
   * 2 tiers, 2 servers each, 1 server of the second tier is decommissioning.
   * Should not load a segment to the server that is decommssioning.
   */
  @Test
  public void testLoadReplicaDuringDecommissioning()
  {
    EasyMock.expect(throttler.canCreateReplicant(EasyMock.anyString())).andReturn(true).anyTimes();

    final LoadQueuePeon mockPeon1 = createEmptyPeon();
    final LoadQueuePeon mockPeon2 = createOneCallPeonMock();
    final LoadQueuePeon mockPeon3 = createOneCallPeonMock();
    final LoadQueuePeon mockPeon4 = createOneCallPeonMock();

    LoadRule rule = createLoadRule(ImmutableMap.of("tier1", 2, "tier2", 2));

    final DataSegment segment = createDataSegment("foo");

    throttler.registerReplicantCreation(EasyMock.eq("tier2"), EasyMock.anyObject(), EasyMock.anyObject());
    EasyMock.expectLastCall().times(2);

    ServerHolder holder1 = createServerHolder("tier1", mockPeon1, true);
    ServerHolder holder2 = createServerHolder("tier1", mockPeon2, false);
    ServerHolder holder3 = createServerHolder("tier2", mockPeon3, false);
    ServerHolder holder4 = createServerHolder("tier2", mockPeon4, false);

    EasyMock.expect(mockBalancerStrategy.findNewSegmentHomeReplicator(segment, ImmutableList.of(holder2)))
            .andReturn(holder2);
    EasyMock.expect(mockBalancerStrategy.findNewSegmentHomeReplicator(segment, ImmutableList.of(holder4, holder3)))
            .andReturn(holder3);
    EasyMock.expect(mockBalancerStrategy.findNewSegmentHomeReplicator(segment, ImmutableList.of(holder4)))
            .andReturn(holder4);

    EasyMock.replay(throttler, mockPeon1, mockPeon2, mockPeon3, mockPeon4, mockBalancerStrategy);

    DruidCluster druidCluster = DruidClusterBuilder
        .newBuilder()
        .addTier("tier1", holder1, holder2)
        .addTier("tier2", holder3, holder4)
        .build();

    CoordinatorStats stats = rule.run(null, makeCoordinatorRuntimeParams(druidCluster, guildReplicationEnabled, segment), segment);

    Assert.assertEquals(1L, stats.getTieredStat(LoadRule.ASSIGNED_COUNT, "tier1"));
    Assert.assertEquals(2L, stats.getTieredStat(LoadRule.ASSIGNED_COUNT, "tier2"));

    EasyMock.verify(throttler, mockPeon1, mockPeon2, mockPeon3, mockPeon4, mockBalancerStrategy);
  }

  /**
   * 2 servers with a segment, one server decommissioning.
   * Should drop a segment from both.
   */
  @Test
  public void testDropDuringDecommissioning()
  {
    final LoadQueuePeon mockPeon = createEmptyPeon();
    mockPeon.dropSegment(EasyMock.anyObject(), EasyMock.anyObject());
    EasyMock.expectLastCall().times(2);
    EasyMock.expect(mockBalancerStrategy.pickServersToDrop(EasyMock.anyObject(), EasyMock.anyObject()))
            .andDelegateTo(balancerStrategy)
            .times(4);
    EasyMock.replay(throttler, mockPeon, mockBalancerStrategy);

    LoadRule rule = createLoadRule(ImmutableMap.of("tier1", 0));

    final DataSegment segment1 = createDataSegment("foo1");
    final DataSegment segment2 = createDataSegment("foo2");

    DruidServer server1 = createServer("tier1");
    server1.addDataSegment(segment1);
    DruidServer server2 = createServer("tier1");
    server2.addDataSegment(segment2);

    DruidCluster druidCluster = DruidClusterBuilder
        .newBuilder()
        .addTier(
            "tier1",
            new ServerHolder(server1.toImmutableDruidServer(), mockPeon, true),
            new ServerHolder(server2.toImmutableDruidServer(), mockPeon, false)
        )
        .build();

    DruidCoordinatorRuntimeParams params = makeCoordinatorRuntimeParams(druidCluster, guildReplicationEnabled, segment1, segment2);
    CoordinatorStats stats = rule.run(null, params, segment1);
    Assert.assertEquals(1L, stats.getTieredStat("droppedCount", "tier1"));
    stats = rule.run(null, params, segment2);
    Assert.assertEquals(1L, stats.getTieredStat("droppedCount", "tier1"));

    EasyMock.verify(throttler, mockPeon);
  }

  /**
   * 3 servers hosting 3 replicas of the segment.
   * 1 servers is decommissioning.
   * 1 replica is redundant.
   * Should drop from the decommissioning server.
   */
  @Test
  public void testRedundantReplicaDropDuringDecommissioning()
  {
    final LoadQueuePeon mockPeon1 = new LoadQueuePeonTester();
    final LoadQueuePeon mockPeon2 = new LoadQueuePeonTester();
    final LoadQueuePeon mockPeon3 = new LoadQueuePeonTester();
    EasyMock.expect(mockBalancerStrategy.pickServersToDrop(EasyMock.anyObject(), EasyMock.anyObject()))
            .andDelegateTo(balancerStrategy)
            .times(4);
    EasyMock.replay(throttler, mockBalancerStrategy);

    LoadRule rule = createLoadRule(ImmutableMap.of("tier1", 2));

    final DataSegment segment1 = createDataSegment("foo1");

    DruidServer server1 = createServer("tier1");
    server1.addDataSegment(segment1);
    DruidServer server2 = createServer("tier1");
    server2.addDataSegment(segment1);
    DruidServer server3 = createServer("tier1");
    server3.addDataSegment(segment1);

    DruidCluster druidCluster = DruidClusterBuilder
        .newBuilder()
        .addTier(
            "tier1",
            new ServerHolder(server1.toImmutableDruidServer(), mockPeon1, false),
            new ServerHolder(server2.toImmutableDruidServer(), mockPeon2, true),
            new ServerHolder(server3.toImmutableDruidServer(), mockPeon3, false)
        )
        .build();

    CoordinatorStats stats = rule.run(null, makeCoordinatorRuntimeParams(druidCluster, guildReplicationEnabled, segment1), segment1);
    Assert.assertEquals(1L, stats.getTieredStat("droppedCount", "tier1"));
    Assert.assertEquals(0, mockPeon1.getSegmentsToDrop().size());
    Assert.assertEquals(1, mockPeon2.getSegmentsToDrop().size());
    Assert.assertEquals(0, mockPeon3.getSegmentsToDrop().size());

    EasyMock.verify(throttler);
  }

  /**
   * 4 servers serving 1 segment. 2 servers on default guild. 1 server on guild_2. 1 server on guild_3.
   * Load Rule specifies 2 replicas expected.
   * Drop will always happen on default guild to retain guild distribution.
   */
  @Test
  public void testDropMultipleGuilds()
  {
    final LoadQueuePeon mockPeon1 = new LoadQueuePeonTester();
    final LoadQueuePeon mockPeon2 = new LoadQueuePeonTester();
    final LoadQueuePeon mockPeon3 = new LoadQueuePeonTester();
    final LoadQueuePeon mockPeon4 = new LoadQueuePeonTester();

    final DataSegment segment = createDataSegment("foo");

    DruidServer server1 = new DruidServer(
        "server1",
        "host1",
        null,
        1000,
        ServerType.HISTORICAL,
        DruidServer.DEFAULT_TIER,
        0,
        DruidServer.DEFAULT_GUILD
    );
    server1.addDataSegment(segment);
    ServerHolder holder1 = new ServerHolder(server1.toImmutableDruidServer(), mockPeon1, false);
    DruidServer server2 = new DruidServer(
        "server2",
        "host2",
        null,
        1000,
        ServerType.HISTORICAL,
        DruidServer.DEFAULT_TIER,
        0,
        "guild_2"
    );
    server2.addDataSegment(segment);
    ServerHolder holder2 = new ServerHolder(server2.toImmutableDruidServer(), mockPeon2, false);
    DruidServer server3 = new DruidServer(
        "server3",
        "host3",
        null,
        1000,
        ServerType.HISTORICAL,
        DruidServer.DEFAULT_TIER,
        0,
        DruidServer.DEFAULT_GUILD
    );
    server3.addDataSegment(segment);
    ServerHolder holder3 = new ServerHolder(server3.toImmutableDruidServer(), mockPeon3, false);
    DruidServer server4 = new DruidServer(
        "server4",
        "host4",
        null,
        1000,
        ServerType.HISTORICAL,
        DruidServer.DEFAULT_TIER,
        0,
        "guild_3"
    );
    server4.addDataSegment(segment);
    ServerHolder holder4 = new ServerHolder(server4.toImmutableDruidServer(), mockPeon4, false);

    EasyMock.expect(mockBalancerStrategy.pickServersToDrop(EasyMock.anyObject(), EasyMock.anyObject()))
            .andDelegateTo(balancerStrategy).times(2);
    EasyMock.replay(throttler, mockBalancerStrategy);

    LoadRule rule = createLoadRule(ImmutableMap.of(
        DruidServer.DEFAULT_TIER, 2
    ));

    DruidCluster druidCluster = DruidClusterBuilder
        .newBuilder()
        .addTier(
            DruidServer.DEFAULT_TIER,
            holder1,
            holder2,
            holder3,
            holder4
        )
        .build();

    // This test is written only for guildReplicationEnabled = true. Therefore, not using parameterized value for params
    CoordinatorStats stats = rule.run(null, makeCoordinatorRuntimeParams(druidCluster, true, segment), segment);

    Assert.assertEquals(2L, stats.getTieredStat("droppedCount", DruidServer.DEFAULT_TIER));
    Assert.assertEquals(1, mockPeon1.getSegmentsToDrop().size());
    Assert.assertEquals(0, mockPeon2.getSegmentsToDrop().size());
    Assert.assertEquals(1, mockPeon3.getSegmentsToDrop().size());
    Assert.assertEquals(0, mockPeon4.getSegmentsToDrop().size());

    EasyMock.verify(throttler);
  }

  private DataSegment createDataSegment(String dataSource)
  {
    return new DataSegment(
        dataSource,
        Intervals.of("0/3000"),
        DateTimes.nowUtc().toString(),
        new HashMap<>(),
        new ArrayList<>(),
        new ArrayList<>(),
        NoneShardSpec.instance(),
        0,
        0
    );
  }

  private static LoadRule createLoadRule(final Map<String, Integer> tieredReplicants)
  {
    return new LoadRule()
    {
      @Override
      public Map<String, Integer> getTieredReplicants()
      {
        return tieredReplicants;
      }

      @Override
      public int getNumReplicants(String tier)
      {
        return tieredReplicants.get(tier);
      }

      @Override
      public String getType()
      {
        return "test";
      }

      @Override
      public boolean appliesTo(DataSegment segment, DateTime referenceTimestamp)
      {
        return true;
      }

      @Override
      public boolean appliesTo(Interval interval, DateTime referenceTimestamp)
      {
        return true;
      }
    };
  }

  private static LoadQueuePeon createEmptyPeon()
  {
    final LoadQueuePeon mockPeon = EasyMock.createMock(LoadQueuePeon.class);
    EasyMock.expect(mockPeon.getSegmentsToLoad()).andReturn(new HashSet<>()).anyTimes();
    EasyMock.expect(mockPeon.getSegmentsMarkedToDrop()).andReturn(new HashSet<>()).anyTimes();
    EasyMock.expect(mockPeon.getLoadQueueSize()).andReturn(0L).anyTimes();
    EasyMock.expect(mockPeon.getNumberOfSegmentsInQueue()).andReturn(0).anyTimes();

    return mockPeon;
  }

  private static LoadQueuePeon createLoadingPeon(List<DataSegment> segments, boolean slowLoading)
  {
    final Set<DataSegment> segs = ImmutableSet.copyOf(segments);
    final long loadingSize = segs.stream().mapToLong(DataSegment::getSize).sum();

    final LoadQueuePeon mockPeon = EasyMock.createMock(LoadQueuePeon.class);
    EasyMock.expect(mockPeon.getSegmentsToLoad()).andReturn(segs).anyTimes();
    EasyMock.expect(mockPeon.getSegmentsMarkedToDrop()).andReturn(new HashSet<>()).anyTimes();
    EasyMock.expect(mockPeon.getLoadQueueSize()).andReturn(loadingSize).anyTimes();
    EasyMock.expect(mockPeon.getNumberOfSegmentsInQueue()).andReturn(segs.size()).anyTimes();

    if (slowLoading) {
      EasyMock.expect(mockPeon.getTimedOutSegments()).andReturn(new HashSet<>(segments)).anyTimes();
    } else {
      EasyMock.expect(mockPeon.getTimedOutSegments()).andReturn(new HashSet<>()).anyTimes();
    }

    return mockPeon;
  }

  private static final AtomicInteger SERVER_ID = new AtomicInteger();

  private static DruidServer createServer(String tier)
  {
    int serverId = LoadRuleTest.SERVER_ID.incrementAndGet();
    return new DruidServer(
        "server" + serverId,
        "127.0.0.1:800" + serverId,
        null,
        1000,
        ServerType.HISTORICAL,
        tier,
        0,
        DruidServer.DEFAULT_GUILD
    );
  }

  private static LoadQueuePeon createOneCallPeonMock()
  {
    final LoadQueuePeon mockPeon2 = createEmptyPeon();
    mockPeon2.loadSegment(EasyMock.anyObject(), EasyMock.anyObject());
    EasyMock.expectLastCall().once();
    return mockPeon2;
  }

  private static ServerHolder createServerHolder(String tier, LoadQueuePeon mockPeon1, boolean isDecommissioning)
  {
    return new ServerHolder(
        createServer(tier).toImmutableDruidServer(),
        mockPeon1,
        isDecommissioning
    );
  }
}<|MERGE_RESOLUTION|>--- conflicted
+++ resolved
@@ -421,11 +421,8 @@
     return CoordinatorRuntimeParamsTestHelpers
         .newBuilder()
         .withDruidCluster(druidCluster)
-<<<<<<< HEAD
         .withGuildReplicationDirective(guildReplicationEnabled)
-        .withSegmentReplicantLookup(SegmentReplicantLookup.make(druidCluster, guildReplicationEnabled))
-=======
-        .withSegmentReplicantLookup(SegmentReplicantLookup.make(druidCluster, false))
+        .withSegmentReplicantLookup(SegmentReplicantLookup.make(druidCluster, false, guildReplicationEnabled))
         .withReplicationManager(throttler)
         .withBalancerStrategy(mockBalancerStrategy)
         .withUsedSegmentsInTest(usedSegments)
@@ -434,14 +431,15 @@
 
   private DruidCoordinatorRuntimeParams makeCoordinatorRuntimeParamsWithLoadReplicationOnTimeout(
       DruidCluster druidCluster,
+      boolean guildReplicationEnabled,
       DataSegment... usedSegments
   )
   {
     return CoordinatorRuntimeParamsTestHelpers
         .newBuilder()
         .withDruidCluster(druidCluster)
-        .withSegmentReplicantLookup(SegmentReplicantLookup.make(druidCluster, true))
->>>>>>> d33fdd09
+        .withGuildReplicationDirective(guildReplicationEnabled)
+        .withSegmentReplicantLookup(SegmentReplicantLookup.make(druidCluster, true, guildReplicationEnabled))
         .withReplicationManager(throttler)
         .withBalancerStrategy(mockBalancerStrategy)
         .withUsedSegmentsInTest(usedSegments)
@@ -529,9 +527,9 @@
     EasyMock.replay(throttler, emptyPeon, mockBalancerStrategy);
 
     ImmutableDruidServer server1 =
-        new DruidServer("serverHot", "hostHot", null, 1000, ServerType.HISTORICAL, "hot", 1).toImmutableDruidServer();
+        new DruidServer("serverHot", "hostHot", null, 1000, ServerType.HISTORICAL, "hot", 1, DruidServer.DEFAULT_GUILD).toImmutableDruidServer();
     ImmutableDruidServer server2 =
-        new DruidServer("serverHot2", "hostHot2", null, 1000, ServerType.HISTORICAL, "hot", 1).toImmutableDruidServer();
+        new DruidServer("serverHot2", "hostHot2", null, 1000, ServerType.HISTORICAL, "hot", 1, DruidServer.DEFAULT_GUILD).toImmutableDruidServer();
     DruidCluster druidCluster = DruidClusterBuilder
         .newBuilder()
         .addTier("hot", new ServerHolder(server1, emptyPeon), new ServerHolder(server2, emptyPeon))
@@ -539,7 +537,7 @@
 
     CoordinatorStats stats = rule.run(
         null,
-        makeCoordinatorRuntimeParamsWithLoadReplicationOnTimeout(druidCluster, segment),
+        makeCoordinatorRuntimeParamsWithLoadReplicationOnTimeout(druidCluster, guildReplicationEnabled, segment),
         segment
     );
 
@@ -557,7 +555,7 @@
 
     CoordinatorStats statsAfterLoadPrimary = rule.run(
         null,
-        makeCoordinatorRuntimeParamsWithLoadReplicationOnTimeout(withLoadTimeout, segment),
+        makeCoordinatorRuntimeParamsWithLoadReplicationOnTimeout(withLoadTimeout, guildReplicationEnabled, segment),
         segment
     );
 
@@ -588,9 +586,9 @@
     EasyMock.replay(throttler, emptyPeon, mockBalancerStrategy);
 
     ImmutableDruidServer server1 =
-        new DruidServer("serverHot", "hostHot", null, 1000, ServerType.HISTORICAL, "hot", 1).toImmutableDruidServer();
+        new DruidServer("serverHot", "hostHot", null, 1000, ServerType.HISTORICAL, "hot", 1, DruidServer.DEFAULT_GUILD).toImmutableDruidServer();
     ImmutableDruidServer server2 =
-        new DruidServer("serverHot2", "hostHot2", null, 1000, ServerType.HISTORICAL, "hot", 1).toImmutableDruidServer();
+        new DruidServer("serverHot2", "hostHot2", null, 1000, ServerType.HISTORICAL, "hot", 1, DruidServer.DEFAULT_GUILD).toImmutableDruidServer();
     DruidCluster druidCluster = DruidClusterBuilder
         .newBuilder()
         .addTier("hot", new ServerHolder(server1, emptyPeon), new ServerHolder(server2, emptyPeon))
@@ -598,7 +596,7 @@
 
     CoordinatorStats stats = rule.run(
         null,
-        makeCoordinatorRuntimeParams(druidCluster, segment),
+        makeCoordinatorRuntimeParams(druidCluster, guildReplicationEnabled, segment),
         segment
     );
 
@@ -617,7 +615,7 @@
     // Default behavior is to not replicate the timed out segments on other servers
     CoordinatorStats statsAfterLoadPrimary = rule.run(
         null,
-        makeCoordinatorRuntimeParams(withLoadTimeout, segment),
+        makeCoordinatorRuntimeParams(withLoadTimeout, guildReplicationEnabled, segment),
         segment
     );
 
@@ -773,11 +771,7 @@
         CoordinatorRuntimeParamsTestHelpers
             .newBuilder()
             .withDruidCluster(druidCluster)
-<<<<<<< HEAD
-            .withSegmentReplicantLookup(SegmentReplicantLookup.make(new DruidCluster(), true))
-=======
-            .withSegmentReplicantLookup(SegmentReplicantLookup.make(new DruidCluster(), false))
->>>>>>> d33fdd09
+            .withSegmentReplicantLookup(SegmentReplicantLookup.make(new DruidCluster(), false, true))
             .withReplicationManager(throttler)
             .withBalancerStrategy(mockBalancerStrategy)
             .withUsedSegmentsInTest(segment)
@@ -858,12 +852,8 @@
     DruidCoordinatorRuntimeParams params = CoordinatorRuntimeParamsTestHelpers
         .newBuilder()
         .withDruidCluster(druidCluster)
-<<<<<<< HEAD
         .withGuildReplicationDirective(guildReplicationEnabled)
-        .withSegmentReplicantLookup(SegmentReplicantLookup.make(druidCluster, guildReplicationEnabled))
-=======
-        .withSegmentReplicantLookup(SegmentReplicantLookup.make(druidCluster, false))
->>>>>>> d33fdd09
+        .withSegmentReplicantLookup(SegmentReplicantLookup.make(druidCluster, false, guildReplicationEnabled))
         .withReplicationManager(throttler)
         .withBalancerStrategy(mockBalancerStrategy)
         .withUsedSegmentsInTest(dataSegment1, dataSegment2, dataSegment3)
