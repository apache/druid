/*
 * Licensed to the Apache Software Foundation (ASF) under one
 * or more contributor license agreements.  See the NOTICE file
 * distributed with this work for additional information
 * regarding copyright ownership.  The ASF licenses this file
 * to you under the Apache License, Version 2.0 (the
 * "License"); you may not use this file except in compliance
 * with the License.  You may obtain a copy of the License at
 *
 *   http://www.apache.org/licenses/LICENSE-2.0
 *
 * Unless required by applicable law or agreed to in writing,
 * software distributed under the License is distributed on an
 * "AS IS" BASIS, WITHOUT WARRANTIES OR CONDITIONS OF ANY
 * KIND, either express or implied.  See the License for the
 * specific language governing permissions and limitations
 * under the License.
 */

package org.apache.druid.server.coordinator;

import com.fasterxml.jackson.databind.ObjectMapper;
import com.google.common.collect.ImmutableMap;
import org.apache.druid.data.input.SegmentsSplitHintSpec;
import org.apache.druid.jackson.DefaultObjectMapper;
import org.apache.druid.segment.IndexSpec;
import org.apache.druid.segment.data.CompressionFactory.LongEncodingStrategy;
import org.apache.druid.segment.data.CompressionStrategy;
import org.apache.druid.segment.data.RoaringBitmapSerdeFactory;
import org.apache.druid.server.coordinator.DataSourceCompactionConfig.UserCompactTuningConfig;
import org.joda.time.Period;
import org.junit.Assert;
import org.junit.Rule;
import org.junit.Test;
import org.junit.rules.ExpectedException;

import java.io.IOException;

public class DataSourceCompactionConfigTest
{
  private static final ObjectMapper OBJECT_MAPPER = new DefaultObjectMapper();

  @Rule
  public final ExpectedException expectedException = ExpectedException.none();

  @Test
  public void testSerdeBasic() throws IOException
  {
    final DataSourceCompactionConfig config = new DataSourceCompactionConfig(
        "dataSource",
        null,
        500L,
        null,
        new Period(3600),
        null,
        ImmutableMap.of("key", "val")
    );
    final String json = OBJECT_MAPPER.writeValueAsString(config);
    final DataSourceCompactionConfig fromJson = OBJECT_MAPPER.readValue(json, DataSourceCompactionConfig.class);

    Assert.assertEquals(config.getDataSource(), fromJson.getDataSource());
    Assert.assertEquals(25, fromJson.getTaskPriority());
    Assert.assertEquals(config.getInputSegmentSizeBytes(), fromJson.getInputSegmentSizeBytes());
    Assert.assertEquals(config.getMaxRowsPerSegment(), fromJson.getMaxRowsPerSegment());
    Assert.assertEquals(config.getSkipOffsetFromLatest(), fromJson.getSkipOffsetFromLatest());
    Assert.assertEquals(config.getTuningConfig(), fromJson.getTuningConfig());
    Assert.assertEquals(config.getTaskContext(), fromJson.getTaskContext());
  }

  @Test
  public void testSerdeWithMaxRowsPerSegment() throws IOException
  {
    final DataSourceCompactionConfig config = new DataSourceCompactionConfig(
        "dataSource",
        null,
        500L,
        30,
        new Period(3600),
        null,
        ImmutableMap.of("key", "val")
    );
    final String json = OBJECT_MAPPER.writeValueAsString(config);
    final DataSourceCompactionConfig fromJson = OBJECT_MAPPER.readValue(json, DataSourceCompactionConfig.class);

    Assert.assertEquals(config.getDataSource(), fromJson.getDataSource());
    Assert.assertEquals(25, fromJson.getTaskPriority());
    Assert.assertEquals(config.getInputSegmentSizeBytes(), fromJson.getInputSegmentSizeBytes());
    Assert.assertEquals(config.getMaxRowsPerSegment(), fromJson.getMaxRowsPerSegment());
    Assert.assertEquals(config.getSkipOffsetFromLatest(), fromJson.getSkipOffsetFromLatest());
    Assert.assertEquals(config.getTuningConfig(), fromJson.getTuningConfig());
    Assert.assertEquals(config.getTaskContext(), fromJson.getTaskContext());
  }

  @Test
  public void testSerdeUserCompactTuningConfig() throws IOException
  {
    final UserCompactTuningConfig config = new UserCompactTuningConfig(null, null, null, null, null, null, null, null);
    final String json = OBJECT_MAPPER.writeValueAsString(config);
    // Check maxRowsPerSegment doesn't exist in the JSON string
    Assert.assertFalse(json.contains("maxRowsPerSegment"));
    final UserCompactTuningConfig fromJson = OBJECT_MAPPER.readValue(json, UserCompactTuningConfig.class);
    Assert.assertEquals(config, fromJson);
  }

  @Test
  public void testSerdeWithMaxTotalRows() throws IOException
  {
    final DataSourceCompactionConfig config = new DataSourceCompactionConfig(
        "dataSource",
        null,
        500L,
        null,
        new Period(3600),
        new UserCompactTuningConfig(
            null,
            null,
            10000L,
            null,
            null,
            null,
            null,
            null
        ),
        ImmutableMap.of("key", "val")
    );
    final String json = OBJECT_MAPPER.writeValueAsString(config);
    final DataSourceCompactionConfig fromJson = OBJECT_MAPPER.readValue(json, DataSourceCompactionConfig.class);

    Assert.assertEquals(config.getDataSource(), fromJson.getDataSource());
    Assert.assertEquals(25, fromJson.getTaskPriority());
    Assert.assertEquals(config.getInputSegmentSizeBytes(), fromJson.getInputSegmentSizeBytes());
    Assert.assertEquals(config.getMaxRowsPerSegment(), fromJson.getMaxRowsPerSegment());
    Assert.assertEquals(config.getSkipOffsetFromLatest(), fromJson.getSkipOffsetFromLatest());
    Assert.assertEquals(config.getTuningConfig(), fromJson.getTuningConfig());
    Assert.assertEquals(config.getTaskContext(), fromJson.getTaskContext());
  }

  @Test
<<<<<<< HEAD
  public void testSerdeTargetCompactionSizeBytesWithMaxRowsPerSegment()
  {
    expectedException.expect(IllegalArgumentException.class);
    expectedException.expectMessage(
        "targetCompactionSizeBytes[10000] cannot be used with maxRowsPerSegment[1000] and maxTotalRows[null]"
    );
    final DataSourceCompactionConfig config = new DataSourceCompactionConfig(
        "dataSource",
        null,
        500L,
        10000L,
        1000,
        new Period(3600),
        null,
        ImmutableMap.of("key", "val")
    );
  }

  @Test
  public void testSerdeTargetCompactionSizeBytesWithMaxTotalRows()
  {
    expectedException.expect(IllegalArgumentException.class);
    expectedException.expectMessage(
        "targetCompactionSizeBytes[10000] cannot be used with maxRowsPerSegment[null] and maxTotalRows[10000]"
    );
    final DataSourceCompactionConfig config = new DataSourceCompactionConfig(
        "dataSource",
        null,
        500L,
        10000L,
        null,
        new Period(3600),
        new UserCompactTuningConfig(
            null,
            null,
            10000L,
            null,
            null,
            null,
            null,
            null
        ),
        ImmutableMap.of("key", "val")
    );
  }

  @Test
=======
>>>>>>> 8b2afa5c
  public void testSerdeMaxTotalRowsWithMaxRowsPerSegment() throws IOException
  {
    final DataSourceCompactionConfig config = new DataSourceCompactionConfig(
        "dataSource",
        null,
        500L,
        10000,
        new Period(3600),
        new UserCompactTuningConfig(
            null,
            null,
            10000L,
            null,
            null,
            null,
            null,
            null
        ),
        ImmutableMap.of("key", "val")
    );

    final String json = OBJECT_MAPPER.writeValueAsString(config);
    final DataSourceCompactionConfig fromJson = OBJECT_MAPPER.readValue(json, DataSourceCompactionConfig.class);

    Assert.assertEquals(config.getDataSource(), fromJson.getDataSource());
    Assert.assertEquals(25, fromJson.getTaskPriority());
    Assert.assertEquals(config.getInputSegmentSizeBytes(), fromJson.getInputSegmentSizeBytes());
    Assert.assertEquals(config.getMaxRowsPerSegment(), fromJson.getMaxRowsPerSegment());
    Assert.assertEquals(config.getSkipOffsetFromLatest(), fromJson.getSkipOffsetFromLatest());
    Assert.assertEquals(config.getTuningConfig(), fromJson.getTuningConfig());
    Assert.assertEquals(config.getTaskContext(), fromJson.getTaskContext());
  }

  @Test
  public void testSerdeUserCompactionTuningConfig() throws IOException
  {
    final UserCompactTuningConfig tuningConfig = new UserCompactTuningConfig(
        1000,
        10000L,
        2000L,
        new SegmentsSplitHintSpec(10000L),
        new IndexSpec(
            new RoaringBitmapSerdeFactory(false),
            CompressionStrategy.LZF,
            CompressionStrategy.UNCOMPRESSED,
            LongEncodingStrategy.LONGS
        ),
        1,
        3000L,
        null
    );

    final String json = OBJECT_MAPPER.writeValueAsString(tuningConfig);
    final UserCompactTuningConfig fromJson = OBJECT_MAPPER.readValue(json, UserCompactTuningConfig.class);
    Assert.assertEquals(tuningConfig, fromJson);
  }
}<|MERGE_RESOLUTION|>--- conflicted
+++ resolved
@@ -136,56 +136,6 @@
   }
 
   @Test
-<<<<<<< HEAD
-  public void testSerdeTargetCompactionSizeBytesWithMaxRowsPerSegment()
-  {
-    expectedException.expect(IllegalArgumentException.class);
-    expectedException.expectMessage(
-        "targetCompactionSizeBytes[10000] cannot be used with maxRowsPerSegment[1000] and maxTotalRows[null]"
-    );
-    final DataSourceCompactionConfig config = new DataSourceCompactionConfig(
-        "dataSource",
-        null,
-        500L,
-        10000L,
-        1000,
-        new Period(3600),
-        null,
-        ImmutableMap.of("key", "val")
-    );
-  }
-
-  @Test
-  public void testSerdeTargetCompactionSizeBytesWithMaxTotalRows()
-  {
-    expectedException.expect(IllegalArgumentException.class);
-    expectedException.expectMessage(
-        "targetCompactionSizeBytes[10000] cannot be used with maxRowsPerSegment[null] and maxTotalRows[10000]"
-    );
-    final DataSourceCompactionConfig config = new DataSourceCompactionConfig(
-        "dataSource",
-        null,
-        500L,
-        10000L,
-        null,
-        new Period(3600),
-        new UserCompactTuningConfig(
-            null,
-            null,
-            10000L,
-            null,
-            null,
-            null,
-            null,
-            null
-        ),
-        ImmutableMap.of("key", "val")
-    );
-  }
-
-  @Test
-=======
->>>>>>> 8b2afa5c
   public void testSerdeMaxTotalRowsWithMaxRowsPerSegment() throws IOException
   {
     final DataSourceCompactionConfig config = new DataSourceCompactionConfig(
