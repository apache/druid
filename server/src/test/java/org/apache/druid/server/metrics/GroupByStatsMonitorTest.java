/*
 * Licensed to the Apache Software Foundation (ASF) under one
 * or more contributor license agreements.  See the NOTICE file
 * distributed with this work for additional information
 * regarding copyright ownership.  The ASF licenses this file
 * to you under the Apache License, Version 2.0 (the
 * "License"); you may not use this file except in compliance
 * with the License.  You may obtain a copy of the License at
 *
 *   http://www.apache.org/licenses/LICENSE-2.0
 *
 * Unless required by applicable law or agreed to in writing,
 * software distributed under the License is distributed on an
 * "AS IS" BASIS, WITHOUT WARRANTIES OR CONDITIONS OF ANY
 * KIND, either express or implied.  See the License for the
 * specific language governing permissions and limitations
 * under the License.
 */

package org.apache.druid.server.metrics;

import org.apache.druid.collections.BlockingPool;
import org.apache.druid.collections.DefaultBlockingPool;
import org.apache.druid.java.util.emitter.core.EventMap;
import org.apache.druid.java.util.emitter.service.ServiceMetricEvent;
import org.apache.druid.java.util.metrics.StubServiceEmitter;
import org.apache.druid.query.DruidMetrics;
import org.apache.druid.query.groupby.GroupByStatsProvider;
import org.junit.After;
import org.junit.Assert;
import org.junit.Before;
import org.junit.Test;

import java.nio.ByteBuffer;
import java.util.Collections;
import java.util.List;
import java.util.Map;
import java.util.Objects;
import java.util.concurrent.ExecutionException;
import java.util.concurrent.ExecutorService;
import java.util.concurrent.Executors;
import java.util.concurrent.TimeUnit;
import java.util.concurrent.TimeoutException;

public class GroupByStatsMonitorTest
{
  private GroupByStatsProvider groupByStatsProvider;
  private BlockingPool<ByteBuffer> mergeBufferPool;
  private ExecutorService executorService;

  @Before
  public void setUp()
  {
    groupByStatsProvider = new GroupByStatsProvider()
    {
      @Override
      public synchronized AggregateStats getStatsSince()
      {
        return new AggregateStats(
            1L,
            100L,
            200L,
            100L,
            200L,
            2L,
            200L,
            200L,
            300L,
            300L
        );
      }
    };

    mergeBufferPool = new DefaultBlockingPool<>(() -> ByteBuffer.allocate(1024), 5);
    executorService = Executors.newSingleThreadExecutor();
  }

  @After
  public void tearDown()
  {
    executorService.shutdown();
  }

  @Test
  public void testMonitor()
  {
    final GroupByStatsMonitor monitor =
        new GroupByStatsMonitor(groupByStatsProvider, mergeBufferPool);
    final StubServiceEmitter emitter = new StubServiceEmitter("service", "host");
    emitter.start();
    monitor.doMonitor(emitter);
    emitter.flush();
    // Trigger metric emission
    monitor.doMonitor(emitter);

    Assert.assertEquals(12, emitter.getNumEmittedEvents());
    emitter.verifyValue("mergeBuffer/pendingRequests", 0L);
    emitter.verifyValue("mergeBuffer/used", 0L);
    emitter.verifyValue("mergeBuffer/queries", 1L);
    emitter.verifyValue("mergeBuffer/acquisitionTimeNs", 100L);
    emitter.verifyValue("mergeBuffer/bytesUsed", 200L);
    emitter.verifyValue("mergeBuffer/maxAcquisitionTimeNs", 100L);
    emitter.verifyValue("mergeBuffer/maxBytesUsed", 200L);
    emitter.verifyValue("groupBy/spilledQueries", 2L);
    emitter.verifyValue("groupBy/spilledBytes", 200L);
    emitter.verifyValue("groupBy/maxSpilledBytes", 200L);
    emitter.verifyValue("groupBy/mergeDictionarySize", 300L);
    emitter.verifyValue("groupBy/maxMergeDictionarySize", 300L);
  }

  @Test
  public void testMonitorWithServiceDimensions()
  {
    final String dataSource = "fooDs";
    final String taskId = "taskId1";
    final String groupId = "test_groupid";
    final String taskType = "test_tasktype";
    final GroupByStatsMonitor monitor = new GroupByStatsMonitor(
        groupByStatsProvider,
        mergeBufferPool
    );
    final StubServiceEmitter emitter = new StubServiceEmitter("service", "host", new TestTaskHolder(dataSource, taskId, taskType, groupId));
    emitter.start();
    monitor.doMonitor(emitter);
    emitter.flush();
    // Trigger metric emission
    monitor.doMonitor(emitter);

    final Map<String, Object> dimFilters = Map.of(
        DruidMetrics.DATASOURCE, dataSource,
        DruidMetrics.TASK_ID, taskId,
        DruidMetrics.ID, taskId,
        DruidMetrics.TASK_TYPE,
        taskType, DruidMetrics.GROUP_ID, groupId
    );
<<<<<<< HEAD
    Assert.assertEquals(12, emitter.getNumEmittedEvents());
    emitter.verifyValue("mergeBuffer/pendingRequests", dimFilters, 0L);
    emitter.verifyValue("mergeBuffer/used", dimFilters, 0L);
    emitter.verifyValue("mergeBuffer/queries", dimFilters, 1L);
    emitter.verifyValue("mergeBuffer/acquisitionTimeNs", dimFilters, 100L);
    emitter.verifyValue("mergeBuffer/bytesUsed", dimFilters, 200L);
    emitter.verifyValue("mergeBuffer/maxAcquisitionTimeNs", dimFilters, 100L);
    emitter.verifyValue("mergeBuffer/maxBytesUsed", dimFilters, 200L);
    emitter.verifyValue("groupBy/spilledQueries", dimFilters, 2L);
    emitter.verifyValue("groupBy/spilledBytes", dimFilters, 200L);
    emitter.verifyValue("groupBy/maxSpilledBytes", dimFilters, 200L);
    emitter.verifyValue("groupBy/mergeDictionarySize", dimFilters, 300L);
    emitter.verifyValue("groupBy/maxMergeDictionarySize", dimFilters, 300L);
  }
=======
>>>>>>> 2ac8102a

    verifyMetricValue(emitter, "mergeBuffer/pendingRequests", dimFilters, 0L);
    verifyMetricValue(emitter, "mergeBuffer/used", dimFilters, 0L);
    verifyMetricValue(emitter, "mergeBuffer/queries", dimFilters, 1L);
    verifyMetricValue(emitter, "mergeBuffer/acquisitionTimeNs", dimFilters, 100L);
    verifyMetricValue(emitter, "groupBy/spilledQueries", dimFilters, 2L);
    verifyMetricValue(emitter, "groupBy/spilledBytes", dimFilters, 200L);
    verifyMetricValue(emitter, "groupBy/mergeDictionarySize", dimFilters, 300L);
  }

  @Test
  public void testMonitoringMergeBuffer_acquiredCount()
      throws ExecutionException, InterruptedException, TimeoutException
  {
    executorService.submit(() -> {
      mergeBufferPool.takeBatch(4);
    }).get(20, TimeUnit.SECONDS);

    final GroupByStatsMonitor monitor =
        new GroupByStatsMonitor(groupByStatsProvider, mergeBufferPool);
    final StubServiceEmitter emitter = new StubServiceEmitter("DummyService", "DummyHost");
    boolean ret = monitor.doMonitor(emitter);
    Assert.assertTrue(ret);

    List<Number> numbers = emitter.getMetricValues("mergeBuffer/used", Collections.emptyMap());
    Assert.assertEquals(1, numbers.size());
    Assert.assertEquals(4, numbers.get(0).intValue());
  }

  @Test(timeout = 2_000L)
  public void testMonitoringMergeBuffer_pendingRequests()
  {
    executorService.submit(() -> {
      mergeBufferPool.takeBatch(10);
    });

    int count = 0;
    try {
      // wait at most 20 secs for the executor thread to block
      while (mergeBufferPool.getPendingRequests() == 0) {
        Thread.sleep(100);
        count++;
        if (count >= 20) {
          break;
        }
      }

      final GroupByStatsMonitor monitor =
          new GroupByStatsMonitor(groupByStatsProvider, mergeBufferPool);
      final StubServiceEmitter emitter = new StubServiceEmitter("DummyService", "DummyHost");
      boolean ret = monitor.doMonitor(emitter);
      Assert.assertTrue(ret);

      List<Number> numbers = emitter.getMetricValues("mergeBuffer/pendingRequests", Collections.emptyMap());
      Assert.assertEquals(1, numbers.size());
      Assert.assertEquals(1, numbers.get(0).intValue());
    }
    catch (InterruptedException e) {
      // do nothing
    }
  }

  private void verifyMetricValue(StubServiceEmitter emitter, String metricName, Map<String, Object> dimFilters, Number expectedValue)
  {
    final List<ServiceMetricEvent> observedMetricEvents = emitter.getMetricEvents(metricName);
    Assert.assertEquals(1, observedMetricEvents.size());
    final ServiceMetricEvent event = observedMetricEvents.get(0);
    final EventMap map = event.toMap();
    final boolean matchesDims = dimFilters.entrySet().stream()
                                          .allMatch(e -> Objects.equals(e.getValue(), map.get(e.getKey())));
    Assert.assertTrue(matchesDims);
    Assert.assertEquals(expectedValue, event.getValue());
  }
}<|MERGE_RESOLUTION|>--- conflicted
+++ resolved
@@ -84,8 +84,7 @@
   @Test
   public void testMonitor()
   {
-    final GroupByStatsMonitor monitor =
-        new GroupByStatsMonitor(groupByStatsProvider, mergeBufferPool);
+    final GroupByStatsMonitor monitor = new GroupByStatsMonitor(groupByStatsProvider, mergeBufferPool);
     final StubServiceEmitter emitter = new StubServiceEmitter("service", "host");
     emitter.start();
     monitor.doMonitor(emitter);
@@ -115,10 +114,7 @@
     final String taskId = "taskId1";
     final String groupId = "test_groupid";
     final String taskType = "test_tasktype";
-    final GroupByStatsMonitor monitor = new GroupByStatsMonitor(
-        groupByStatsProvider,
-        mergeBufferPool
-    );
+    final GroupByStatsMonitor monitor = new GroupByStatsMonitor(groupByStatsProvider, mergeBufferPool);
     final StubServiceEmitter emitter = new StubServiceEmitter("service", "host", new TestTaskHolder(dataSource, taskId, taskType, groupId));
     emitter.start();
     monitor.doMonitor(emitter);
@@ -133,32 +129,21 @@
         DruidMetrics.TASK_TYPE,
         taskType, DruidMetrics.GROUP_ID, groupId
     );
-<<<<<<< HEAD
-    Assert.assertEquals(12, emitter.getNumEmittedEvents());
-    emitter.verifyValue("mergeBuffer/pendingRequests", dimFilters, 0L);
-    emitter.verifyValue("mergeBuffer/used", dimFilters, 0L);
-    emitter.verifyValue("mergeBuffer/queries", dimFilters, 1L);
-    emitter.verifyValue("mergeBuffer/acquisitionTimeNs", dimFilters, 100L);
-    emitter.verifyValue("mergeBuffer/bytesUsed", dimFilters, 200L);
-    emitter.verifyValue("mergeBuffer/maxAcquisitionTimeNs", dimFilters, 100L);
-    emitter.verifyValue("mergeBuffer/maxBytesUsed", dimFilters, 200L);
-    emitter.verifyValue("groupBy/spilledQueries", dimFilters, 2L);
-    emitter.verifyValue("groupBy/spilledBytes", dimFilters, 200L);
-    emitter.verifyValue("groupBy/maxSpilledBytes", dimFilters, 200L);
-    emitter.verifyValue("groupBy/mergeDictionarySize", dimFilters, 300L);
-    emitter.verifyValue("groupBy/maxMergeDictionarySize", dimFilters, 300L);
-  }
-=======
->>>>>>> 2ac8102a
 
     verifyMetricValue(emitter, "mergeBuffer/pendingRequests", dimFilters, 0L);
     verifyMetricValue(emitter, "mergeBuffer/used", dimFilters, 0L);
     verifyMetricValue(emitter, "mergeBuffer/queries", dimFilters, 1L);
     verifyMetricValue(emitter, "mergeBuffer/acquisitionTimeNs", dimFilters, 100L);
+    verifyMetricValue(emitter, "mergeBuffer/bytesUsed", dimFilters, 200L);
+    verifyMetricValue(emitter, "mergeBuffer/maxAcquisitionTimeNs", dimFilters, 100L);
+    verifyMetricValue(emitter, "mergeBuffer/maxBytesUsed", dimFilters, 200L);
     verifyMetricValue(emitter, "groupBy/spilledQueries", dimFilters, 2L);
     verifyMetricValue(emitter, "groupBy/spilledBytes", dimFilters, 200L);
+    verifyMetricValue(emitter, "groupBy/maxSpilledBytes", dimFilters, 200L);
     verifyMetricValue(emitter, "groupBy/mergeDictionarySize", dimFilters, 300L);
-  }
+    verifyMetricValue(emitter, "groupBy/maxMergeDictionarySize", dimFilters, 300L);
+  }
+
 
   @Test
   public void testMonitoringMergeBuffer_acquiredCount()
@@ -168,8 +153,7 @@
       mergeBufferPool.takeBatch(4);
     }).get(20, TimeUnit.SECONDS);
 
-    final GroupByStatsMonitor monitor =
-        new GroupByStatsMonitor(groupByStatsProvider, mergeBufferPool);
+    final GroupByStatsMonitor monitor = new GroupByStatsMonitor(groupByStatsProvider, mergeBufferPool);
     final StubServiceEmitter emitter = new StubServiceEmitter("DummyService", "DummyHost");
     boolean ret = monitor.doMonitor(emitter);
     Assert.assertTrue(ret);
@@ -197,8 +181,7 @@
         }
       }
 
-      final GroupByStatsMonitor monitor =
-          new GroupByStatsMonitor(groupByStatsProvider, mergeBufferPool);
+      final GroupByStatsMonitor monitor = new GroupByStatsMonitor(groupByStatsProvider, mergeBufferPool);
       final StubServiceEmitter emitter = new StubServiceEmitter("DummyService", "DummyHost");
       boolean ret = monitor.doMonitor(emitter);
       Assert.assertTrue(ret);
