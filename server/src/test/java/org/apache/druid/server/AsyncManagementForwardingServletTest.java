--- conflicted
+++ resolved
@@ -124,13 +124,9 @@
   {
     return Initialization.makeInjectorWithModules(GuiceInjectors.makeStartupInjector(), ImmutableList.of((binder) -> {
       JsonConfigProvider.bindInstance(
-<<<<<<< HEAD
           binder,
           Key.get(DruidNode.class, Self.class),
-          new DruidNode("test", "localhost", null, null, true, false)
-=======
-          binder, Key.get(DruidNode.class, Self.class), new DruidNode("test", "localhost", false, null, null, true, false)
->>>>>>> 789c9a1d
+          new DruidNode("test", "localhost", false, null, null, true, false)
       );
       binder.bind(JettyServerInitializer.class).to(ProxyJettyServerInit.class).in(LazySingleton.class);
       LifecycleModule.register(binder, Server.class);
