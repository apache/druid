--- conflicted
+++ resolved
@@ -594,17 +594,6 @@
                     .withSubQueryId("2.1.bar.2")
             ),
             ExpectedQuery.cluster(
-<<<<<<< HEAD
-                query
-                    .withDataSource(
-                        query.getDataSource().withChildren(
-                            ImmutableList.of(
-                                unionDataSource.getChildren().get(0),
-                                InlineDataSource.fromIterable(
-                                    ImmutableList.of(new Object[]{"y"}),
-                                    RowSignature.builder().add("s", ValueType.STRING).build()
-                                )
-=======
                 query.withDataSource(
                     query.getDataSource().withChildren(
                         ImmutableList.of(
@@ -612,24 +601,12 @@
                             InlineDataSource.fromIterable(
                                 ImmutableList.of(new Object[]{"y"}),
                                 RowSignature.builder().add("s", ColumnType.STRING).build()
->>>>>>> 652e1491
                             )
                         )
                     )
-                    .withSubQueryId("foo.1")
+                ).withSubQueryId("foo.1")
             ),
             ExpectedQuery.cluster(
-<<<<<<< HEAD
-                query
-                    .withDataSource(
-                        query.getDataSource().withChildren(
-                            ImmutableList.of(
-                                unionDataSource.getChildren().get(1),
-                                InlineDataSource.fromIterable(
-                                    ImmutableList.of(new Object[]{"y"}),
-                                    RowSignature.builder().add("s", ValueType.STRING).build()
-                                )
-=======
                 query.withDataSource(
                     query.getDataSource().withChildren(
                         ImmutableList.of(
@@ -637,11 +614,10 @@
                             InlineDataSource.fromIterable(
                                 ImmutableList.of(new Object[]{"y"}),
                                 RowSignature.builder().add("s", ColumnType.STRING).build()
->>>>>>> 652e1491
                             )
                         )
                     )
-                    .withSubQueryId("bar.2")
+                ).withSubQueryId("bar.2")
             )
         ),
         ImmutableList.of(new Object[]{"y", "y", 1L})
