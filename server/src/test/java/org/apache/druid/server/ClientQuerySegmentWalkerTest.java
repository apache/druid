--- conflicted
+++ resolved
@@ -58,7 +58,6 @@
 import org.apache.druid.query.filter.SelectorDimFilter;
 import org.apache.druid.query.groupby.GroupByQuery;
 import org.apache.druid.query.groupby.GroupByQueryConfig;
-import org.apache.druid.query.groupby.GroupByUtils;
 import org.apache.druid.query.groupby.GroupingEngine;
 import org.apache.druid.query.scan.ScanQuery;
 import org.apache.druid.query.spec.MultipleIntervalSegmentSpec;
@@ -1497,11 +1496,8 @@
                     .build(),
                 conglomerate,
                 schedulerForTest,
-<<<<<<< HEAD
-                new GroupByQueryConfig()
-=======
+                new GroupByQueryConfig(),
                 injector
->>>>>>> fe2ba8cc
             ),
             ClusterOrLocal.CLUSTER
         ),
