/*
 * Licensed to the Apache Software Foundation (ASF) under one
 * or more contributor license agreements.  See the NOTICE file
 * distributed with this work for additional information
 * regarding copyright ownership.  The ASF licenses this file
 * to you under the Apache License, Version 2.0 (the
 * "License"); you may not use this file except in compliance
 * with the License.  You may obtain a copy of the License at
 *
 *   http://www.apache.org/licenses/LICENSE-2.0
 *
 * Unless required by applicable law or agreed to in writing,
 * software distributed under the License is distributed on an
 * "AS IS" BASIS, WITHOUT WARRANTIES OR CONDITIONS OF ANY
 * KIND, either express or implied.  See the License for the
 * specific language governing permissions and limitations
 * under the License.
 */

package org.apache.druid.server.http;

import com.google.common.base.Optional;
import com.google.common.collect.ImmutableList;
import com.google.common.collect.ImmutableMap;
import com.google.common.collect.ImmutableSet;
import com.google.common.collect.Iterables;
import com.google.common.collect.Sets;
import com.google.common.util.concurrent.Futures;
import it.unimi.dsi.fastutil.objects.Object2LongMap;
import it.unimi.dsi.fastutil.objects.Object2LongOpenHashMap;
import org.apache.druid.client.CoordinatorServerView;
import org.apache.druid.client.DruidDataSource;
import org.apache.druid.client.DruidServer;
import org.apache.druid.client.ImmutableDruidDataSource;
import org.apache.druid.client.ImmutableSegmentLoadInfo;
import org.apache.druid.client.SegmentLoadInfo;
import org.apache.druid.java.util.common.Intervals;
import org.apache.druid.metadata.MetadataRuleManager;
import org.apache.druid.metadata.SegmentsMetadataManager;
import org.apache.druid.metadata.UnknownSegmentIdsException;
import org.apache.druid.query.SegmentDescriptor;
import org.apache.druid.query.TableDataSource;
import org.apache.druid.rpc.indexing.OverlordClient;
import org.apache.druid.server.coordination.DruidServerMetadata;
import org.apache.druid.server.coordination.ServerType;
import org.apache.druid.server.coordinator.DruidCoordinator;
import org.apache.druid.server.coordinator.rules.IntervalDropRule;
import org.apache.druid.server.coordinator.rules.IntervalLoadRule;
import org.apache.druid.server.coordinator.rules.Rule;
import org.apache.druid.server.security.Access;
import org.apache.druid.server.security.Action;
import org.apache.druid.server.security.AuthConfig;
import org.apache.druid.server.security.AuthTestUtils;
import org.apache.druid.server.security.AuthenticationResult;
import org.apache.druid.server.security.Authorizer;
import org.apache.druid.server.security.AuthorizerMapper;
import org.apache.druid.server.security.Resource;
import org.apache.druid.test.utils.ImmutableDruidDataSourceTestUtils;
import org.apache.druid.timeline.DataSegment;
import org.apache.druid.timeline.SegmentId;
import org.apache.druid.timeline.TimelineObjectHolder;
import org.apache.druid.timeline.VersionedIntervalTimeline;
import org.apache.druid.timeline.partition.NumberedPartitionChunk;
import org.apache.druid.timeline.partition.NumberedShardSpec;
import org.apache.druid.timeline.partition.PartitionHolder;
import org.easymock.EasyMock;
import org.joda.time.Interval;
import org.junit.Assert;
import org.junit.Before;
import org.junit.Test;

import javax.servlet.http.HttpServletRequest;
import javax.ws.rs.core.Response;
import java.util.ArrayList;
import java.util.Collections;
import java.util.HashMap;
import java.util.List;
import java.util.Map;
import java.util.Set;
import java.util.TreeMap;
import java.util.TreeSet;
import java.util.stream.Collectors;

public class DataSourcesResourceTest
{
  private CoordinatorServerView inventoryView;
  private DruidServer server;
  private List<DruidDataSource> listDataSources;
  private List<DataSegment> dataSegmentList;
  private HttpServletRequest request;
  private SegmentsMetadataManager segmentsMetadataManager;

  @Before
  public void setUp()
  {
    request = EasyMock.createStrictMock(HttpServletRequest.class);
    inventoryView = EasyMock.createStrictMock(CoordinatorServerView.class);
    server = EasyMock.niceMock(DruidServer.class);
    dataSegmentList = new ArrayList<>();
    dataSegmentList.add(
        new DataSegment(
            "datasource1",
            Intervals.of("2010-01-01/P1D"),
            "v0",
            null,
            null,
            null,
            null,
            0x9,
            10
        )
    );
    dataSegmentList.add(
        new DataSegment(
            "datasource1",
            Intervals.of("2010-01-22/P1D"),
            "v0",
            null,
            null,
            null,
            null,
            0x9,
            20
        )
    );
    dataSegmentList.add(
        new DataSegment(
            "datasource2",
            Intervals.of("2010-01-01/P1D"),
            "v0",
            null,
            null,
            null,
            null,
            0x9,
            30
        )
    );
    listDataSources = new ArrayList<>();
    listDataSources.add(
        new DruidDataSource("datasource1", new HashMap<>()).addSegment(dataSegmentList.get(0))
    );
    listDataSources.add(
        new DruidDataSource("datasource2", new HashMap<>()).addSegment(dataSegmentList.get(1))
    );
    segmentsMetadataManager = EasyMock.createMock(SegmentsMetadataManager.class);
  }

  @Test
  public void testGetFullQueryableDataSources()
  {
    // first request
    EasyMock.expect(server.getDataSources()).andReturn(
        ImmutableList.of(listDataSources.get(0), listDataSources.get(1))
    ).once();
    EasyMock.expect(inventoryView.getInventory()).andReturn(
        ImmutableList.of(server)
    ).once();
    EasyMock.expect(request.getAttribute(AuthConfig.DRUID_ALLOW_UNSECURED_PATH)).andReturn(null).once();
    EasyMock.expect(request.getAttribute(AuthConfig.DRUID_AUTHORIZATION_CHECKED)).andReturn(null).once();
    EasyMock.expect(request.getAttribute(AuthConfig.DRUID_AUTHENTICATION_RESULT)).andReturn(
      new AuthenticationResult("druid", "druid", null, null)
    ).atLeastOnce();
    request.setAttribute(AuthConfig.DRUID_AUTHORIZATION_CHECKED, true);
    EasyMock.expectLastCall().times(1);

    // second request
    EasyMock.expect(server.getDataSources()).andReturn(
        ImmutableList.of(listDataSources.get(0), listDataSources.get(1))
    ).once();
    EasyMock.expect(inventoryView.getInventory()).andReturn(
        ImmutableList.of(server)
    ).once();
    EasyMock.expect(request.getAttribute(AuthConfig.DRUID_ALLOW_UNSECURED_PATH)).andReturn(null).once();
    EasyMock.expect(request.getAttribute(AuthConfig.DRUID_AUTHORIZATION_CHECKED)).andReturn(null).once();
    EasyMock.expect(request.getAttribute(AuthConfig.DRUID_AUTHENTICATION_RESULT)).andReturn(
        new AuthenticationResult("druid", "druid", null, null)
    ).once();
    request.setAttribute(AuthConfig.DRUID_AUTHORIZATION_CHECKED, true);
    EasyMock.expectLastCall().times(1);

    EasyMock.replay(inventoryView, server, request);
    DataSourcesResource dataSourcesResource =
        new DataSourcesResource(inventoryView, null, null, null, AuthTestUtils.TEST_AUTHORIZER_MAPPER, null);
    Response response = dataSourcesResource.getQueryableDataSources("full", null, request);
    Set<ImmutableDruidDataSource> result = (Set<ImmutableDruidDataSource>) response.getEntity();
    Assert.assertEquals(200, response.getStatus());
    Assert.assertEquals(2, result.size());
    ImmutableDruidDataSourceTestUtils.assertEquals(
        listDataSources.stream().map(DruidDataSource::toImmutableDruidDataSource).collect(Collectors.toList()),
        new ArrayList<>(result)
    );

    response = dataSourcesResource.getQueryableDataSources(null, null, request);
    List<String> result1 = (List<String>) response.getEntity();
    Assert.assertEquals(200, response.getStatus());
    Assert.assertEquals(2, result1.size());
    Assert.assertTrue(result1.contains("datasource1"));
    Assert.assertTrue(result1.contains("datasource2"));
    EasyMock.verify(inventoryView, server);
  }

  @Test
  public void testSecuredGetFullQueryableDataSources()
  {
    AuthenticationResult authenticationResult = new AuthenticationResult("druid", "druid", null, null);
    // first request
    EasyMock.expect(server.getDataSources()).andReturn(
      ImmutableList.of(listDataSources.get(0), listDataSources.get(1))
  ).once();

    EasyMock.expect(request.getAttribute(AuthConfig.DRUID_ALLOW_UNSECURED_PATH)).andReturn(null).once();
    EasyMock.expect(request.getAttribute(AuthConfig.DRUID_AUTHORIZATION_CHECKED)).andReturn(null).once();
    EasyMock.expect(request.getAttribute(AuthConfig.DRUID_AUTHENTICATION_RESULT)).andReturn(
        authenticationResult
    ).once();
    request.setAttribute(AuthConfig.DRUID_AUTHORIZATION_CHECKED, true);
    EasyMock.expectLastCall().times(1);

    EasyMock.expect(inventoryView.getInventory()).andReturn(ImmutableList.of(server)).once();

    // second request
    EasyMock.expect(server.getDataSources()).andReturn(
        ImmutableList.of(listDataSources.get(0), listDataSources.get(1))
    ).once();

    EasyMock.expect(request.getAttribute(AuthConfig.DRUID_ALLOW_UNSECURED_PATH)).andReturn(null).once();
    EasyMock.expect(request.getAttribute(AuthConfig.DRUID_AUTHORIZATION_CHECKED)).andReturn(null).once();
    EasyMock.expect(request.getAttribute(AuthConfig.DRUID_AUTHENTICATION_RESULT)).andReturn(
        authenticationResult
    ).once();
    request.setAttribute(AuthConfig.DRUID_AUTHORIZATION_CHECKED, true);
    EasyMock.expectLastCall().times(1);

    EasyMock.expect(inventoryView.getInventory()).andReturn(ImmutableList.of(server)).once();
    EasyMock.replay(inventoryView, server, request);

    AuthorizerMapper authMapper = new AuthorizerMapper(null) {
      @Override
      public Authorizer getAuthorizer(String name)
      {
        return new Authorizer()
        {
          @Override
          public Access authorize(AuthenticationResult authenticationResult1, Resource resource, Action action)
          {
            if (resource.getName().equals("datasource1")) {
              return new Access(true);
            } else {
              return new Access(false);
            }
          }

        };
      }
    };

    DataSourcesResource dataSourcesResource = new DataSourcesResource(inventoryView, null, null, null, authMapper, null);
    Response response = dataSourcesResource.getQueryableDataSources("full", null, request);
    Set<ImmutableDruidDataSource> result = (Set<ImmutableDruidDataSource>) response.getEntity();

    Assert.assertEquals(200, response.getStatus());
    Assert.assertEquals(1, result.size());
    ImmutableDruidDataSourceTestUtils.assertEquals(
        listDataSources.get(0).toImmutableDruidDataSource(),
        Iterables.getOnlyElement(result)
    );

    response = dataSourcesResource.getQueryableDataSources(null, null, request);
    List<String> result1 = (List<String>) response.getEntity();

    Assert.assertEquals(200, response.getStatus());
    Assert.assertEquals(1, result1.size());
    Assert.assertTrue(result1.contains("datasource1"));

    EasyMock.verify(inventoryView, server, request);
  }

  @Test
  public void testGetSimpleQueryableDataSources()
  {
    EasyMock.expect(server.getDataSources()).andReturn(listDataSources).atLeastOnce();
    EasyMock.expect(server.getDataSource("datasource1")).andReturn(listDataSources.get(0)).atLeastOnce();
    EasyMock.expect(server.getTier()).andReturn(null).atLeastOnce();
    EasyMock.expect(server.getDataSource("datasource2")).andReturn(listDataSources.get(1)).atLeastOnce();
    EasyMock.expect(inventoryView.getInventory()).andReturn(ImmutableList.of(server)).atLeastOnce();
    EasyMock.expect(request.getAttribute(AuthConfig.DRUID_ALLOW_UNSECURED_PATH)).andReturn(null).once();
    EasyMock.expect(request.getAttribute(AuthConfig.DRUID_AUTHORIZATION_CHECKED)).andReturn(null).once();
    EasyMock.expect(request.getAttribute(AuthConfig.DRUID_AUTHENTICATION_RESULT)).andReturn(
        new AuthenticationResult("druid", "druid", null, null)
    ).atLeastOnce();
    request.setAttribute(AuthConfig.DRUID_AUTHORIZATION_CHECKED, true);
    EasyMock.expectLastCall().times(1);

    EasyMock.replay(inventoryView, server, request);
    DataSourcesResource dataSourcesResource =
        new DataSourcesResource(inventoryView, null, null, null, AuthTestUtils.TEST_AUTHORIZER_MAPPER, null);
    Response response = dataSourcesResource.getQueryableDataSources(null, "simple", request);
    Assert.assertEquals(200, response.getStatus());
    List<Map<String, Object>> results = (List<Map<String, Object>>) response.getEntity();
    int index = 0;
    for (Map<String, Object> entry : results) {
      Assert.assertEquals(listDataSources.get(index).getName(), entry.get("name").toString());
      Assert.assertTrue(((Map) ((Map) entry.get("properties")).get("tiers")).containsKey(null));
      Assert.assertNotNull((((Map) entry.get("properties")).get("segments")));
      Assert.assertEquals(1, ((Map) ((Map) entry.get("properties")).get("segments")).get("count"));
      index++;
    }
    EasyMock.verify(inventoryView, server);
  }

  @Test
  public void testFullGetTheDataSource()
  {
    DruidDataSource dataSource1 = new DruidDataSource("datasource1", new HashMap<>());
    EasyMock.expect(server.getDataSource("datasource1")).andReturn(dataSource1).atLeastOnce();
    EasyMock.expect(inventoryView.getInventory()).andReturn(ImmutableList.of(server)).atLeastOnce();

    EasyMock.replay(inventoryView, server);
    DataSourcesResource dataSourcesResource =
        new DataSourcesResource(inventoryView, null, null, null, null, null);
    Response response = dataSourcesResource.getDataSource("datasource1", "full");
    ImmutableDruidDataSource result = (ImmutableDruidDataSource) response.getEntity();
    Assert.assertEquals(200, response.getStatus());
    ImmutableDruidDataSourceTestUtils.assertEquals(dataSource1.toImmutableDruidDataSource(), result);
    EasyMock.verify(inventoryView, server);
  }

  @Test
  public void testNullGetTheDataSource()
  {
    EasyMock.expect(server.getDataSource("none")).andReturn(null).atLeastOnce();
    EasyMock.expect(inventoryView.getInventory()).andReturn(ImmutableList.of(server)).atLeastOnce();

    EasyMock.replay(inventoryView, server);
    DataSourcesResource dataSourcesResource =
        new DataSourcesResource(inventoryView, null, null, null, null, null);
    Assert.assertEquals(204, dataSourcesResource.getDataSource("none", null).getStatus());
    EasyMock.verify(inventoryView, server);
  }

  @Test
  public void testSimpleGetTheDataSource()
  {
    DruidDataSource dataSource1 = new DruidDataSource("datasource1", new HashMap<>());
    dataSource1.addSegment(
        new DataSegment("datasegment1", Intervals.of("2010-01-01/P1D"), "", null, null, null, null, 0x9, 10)
    );
    EasyMock.expect(server.getDataSource("datasource1")).andReturn(dataSource1).atLeastOnce();
    EasyMock.expect(server.getTier()).andReturn(null).atLeastOnce();
    EasyMock.expect(inventoryView.getInventory()).andReturn(ImmutableList.of(server)).atLeastOnce();

    EasyMock.replay(inventoryView, server);
    DataSourcesResource dataSourcesResource =
        new DataSourcesResource(inventoryView, null, null, null, null, null);
    Response response = dataSourcesResource.getDataSource("datasource1", null);
    Assert.assertEquals(200, response.getStatus());
    Map<String, Map<String, Object>> result = (Map<String, Map<String, Object>>) response.getEntity();
    Assert.assertEquals(1, ((Map) (result.get("tiers").get(null))).get("segmentCount"));
    Assert.assertEquals(10L, ((Map) (result.get("tiers").get(null))).get("size"));
    Assert.assertEquals(10L, ((Map) (result.get("tiers").get(null))).get("replicatedSize"));
    Assert.assertNotNull(result.get("segments"));
    Assert.assertEquals("2010-01-01T00:00:00.000Z", result.get("segments").get("minTime").toString());
    Assert.assertEquals("2010-01-02T00:00:00.000Z", result.get("segments").get("maxTime").toString());
    Assert.assertEquals(1, result.get("segments").get("count"));
    Assert.assertEquals(10L, result.get("segments").get("size"));
    Assert.assertEquals(10L, result.get("segments").get("replicatedSize"));
    EasyMock.verify(inventoryView, server);
  }

  @Test
  public void testSimpleGetTheDataSourceManyTiers()
  {
    EasyMock.expect(server.getDataSource("datasource1")).andReturn(listDataSources.get(0)).atLeastOnce();
    EasyMock.expect(server.getTier()).andReturn("cold").atLeastOnce();

    DruidServer server2 = EasyMock.createStrictMock(DruidServer.class);
    EasyMock.expect(server2.getDataSource("datasource1")).andReturn(listDataSources.get(1)).atLeastOnce();
    EasyMock.expect(server2.getTier()).andReturn("hot").atLeastOnce();

    DruidServer server3 = EasyMock.createStrictMock(DruidServer.class);
    EasyMock.expect(server3.getDataSource("datasource1")).andReturn(listDataSources.get(1)).atLeastOnce();
    EasyMock.expect(server3.getTier()).andReturn("cold").atLeastOnce();

    EasyMock.expect(inventoryView.getInventory()).andReturn(ImmutableList.of(server, server2, server3)).atLeastOnce();

    EasyMock.replay(inventoryView, server, server2, server3);
    DataSourcesResource dataSourcesResource = new DataSourcesResource(inventoryView, null, null, null, null, null);
    Response response = dataSourcesResource.getDataSource("datasource1", null);
    Assert.assertEquals(200, response.getStatus());
    Map<String, Map<String, Object>> result = (Map<String, Map<String, Object>>) response.getEntity();
    Assert.assertEquals(2, ((Map) (result.get("tiers").get("cold"))).get("segmentCount"));
    Assert.assertEquals(30L, ((Map) (result.get("tiers").get("cold"))).get("size"));
    Assert.assertEquals(30L, ((Map) (result.get("tiers").get("cold"))).get("replicatedSize"));
    Assert.assertEquals(1, ((Map) (result.get("tiers").get("hot"))).get("segmentCount"));
    Assert.assertEquals(20L, ((Map) (result.get("tiers").get("hot"))).get("size"));
    Assert.assertNotNull(result.get("segments"));
    Assert.assertEquals("2010-01-01T00:00:00.000Z", result.get("segments").get("minTime").toString());
    Assert.assertEquals("2010-01-23T00:00:00.000Z", result.get("segments").get("maxTime").toString());
    Assert.assertEquals(2, result.get("segments").get("count"));
    Assert.assertEquals(30L, result.get("segments").get("size"));
    Assert.assertEquals(50L, result.get("segments").get("replicatedSize"));
    EasyMock.verify(inventoryView, server, server2, server3);
  }

  @Test
  public void testSimpleGetTheDataSourceWithReplicatedSegments()
  {
    server = new DruidServer("server1", "host1", null, 1234, ServerType.HISTORICAL, "tier1", 0);
    DruidServer server2 = new DruidServer("server2", "host2", null, 1234, ServerType.HISTORICAL, "tier2", 0);
    DruidServer server3 = new DruidServer("server3", "host3", null, 1234, ServerType.HISTORICAL, "tier1", 0);

    server.addDataSegment(dataSegmentList.get(0));
    server.addDataSegment(dataSegmentList.get(1));
    server.addDataSegment(dataSegmentList.get(2));
    server2.addDataSegment(dataSegmentList.get(0));
    server2.addDataSegment(dataSegmentList.get(1));
    server3.addDataSegment(dataSegmentList.get(2));

    EasyMock.expect(inventoryView.getInventory()).andReturn(
        ImmutableList.of(server, server2, server3)
    ).atLeastOnce();

    EasyMock.replay(inventoryView);

    DataSourcesResource dataSourcesResource = new DataSourcesResource(inventoryView, null, null, null, null, null);
    Response response = dataSourcesResource.getDataSource("datasource1", null);
    Assert.assertEquals(200, response.getStatus());
    Map<String, Map<String, Object>> result1 = (Map<String, Map<String, Object>>) response.getEntity();
    Assert.assertEquals(2, ((Map) (result1.get("tiers").get("tier1"))).get("segmentCount"));
    Assert.assertEquals(30L, ((Map) (result1.get("tiers").get("tier1"))).get("size"));
    Assert.assertEquals(30L, ((Map) (result1.get("tiers").get("tier1"))).get("replicatedSize"));
    Assert.assertEquals(2, ((Map) (result1.get("tiers").get("tier2"))).get("segmentCount"));
    Assert.assertEquals(30L, ((Map) (result1.get("tiers").get("tier2"))).get("size"));
    Assert.assertNotNull(result1.get("segments"));
    Assert.assertEquals("2010-01-01T00:00:00.000Z", result1.get("segments").get("minTime").toString());
    Assert.assertEquals("2010-01-23T00:00:00.000Z", result1.get("segments").get("maxTime").toString());
    Assert.assertEquals(2, result1.get("segments").get("count"));
    Assert.assertEquals(30L, result1.get("segments").get("size"));
    Assert.assertEquals(60L, result1.get("segments").get("replicatedSize"));

    response = dataSourcesResource.getDataSource("datasource2", null);
    Assert.assertEquals(200, response.getStatus());
    Map<String, Map<String, Object>> result2 = (Map<String, Map<String, Object>>) response.getEntity();
    Assert.assertEquals(1, ((Map) (result2.get("tiers").get("tier1"))).get("segmentCount"));
    Assert.assertEquals(30L, ((Map) (result2.get("tiers").get("tier1"))).get("size"));
    Assert.assertEquals(60L, ((Map) (result2.get("tiers").get("tier1"))).get("replicatedSize"));
    Assert.assertNotNull(result2.get("segments"));
    Assert.assertEquals("2010-01-01T00:00:00.000Z", result2.get("segments").get("minTime").toString());
    Assert.assertEquals("2010-01-02T00:00:00.000Z", result2.get("segments").get("maxTime").toString());
    Assert.assertEquals(1, result2.get("segments").get("count"));
    Assert.assertEquals(30L, result2.get("segments").get("size"));
    Assert.assertEquals(60L, result2.get("segments").get("replicatedSize"));
    EasyMock.verify(inventoryView);
  }

  @Test
  public void testGetSegmentDataSourceIntervals()
  {
    server = new DruidServer("who", "host", null, 1234, ServerType.HISTORICAL, "tier1", 0);
    server.addDataSegment(dataSegmentList.get(0));
    server.addDataSegment(dataSegmentList.get(1));
    server.addDataSegment(dataSegmentList.get(2));
    EasyMock.expect(inventoryView.getInventory()).andReturn(ImmutableList.of(server)).atLeastOnce();
    EasyMock.replay(inventoryView);

    List<Interval> expectedIntervals = new ArrayList<>();
    expectedIntervals.add(Intervals.of("2010-01-22T00:00:00.000Z/2010-01-23T00:00:00.000Z"));
    expectedIntervals.add(Intervals.of("2010-01-01T00:00:00.000Z/2010-01-02T00:00:00.000Z"));
    DataSourcesResource dataSourcesResource =
        new DataSourcesResource(inventoryView, null, null, null, null, null);

    Response response = dataSourcesResource.getIntervalsWithServedSegmentsOrAllServedSegmentsPerIntervals(
        "invalidDataSource",
        null,
        null
    );
    Assert.assertEquals(response.getEntity(), null);

    response = dataSourcesResource.getIntervalsWithServedSegmentsOrAllServedSegmentsPerIntervals(
        "datasource1",
        null,
        null
    );
    TreeSet<Interval> actualIntervals = (TreeSet) response.getEntity();
    Assert.assertEquals(2, actualIntervals.size());
    Assert.assertEquals(expectedIntervals.get(0), actualIntervals.first());
    Assert.assertEquals(expectedIntervals.get(1), actualIntervals.last());

    response = dataSourcesResource.getIntervalsWithServedSegmentsOrAllServedSegmentsPerIntervals(
        "datasource1",
        "simple",
        null
    );
    TreeMap<Interval, Map<DataSourcesResource.SimpleProperties, Object>> results = (TreeMap) response.getEntity();
    Assert.assertEquals(2, results.size());
    Assert.assertEquals(expectedIntervals.get(0), results.firstKey());
    Assert.assertEquals(expectedIntervals.get(1), results.lastKey());
    Assert.assertEquals(1, results.firstEntry().getValue().get(DataSourcesResource.SimpleProperties.count));
    Assert.assertEquals(1, results.lastEntry().getValue().get(DataSourcesResource.SimpleProperties.count));

    response = dataSourcesResource.getIntervalsWithServedSegmentsOrAllServedSegmentsPerIntervals(
        "datasource1",
        null,
        "full"
    );
    Map<Interval, Map<SegmentId, Object>> results2 = ((Map<Interval, Map<SegmentId, Object>>) response.getEntity());
    int i = 1;
    for (Map.Entry<Interval, Map<SegmentId, Object>> entry : results2.entrySet()) {
      Assert.assertEquals(dataSegmentList.get(i).getInterval(), entry.getKey());
      Assert.assertEquals(
          dataSegmentList.get(i),
          ((Map<String, Object>) entry.getValue().get(dataSegmentList.get(i).getId())).get("metadata")
      );
      i--;
    }
    EasyMock.verify(inventoryView);
  }

  @Test
  public void testGetServedSegmentsInIntervalInDataSource()
  {
    server = new DruidServer("who", "host", null, 1234, ServerType.HISTORICAL, "tier1", 0);
    server.addDataSegment(dataSegmentList.get(0));
    server.addDataSegment(dataSegmentList.get(1));
    server.addDataSegment(dataSegmentList.get(2));
    EasyMock.expect(inventoryView.getInventory()).andReturn(ImmutableList.of(server)).atLeastOnce();
    EasyMock.replay(inventoryView);

    DataSourcesResource dataSourcesResource =
        new DataSourcesResource(inventoryView, null, null, null, null, null);
    Response response = dataSourcesResource.getServedSegmentsInInterval(
        "invalidDataSource",
        "2010-01-01/P1D",
        null,
        null
    );
    Assert.assertEquals(null, response.getEntity());

    response = dataSourcesResource.getServedSegmentsInInterval(
        "datasource1",
        "2010-03-01/P1D",
        null,
        null
    ); // interval not present in the datasource
    Assert.assertEquals(ImmutableSet.of(), response.getEntity());

    response = dataSourcesResource.getServedSegmentsInInterval("datasource1", "2010-01-01/P1D", null, null);
    Assert.assertEquals(ImmutableSet.of(dataSegmentList.get(0).getId()), response.getEntity());

    response = dataSourcesResource.getServedSegmentsInInterval("datasource1", "2010-01-01/P1M", null, null);
    Assert.assertEquals(
        ImmutableSet.of(dataSegmentList.get(1).getId(), dataSegmentList.get(0).getId()),
        response.getEntity()
    );

    response = dataSourcesResource.getServedSegmentsInInterval(
        "datasource1",
        "2010-01-01/P1M",
        "simple",
        null
    );
    Map<Interval, Map<DataSourcesResource.SimpleProperties, Object>> results =
        ((Map<Interval, Map<DataSourcesResource.SimpleProperties, Object>>) response.getEntity());
    Assert.assertEquals(2, results.size());
    int i;
    for (i = 0; i < 2; i++) {
      Assert.assertTrue(results.containsKey(dataSegmentList.get(i).getInterval()));
      Assert.assertEquals(
          1,
          (results.get(dataSegmentList.get(i).getInterval())).get(DataSourcesResource.SimpleProperties.count)
      );
    }

    response = dataSourcesResource.getServedSegmentsInInterval("datasource1", "2010-01-01/P1M", null, "full");
    Map<Interval, Map<SegmentId, Object>> results1 = ((Map<Interval, Map<SegmentId, Object>>) response.getEntity());
    i = 1;
    for (Map.Entry<Interval, Map<SegmentId, Object>> entry : results1.entrySet()) {
      Assert.assertEquals(dataSegmentList.get(i).getInterval(), entry.getKey());
      Assert.assertEquals(
          dataSegmentList.get(i),
          ((Map<String, Object>) entry.getValue().get(dataSegmentList.get(i).getId())).get("metadata")
      );
      i--;
    }
    EasyMock.verify(inventoryView);
  }

  @Test
  public void testKillSegmentsInIntervalInDataSource()
  {
    String interval = "2010-01-01_P1D";
    Interval theInterval = Intervals.of(interval.replace('_', '/'));

<<<<<<< HEAD
    IndexingServiceClient indexingServiceClient = EasyMock.createStrictMock(IndexingServiceClient.class);
    indexingServiceClient.killUnusedSegments("api-issued", "datasource1", theInterval, null);
    EasyMock.expectLastCall().once();
    EasyMock.replay(indexingServiceClient, server);
=======
    OverlordClient overlordClient = EasyMock.createStrictMock(OverlordClient.class);
    EasyMock.expect(overlordClient.runKillTask("api-issued", "datasource1", theInterval))
            .andReturn(Futures.immediateFuture(null));
    EasyMock.replay(overlordClient, server);
>>>>>>> 6b229f51

    DataSourcesResource dataSourcesResource =
        new DataSourcesResource(inventoryView, null, null, overlordClient, null, null);
    Response response = dataSourcesResource.killUnusedSegmentsInInterval("datasource1", interval);

    Assert.assertEquals(200, response.getStatus());
    Assert.assertNull(response.getEntity());
    EasyMock.verify(overlordClient, server);
  }

  @Test
  public void testMarkAsUnusedAllSegmentsInDataSource()
  {
    OverlordClient overlordClient = EasyMock.createStrictMock(OverlordClient.class);
    EasyMock.replay(overlordClient, server);
    DataSourcesResource dataSourcesResource =
        new DataSourcesResource(inventoryView, null, null, overlordClient, null, null);
    try {
      Response response =
          dataSourcesResource.markAsUnusedAllSegmentsOrKillUnusedSegmentsInInterval("datasource", "true", "???");
      // 400 (Bad Request) or an IllegalArgumentException is expected.
      Assert.assertEquals(400, response.getStatus());
      Assert.assertNotNull(response.getEntity());
      Assert.assertTrue(response.getEntity().toString().contains("java.lang.IllegalArgumentException"));
    }
    catch (IllegalArgumentException ignore) {
      // expected
    }

    EasyMock.verify(overlordClient, server);
  }

  @Test
  public void testIsHandOffComplete()
  {
    MetadataRuleManager databaseRuleManager = EasyMock.createMock(MetadataRuleManager.class);
    Rule loadRule = new IntervalLoadRule(Intervals.of("2013-01-02T00:00:00Z/2013-01-03T00:00:00Z"), null, null);
    Rule dropRule = new IntervalDropRule(Intervals.of("2013-01-01T00:00:00Z/2013-01-02T00:00:00Z"));
    DataSourcesResource dataSourcesResource =
        new DataSourcesResource(inventoryView, null, databaseRuleManager, null, null, null);

    // test dropped
    EasyMock.expect(databaseRuleManager.getRulesWithDefault("dataSource1"))
            .andReturn(ImmutableList.of(loadRule, dropRule))
            .once();
    EasyMock.replay(databaseRuleManager);

    String interval1 = "2013-01-01T01:00:00Z/2013-01-01T02:00:00Z";
    Response response1 = dataSourcesResource.isHandOffComplete("dataSource1", interval1, 1, "v1");
    Assert.assertTrue((boolean) response1.getEntity());

    EasyMock.verify(databaseRuleManager);

    // test isn't dropped and no timeline found
    EasyMock.reset(databaseRuleManager);
    EasyMock.expect(databaseRuleManager.getRulesWithDefault("dataSource1"))
            .andReturn(ImmutableList.of(loadRule, dropRule))
            .once();
    EasyMock.expect(inventoryView.getTimeline(new TableDataSource("dataSource1")))
            .andReturn(null)
            .once();
    EasyMock.replay(inventoryView, databaseRuleManager);

    String interval2 = "2013-01-02T01:00:00Z/2013-01-02T02:00:00Z";
    Response response2 = dataSourcesResource.isHandOffComplete("dataSource1", interval2, 1, "v1");
    Assert.assertFalse((boolean) response2.getEntity());

    EasyMock.verify(inventoryView, databaseRuleManager);

    // test isn't dropped and timeline exist
    String interval3 = "2013-01-02T02:00:00Z/2013-01-02T03:00:00Z";
    SegmentLoadInfo segmentLoadInfo = new SegmentLoadInfo(createSegment(Intervals.of(interval3), "v1", 1));
    segmentLoadInfo.addServer(createHistoricalServerMetadata("test"));
    VersionedIntervalTimeline<String, SegmentLoadInfo> timeline =
        new VersionedIntervalTimeline<String, SegmentLoadInfo>(null)
    {
      @Override
      public List<TimelineObjectHolder<String, SegmentLoadInfo>> lookupWithIncompletePartitions(Interval interval)
      {
        PartitionHolder<SegmentLoadInfo> partitionHolder =
            new PartitionHolder<>(new NumberedPartitionChunk<>(1, 1, segmentLoadInfo));
        List<TimelineObjectHolder<String, SegmentLoadInfo>> ret = new ArrayList<>();
        ret.add(new TimelineObjectHolder<>(Intervals.of(interval3), "v1", partitionHolder));
        return ret;
      }
    };
    EasyMock.reset(inventoryView, databaseRuleManager);
    EasyMock.expect(databaseRuleManager.getRulesWithDefault("dataSource1"))
            .andReturn(ImmutableList.of(loadRule, dropRule))
            .once();
    EasyMock.expect(inventoryView.getTimeline(new TableDataSource("dataSource1")))
            .andReturn(timeline)
            .once();
    EasyMock.replay(inventoryView, databaseRuleManager);

    Response response3 = dataSourcesResource.isHandOffComplete("dataSource1", interval3, 1, "v1");
    Assert.assertTrue((boolean) response3.getEntity());

    EasyMock.verify(inventoryView, databaseRuleManager);
  }

  @Test
  public void testMarkSegmentAsUsed()
  {
    DataSegment segment = dataSegmentList.get(0);
    EasyMock.expect(segmentsMetadataManager.markSegmentAsUsed(segment.getId().toString())).andReturn(true).once();
    EasyMock.replay(segmentsMetadataManager);

    DataSourcesResource dataSourcesResource = new DataSourcesResource(null, segmentsMetadataManager, null, null, null, null);

    Response response = dataSourcesResource.markSegmentAsUsed(segment.getDataSource(), segment.getId().toString());
    Assert.assertEquals(200, response.getStatus());
    EasyMock.verify(segmentsMetadataManager);
  }

  @Test
  public void testMarkSegmentAsUsedNoChange()
  {
    DataSegment segment = dataSegmentList.get(0);
    EasyMock.expect(segmentsMetadataManager.markSegmentAsUsed(segment.getId().toString())).andReturn(false).once();
    EasyMock.replay(segmentsMetadataManager);

    DataSourcesResource dataSourcesResource = new DataSourcesResource(null, segmentsMetadataManager, null, null, null, null);

    Response response = dataSourcesResource.markSegmentAsUsed(segment.getDataSource(), segment.getId().toString());
    Assert.assertEquals(200, response.getStatus());
    Assert.assertEquals(ImmutableMap.of("segmentStateChanged", false), response.getEntity());
    EasyMock.verify(segmentsMetadataManager);
  }

  @Test
  public void testMarkAsUsedNonOvershadowedSegmentsInterval()
  {
    DruidDataSource dataSource = new DruidDataSource("datasource1", new HashMap<>());
    Interval interval = Intervals.of("2010-01-22/P1D");
    int numUpdatedSegments =
        segmentsMetadataManager.markAsUsedNonOvershadowedSegmentsInInterval(EasyMock.eq("datasource1"), EasyMock.eq(interval));
    EasyMock.expect(numUpdatedSegments).andReturn(3).once();
    EasyMock.expect(inventoryView.getInventory()).andReturn(ImmutableList.of(server)).once();
    EasyMock.expect(server.getDataSource("datasource1")).andReturn(dataSource).once();
    EasyMock.replay(segmentsMetadataManager, inventoryView, server);

    DataSourcesResource dataSourcesResource =
        new DataSourcesResource(inventoryView, segmentsMetadataManager, null, null, null, null);

    Response response = dataSourcesResource.markAsUsedNonOvershadowedSegments(
        "datasource1",
        new DataSourcesResource.MarkDataSourceSegmentsPayload(interval, null)
    );
    Assert.assertEquals(200, response.getStatus());
    EasyMock.verify(segmentsMetadataManager, inventoryView, server);
  }

  @Test
  public void testMarkAsUsedNonOvershadowedSegmentsIntervalNoneUpdated()
  {
    DruidDataSource dataSource = new DruidDataSource("datasource1", new HashMap<>());
    Interval interval = Intervals.of("2010-01-22/P1D");
    int numUpdatedSegments =
        segmentsMetadataManager.markAsUsedNonOvershadowedSegmentsInInterval(EasyMock.eq("datasource1"), EasyMock.eq(interval));
    EasyMock.expect(numUpdatedSegments).andReturn(0).once();
    EasyMock.expect(inventoryView.getInventory()).andReturn(ImmutableList.of(server)).once();
    EasyMock.expect(server.getDataSource("datasource1")).andReturn(dataSource).once();
    EasyMock.replay(segmentsMetadataManager, inventoryView, server);

    DataSourcesResource dataSourcesResource =
        new DataSourcesResource(inventoryView, segmentsMetadataManager, null, null, null, null);

    Response response = dataSourcesResource.markAsUsedNonOvershadowedSegments(
        "datasource1",
        new DataSourcesResource.MarkDataSourceSegmentsPayload(interval, null)
    );
    Assert.assertEquals(ImmutableMap.of("numChangedSegments", 0), response.getEntity());
    EasyMock.verify(segmentsMetadataManager, inventoryView, server);
  }

  @Test
  public void testMarkAsUsedNonOvershadowedSegmentsSet() throws UnknownSegmentIdsException
  {
    DruidDataSource dataSource = new DruidDataSource("datasource1", new HashMap<>());
    Set<String> segmentIds = ImmutableSet.of(dataSegmentList.get(1).getId().toString());
    int numUpdatedSegments =
        segmentsMetadataManager.markAsUsedNonOvershadowedSegments(EasyMock.eq("datasource1"), EasyMock.eq(segmentIds));
    EasyMock.expect(numUpdatedSegments).andReturn(3).once();
    EasyMock.expect(inventoryView.getInventory()).andReturn(ImmutableList.of(server)).once();
    EasyMock.expect(server.getDataSource("datasource1")).andReturn(dataSource).once();
    EasyMock.replay(segmentsMetadataManager, inventoryView, server);

    DataSourcesResource dataSourcesResource =
        new DataSourcesResource(inventoryView, segmentsMetadataManager, null, null, null, null);

    Response response = dataSourcesResource.markAsUsedNonOvershadowedSegments(
        "datasource1",
        new DataSourcesResource.MarkDataSourceSegmentsPayload(null, segmentIds)
    );
    Assert.assertEquals(200, response.getStatus());
    EasyMock.verify(segmentsMetadataManager, inventoryView, server);
  }

  @Test
  public void testMarkAsUsedNonOvershadowedSegmentsIntervalException()
  {
    DruidDataSource dataSource = new DruidDataSource("datasource1", new HashMap<>());
    Interval interval = Intervals.of("2010-01-22/P1D");
    int numUpdatedSegments =
        segmentsMetadataManager.markAsUsedNonOvershadowedSegmentsInInterval(EasyMock.eq("datasource1"), EasyMock.eq(interval));
    EasyMock.expect(numUpdatedSegments).andThrow(new RuntimeException("Error!")).once();
    EasyMock.expect(inventoryView.getInventory()).andReturn(ImmutableList.of(server)).once();
    EasyMock.expect(server.getDataSource("datasource1")).andReturn(dataSource).once();
    EasyMock.replay(segmentsMetadataManager, inventoryView, server);

    DataSourcesResource dataSourcesResource =
        new DataSourcesResource(inventoryView, segmentsMetadataManager, null, null, null, null);

    Response response = dataSourcesResource.markAsUsedNonOvershadowedSegments(
        "datasource1",
        new DataSourcesResource.MarkDataSourceSegmentsPayload(interval, null)
    );
    Assert.assertEquals(500, response.getStatus());
    EasyMock.verify(segmentsMetadataManager, inventoryView, server);
  }

  @Test
  public void testMarkAsUsedNonOvershadowedSegmentsNoDataSource()
  {
    EasyMock.expect(inventoryView.getInventory()).andReturn(ImmutableList.of(server)).once();
    EasyMock.expect(server.getDataSource("datasource1")).andReturn(null).once();
    EasyMock.replay(segmentsMetadataManager, inventoryView, server);

    DataSourcesResource dataSourcesResource =
        new DataSourcesResource(inventoryView, segmentsMetadataManager, null, null, null, null);

    Response response = dataSourcesResource.markAsUsedNonOvershadowedSegments(
        "datasource1",
        new DataSourcesResource.MarkDataSourceSegmentsPayload(Intervals.of("2010-01-22/P1D"), null)
    );
    Assert.assertEquals(204, response.getStatus());
    EasyMock.verify(segmentsMetadataManager);
  }

  @Test
  public void testMarkAsUsedNonOvershadowedSegmentsInvalidPayloadNoArguments()
  {
    DataSourcesResource dataSourcesResource =
        new DataSourcesResource(inventoryView, segmentsMetadataManager, null, null, null, null);

    Response response = dataSourcesResource.markAsUsedNonOvershadowedSegments(
        "datasource1",
        new DataSourcesResource.MarkDataSourceSegmentsPayload(null, null)
    );
    Assert.assertEquals(400, response.getStatus());
  }

  @Test
  public void testMarkAsUsedNonOvershadowedSegmentsInvalidPayloadBothArguments()
  {
    DataSourcesResource dataSourcesResource =
        new DataSourcesResource(inventoryView, segmentsMetadataManager, null, null, null, null);

    Response response = dataSourcesResource.markAsUsedNonOvershadowedSegments(
        "datasource1",
        new DataSourcesResource.MarkDataSourceSegmentsPayload(Intervals.of("2010-01-22/P1D"), ImmutableSet.of())
    );
    Assert.assertEquals(400, response.getStatus());
  }

  @Test
  public void testMarkAsUsedNonOvershadowedSegmentsInvalidPayloadEmptyArray()
  {
    DataSourcesResource dataSourcesResource =
        new DataSourcesResource(inventoryView, segmentsMetadataManager, null, null, null, null);

    Response response = dataSourcesResource.markAsUsedNonOvershadowedSegments(
        "datasource1",
        new DataSourcesResource.MarkDataSourceSegmentsPayload(null, ImmutableSet.of())
    );
    Assert.assertEquals(400, response.getStatus());
  }

  @Test
  public void testMarkAsUsedNonOvershadowedSegmentsNoPayload()
  {
    DataSourcesResource dataSourcesResource =
        new DataSourcesResource(inventoryView, segmentsMetadataManager, null, null, null, null);

    Response response = dataSourcesResource.markAsUsedNonOvershadowedSegments("datasource1", null);
    Assert.assertEquals(400, response.getStatus());
  }

  @Test
  public void testSegmentLoadChecksForVersion()
  {
    Interval interval = Intervals.of("2011-04-01/2011-04-02");
    Assert.assertFalse(
        DataSourcesResource.isSegmentLoaded(
            Collections.singletonList(
                new ImmutableSegmentLoadInfo(
                    createSegment(interval, "v1", 2),
                    Sets.newHashSet(createHistoricalServerMetadata("a"))
                )
            ),
            new SegmentDescriptor(interval, "v2", 2)
        )
    );

    Assert.assertTrue(
        DataSourcesResource.isSegmentLoaded(
            Collections.singletonList(
                new ImmutableSegmentLoadInfo(
                    createSegment(interval, "v2", 2),
                    Sets.newHashSet(createHistoricalServerMetadata("a"))
                )
            ),
            new SegmentDescriptor(interval, "v1", 2)
        )
    );

    Assert.assertTrue(
        DataSourcesResource.isSegmentLoaded(
            Collections.singletonList(
                new ImmutableSegmentLoadInfo(
                    createSegment(interval, "v1", 2),
                    Sets.newHashSet(createHistoricalServerMetadata("a"))
                )
            ),
            new SegmentDescriptor(interval, "v1", 2)
        )
    );

  }

  @Test
  public void testSegmentLoadChecksForAssignableServer()
  {
    Interval interval = Intervals.of("2011-04-01/2011-04-02");
    Assert.assertTrue(
        DataSourcesResource.isSegmentLoaded(
            Collections.singletonList(
                new ImmutableSegmentLoadInfo(
                    createSegment(interval, "v1", 2),
                    Sets.newHashSet(createHistoricalServerMetadata("a"))
                )
            ),
            new SegmentDescriptor(interval, "v1", 2)
        )
    );

    Assert.assertFalse(
        DataSourcesResource.isSegmentLoaded(
            Collections.singletonList(
                new ImmutableSegmentLoadInfo(
                    createSegment(interval, "v1", 2),
                    Sets.newHashSet(createRealtimeServerMetadata("a"))
                )
            ),
            new SegmentDescriptor(interval, "v1", 2)
        )
    );
  }

  @Test
  public void testSegmentLoadChecksForPartitionNumber()
  {
    Interval interval = Intervals.of("2011-04-01/2011-04-02");
    Assert.assertTrue(
        DataSourcesResource.isSegmentLoaded(
            Collections.singletonList(
                new ImmutableSegmentLoadInfo(
                    createSegment(interval, "v1", 1),
                    Sets.newHashSet(createHistoricalServerMetadata("a"))
                )
            ),
            new SegmentDescriptor(interval, "v1", 1)
        )
    );

    Assert.assertFalse(
        DataSourcesResource.isSegmentLoaded(
            Collections.singletonList(
                new ImmutableSegmentLoadInfo(
                    createSegment(interval, "v1", 1),
                    Sets.newHashSet(createHistoricalServerMetadata("a"))
                )
            ),
            new SegmentDescriptor(interval, "v1", 2)
        )
    );

  }

  @Test
  public void testSegmentLoadChecksForInterval()
  {

    Assert.assertFalse(
        DataSourcesResource.isSegmentLoaded(
            Collections.singletonList(
                new ImmutableSegmentLoadInfo(
                    createSegment(Intervals.of("2011-04-01/2011-04-02"), "v1", 1),
                    Sets.newHashSet(createHistoricalServerMetadata("a"))
                )
            ),
            new SegmentDescriptor(Intervals.of("2011-04-01/2011-04-03"), "v1", 1)
        )
    );

    Assert.assertTrue(
        DataSourcesResource.isSegmentLoaded(
            Collections.singletonList(
                new ImmutableSegmentLoadInfo(
                    createSegment(Intervals.of("2011-04-01/2011-04-04"), "v1", 1),
                    Sets.newHashSet(createHistoricalServerMetadata("a"))
                )
            ),
            new SegmentDescriptor(Intervals.of("2011-04-02/2011-04-03"), "v1", 1)
        )
    );
  }

  @Test
  public void testMarkSegmentsAsUnused()
  {
    final DruidDataSource dataSource1 = new DruidDataSource("datasource1", new HashMap<>());
    final Set<SegmentId> segmentIds =
        dataSegmentList.stream()
                       .filter(segment -> segment.getDataSource().equals(dataSource1.getName()))
                       .map(DataSegment::getId)
                       .collect(Collectors.toSet());

    EasyMock.expect(inventoryView.getInventory()).andReturn(ImmutableList.of(server)).once();
    EasyMock.expect(server.getDataSource("datasource1")).andReturn(dataSource1).once();
    EasyMock.expect(segmentsMetadataManager.markSegmentsAsUnused(segmentIds)).andReturn(1).once();
    EasyMock.replay(segmentsMetadataManager, inventoryView, server);

    final DataSourcesResource.MarkDataSourceSegmentsPayload payload =
        new DataSourcesResource.MarkDataSourceSegmentsPayload(
            null,
            segmentIds.stream()
                      .map(SegmentId::toString)
                      .collect(Collectors.toSet())
        );

    DataSourcesResource dataSourcesResource =
        new DataSourcesResource(inventoryView, segmentsMetadataManager, null, null, null, null);
    Response response = dataSourcesResource.markSegmentsAsUnused("datasource1", payload);
    Assert.assertEquals(200, response.getStatus());
    Assert.assertEquals(ImmutableMap.of("numChangedSegments", 1), response.getEntity());
    EasyMock.verify(segmentsMetadataManager, inventoryView, server);
  }

  @Test
  public void testMarkSegmentsAsUnusedNoChanges()
  {
    final DruidDataSource dataSource1 = new DruidDataSource("datasource1", new HashMap<>());
    final Set<SegmentId> segmentIds =
        dataSegmentList.stream()
                       .filter(segment -> segment.getDataSource().equals(dataSource1.getName()))
                       .map(DataSegment::getId)
                       .collect(Collectors.toSet());

    EasyMock.expect(inventoryView.getInventory()).andReturn(ImmutableList.of(server)).once();
    EasyMock.expect(server.getDataSource("datasource1")).andReturn(dataSource1).once();
    EasyMock.expect(segmentsMetadataManager.markSegmentsAsUnused(segmentIds)).andReturn(0).once();
    EasyMock.replay(segmentsMetadataManager, inventoryView, server);

    final DataSourcesResource.MarkDataSourceSegmentsPayload payload =
        new DataSourcesResource.MarkDataSourceSegmentsPayload(
            null,
            segmentIds.stream()
                      .map(SegmentId::toString)
                      .collect(Collectors.toSet())
        );

    DataSourcesResource dataSourcesResource =
        new DataSourcesResource(inventoryView, segmentsMetadataManager, null, null, null, null);
    Response response = dataSourcesResource.markSegmentsAsUnused("datasource1", payload);
    Assert.assertEquals(200, response.getStatus());
    Assert.assertEquals(ImmutableMap.of("numChangedSegments", 0), response.getEntity());
    EasyMock.verify(segmentsMetadataManager, inventoryView, server);
  }

  @Test
  public void testMarkSegmentsAsUnusedException()
  {
    final DruidDataSource dataSource1 = new DruidDataSource("datasource1", new HashMap<>());
    final Set<SegmentId> segmentIds =
        dataSegmentList.stream()
                       .filter(segment -> segment.getDataSource().equals(dataSource1.getName()))
                       .map(DataSegment::getId)
                       .collect(Collectors.toSet());

    EasyMock.expect(inventoryView.getInventory()).andReturn(ImmutableList.of(server)).once();
    EasyMock.expect(server.getDataSource("datasource1")).andReturn(dataSource1).once();
    EasyMock.expect(segmentsMetadataManager.markSegmentsAsUnused(segmentIds))
            .andThrow(new RuntimeException("Exception occurred"))
            .once();
    EasyMock.replay(segmentsMetadataManager, inventoryView, server);

    final DataSourcesResource.MarkDataSourceSegmentsPayload payload =
        new DataSourcesResource.MarkDataSourceSegmentsPayload(
            null,
            segmentIds.stream()
                      .map(SegmentId::toString)
                      .collect(Collectors.toSet())
        );

    DataSourcesResource dataSourcesResource =
        new DataSourcesResource(inventoryView, segmentsMetadataManager, null, null, null, null);
    Response response = dataSourcesResource.markSegmentsAsUnused("datasource1", payload);
    Assert.assertEquals(500, response.getStatus());
    Assert.assertNotNull(response.getEntity());
    EasyMock.verify(segmentsMetadataManager, inventoryView, server);
  }

  @Test
  public void testMarkAsUnusedSegmentsInInterval()
  {
    final Interval theInterval = Intervals.of("2010-01-01/P1D");
    final DruidDataSource dataSource1 = new DruidDataSource("datasource1", new HashMap<>());

    EasyMock.expect(inventoryView.getInventory()).andReturn(ImmutableList.of(server)).once();
    EasyMock.expect(server.getDataSource("datasource1")).andReturn(dataSource1).once();
    EasyMock.expect(segmentsMetadataManager.markAsUnusedSegmentsInInterval("datasource1", theInterval)).andReturn(1).once();
    EasyMock.replay(segmentsMetadataManager, inventoryView, server);

    final DataSourcesResource.MarkDataSourceSegmentsPayload payload =
        new DataSourcesResource.MarkDataSourceSegmentsPayload(theInterval, null);

    DataSourcesResource dataSourcesResource =
        new DataSourcesResource(inventoryView, segmentsMetadataManager, null, null, null, null);
    Response response = dataSourcesResource.markSegmentsAsUnused("datasource1", payload);
    Assert.assertEquals(200, response.getStatus());
    Assert.assertEquals(ImmutableMap.of("numChangedSegments", 1), response.getEntity());
    EasyMock.verify(segmentsMetadataManager, inventoryView, server);
    EasyMock.verify(segmentsMetadataManager, inventoryView, server);
  }

  @Test
  public void testMarkAsUnusedSegmentsInIntervalNoChanges()
  {
    final Interval theInterval = Intervals.of("2010-01-01/P1D");
    final DruidDataSource dataSource1 = new DruidDataSource("datasource1", new HashMap<>());

    EasyMock.expect(inventoryView.getInventory()).andReturn(ImmutableList.of(server)).once();
    EasyMock.expect(server.getDataSource("datasource1")).andReturn(dataSource1).once();
    EasyMock.expect(segmentsMetadataManager.markAsUnusedSegmentsInInterval("datasource1", theInterval)).andReturn(0).once();
    EasyMock.replay(segmentsMetadataManager, inventoryView, server);

    final DataSourcesResource.MarkDataSourceSegmentsPayload payload =
        new DataSourcesResource.MarkDataSourceSegmentsPayload(theInterval, null);

    DataSourcesResource dataSourcesResource =
        new DataSourcesResource(inventoryView, segmentsMetadataManager, null, null, null, null);
    Response response = dataSourcesResource.markSegmentsAsUnused("datasource1", payload);
    Assert.assertEquals(200, response.getStatus());
    Assert.assertEquals(ImmutableMap.of("numChangedSegments", 0), response.getEntity());
    EasyMock.verify(segmentsMetadataManager, inventoryView, server);
  }

  @Test
  public void testMarkAsUnusedSegmentsInIntervalException()
  {
    final Interval theInterval = Intervals.of("2010-01-01/P1D");
    final DruidDataSource dataSource1 = new DruidDataSource("datasource1", new HashMap<>());

    EasyMock.expect(inventoryView.getInventory()).andReturn(ImmutableList.of(server)).once();
    EasyMock.expect(server.getDataSource("datasource1")).andReturn(dataSource1).once();
    EasyMock.expect(segmentsMetadataManager.markAsUnusedSegmentsInInterval("datasource1", theInterval))
            .andThrow(new RuntimeException("Exception occurred"))
            .once();
    EasyMock.replay(segmentsMetadataManager, inventoryView, server);

    final DataSourcesResource.MarkDataSourceSegmentsPayload payload =
        new DataSourcesResource.MarkDataSourceSegmentsPayload(theInterval, null);

    DataSourcesResource dataSourcesResource =
        new DataSourcesResource(inventoryView, segmentsMetadataManager, null, null, null, null);
    Response response = dataSourcesResource.markSegmentsAsUnused("datasource1", payload);
    Assert.assertEquals(500, response.getStatus());
    Assert.assertNotNull(response.getEntity());
    EasyMock.verify(segmentsMetadataManager, inventoryView, server);
  }

  @Test
  public void testMarkSegmentsAsUnusedNullPayload()
  {
    DataSourcesResource dataSourcesResource =
        new DataSourcesResource(inventoryView, segmentsMetadataManager, null, null, null, null);

    Response response = dataSourcesResource.markSegmentsAsUnused("datasource1", null);
    Assert.assertEquals(400, response.getStatus());
    Assert.assertNotNull(response.getEntity());
    Assert.assertEquals(
        "Invalid request payload, either interval or segmentIds array must be specified",
        response.getEntity()
    );
  }

  @Test
  public void testMarkSegmentsAsUnusedInvalidPayload()
  {
    DataSourcesResource dataSourcesResource =
        new DataSourcesResource(inventoryView, segmentsMetadataManager, null, null, null, null);

    final DataSourcesResource.MarkDataSourceSegmentsPayload payload =
        new DataSourcesResource.MarkDataSourceSegmentsPayload(null, null);

    Response response = dataSourcesResource.markSegmentsAsUnused("datasource1", payload);
    Assert.assertEquals(400, response.getStatus());
    Assert.assertNotNull(response.getEntity());
  }

  @Test
  public void testMarkSegmentsAsUnusedInvalidPayloadBothArguments()
  {
    DataSourcesResource dataSourcesResource =
        new DataSourcesResource(inventoryView, segmentsMetadataManager, null, null, null, null);

    final DataSourcesResource.MarkDataSourceSegmentsPayload payload =
        new DataSourcesResource.MarkDataSourceSegmentsPayload(Intervals.of("2010-01-01/P1D"), ImmutableSet.of());

    Response response = dataSourcesResource.markSegmentsAsUnused("datasource1", payload);
    Assert.assertEquals(400, response.getStatus());
    Assert.assertNotNull(response.getEntity());
  }

  @Test
  public void testGetDatasourceLoadstatusForceMetadataRefreshNull()
  {
    DataSourcesResource dataSourcesResource = new DataSourcesResource(inventoryView, segmentsMetadataManager, null, null, null, null);
    Response response = dataSourcesResource.getDatasourceLoadstatus("datasource1", null, null, null, null, null);
    Assert.assertEquals(400, response.getStatus());
  }

  @Test
  public void testGetDatasourceLoadstatusNoSegmentForInterval()
  {
    List<DataSegment> segments = ImmutableList.of();
    // Test when datasource fully loaded
    EasyMock.expect(segmentsMetadataManager.iterateAllUsedNonOvershadowedSegmentsForDatasourceInterval(EasyMock.eq(
        "datasource1"), EasyMock.anyObject(Interval.class), EasyMock.anyBoolean()))
            .andReturn(Optional.of(segments)).once();
    EasyMock.replay(segmentsMetadataManager);

    DataSourcesResource dataSourcesResource = new DataSourcesResource(
        inventoryView,
        segmentsMetadataManager,
        null,
        null,
        null,
        null
    );
    Response response = dataSourcesResource.getDatasourceLoadstatus("datasource1", true, null, null, null, null);
    Assert.assertEquals(204, response.getStatus());
  }

  @Test
  public void testGetDatasourceLoadstatusDefault()
  {
    DataSegment datasource1Segment1 = new DataSegment(
        "datasource1",
        Intervals.of("2010-01-01/P1D"),
        "",
        null,
        null,
        null,
        null,
        0x9,
        10
    );

    DataSegment datasource1Segment2 = new DataSegment(
        "datasource1",
        Intervals.of("2010-01-22/P1D"),
        "",
        null,
        null,
        null,
        null,
        0x9,
        20
    );
    DataSegment datasource2Segment1 = new DataSegment(
        "datasource2",
        Intervals.of("2010-01-01/P1D"),
        "",
        null,
        null,
        null,
        null,
        0x9,
        30
    );
    List<DataSegment> segments = ImmutableList.of(datasource1Segment1, datasource1Segment2);
    Map<SegmentId, SegmentLoadInfo> completedLoadInfoMap = ImmutableMap.of(
        datasource1Segment1.getId(), new SegmentLoadInfo(datasource1Segment1),
        datasource1Segment2.getId(), new SegmentLoadInfo(datasource1Segment2),
        datasource2Segment1.getId(), new SegmentLoadInfo(datasource2Segment1)
    );
    Map<SegmentId, SegmentLoadInfo> halfLoadedInfoMap = ImmutableMap.of(
        datasource1Segment1.getId(), new SegmentLoadInfo(datasource1Segment1)
    );

    // Test when datasource fully loaded
    EasyMock.expect(segmentsMetadataManager.iterateAllUsedNonOvershadowedSegmentsForDatasourceInterval(EasyMock.eq("datasource1"), EasyMock.anyObject(Interval.class), EasyMock.anyBoolean()))
            .andReturn(Optional.of(segments)).once();
    EasyMock.expect(inventoryView.getSegmentLoadInfos()).andReturn(completedLoadInfoMap).once();
    EasyMock.replay(segmentsMetadataManager, inventoryView);

    DataSourcesResource dataSourcesResource = new DataSourcesResource(inventoryView, segmentsMetadataManager, null, null, null, null);
    Response response = dataSourcesResource.getDatasourceLoadstatus("datasource1", true, null, null, null, null);
    Assert.assertEquals(200, response.getStatus());
    Assert.assertNotNull(response.getEntity());
    Assert.assertEquals(1, ((Map) response.getEntity()).size());
    Assert.assertTrue(((Map) response.getEntity()).containsKey("datasource1"));
    Assert.assertEquals(100.0, ((Map) response.getEntity()).get("datasource1"));
    EasyMock.verify(segmentsMetadataManager, inventoryView);
    EasyMock.reset(segmentsMetadataManager, inventoryView);

    // Test when datasource half loaded
    EasyMock.expect(segmentsMetadataManager.iterateAllUsedNonOvershadowedSegmentsForDatasourceInterval(EasyMock.eq("datasource1"), EasyMock.anyObject(Interval.class), EasyMock.anyBoolean()))
            .andReturn(Optional.of(segments)).once();
    EasyMock.expect(inventoryView.getSegmentLoadInfos()).andReturn(halfLoadedInfoMap).once();
    EasyMock.replay(segmentsMetadataManager, inventoryView);

    dataSourcesResource = new DataSourcesResource(inventoryView, segmentsMetadataManager, null, null, null, null);
    response = dataSourcesResource.getDatasourceLoadstatus("datasource1", true, null, null, null, null);
    Assert.assertEquals(200, response.getStatus());
    Assert.assertNotNull(response.getEntity());
    Assert.assertEquals(1, ((Map) response.getEntity()).size());
    Assert.assertTrue(((Map) response.getEntity()).containsKey("datasource1"));
    Assert.assertEquals(50.0, ((Map) response.getEntity()).get("datasource1"));
    EasyMock.verify(segmentsMetadataManager, inventoryView);
  }

  @Test
  public void testGetDatasourceLoadstatusSimple()
  {
    DataSegment datasource1Segment1 = new DataSegment(
        "datasource1",
        Intervals.of("2010-01-01/P1D"),
        "",
        null,
        null,
        null,
        null,
        0x9,
        10
    );

    DataSegment datasource1Segment2 = new DataSegment(
        "datasource1",
        Intervals.of("2010-01-22/P1D"),
        "",
        null,
        null,
        null,
        null,
        0x9,
        20
    );
    DataSegment datasource2Segment1 = new DataSegment(
        "datasource2",
        Intervals.of("2010-01-01/P1D"),
        "",
        null,
        null,
        null,
        null,
        0x9,
        30
    );
    List<DataSegment> segments = ImmutableList.of(datasource1Segment1, datasource1Segment2);
    Map<SegmentId, SegmentLoadInfo> completedLoadInfoMap = ImmutableMap.of(
        datasource1Segment1.getId(), new SegmentLoadInfo(datasource1Segment1),
        datasource1Segment2.getId(), new SegmentLoadInfo(datasource1Segment2),
        datasource2Segment1.getId(), new SegmentLoadInfo(datasource2Segment1)
    );
    Map<SegmentId, SegmentLoadInfo> halfLoadedInfoMap = ImmutableMap.of(
        datasource1Segment1.getId(), new SegmentLoadInfo(datasource1Segment1)
    );

    // Test when datasource fully loaded
    EasyMock.expect(segmentsMetadataManager.iterateAllUsedNonOvershadowedSegmentsForDatasourceInterval(EasyMock.eq("datasource1"), EasyMock.anyObject(Interval.class), EasyMock.anyBoolean()))
            .andReturn(Optional.of(segments)).once();
    EasyMock.expect(inventoryView.getSegmentLoadInfos()).andReturn(completedLoadInfoMap).once();
    EasyMock.replay(segmentsMetadataManager, inventoryView);

    DataSourcesResource dataSourcesResource = new DataSourcesResource(inventoryView, segmentsMetadataManager, null, null, null, null);
    Response response = dataSourcesResource.getDatasourceLoadstatus("datasource1", true, null, "simple", null, null);
    Assert.assertEquals(200, response.getStatus());
    Assert.assertNotNull(response.getEntity());
    Assert.assertEquals(1, ((Map) response.getEntity()).size());
    Assert.assertTrue(((Map) response.getEntity()).containsKey("datasource1"));
    Assert.assertEquals(0, ((Map) response.getEntity()).get("datasource1"));
    EasyMock.verify(segmentsMetadataManager, inventoryView);
    EasyMock.reset(segmentsMetadataManager, inventoryView);

    // Test when datasource half loaded
    EasyMock.expect(segmentsMetadataManager.iterateAllUsedNonOvershadowedSegmentsForDatasourceInterval(EasyMock.eq("datasource1"), EasyMock.anyObject(Interval.class), EasyMock.anyBoolean()))
            .andReturn(Optional.of(segments)).once();
    EasyMock.expect(inventoryView.getSegmentLoadInfos()).andReturn(halfLoadedInfoMap).once();
    EasyMock.replay(segmentsMetadataManager, inventoryView);

    dataSourcesResource = new DataSourcesResource(inventoryView, segmentsMetadataManager, null, null, null, null);
    response = dataSourcesResource.getDatasourceLoadstatus("datasource1", true, null, "simple", null, null);
    Assert.assertEquals(200, response.getStatus());
    Assert.assertNotNull(response.getEntity());
    Assert.assertEquals(1, ((Map) response.getEntity()).size());
    Assert.assertTrue(((Map) response.getEntity()).containsKey("datasource1"));
    Assert.assertEquals(1, ((Map) response.getEntity()).get("datasource1"));
    EasyMock.verify(segmentsMetadataManager, inventoryView);
  }

  @Test
  public void testGetDatasourceLoadstatusFull()
  {
    DataSegment datasource1Segment1 = new DataSegment(
        "datasource1",
        Intervals.of("2010-01-01/P1D"),
        "",
        null,
        null,
        null,
        null,
        0x9,
        10
    );

    DataSegment datasource1Segment2 = new DataSegment(
        "datasource1",
        Intervals.of("2010-01-22/P1D"),
        "",
        null,
        null,
        null,
        null,
        0x9,
        20
    );
    List<DataSegment> segments = ImmutableList.of(datasource1Segment1, datasource1Segment2);

    final Map<String, Object2LongMap<String>> underReplicationCountsPerDataSourcePerTier = new HashMap<>();
    Object2LongMap<String> tier1 = new Object2LongOpenHashMap<>();
    tier1.put("datasource1", 0L);
    Object2LongMap<String> tier2 = new Object2LongOpenHashMap<>();
    tier2.put("datasource1", 3L);
    underReplicationCountsPerDataSourcePerTier.put("tier1", tier1);
    underReplicationCountsPerDataSourcePerTier.put("tier2", tier2);

    // Test when datasource fully loaded
    EasyMock.expect(segmentsMetadataManager.iterateAllUsedNonOvershadowedSegmentsForDatasourceInterval(EasyMock.eq("datasource1"), EasyMock.anyObject(Interval.class), EasyMock.anyBoolean()))
            .andReturn(Optional.of(segments)).once();
    DruidCoordinator druidCoordinator = EasyMock.createMock(DruidCoordinator.class);
    EasyMock.expect(druidCoordinator.getTierToDatasourceToUnderReplicatedCount(segments, false))
            .andReturn(underReplicationCountsPerDataSourcePerTier).once();

    EasyMock.replay(segmentsMetadataManager, druidCoordinator);

    DataSourcesResource dataSourcesResource = new DataSourcesResource(inventoryView, segmentsMetadataManager, null, null, null, druidCoordinator);
    Response response = dataSourcesResource.getDatasourceLoadstatus("datasource1", true, null, null, "full", null);
    Assert.assertEquals(200, response.getStatus());
    Assert.assertNotNull(response.getEntity());
    Assert.assertEquals(2, ((Map) response.getEntity()).size());
    Assert.assertEquals(1, ((Map) ((Map) response.getEntity()).get("tier1")).size());
    Assert.assertEquals(1, ((Map) ((Map) response.getEntity()).get("tier2")).size());
    Assert.assertEquals(0L, ((Map) ((Map) response.getEntity()).get("tier1")).get("datasource1"));
    Assert.assertEquals(3L, ((Map) ((Map) response.getEntity()).get("tier2")).get("datasource1"));
    EasyMock.verify(segmentsMetadataManager);
  }

  @Test
  public void testGetDatasourceLoadstatusFullAndComputeUsingClusterView()
  {
    DataSegment datasource1Segment1 = new DataSegment(
        "datasource1",
        Intervals.of("2010-01-01/P1D"),
        "",
        null,
        null,
        null,
        null,
        0x9,
        10
    );

    DataSegment datasource1Segment2 = new DataSegment(
        "datasource1",
        Intervals.of("2010-01-22/P1D"),
        "",
        null,
        null,
        null,
        null,
        0x9,
        20
    );
    List<DataSegment> segments = ImmutableList.of(datasource1Segment1, datasource1Segment2);

    final Map<String, Object2LongMap<String>> underReplicationCountsPerDataSourcePerTier = new HashMap<>();
    Object2LongMap<String> tier1 = new Object2LongOpenHashMap<>();
    tier1.put("datasource1", 0L);
    Object2LongMap<String> tier2 = new Object2LongOpenHashMap<>();
    tier2.put("datasource1", 3L);
    underReplicationCountsPerDataSourcePerTier.put("tier1", tier1);
    underReplicationCountsPerDataSourcePerTier.put("tier2", tier2);

    // Test when datasource fully loaded
    EasyMock.expect(segmentsMetadataManager.iterateAllUsedNonOvershadowedSegmentsForDatasourceInterval(EasyMock.eq("datasource1"), EasyMock.anyObject(Interval.class), EasyMock.anyBoolean()))
            .andReturn(Optional.of(segments)).once();
    DruidCoordinator druidCoordinator = EasyMock.createMock(DruidCoordinator.class);
    EasyMock.expect(druidCoordinator.getTierToDatasourceToUnderReplicatedCount(segments, true))
            .andReturn(underReplicationCountsPerDataSourcePerTier).once();

    EasyMock.replay(segmentsMetadataManager, druidCoordinator);

    DataSourcesResource dataSourcesResource = new DataSourcesResource(inventoryView, segmentsMetadataManager, null, null, null, druidCoordinator);
    Response response = dataSourcesResource.getDatasourceLoadstatus("datasource1", true, null, null, "full", "computeUsingClusterView");
    Assert.assertEquals(200, response.getStatus());
    Assert.assertNotNull(response.getEntity());
    Assert.assertEquals(2, ((Map) response.getEntity()).size());
    Assert.assertEquals(1, ((Map) ((Map) response.getEntity()).get("tier1")).size());
    Assert.assertEquals(1, ((Map) ((Map) response.getEntity()).get("tier2")).size());
    Assert.assertEquals(0L, ((Map) ((Map) response.getEntity()).get("tier1")).get("datasource1"));
    Assert.assertEquals(3L, ((Map) ((Map) response.getEntity()).get("tier2")).get("datasource1"));
    EasyMock.verify(segmentsMetadataManager);
  }

  private DruidServerMetadata createRealtimeServerMetadata(String name)
  {
    return createServerMetadata(name, ServerType.REALTIME);
  }

  private DruidServerMetadata createHistoricalServerMetadata(String name)
  {
    return createServerMetadata(name, ServerType.HISTORICAL);
  }

  private DruidServerMetadata createServerMetadata(String name, ServerType type)
  {
    return new DruidServerMetadata(name, name, null, 10000, type, "tier", 1);
  }

  private DataSegment createSegment(Interval interval, String version, int partitionNumber)
  {
    return new DataSegment(
        "test_ds",
        interval,
        version,
        null,
        null,
        null,
        new NumberedShardSpec(partitionNumber, 100),
        0, 0
    );
  }
}<|MERGE_RESOLUTION|>--- conflicted
+++ resolved
@@ -592,17 +592,10 @@
     String interval = "2010-01-01_P1D";
     Interval theInterval = Intervals.of(interval.replace('_', '/'));
 
-<<<<<<< HEAD
-    IndexingServiceClient indexingServiceClient = EasyMock.createStrictMock(IndexingServiceClient.class);
-    indexingServiceClient.killUnusedSegments("api-issued", "datasource1", theInterval, null);
-    EasyMock.expectLastCall().once();
-    EasyMock.replay(indexingServiceClient, server);
-=======
     OverlordClient overlordClient = EasyMock.createStrictMock(OverlordClient.class);
-    EasyMock.expect(overlordClient.runKillTask("api-issued", "datasource1", theInterval))
+    EasyMock.expect(overlordClient.runKillTask("api-issued", "datasource1", theInterval, null))
             .andReturn(Futures.immediateFuture(null));
     EasyMock.replay(overlordClient, server);
->>>>>>> 6b229f51
 
     DataSourcesResource dataSourcesResource =
         new DataSourcesResource(inventoryView, null, null, overlordClient, null, null);
