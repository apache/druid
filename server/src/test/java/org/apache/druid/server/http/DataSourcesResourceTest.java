/*
 * Licensed to the Apache Software Foundation (ASF) under one
 * or more contributor license agreements.  See the NOTICE file
 * distributed with this work for additional information
 * regarding copyright ownership.  The ASF licenses this file
 * to you under the Apache License, Version 2.0 (the
 * "License"); you may not use this file except in compliance
 * with the License.  You may obtain a copy of the License at
 *
 *   http://www.apache.org/licenses/LICENSE-2.0
 *
 * Unless required by applicable law or agreed to in writing,
 * software distributed under the License is distributed on an
 * "AS IS" BASIS, WITHOUT WARRANTIES OR CONDITIONS OF ANY
 * KIND, either express or implied.  See the License for the
 * specific language governing permissions and limitations
 * under the License.
 */

package org.apache.druid.server.http;

import com.fasterxml.jackson.core.JsonProcessingException;
import com.fasterxml.jackson.databind.ObjectMapper;
import com.google.common.base.Optional;
import com.google.common.collect.ImmutableList;
import com.google.common.collect.ImmutableMap;
import com.google.common.collect.ImmutableSet;
import com.google.common.collect.Iterables;
import com.google.common.collect.Sets;
import com.google.common.util.concurrent.Futures;
import it.unimi.dsi.fastutil.objects.Object2LongMap;
import it.unimi.dsi.fastutil.objects.Object2LongOpenHashMap;
import org.apache.druid.audit.AuditManager;
import org.apache.druid.client.CoordinatorServerView;
import org.apache.druid.client.DruidDataSource;
import org.apache.druid.client.DruidServer;
import org.apache.druid.client.ImmutableDruidDataSource;
import org.apache.druid.client.ImmutableSegmentLoadInfo;
import org.apache.druid.client.SegmentLoadInfo;
import org.apache.druid.error.DruidExceptionMatcher;
import org.apache.druid.jackson.DefaultObjectMapper;
import org.apache.druid.java.util.common.Intervals;
import org.apache.druid.metadata.MetadataRuleManager;
import org.apache.druid.metadata.SegmentsMetadataManager;
import org.apache.druid.query.SegmentDescriptor;
import org.apache.druid.query.TableDataSource;
import org.apache.druid.rpc.indexing.OverlordClient;
import org.apache.druid.server.coordination.DruidServerMetadata;
import org.apache.druid.server.coordination.ServerType;
import org.apache.druid.server.coordinator.DruidCoordinator;
import org.apache.druid.server.coordinator.rules.IntervalDropRule;
import org.apache.druid.server.coordinator.rules.IntervalLoadRule;
import org.apache.druid.server.coordinator.rules.Rule;
import org.apache.druid.server.security.Access;
import org.apache.druid.server.security.Action;
import org.apache.druid.server.security.AuthConfig;
import org.apache.druid.server.security.AuthTestUtils;
import org.apache.druid.server.security.AuthenticationResult;
import org.apache.druid.server.security.Authorizer;
import org.apache.druid.server.security.AuthorizerMapper;
import org.apache.druid.server.security.Resource;
import org.apache.druid.test.utils.ImmutableDruidDataSourceTestUtils;
import org.apache.druid.timeline.DataSegment;
import org.apache.druid.timeline.SegmentId;
import org.apache.druid.timeline.TimelineObjectHolder;
import org.apache.druid.timeline.VersionedIntervalTimeline;
import org.apache.druid.timeline.partition.NumberedPartitionChunk;
import org.apache.druid.timeline.partition.NumberedShardSpec;
import org.apache.druid.timeline.partition.PartitionHolder;
import org.easymock.EasyMock;
import org.joda.time.Interval;
import org.junit.Assert;
import org.junit.Before;
import org.junit.Test;

import javax.servlet.http.HttpServletRequest;
import javax.ws.rs.core.Response;
import java.util.ArrayList;
import java.util.Collections;
import java.util.HashMap;
import java.util.List;
import java.util.Map;
import java.util.Set;
import java.util.TreeMap;
import java.util.TreeSet;
import java.util.stream.Collectors;

public class DataSourcesResourceTest
{
  private CoordinatorServerView inventoryView;
  private DruidServer server;
  private List<DruidDataSource> listDataSources;
  private List<DataSegment> dataSegmentList;
  private HttpServletRequest request;
  private SegmentsMetadataManager segmentsMetadataManager;
  private AuditManager auditManager;

  @Before
  public void setUp()
  {
    request = EasyMock.createStrictMock(HttpServletRequest.class);
    inventoryView = EasyMock.createStrictMock(CoordinatorServerView.class);
    server = EasyMock.niceMock(DruidServer.class);
    auditManager = EasyMock.niceMock(AuditManager.class);
    dataSegmentList = new ArrayList<>();
    dataSegmentList.add(
        new DataSegment(
            "datasource1",
            Intervals.of("2010-01-01/P1D"),
            "v0",
            null,
            null,
            null,
            null,
            0x9,
            10
        )
    );
    dataSegmentList.add(
        new DataSegment(
            "datasource1",
            Intervals.of("2010-01-22/P1D"),
            "v0",
            null,
            null,
            null,
            null,
            0x9,
            20
        )
    );
    dataSegmentList.add(
        new DataSegment(
            "datasource2",
            Intervals.of("2010-01-01/P1D"),
            "v0",
            null,
            null,
            null,
            null,
            0x9,
            30
        )
    );
    listDataSources = new ArrayList<>();
    listDataSources.add(
        new DruidDataSource("datasource1", new HashMap<>()).addSegment(dataSegmentList.get(0))
    );
    listDataSources.add(
        new DruidDataSource("datasource2", new HashMap<>()).addSegment(dataSegmentList.get(1))
    );
    segmentsMetadataManager = EasyMock.createMock(SegmentsMetadataManager.class);
  }

  @Test
  public void testGetFullQueryableDataSources()
  {
    // first request
    EasyMock.expect(server.getDataSources()).andReturn(
        ImmutableList.of(listDataSources.get(0), listDataSources.get(1))
    ).once();
    EasyMock.expect(inventoryView.getInventory()).andReturn(
        ImmutableList.of(server)
    ).once();
    EasyMock.expect(request.getAttribute(AuthConfig.DRUID_ALLOW_UNSECURED_PATH)).andReturn(null).once();
    EasyMock.expect(request.getAttribute(AuthConfig.DRUID_AUTHORIZATION_CHECKED)).andReturn(null).once();
    EasyMock.expect(request.getAttribute(AuthConfig.DRUID_AUTHENTICATION_RESULT)).andReturn(
      new AuthenticationResult("druid", "druid", null, null)
    ).atLeastOnce();
    request.setAttribute(AuthConfig.DRUID_AUTHORIZATION_CHECKED, true);
    EasyMock.expectLastCall().times(1);

    // second request
    EasyMock.expect(server.getDataSources()).andReturn(
        ImmutableList.of(listDataSources.get(0), listDataSources.get(1))
    ).once();
    EasyMock.expect(inventoryView.getInventory()).andReturn(
        ImmutableList.of(server)
    ).once();
    EasyMock.expect(request.getAttribute(AuthConfig.DRUID_ALLOW_UNSECURED_PATH)).andReturn(null).once();
    EasyMock.expect(request.getAttribute(AuthConfig.DRUID_AUTHORIZATION_CHECKED)).andReturn(null).once();
    EasyMock.expect(request.getAttribute(AuthConfig.DRUID_AUTHENTICATION_RESULT)).andReturn(
        new AuthenticationResult("druid", "druid", null, null)
    ).once();
    request.setAttribute(AuthConfig.DRUID_AUTHORIZATION_CHECKED, true);
    EasyMock.expectLastCall().times(1);

    EasyMock.replay(inventoryView, server, request);
    DataSourcesResource dataSourcesResource = createResource();
    Response response = dataSourcesResource.getQueryableDataSources("full", null, request);
    Set<ImmutableDruidDataSource> result = (Set<ImmutableDruidDataSource>) response.getEntity();
    Assert.assertEquals(200, response.getStatus());
    Assert.assertEquals(2, result.size());
    ImmutableDruidDataSourceTestUtils.assertEquals(
        listDataSources.stream().map(DruidDataSource::toImmutableDruidDataSource).collect(Collectors.toList()),
        new ArrayList<>(result)
    );

    response = dataSourcesResource.getQueryableDataSources(null, null, request);
    List<String> result1 = (List<String>) response.getEntity();
    Assert.assertEquals(200, response.getStatus());
    Assert.assertEquals(2, result1.size());
    Assert.assertTrue(result1.contains("datasource1"));
    Assert.assertTrue(result1.contains("datasource2"));
    EasyMock.verify(inventoryView, server);
  }

  @Test
  public void testSecuredGetFullQueryableDataSources()
  {
    AuthenticationResult authenticationResult = new AuthenticationResult("druid", "druid", null, null);
    // first request
    EasyMock.expect(server.getDataSources()).andReturn(
      ImmutableList.of(listDataSources.get(0), listDataSources.get(1))
  ).once();

    EasyMock.expect(request.getAttribute(AuthConfig.DRUID_ALLOW_UNSECURED_PATH)).andReturn(null).once();
    EasyMock.expect(request.getAttribute(AuthConfig.DRUID_AUTHORIZATION_CHECKED)).andReturn(null).once();
    EasyMock.expect(request.getAttribute(AuthConfig.DRUID_AUTHENTICATION_RESULT)).andReturn(
        authenticationResult
    ).once();
    request.setAttribute(AuthConfig.DRUID_AUTHORIZATION_CHECKED, true);
    EasyMock.expectLastCall().times(1);

    EasyMock.expect(inventoryView.getInventory()).andReturn(ImmutableList.of(server)).once();

    // second request
    EasyMock.expect(server.getDataSources()).andReturn(
        ImmutableList.of(listDataSources.get(0), listDataSources.get(1))
    ).once();

    EasyMock.expect(request.getAttribute(AuthConfig.DRUID_ALLOW_UNSECURED_PATH)).andReturn(null).once();
    EasyMock.expect(request.getAttribute(AuthConfig.DRUID_AUTHORIZATION_CHECKED)).andReturn(null).once();
    EasyMock.expect(request.getAttribute(AuthConfig.DRUID_AUTHENTICATION_RESULT)).andReturn(
        authenticationResult
    ).once();
    request.setAttribute(AuthConfig.DRUID_AUTHORIZATION_CHECKED, true);
    EasyMock.expectLastCall().times(1);

    EasyMock.expect(inventoryView.getInventory()).andReturn(ImmutableList.of(server)).once();
    EasyMock.replay(inventoryView, server, request);

    AuthorizerMapper authMapper = new AuthorizerMapper(null) {
      @Override
      public Authorizer getAuthorizer(String name)
      {
        return new Authorizer()
        {
          @Override
          public Access authorize(AuthenticationResult authenticationResult1, Resource resource, Action action)
          {
            if (resource.getName().equals("datasource1")) {
              return new Access(true);
            } else {
              return new Access(false);
            }
          }

        };
      }
    };

    DataSourcesResource dataSourcesResource =
        new DataSourcesResource(inventoryView, null, null, null, authMapper, null, auditManager);
    Response response = dataSourcesResource.getQueryableDataSources("full", null, request);
    Set<ImmutableDruidDataSource> result = (Set<ImmutableDruidDataSource>) response.getEntity();

    Assert.assertEquals(200, response.getStatus());
    Assert.assertEquals(1, result.size());
    ImmutableDruidDataSourceTestUtils.assertEquals(
        listDataSources.get(0).toImmutableDruidDataSource(),
        Iterables.getOnlyElement(result)
    );

    response = dataSourcesResource.getQueryableDataSources(null, null, request);
    List<String> result1 = (List<String>) response.getEntity();

    Assert.assertEquals(200, response.getStatus());
    Assert.assertEquals(1, result1.size());
    Assert.assertTrue(result1.contains("datasource1"));

    EasyMock.verify(inventoryView, server, request);
  }

  @Test
  public void testGetSimpleQueryableDataSources()
  {
    EasyMock.expect(server.getDataSources()).andReturn(listDataSources).atLeastOnce();
    EasyMock.expect(server.getDataSource("datasource1")).andReturn(listDataSources.get(0)).atLeastOnce();
    EasyMock.expect(server.getTier()).andReturn(null).atLeastOnce();
    EasyMock.expect(server.getDataSource("datasource2")).andReturn(listDataSources.get(1)).atLeastOnce();
    EasyMock.expect(inventoryView.getInventory()).andReturn(ImmutableList.of(server)).atLeastOnce();
    EasyMock.expect(request.getAttribute(AuthConfig.DRUID_ALLOW_UNSECURED_PATH)).andReturn(null).once();
    EasyMock.expect(request.getAttribute(AuthConfig.DRUID_AUTHORIZATION_CHECKED)).andReturn(null).once();
    EasyMock.expect(request.getAttribute(AuthConfig.DRUID_AUTHENTICATION_RESULT)).andReturn(
        new AuthenticationResult("druid", "druid", null, null)
    ).atLeastOnce();
    request.setAttribute(AuthConfig.DRUID_AUTHORIZATION_CHECKED, true);
    EasyMock.expectLastCall().times(1);

    EasyMock.replay(inventoryView, server, request);
    DataSourcesResource dataSourcesResource = createResource();
    Response response = dataSourcesResource.getQueryableDataSources(null, "simple", request);
    Assert.assertEquals(200, response.getStatus());
    List<Map<String, Object>> results = (List<Map<String, Object>>) response.getEntity();
    int index = 0;
    for (Map<String, Object> entry : results) {
      Assert.assertEquals(listDataSources.get(index).getName(), entry.get("name").toString());
      Assert.assertTrue(((Map) ((Map) entry.get("properties")).get("tiers")).containsKey(null));
      Assert.assertNotNull((((Map) entry.get("properties")).get("segments")));
      Assert.assertEquals(1, ((Map) ((Map) entry.get("properties")).get("segments")).get("count"));
      index++;
    }
    EasyMock.verify(inventoryView, server);
  }

  @Test
  public void testFullGetTheDataSource()
  {
    DruidDataSource dataSource1 = new DruidDataSource("datasource1", new HashMap<>());
    EasyMock.expect(server.getDataSource("datasource1")).andReturn(dataSource1).atLeastOnce();
    EasyMock.expect(inventoryView.getInventory()).andReturn(ImmutableList.of(server)).atLeastOnce();

    EasyMock.replay(inventoryView, server);
    DataSourcesResource dataSourcesResource = createResource();
    Response response = dataSourcesResource.getQueryableDataSource("datasource1", "full");
    ImmutableDruidDataSource result = (ImmutableDruidDataSource) response.getEntity();
    Assert.assertEquals(200, response.getStatus());
    ImmutableDruidDataSourceTestUtils.assertEquals(dataSource1.toImmutableDruidDataSource(), result);
    EasyMock.verify(inventoryView, server);
  }

  @Test
  public void testNullGetTheDataSource()
  {
    EasyMock.expect(server.getDataSource("none")).andReturn(null).atLeastOnce();
    EasyMock.expect(inventoryView.getInventory()).andReturn(ImmutableList.of(server)).atLeastOnce();

    EasyMock.replay(inventoryView, server);
    DataSourcesResource dataSourcesResource = createResource();
    Assert.assertEquals(204, dataSourcesResource.getQueryableDataSource("none", null).getStatus());
    EasyMock.verify(inventoryView, server);
  }

  @Test
  public void testSimpleGetTheDataSource()
  {
    DruidDataSource dataSource1 = new DruidDataSource("datasource1", new HashMap<>());
    dataSource1.addSegment(
        new DataSegment("datasegment1", Intervals.of("2010-01-01/P1D"), "", null, null, null, null, 0x9, 10)
    );
    EasyMock.expect(server.getDataSource("datasource1")).andReturn(dataSource1).atLeastOnce();
    EasyMock.expect(server.getTier()).andReturn(null).atLeastOnce();
    EasyMock.expect(inventoryView.getInventory()).andReturn(ImmutableList.of(server)).atLeastOnce();

    EasyMock.replay(inventoryView, server);
    DataSourcesResource dataSourcesResource = createResource();
    Response response = dataSourcesResource.getQueryableDataSource("datasource1", null);
    Assert.assertEquals(200, response.getStatus());
    Map<String, Map<String, Object>> result = (Map<String, Map<String, Object>>) response.getEntity();
    Assert.assertEquals(1, ((Map) (result.get("tiers").get(null))).get("segmentCount"));
    Assert.assertEquals(10L, ((Map) (result.get("tiers").get(null))).get("size"));
    Assert.assertEquals(10L, ((Map) (result.get("tiers").get(null))).get("replicatedSize"));
    Assert.assertNotNull(result.get("segments"));
    Assert.assertEquals("2010-01-01T00:00:00.000Z", result.get("segments").get("minTime").toString());
    Assert.assertEquals("2010-01-02T00:00:00.000Z", result.get("segments").get("maxTime").toString());
    Assert.assertEquals(1, result.get("segments").get("count"));
    Assert.assertEquals(10L, result.get("segments").get("size"));
    Assert.assertEquals(10L, result.get("segments").get("replicatedSize"));
    EasyMock.verify(inventoryView, server);
  }

  @Test
  public void testSimpleGetTheDataSourceManyTiers()
  {
    EasyMock.expect(server.getDataSource("datasource1")).andReturn(listDataSources.get(0)).atLeastOnce();
    EasyMock.expect(server.getTier()).andReturn("cold").atLeastOnce();

    DruidServer server2 = EasyMock.createStrictMock(DruidServer.class);
    EasyMock.expect(server2.getDataSource("datasource1")).andReturn(listDataSources.get(1)).atLeastOnce();
    EasyMock.expect(server2.getTier()).andReturn("hot").atLeastOnce();

    DruidServer server3 = EasyMock.createStrictMock(DruidServer.class);
    EasyMock.expect(server3.getDataSource("datasource1")).andReturn(listDataSources.get(1)).atLeastOnce();
    EasyMock.expect(server3.getTier()).andReturn("cold").atLeastOnce();

    EasyMock.expect(inventoryView.getInventory()).andReturn(ImmutableList.of(server, server2, server3)).atLeastOnce();

    EasyMock.replay(inventoryView, server, server2, server3);
    DataSourcesResource dataSourcesResource = createResource();
    Response response = dataSourcesResource.getQueryableDataSource("datasource1", null);
    Assert.assertEquals(200, response.getStatus());
    Map<String, Map<String, Object>> result = (Map<String, Map<String, Object>>) response.getEntity();
    Assert.assertEquals(2, ((Map) (result.get("tiers").get("cold"))).get("segmentCount"));
    Assert.assertEquals(30L, ((Map) (result.get("tiers").get("cold"))).get("size"));
    Assert.assertEquals(30L, ((Map) (result.get("tiers").get("cold"))).get("replicatedSize"));
    Assert.assertEquals(1, ((Map) (result.get("tiers").get("hot"))).get("segmentCount"));
    Assert.assertEquals(20L, ((Map) (result.get("tiers").get("hot"))).get("size"));
    Assert.assertNotNull(result.get("segments"));
    Assert.assertEquals("2010-01-01T00:00:00.000Z", result.get("segments").get("minTime").toString());
    Assert.assertEquals("2010-01-23T00:00:00.000Z", result.get("segments").get("maxTime").toString());
    Assert.assertEquals(2, result.get("segments").get("count"));
    Assert.assertEquals(30L, result.get("segments").get("size"));
    Assert.assertEquals(50L, result.get("segments").get("replicatedSize"));
    EasyMock.verify(inventoryView, server, server2, server3);
  }

  @Test
  public void testSimpleGetTheDataSourceWithReplicatedSegments()
  {
    server = new DruidServer("server1", "host1", null, 1234, ServerType.HISTORICAL, "tier1", 0);
    DruidServer server2 = new DruidServer("server2", "host2", null, 1234, ServerType.HISTORICAL, "tier2", 0);
    DruidServer server3 = new DruidServer("server3", "host3", null, 1234, ServerType.HISTORICAL, "tier1", 0);

    server.addDataSegment(dataSegmentList.get(0));
    server.addDataSegment(dataSegmentList.get(1));
    server.addDataSegment(dataSegmentList.get(2));
    server2.addDataSegment(dataSegmentList.get(0));
    server2.addDataSegment(dataSegmentList.get(1));
    server3.addDataSegment(dataSegmentList.get(2));

    EasyMock.expect(inventoryView.getInventory()).andReturn(
        ImmutableList.of(server, server2, server3)
    ).atLeastOnce();

    EasyMock.replay(inventoryView);

    DataSourcesResource dataSourcesResource = createResource();
    Response response = dataSourcesResource.getQueryableDataSource("datasource1", null);
    Assert.assertEquals(200, response.getStatus());
    Map<String, Map<String, Object>> result1 = (Map<String, Map<String, Object>>) response.getEntity();
    Assert.assertEquals(2, ((Map) (result1.get("tiers").get("tier1"))).get("segmentCount"));
    Assert.assertEquals(30L, ((Map) (result1.get("tiers").get("tier1"))).get("size"));
    Assert.assertEquals(30L, ((Map) (result1.get("tiers").get("tier1"))).get("replicatedSize"));
    Assert.assertEquals(2, ((Map) (result1.get("tiers").get("tier2"))).get("segmentCount"));
    Assert.assertEquals(30L, ((Map) (result1.get("tiers").get("tier2"))).get("size"));
    Assert.assertNotNull(result1.get("segments"));
    Assert.assertEquals("2010-01-01T00:00:00.000Z", result1.get("segments").get("minTime").toString());
    Assert.assertEquals("2010-01-23T00:00:00.000Z", result1.get("segments").get("maxTime").toString());
    Assert.assertEquals(2, result1.get("segments").get("count"));
    Assert.assertEquals(30L, result1.get("segments").get("size"));
    Assert.assertEquals(60L, result1.get("segments").get("replicatedSize"));

    response = dataSourcesResource.getQueryableDataSource("datasource2", null);
    Assert.assertEquals(200, response.getStatus());
    Map<String, Map<String, Object>> result2 = (Map<String, Map<String, Object>>) response.getEntity();
    Assert.assertEquals(1, ((Map) (result2.get("tiers").get("tier1"))).get("segmentCount"));
    Assert.assertEquals(30L, ((Map) (result2.get("tiers").get("tier1"))).get("size"));
    Assert.assertEquals(60L, ((Map) (result2.get("tiers").get("tier1"))).get("replicatedSize"));
    Assert.assertNotNull(result2.get("segments"));
    Assert.assertEquals("2010-01-01T00:00:00.000Z", result2.get("segments").get("minTime").toString());
    Assert.assertEquals("2010-01-02T00:00:00.000Z", result2.get("segments").get("maxTime").toString());
    Assert.assertEquals(1, result2.get("segments").get("count"));
    Assert.assertEquals(30L, result2.get("segments").get("size"));
    Assert.assertEquals(60L, result2.get("segments").get("replicatedSize"));
    EasyMock.verify(inventoryView);
  }

  @Test
  public void testGetSegmentDataSourceIntervals()
  {
    server = new DruidServer("who", "host", null, 1234, ServerType.HISTORICAL, "tier1", 0);
    server.addDataSegment(dataSegmentList.get(0));
    server.addDataSegment(dataSegmentList.get(1));
    server.addDataSegment(dataSegmentList.get(2));
    EasyMock.expect(inventoryView.getInventory()).andReturn(ImmutableList.of(server)).atLeastOnce();
    EasyMock.replay(inventoryView);

    List<Interval> expectedIntervals = new ArrayList<>();
    expectedIntervals.add(Intervals.of("2010-01-22T00:00:00.000Z/2010-01-23T00:00:00.000Z"));
    expectedIntervals.add(Intervals.of("2010-01-01T00:00:00.000Z/2010-01-02T00:00:00.000Z"));
    DataSourcesResource dataSourcesResource = createResource();

    Response response = dataSourcesResource.getIntervalsWithServedSegmentsOrAllServedSegmentsPerIntervals(
        "invalidDataSource",
        null,
        null
    );
    Assert.assertNull(response.getEntity());

    response = dataSourcesResource.getIntervalsWithServedSegmentsOrAllServedSegmentsPerIntervals(
        "datasource1",
        null,
        null
    );
    TreeSet<Interval> actualIntervals = (TreeSet) response.getEntity();
    Assert.assertEquals(2, actualIntervals.size());
    Assert.assertEquals(expectedIntervals.get(0), actualIntervals.first());
    Assert.assertEquals(expectedIntervals.get(1), actualIntervals.last());

    response = dataSourcesResource.getIntervalsWithServedSegmentsOrAllServedSegmentsPerIntervals(
        "datasource1",
        "simple",
        null
    );
    TreeMap<Interval, Map<DataSourcesResource.SimpleProperties, Object>> results = (TreeMap) response.getEntity();
    Assert.assertEquals(2, results.size());
    Assert.assertEquals(expectedIntervals.get(0), results.firstKey());
    Assert.assertEquals(expectedIntervals.get(1), results.lastKey());
    Assert.assertEquals(1, results.firstEntry().getValue().get(DataSourcesResource.SimpleProperties.count));
    Assert.assertEquals(1, results.lastEntry().getValue().get(DataSourcesResource.SimpleProperties.count));

    response = dataSourcesResource.getIntervalsWithServedSegmentsOrAllServedSegmentsPerIntervals(
        "datasource1",
        null,
        "full"
    );
    Map<Interval, Map<SegmentId, Object>> results2 = ((Map<Interval, Map<SegmentId, Object>>) response.getEntity());
    int i = 1;
    for (Map.Entry<Interval, Map<SegmentId, Object>> entry : results2.entrySet()) {
      Assert.assertEquals(dataSegmentList.get(i).getInterval(), entry.getKey());
      Assert.assertEquals(
          dataSegmentList.get(i),
          ((Map<String, Object>) entry.getValue().get(dataSegmentList.get(i).getId())).get("metadata")
      );
      i--;
    }
    EasyMock.verify(inventoryView);
  }

  @Test
  public void testGetServedSegmentsInIntervalInDataSource()
  {
    server = new DruidServer("who", "host", null, 1234, ServerType.HISTORICAL, "tier1", 0);
    server.addDataSegment(dataSegmentList.get(0));
    server.addDataSegment(dataSegmentList.get(1));
    server.addDataSegment(dataSegmentList.get(2));
    EasyMock.expect(inventoryView.getInventory()).andReturn(ImmutableList.of(server)).atLeastOnce();
    EasyMock.replay(inventoryView);

    DataSourcesResource dataSourcesResource = createResource();
    Response response = dataSourcesResource.getServedSegmentsInInterval(
        "invalidDataSource",
        "2010-01-01/P1D",
        null,
        null
    );
    Assert.assertNull(response.getEntity());

    response = dataSourcesResource.getServedSegmentsInInterval(
        "datasource1",
        "2010-03-01/P1D",
        null,
        null
    ); // interval not present in the datasource
    Assert.assertEquals(ImmutableSet.of(), response.getEntity());

    response = dataSourcesResource.getServedSegmentsInInterval("datasource1", "2010-01-01/P1D", null, null);
    Assert.assertEquals(ImmutableSet.of(dataSegmentList.get(0).getId()), response.getEntity());

    response = dataSourcesResource.getServedSegmentsInInterval("datasource1", "2010-01-01/P1M", null, null);
    Assert.assertEquals(
        ImmutableSet.of(dataSegmentList.get(1).getId(), dataSegmentList.get(0).getId()),
        response.getEntity()
    );

    response = dataSourcesResource.getServedSegmentsInInterval(
        "datasource1",
        "2010-01-01/P1M",
        "simple",
        null
    );
    Map<Interval, Map<DataSourcesResource.SimpleProperties, Object>> results =
        ((Map<Interval, Map<DataSourcesResource.SimpleProperties, Object>>) response.getEntity());
    Assert.assertEquals(2, results.size());
    int i;
    for (i = 0; i < 2; i++) {
      Assert.assertTrue(results.containsKey(dataSegmentList.get(i).getInterval()));
      Assert.assertEquals(
          1,
          (results.get(dataSegmentList.get(i).getInterval())).get(DataSourcesResource.SimpleProperties.count)
      );
    }

    response = dataSourcesResource.getServedSegmentsInInterval("datasource1", "2010-01-01/P1M", null, "full");
    Map<Interval, Map<SegmentId, Object>> results1 = ((Map<Interval, Map<SegmentId, Object>>) response.getEntity());
    i = 1;
    for (Map.Entry<Interval, Map<SegmentId, Object>> entry : results1.entrySet()) {
      Assert.assertEquals(dataSegmentList.get(i).getInterval(), entry.getKey());
      Assert.assertEquals(
          dataSegmentList.get(i),
          ((Map<String, Object>) entry.getValue().get(dataSegmentList.get(i).getId())).get("metadata")
      );
      i--;
    }
    EasyMock.verify(inventoryView);
  }

  @Test
  public void testKillSegmentsInIntervalInDataSource()
  {
    String interval = "2010-01-01/P1D";
    Interval theInterval = Intervals.of(interval.replace('_', '/'));

    OverlordClient overlordClient = EasyMock.createStrictMock(OverlordClient.class);
    EasyMock.expect(overlordClient.runKillTask("api-issued", "datasource1", theInterval, null, null, null))
            .andReturn(Futures.immediateFuture("kill_task_1"));
    EasyMock.replay(overlordClient, server);

    DataSourcesResource dataSourcesResource =
        new DataSourcesResource(inventoryView, null, null, overlordClient, null, null, auditManager);
    prepareRequestForAudit();
    Response response = dataSourcesResource.killUnusedSegmentsInInterval("datasource1", interval, request);

    Assert.assertEquals(200, response.getStatus());
    Assert.assertNull(response.getEntity());
    EasyMock.verify(overlordClient, server);
  }

  @Test
  public void testMarkAsUnusedAllSegmentsInDataSourceBadRequest()
  {
    OverlordClient overlordClient = EasyMock.createStrictMock(OverlordClient.class);
    EasyMock.replay(overlordClient, server);
    DataSourcesResource dataSourcesResource =
        new DataSourcesResource(inventoryView, null, null, overlordClient, null, null, auditManager);
    DruidExceptionMatcher.invalidInput().assertThrowsAndMatches(
        () -> dataSourcesResource.markAsUnusedAllSegmentsOrKillUnusedSegmentsInInterval("datasource", "true", "???", request)
    );
  }

  @Test
  public void testMarkAsUnusedAllSegmentsInDataSource()
  {
    prepareRequestForAudit();

    OverlordClient overlordClient = EasyMock.createStrictMock(OverlordClient.class);
    EasyMock.replay(overlordClient, server);
    DataSourcesResource dataSourcesResource =
        new DataSourcesResource(inventoryView, segmentsMetadataManager, null, overlordClient, null, null, auditManager);
    Response response = dataSourcesResource
        .markAsUnusedAllSegmentsOrKillUnusedSegmentsInInterval("datasource", null, null, request);
    Assert.assertEquals(200, response.getStatus());

    EasyMock.verify(request);
  }

  @Test
  public void testIsHandOffComplete()
  {
    MetadataRuleManager databaseRuleManager = EasyMock.createMock(MetadataRuleManager.class);
    Rule loadRule = new IntervalLoadRule(Intervals.of("2013-01-02T00:00:00Z/2013-01-03T00:00:00Z"), null, null);
    Rule dropRule = new IntervalDropRule(Intervals.of("2013-01-01T00:00:00Z/2013-01-02T00:00:00Z"));
    DataSourcesResource dataSourcesResource =
        new DataSourcesResource(inventoryView, null, databaseRuleManager, null, null, null, auditManager);

    // test dropped
    EasyMock.expect(databaseRuleManager.getRulesWithDefault("dataSource1"))
            .andReturn(ImmutableList.of(loadRule, dropRule))
            .once();
    EasyMock.replay(databaseRuleManager);

    String interval1 = "2013-01-01T01:00:00Z/2013-01-01T02:00:00Z";
    Response response1 = dataSourcesResource.isHandOffComplete("dataSource1", interval1, 1, "v1");
    Assert.assertTrue((boolean) response1.getEntity());

    EasyMock.verify(databaseRuleManager);

    // test isn't dropped and no timeline found
    EasyMock.reset(databaseRuleManager);
    EasyMock.expect(databaseRuleManager.getRulesWithDefault("dataSource1"))
            .andReturn(ImmutableList.of(loadRule, dropRule))
            .once();
    EasyMock.expect(inventoryView.getTimeline(new TableDataSource("dataSource1")))
            .andReturn(null)
            .once();
    EasyMock.replay(inventoryView, databaseRuleManager);

    String interval2 = "2013-01-02T01:00:00Z/2013-01-02T02:00:00Z";
    Response response2 = dataSourcesResource.isHandOffComplete("dataSource1", interval2, 1, "v1");
    Assert.assertFalse((boolean) response2.getEntity());

    EasyMock.verify(inventoryView, databaseRuleManager);

    // test isn't dropped and timeline exist
    String interval3 = "2013-01-02T02:00:00Z/2013-01-02T03:00:00Z";
    SegmentLoadInfo segmentLoadInfo = new SegmentLoadInfo(createSegment(Intervals.of(interval3), "v1", 1));
    segmentLoadInfo.addServer(createHistoricalServerMetadata("test"));
    VersionedIntervalTimeline<String, SegmentLoadInfo> timeline =
        new VersionedIntervalTimeline<String, SegmentLoadInfo>(null)
    {
      @Override
      public List<TimelineObjectHolder<String, SegmentLoadInfo>> lookupWithIncompletePartitions(Interval interval)
      {
        PartitionHolder<SegmentLoadInfo> partitionHolder =
            new PartitionHolder<>(new NumberedPartitionChunk<>(1, 1, segmentLoadInfo));
        List<TimelineObjectHolder<String, SegmentLoadInfo>> ret = new ArrayList<>();
        ret.add(new TimelineObjectHolder<>(Intervals.of(interval3), "v1", partitionHolder));
        return ret;
      }
    };
    EasyMock.reset(inventoryView, databaseRuleManager);
    EasyMock.expect(databaseRuleManager.getRulesWithDefault("dataSource1"))
            .andReturn(ImmutableList.of(loadRule, dropRule))
            .once();
    EasyMock.expect(inventoryView.getTimeline(new TableDataSource("dataSource1")))
            .andReturn(timeline)
            .once();
    EasyMock.replay(inventoryView, databaseRuleManager);

    Response response3 = dataSourcesResource.isHandOffComplete("dataSource1", interval3, 1, "v1");
    Assert.assertTrue((boolean) response3.getEntity());

    EasyMock.verify(inventoryView, databaseRuleManager);
  }

  @Test
  public void testMarkSegmentAsUsed()
  {
    DataSegment segment = dataSegmentList.get(0);
    EasyMock.expect(segmentsMetadataManager.markSegmentAsUsed(segment.getId().toString())).andReturn(true).once();
    EasyMock.replay(segmentsMetadataManager);

    DataSourcesResource dataSourcesResource = createResource();

    Response response = dataSourcesResource.markSegmentAsUsed(segment.getDataSource(), segment.getId().toString());
    Assert.assertEquals(200, response.getStatus());
    EasyMock.verify(segmentsMetadataManager);
  }

  @Test
  public void testMarkSegmentAsUsedNoChange()
  {
    DataSegment segment = dataSegmentList.get(0);
    EasyMock.expect(segmentsMetadataManager.markSegmentAsUsed(segment.getId().toString())).andReturn(false).once();
    EasyMock.replay(segmentsMetadataManager);

    DataSourcesResource dataSourcesResource = createResource();

    Response response = dataSourcesResource.markSegmentAsUsed(segment.getDataSource(), segment.getId().toString());
    Assert.assertEquals(200, response.getStatus());
    Assert.assertEquals(ImmutableMap.of("segmentStateChanged", false), response.getEntity());
    EasyMock.verify(segmentsMetadataManager);
  }

  @Test
  public void testMarkAsUsedNonOvershadowedSegmentsInterval()
  {
    Interval interval = Intervals.of("2010-01-22/P1D");
    int numUpdatedSegments = segmentsMetadataManager.markAsUsedNonOvershadowedSegmentsInInterval(
        EasyMock.eq("datasource1"), EasyMock.eq(interval), EasyMock.isNull()
    );
    EasyMock.expect(numUpdatedSegments).andReturn(3).once();
    EasyMock.replay(segmentsMetadataManager, inventoryView, server);

    DataSourcesResource dataSourcesResource = createResource();
    Response response = dataSourcesResource.markAsUsedNonOvershadowedSegments(
        "datasource1",
        new DataSourcesResource.SegmentsToUpdateFilter(interval, null, null)
    );
    Assert.assertEquals(200, response.getStatus());
    EasyMock.verify(segmentsMetadataManager, inventoryView, server);
  }

  @Test
  public void testMarkAsUsedNonOvershadowedSegmentsIntervalWithVersions()
  {
    Interval interval = Intervals.of("2010-01-22/P1D");

    int numUpdatedSegments = segmentsMetadataManager.markAsUsedNonOvershadowedSegmentsInInterval(
        EasyMock.eq("datasource1"), EasyMock.eq(interval), EasyMock.eq(ImmutableList.of("v0"))
    );
    EasyMock.expect(numUpdatedSegments).andReturn(3).once();
    EasyMock.replay(segmentsMetadataManager, inventoryView, server);

    DataSourcesResource dataSourcesResource = createResource();
    Response response = dataSourcesResource.markAsUsedNonOvershadowedSegments(
        "datasource1",
        new DataSourcesResource.SegmentsToUpdateFilter(interval, null, ImmutableList.of("v0"))
    );
    Assert.assertEquals(200, response.getStatus());
    EasyMock.verify(segmentsMetadataManager, inventoryView, server);
  }

  @Test
  public void testMarkAsUsedNonOvershadowedSegmentsIntervalWithNonExistentVersion()
  {
    Interval interval = Intervals.of("2010-01-22/P1D");

    int numUpdatedSegments = segmentsMetadataManager.markAsUsedNonOvershadowedSegmentsInInterval(
        EasyMock.eq("datasource1"), EasyMock.eq(interval), EasyMock.eq(ImmutableList.of("foo"))
    );
    EasyMock.expect(numUpdatedSegments).andReturn(0).once();
    EasyMock.replay(segmentsMetadataManager, inventoryView, server);

    DataSourcesResource dataSourcesResource = createResource();
    Response response = dataSourcesResource.markAsUsedNonOvershadowedSegments(
        "datasource1",
        new DataSourcesResource.SegmentsToUpdateFilter(interval, null, ImmutableList.of("foo"))
    );
    Assert.assertEquals(200, response.getStatus());
    EasyMock.verify(segmentsMetadataManager, inventoryView, server);
  }

  @Test
  public void testMarkAsUsedNonOvershadowedSegmentsIntervalNoneUpdated()
  {
    Interval interval = Intervals.of("2010-01-22/P1D");
    int numUpdatedSegments = segmentsMetadataManager.markAsUsedNonOvershadowedSegmentsInInterval(
        EasyMock.eq("datasource1"), EasyMock.eq(interval), EasyMock.isNull()
    );
    EasyMock.expect(numUpdatedSegments).andReturn(0).once();
    EasyMock.replay(segmentsMetadataManager, inventoryView, server);

    DataSourcesResource dataSourcesResource = createResource();

    Response response = dataSourcesResource.markAsUsedNonOvershadowedSegments(
        "datasource1",
        new DataSourcesResource.SegmentsToUpdateFilter(interval, null, null)
    );
    Assert.assertEquals(ImmutableMap.of("numChangedSegments", 0), response.getEntity());
    EasyMock.verify(segmentsMetadataManager, inventoryView, server);
  }

  @Test
  public void testMarkAsUsedNonOvershadowedSegmentsSet()
  {
    Set<String> segmentIds = ImmutableSet.of(dataSegmentList.get(1).getId().toString());
    int numUpdatedSegments = segmentsMetadataManager.markAsUsedNonOvershadowedSegments(
        EasyMock.eq("datasource1"), EasyMock.eq(segmentIds)
    );
    EasyMock.expect(numUpdatedSegments).andReturn(3).once();
    EasyMock.replay(segmentsMetadataManager, inventoryView, server);

    DataSourcesResource dataSourcesResource = createResource();

    Response response = dataSourcesResource.markAsUsedNonOvershadowedSegments(
        "datasource1",
        new DataSourcesResource.SegmentsToUpdateFilter(null, segmentIds, null)
    );
    Assert.assertEquals(200, response.getStatus());
    EasyMock.verify(segmentsMetadataManager, inventoryView, server);
  }

  @Test
  public void testMarkAsUsedNonOvershadowedSegmentsIntervalException()
  {
    Interval interval = Intervals.of("2010-01-22/P1D");
    int numUpdatedSegments = segmentsMetadataManager.markAsUsedNonOvershadowedSegmentsInInterval(
        EasyMock.eq("datasource1"), EasyMock.eq(interval), EasyMock.isNull()
    );
    EasyMock.expect(numUpdatedSegments).andThrow(new RuntimeException("Error!")).once();
    EasyMock.replay(segmentsMetadataManager, inventoryView, server);

    DataSourcesResource dataSourcesResource = createResource();

    Response response = dataSourcesResource.markAsUsedNonOvershadowedSegments(
        "datasource1",
        new DataSourcesResource.SegmentsToUpdateFilter(interval, null, null)
    );
    Assert.assertEquals(500, response.getStatus());
    EasyMock.verify(segmentsMetadataManager, inventoryView, server);
  }

  @Test
  public void testMarkAsUsedNonOvershadowedSegmentsNoDataSource()
  {
    Interval interval = Intervals.of("2010-01-22/P1D");
    int numUpdatedSegments = segmentsMetadataManager.markAsUsedNonOvershadowedSegmentsInInterval(
        EasyMock.eq("datasource1"), EasyMock.eq(interval), EasyMock.isNull()
    );
    EasyMock.expect(numUpdatedSegments).andReturn(0).once();
    EasyMock.replay(segmentsMetadataManager, inventoryView, server);

    DataSourcesResource dataSourcesResource = createResource();

    Response response = dataSourcesResource.markAsUsedNonOvershadowedSegments(
        "datasource1",
        new DataSourcesResource.SegmentsToUpdateFilter(Intervals.of("2010-01-22/P1D"), null, null)
    );
    Assert.assertEquals(200, response.getStatus());
    Assert.assertEquals(ImmutableMap.of("numChangedSegments", 0), response.getEntity());
    EasyMock.verify(segmentsMetadataManager);
  }

  @Test
<<<<<<< HEAD
  public void testMarkAsUsedNonOvershadowedSegmentsInvalidNoArguments()
=======
  public void testMarkAsUsedNonOvershadowedSegmentsWithNullIntervalAndSegmentIds()
>>>>>>> 3b35fb76
  {
    DataSourcesResource dataSourcesResource = createResource();

    Response response = dataSourcesResource.markAsUsedNonOvershadowedSegments(
        "datasource1",
        new DataSourcesResource.SegmentsToUpdateFilter(null, null, null)
    );
    Assert.assertEquals(400, response.getStatus());
  }

  @Test
<<<<<<< HEAD
  public void testMarkAsUsedNonOvershadowedSegmentsInvalidBothIntervalAndSegmentIds()
=======
  public void testMarkAsUsedNonOvershadowedSegmentsWithNonNullIntervalAndEmptySegmentIds()
>>>>>>> 3b35fb76
  {
    DataSourcesResource dataSourcesResource = createResource();

    Response response = dataSourcesResource.markAsUsedNonOvershadowedSegments(
        "datasource1",
        new DataSourcesResource.SegmentsToUpdateFilter(
            Intervals.of("2010-01-22/P1D"), ImmutableSet.of(), null
        )
    );
    Assert.assertEquals(200, response.getStatus());
    Assert.assertEquals(ImmutableMap.of("numChangedSegments", 0), response.getEntity());
  }

  @Test
  public void testMarkAsUsedNonOvershadowedSegmentsWithNonNullIntervalAndNullSegmentIds()
  {
    DataSourcesResource dataSourcesResource = createResource();

    Response response = dataSourcesResource.markAsUsedNonOvershadowedSegments(
        "datasource1",
        new DataSourcesResource.MarkDataSourceSegmentsPayload(Intervals.of("2010-01-22/P1D"), null)
    );
    Assert.assertEquals(200, response.getStatus());
    Assert.assertEquals(ImmutableMap.of("numChangedSegments", 0), response.getEntity());
  }

  @Test
  public void testMarkAsUsedNonOvershadowedSegmentsWithNonNullIntervalAndSegmentIds()
  {
    DataSourcesResource dataSourcesResource = createResource();

    Response response = dataSourcesResource.markAsUsedNonOvershadowedSegments(
        "datasource1",
        new DataSourcesResource.MarkDataSourceSegmentsPayload(Intervals.of("2010-01-22/P1D"), ImmutableSet.of("segment1"))
    );
    Assert.assertEquals(400, response.getStatus());
  }

  @Test
<<<<<<< HEAD
  public void testMarkAsUsedNonOvershadowedSegmentsInvalidAllParamsSpecified()
=======
  public void testMarkAsUsedNonOvershadowedSegmentsWithNullIntervalAndEmptySegmentIds()
>>>>>>> 3b35fb76
  {
    DataSourcesResource dataSourcesResource = createResource();

    Response response = dataSourcesResource.markAsUsedNonOvershadowedSegments(
        "datasource1",
        new DataSourcesResource.SegmentsToUpdateFilter(
            Intervals.of("2020/2030"), ImmutableSet.of("seg1"), ImmutableList.of("v1", "v2")
        )
    );
    Assert.assertEquals(400, response.getStatus());
  }

  @Test
  public void testMarkAsUsedNonOvershadowedSegmentsInvalidEmptySegmentIdsArray()
  {
    DataSourcesResource dataSourcesResource = createResource();

    Response response = dataSourcesResource.markAsUsedNonOvershadowedSegments(
        "datasource1",
        new DataSourcesResource.SegmentsToUpdateFilter(null, ImmutableSet.of(), null)
    );
    Assert.assertEquals(400, response.getStatus());
  }

  @Test
  public void testMarkAsUsedNonOvershadowedSegmentsInvalidEmptyVersionsArray()
  {
    DataSourcesResource dataSourcesResource = createResource();

    Response response = dataSourcesResource.markAsUsedNonOvershadowedSegments(
        "datasource1",
        new DataSourcesResource.SegmentsToUpdateFilter(null, null, ImmutableList.of())
    );
    Assert.assertEquals(400, response.getStatus());
  }

  @Test
  public void testMarkAsUsedNonOvershadowedSegmentsInvalidVersionsWithoutInterval()
  {
    DataSourcesResource dataSourcesResource = createResource();

    Response response = dataSourcesResource.markAsUsedNonOvershadowedSegments(
        "datasource1",
        new DataSourcesResource.SegmentsToUpdateFilter(
            null,
            null,
            ImmutableList.of("v1", "v2")
        )
    );
    Assert.assertEquals(400, response.getStatus());
  }

  @Test
  public void testSegmentLoadChecksForVersion()
  {
    Interval interval = Intervals.of("2011-04-01/2011-04-02");
    Assert.assertFalse(
        DataSourcesResource.isSegmentLoaded(
            Collections.singletonList(
                new ImmutableSegmentLoadInfo(
                    createSegment(interval, "v1", 2),
                    Sets.newHashSet(createHistoricalServerMetadata("a"))
                )
            ),
            new SegmentDescriptor(interval, "v2", 2)
        )
    );

    Assert.assertTrue(
        DataSourcesResource.isSegmentLoaded(
            Collections.singletonList(
                new ImmutableSegmentLoadInfo(
                    createSegment(interval, "v2", 2),
                    Sets.newHashSet(createHistoricalServerMetadata("a"))
                )
            ),
            new SegmentDescriptor(interval, "v1", 2)
        )
    );

    Assert.assertTrue(
        DataSourcesResource.isSegmentLoaded(
            Collections.singletonList(
                new ImmutableSegmentLoadInfo(
                    createSegment(interval, "v1", 2),
                    Sets.newHashSet(createHistoricalServerMetadata("a"))
                )
            ),
            new SegmentDescriptor(interval, "v1", 2)
        )
    );

  }

  @Test
  public void testSegmentLoadChecksForAssignableServer()
  {
    Interval interval = Intervals.of("2011-04-01/2011-04-02");
    Assert.assertTrue(
        DataSourcesResource.isSegmentLoaded(
            Collections.singletonList(
                new ImmutableSegmentLoadInfo(
                    createSegment(interval, "v1", 2),
                    Sets.newHashSet(createHistoricalServerMetadata("a"))
                )
            ),
            new SegmentDescriptor(interval, "v1", 2)
        )
    );

    Assert.assertFalse(
        DataSourcesResource.isSegmentLoaded(
            Collections.singletonList(
                new ImmutableSegmentLoadInfo(
                    createSegment(interval, "v1", 2),
                    Sets.newHashSet(createRealtimeServerMetadata("a"))
                )
            ),
            new SegmentDescriptor(interval, "v1", 2)
        )
    );
  }

  @Test
  public void testSegmentLoadChecksForPartitionNumber()
  {
    Interval interval = Intervals.of("2011-04-01/2011-04-02");
    Assert.assertTrue(
        DataSourcesResource.isSegmentLoaded(
            Collections.singletonList(
                new ImmutableSegmentLoadInfo(
                    createSegment(interval, "v1", 1),
                    Sets.newHashSet(createHistoricalServerMetadata("a"))
                )
            ),
            new SegmentDescriptor(interval, "v1", 1)
        )
    );

    Assert.assertFalse(
        DataSourcesResource.isSegmentLoaded(
            Collections.singletonList(
                new ImmutableSegmentLoadInfo(
                    createSegment(interval, "v1", 1),
                    Sets.newHashSet(createHistoricalServerMetadata("a"))
                )
            ),
            new SegmentDescriptor(interval, "v1", 2)
        )
    );

  }

  @Test
  public void testSegmentLoadChecksForInterval()
  {

    Assert.assertFalse(
        DataSourcesResource.isSegmentLoaded(
            Collections.singletonList(
                new ImmutableSegmentLoadInfo(
                    createSegment(Intervals.of("2011-04-01/2011-04-02"), "v1", 1),
                    Sets.newHashSet(createHistoricalServerMetadata("a"))
                )
            ),
            new SegmentDescriptor(Intervals.of("2011-04-01/2011-04-03"), "v1", 1)
        )
    );

    Assert.assertTrue(
        DataSourcesResource.isSegmentLoaded(
            Collections.singletonList(
                new ImmutableSegmentLoadInfo(
                    createSegment(Intervals.of("2011-04-01/2011-04-04"), "v1", 1),
                    Sets.newHashSet(createHistoricalServerMetadata("a"))
                )
            ),
            new SegmentDescriptor(Intervals.of("2011-04-02/2011-04-03"), "v1", 1)
        )
    );
  }

  @Test
  public void testMarkSegmentsAsUnused()
  {
    final DruidDataSource dataSource1 = new DruidDataSource("datasource1", new HashMap<>());
    final Set<SegmentId> segmentIds =
        dataSegmentList.stream()
                       .filter(segment -> segment.getDataSource().equals(dataSource1.getName()))
                       .map(DataSegment::getId)
                       .collect(Collectors.toSet());

    EasyMock.expect(segmentsMetadataManager.markSegmentsAsUnused(segmentIds)).andReturn(1).once();
    EasyMock.replay(segmentsMetadataManager, inventoryView, server);

    final DataSourcesResource.SegmentsToUpdateFilter payload =
        new DataSourcesResource.SegmentsToUpdateFilter(
            null,
            segmentIds.stream()
                      .map(SegmentId::toString)
                      .collect(Collectors.toSet()),
            null
        );

    DataSourcesResource dataSourcesResource = createResource();
    prepareRequestForAudit();
    Response response = dataSourcesResource.markSegmentsAsUnused("datasource1", payload, request);
    Assert.assertEquals(200, response.getStatus());
    Assert.assertEquals(ImmutableMap.of("numChangedSegments", 1), response.getEntity());
    EasyMock.verify(segmentsMetadataManager, inventoryView, server);
  }

  @Test
  public void testMarkSegmentsAsUnusedNoChanges()
  {
    final DruidDataSource dataSource1 = new DruidDataSource("datasource1", new HashMap<>());
    final Set<SegmentId> segmentIds =
        dataSegmentList.stream()
                       .filter(segment -> segment.getDataSource().equals(dataSource1.getName()))
                       .map(DataSegment::getId)
                       .collect(Collectors.toSet());

    EasyMock.expect(segmentsMetadataManager.markSegmentsAsUnused(segmentIds)).andReturn(0).once();
    EasyMock.replay(segmentsMetadataManager, inventoryView, server);

    final DataSourcesResource.SegmentsToUpdateFilter payload =
        new DataSourcesResource.SegmentsToUpdateFilter(
            null,
            segmentIds.stream()
                      .map(SegmentId::toString)
                      .collect(Collectors.toSet()),
            null
        );

    DataSourcesResource dataSourcesResource = createResource();
    prepareRequestForAudit();
    Response response = dataSourcesResource.markSegmentsAsUnused("datasource1", payload, request);
    Assert.assertEquals(200, response.getStatus());
    Assert.assertEquals(ImmutableMap.of("numChangedSegments", 0), response.getEntity());
    EasyMock.verify(segmentsMetadataManager, inventoryView, server);
  }

  @Test
  public void testMarkSegmentsAsUnusedException()
  {
    final DruidDataSource dataSource1 = new DruidDataSource("datasource1", new HashMap<>());
    final Set<SegmentId> segmentIds =
        dataSegmentList.stream()
                       .filter(segment -> segment.getDataSource().equals(dataSource1.getName()))
                       .map(DataSegment::getId)
                       .collect(Collectors.toSet());

    EasyMock.expect(segmentsMetadataManager.markSegmentsAsUnused(segmentIds))
            .andThrow(new RuntimeException("Exception occurred"))
            .once();
    EasyMock.replay(segmentsMetadataManager, inventoryView, server);

    final DataSourcesResource.SegmentsToUpdateFilter payload =
        new DataSourcesResource.SegmentsToUpdateFilter(
            null,
            segmentIds.stream()
                      .map(SegmentId::toString)
                      .collect(Collectors.toSet()),
            null
        );

    DataSourcesResource dataSourcesResource =
        createResource();
    Response response = dataSourcesResource.markSegmentsAsUnused("datasource1", payload, request);
    Assert.assertEquals(500, response.getStatus());
    Assert.assertNotNull(response.getEntity());
    EasyMock.verify(segmentsMetadataManager, inventoryView, server);
  }

  @Test
  public void testMarkAsUnusedSegmentsInInterval()
  {
    final Interval theInterval = Intervals.of("2010-01-01/P1D");

    EasyMock.expect(segmentsMetadataManager.markAsUnusedSegmentsInInterval("datasource1", theInterval, null)).andReturn(1).once();
    EasyMock.replay(segmentsMetadataManager, inventoryView, server);

    final DataSourcesResource.SegmentsToUpdateFilter payload =
        new DataSourcesResource.SegmentsToUpdateFilter(theInterval, null, null);

    DataSourcesResource dataSourcesResource = createResource();
    prepareRequestForAudit();
    Response response = dataSourcesResource.markSegmentsAsUnused("datasource1", payload, request);
    Assert.assertEquals(200, response.getStatus());
    Assert.assertEquals(ImmutableMap.of("numChangedSegments", 1), response.getEntity());
    EasyMock.verify(segmentsMetadataManager, inventoryView, server);
    EasyMock.verify(segmentsMetadataManager, inventoryView, server);
  }

  @Test
  public void testMarkAsUnusedSegmentsInIntervalNoChanges()
  {
    final Interval theInterval = Intervals.of("2010-01-01/P1D");

    EasyMock.expect(segmentsMetadataManager.markAsUnusedSegmentsInInterval("datasource1", theInterval, null)).andReturn(0).once();
    EasyMock.replay(segmentsMetadataManager, inventoryView, server);

    final DataSourcesResource.SegmentsToUpdateFilter payload =
        new DataSourcesResource.SegmentsToUpdateFilter(theInterval, null, null);

    DataSourcesResource dataSourcesResource = createResource();
    prepareRequestForAudit();
    Response response = dataSourcesResource.markSegmentsAsUnused("datasource1", payload, request);
    Assert.assertEquals(200, response.getStatus());
    Assert.assertEquals(ImmutableMap.of("numChangedSegments", 0), response.getEntity());
    EasyMock.verify(segmentsMetadataManager, inventoryView, server);
  }

  @Test
  public void testMarkAsUnusedSegmentsInIntervalException()
  {
    final Interval theInterval = Intervals.of("2010-01-01/P1D");

    EasyMock.expect(segmentsMetadataManager.markAsUnusedSegmentsInInterval("datasource1", theInterval, null))
            .andThrow(new RuntimeException("Exception occurred"))
            .once();
    EasyMock.replay(segmentsMetadataManager, inventoryView, server);

    final DataSourcesResource.SegmentsToUpdateFilter payload =
        new DataSourcesResource.SegmentsToUpdateFilter(theInterval, null, null);

    DataSourcesResource dataSourcesResource =
        createResource();
    Response response = dataSourcesResource.markSegmentsAsUnused("datasource1", payload, request);
    Assert.assertEquals(500, response.getStatus());
    Assert.assertNotNull(response.getEntity());
    EasyMock.verify(segmentsMetadataManager, inventoryView, server);
  }

  @Test
  public void testMarkAsUnusedSegmentsInIntervalNoDataSource()
  {
    final Interval theInterval = Intervals.of("2010-01-01/P1D");
    EasyMock.expect(segmentsMetadataManager.markAsUnusedSegmentsInInterval("datasource1", theInterval, null))
            .andReturn(0).once();
    EasyMock.replay(segmentsMetadataManager, inventoryView, server);

    final DataSourcesResource.SegmentsToUpdateFilter payload =
        new DataSourcesResource.SegmentsToUpdateFilter(theInterval, null, null);
    DataSourcesResource dataSourcesResource = createResource();
    prepareRequestForAudit();

    Response response = dataSourcesResource.markSegmentsAsUnused("datasource1", payload, request);
    Assert.assertEquals(200, response.getStatus());
    Assert.assertEquals(ImmutableMap.of("numChangedSegments", 0), response.getEntity());
    EasyMock.verify(segmentsMetadataManager);
  }

  @Test
  public void testMarkAsUnusedSegmentsInIntervalWithVersions()
  {
    final Interval theInterval = Intervals.of("2010-01-01/P1D");
    EasyMock.expect(segmentsMetadataManager.markAsUnusedSegmentsInInterval("datasource1", theInterval, ImmutableList.of("v1")))
            .andReturn(2).once();
    EasyMock.replay(segmentsMetadataManager, inventoryView, server);

    final DataSourcesResource.SegmentsToUpdateFilter payload =
        new DataSourcesResource.SegmentsToUpdateFilter(theInterval, null, ImmutableList.of("v1"));
    DataSourcesResource dataSourcesResource = createResource();
    prepareRequestForAudit();

    Response response = dataSourcesResource.markSegmentsAsUnused("datasource1", payload, request);
    Assert.assertEquals(200, response.getStatus());
    Assert.assertEquals(ImmutableMap.of("numChangedSegments", 2), response.getEntity());
    EasyMock.verify(segmentsMetadataManager);
  }

  @Test
  public void testMarkAsUnusedSegmentsInIntervalWithNonExistentVersion()
  {
    final Interval theInterval = Intervals.of("2010-01-01/P1D");
    EasyMock.expect(segmentsMetadataManager.markAsUnusedSegmentsInInterval("datasource1", theInterval, ImmutableList.of("foo")))
            .andReturn(0).once();
    EasyMock.replay(segmentsMetadataManager, inventoryView, server);

    final DataSourcesResource.SegmentsToUpdateFilter payload =
        new DataSourcesResource.SegmentsToUpdateFilter(theInterval, null, ImmutableList.of("foo"));
    DataSourcesResource dataSourcesResource = createResource();
    prepareRequestForAudit();

    Response response = dataSourcesResource.markSegmentsAsUnused("datasource1", payload, request);
    Assert.assertEquals(200, response.getStatus());
    Assert.assertEquals(ImmutableMap.of("numChangedSegments", 0), response.getEntity());
    EasyMock.verify(segmentsMetadataManager);
  }

  @Test
  public void testSegmentsToUpdateFilterSerde() throws JsonProcessingException
  {
    final ObjectMapper mapper = new DefaultObjectMapper();
    final String payload = "{\"interval\":\"2023-01-01T00:00:00.000Z/2024-01-01T00:00:00.000Z\",\"segmentIds\":null,\"versions\":[\"v1\"]}";

    final DataSourcesResource.SegmentsToUpdateFilter obj =
        mapper.readValue(payload, DataSourcesResource.SegmentsToUpdateFilter.class);
    Assert.assertEquals(Intervals.of("2023/2024"), obj.getInterval());
    Assert.assertEquals(ImmutableList.of("v1"), obj.getVersions());
    Assert.assertNull(obj.getSegmentIds());

    Assert.assertEquals(payload, mapper.writeValueAsString(obj));
  }

  @Test
  public void testMarkSegmentsAsUnusedNullPayload()
  {
    DataSourcesResource dataSourcesResource = createResource();

    Response response = dataSourcesResource.markSegmentsAsUnused("datasource1", null, request);
    Assert.assertEquals(400, response.getStatus());
    Assert.assertNotNull(response.getEntity());
    Assert.assertEquals(
        "Invalid request payload. Specify either 'interval' or 'segmentIds', but not both."
        + " Optionally, include 'versions' only when 'interval' is provided.",
        response.getEntity()
    );
  }

  @Test
  public void testMarkSegmentsAsUnusedWithNullIntervalAndSegmentIds()
  {
    DataSourcesResource dataSourcesResource = createResource();

    final DataSourcesResource.SegmentsToUpdateFilter payload =
        new DataSourcesResource.SegmentsToUpdateFilter(null, null, null);

    Response response = dataSourcesResource.markSegmentsAsUnused("datasource1", payload, request);
    Assert.assertEquals(400, response.getStatus());
    Assert.assertNotNull(response.getEntity());
  }

  @Test
  public void testMarkSegmentsAsUnusedWithNonNullIntervalAndEmptySegmentIds()
  {
    DataSourcesResource dataSourcesResource = createResource();

<<<<<<< HEAD
    final DataSourcesResource.SegmentsToUpdateFilter payload =
        new DataSourcesResource.SegmentsToUpdateFilter(Intervals.of("2010-01-01/P1D"), ImmutableSet.of(), null);

=======
    final DataSourcesResource.MarkDataSourceSegmentsPayload payload =
        new DataSourcesResource.MarkDataSourceSegmentsPayload(Intervals.of("2010-01-01/P1D"), ImmutableSet.of());
    prepareRequestForAudit();
>>>>>>> 3b35fb76
    Response response = dataSourcesResource.markSegmentsAsUnused("datasource1", payload, request);

    Assert.assertEquals(200, response.getStatus());
    Assert.assertEquals(ImmutableMap.of("numChangedSegments", 0), response.getEntity());
  }

  @Test
  public void testGetDatasourceLoadstatusForceMetadataRefreshNull()
  {
    DataSourcesResource dataSourcesResource = createResource();
    Response response = dataSourcesResource.getDatasourceLoadstatus("datasource1", null, null, null, null, null);
    Assert.assertEquals(400, response.getStatus());
  }

  @Test
  public void testGetDatasourceLoadstatusNoSegmentForInterval()
  {
    List<DataSegment> segments = ImmutableList.of();
    // Test when datasource fully loaded
    EasyMock.expect(segmentsMetadataManager.iterateAllUsedNonOvershadowedSegmentsForDatasourceInterval(EasyMock.eq(
        "datasource1"), EasyMock.anyObject(Interval.class), EasyMock.anyBoolean()))
            .andReturn(Optional.of(segments)).once();
    EasyMock.replay(segmentsMetadataManager);

    DataSourcesResource dataSourcesResource = new DataSourcesResource(
        inventoryView,
        segmentsMetadataManager,
        null,
        null,
        null,
        null,
        null
    );
    Response response = dataSourcesResource.getDatasourceLoadstatus("datasource1", true, null, null, null, null);
    Assert.assertEquals(204, response.getStatus());
  }

  @Test
  public void testGetDatasourceLoadstatusDefault()
  {
    DataSegment datasource1Segment1 = new DataSegment(
        "datasource1",
        Intervals.of("2010-01-01/P1D"),
        "",
        null,
        null,
        null,
        null,
        0x9,
        10
    );

    DataSegment datasource1Segment2 = new DataSegment(
        "datasource1",
        Intervals.of("2010-01-22/P1D"),
        "",
        null,
        null,
        null,
        null,
        0x9,
        20
    );
    DataSegment datasource2Segment1 = new DataSegment(
        "datasource2",
        Intervals.of("2010-01-01/P1D"),
        "",
        null,
        null,
        null,
        null,
        0x9,
        30
    );
    List<DataSegment> segments = ImmutableList.of(datasource1Segment1, datasource1Segment2);
    Map<SegmentId, SegmentLoadInfo> completedLoadInfoMap = ImmutableMap.of(
        datasource1Segment1.getId(), new SegmentLoadInfo(datasource1Segment1),
        datasource1Segment2.getId(), new SegmentLoadInfo(datasource1Segment2),
        datasource2Segment1.getId(), new SegmentLoadInfo(datasource2Segment1)
    );
    Map<SegmentId, SegmentLoadInfo> halfLoadedInfoMap = ImmutableMap.of(
        datasource1Segment1.getId(), new SegmentLoadInfo(datasource1Segment1)
    );

    // Test when datasource fully loaded
    EasyMock.expect(segmentsMetadataManager.iterateAllUsedNonOvershadowedSegmentsForDatasourceInterval(EasyMock.eq("datasource1"), EasyMock.anyObject(Interval.class), EasyMock.anyBoolean()))
            .andReturn(Optional.of(segments)).once();
    EasyMock.expect(inventoryView.getLoadInfoForAllSegments()).andReturn(completedLoadInfoMap).once();
    EasyMock.replay(segmentsMetadataManager, inventoryView);

    DataSourcesResource dataSourcesResource = createResource();
    Response response = dataSourcesResource.getDatasourceLoadstatus("datasource1", true, null, null, null, null);
    Assert.assertEquals(200, response.getStatus());
    Assert.assertNotNull(response.getEntity());
    Assert.assertEquals(1, ((Map) response.getEntity()).size());
    Assert.assertTrue(((Map) response.getEntity()).containsKey("datasource1"));
    Assert.assertEquals(100.0, ((Map) response.getEntity()).get("datasource1"));
    EasyMock.verify(segmentsMetadataManager, inventoryView);
    EasyMock.reset(segmentsMetadataManager, inventoryView);

    // Test when datasource half loaded
    EasyMock.expect(segmentsMetadataManager.iterateAllUsedNonOvershadowedSegmentsForDatasourceInterval(EasyMock.eq("datasource1"), EasyMock.anyObject(Interval.class), EasyMock.anyBoolean()))
            .andReturn(Optional.of(segments)).once();
    EasyMock.expect(inventoryView.getLoadInfoForAllSegments()).andReturn(halfLoadedInfoMap).once();
    EasyMock.replay(segmentsMetadataManager, inventoryView);

    dataSourcesResource = createResource();
    response = dataSourcesResource.getDatasourceLoadstatus("datasource1", true, null, null, null, null);
    Assert.assertEquals(200, response.getStatus());
    Assert.assertNotNull(response.getEntity());
    Assert.assertEquals(1, ((Map) response.getEntity()).size());
    Assert.assertTrue(((Map) response.getEntity()).containsKey("datasource1"));
    Assert.assertEquals(50.0, ((Map) response.getEntity()).get("datasource1"));
    EasyMock.verify(segmentsMetadataManager, inventoryView);
  }

  @Test
  public void testGetDatasourceLoadstatusSimple()
  {
    DataSegment datasource1Segment1 = new DataSegment(
        "datasource1",
        Intervals.of("2010-01-01/P1D"),
        "",
        null,
        null,
        null,
        null,
        0x9,
        10
    );

    DataSegment datasource1Segment2 = new DataSegment(
        "datasource1",
        Intervals.of("2010-01-22/P1D"),
        "",
        null,
        null,
        null,
        null,
        0x9,
        20
    );
    DataSegment datasource2Segment1 = new DataSegment(
        "datasource2",
        Intervals.of("2010-01-01/P1D"),
        "",
        null,
        null,
        null,
        null,
        0x9,
        30
    );
    List<DataSegment> segments = ImmutableList.of(datasource1Segment1, datasource1Segment2);
    Map<SegmentId, SegmentLoadInfo> completedLoadInfoMap = ImmutableMap.of(
        datasource1Segment1.getId(), new SegmentLoadInfo(datasource1Segment1),
        datasource1Segment2.getId(), new SegmentLoadInfo(datasource1Segment2),
        datasource2Segment1.getId(), new SegmentLoadInfo(datasource2Segment1)
    );
    Map<SegmentId, SegmentLoadInfo> halfLoadedInfoMap = ImmutableMap.of(
        datasource1Segment1.getId(), new SegmentLoadInfo(datasource1Segment1)
    );

    // Test when datasource fully loaded
    EasyMock.expect(segmentsMetadataManager.iterateAllUsedNonOvershadowedSegmentsForDatasourceInterval(EasyMock.eq("datasource1"), EasyMock.anyObject(Interval.class), EasyMock.anyBoolean()))
            .andReturn(Optional.of(segments)).once();
    EasyMock.expect(inventoryView.getLoadInfoForAllSegments()).andReturn(completedLoadInfoMap).once();
    EasyMock.replay(segmentsMetadataManager, inventoryView);

    DataSourcesResource dataSourcesResource = createResource();
    Response response = dataSourcesResource.getDatasourceLoadstatus("datasource1", true, null, "simple", null, null);
    Assert.assertEquals(200, response.getStatus());
    Assert.assertNotNull(response.getEntity());
    Assert.assertEquals(1, ((Map) response.getEntity()).size());
    Assert.assertTrue(((Map) response.getEntity()).containsKey("datasource1"));
    Assert.assertEquals(0, ((Map) response.getEntity()).get("datasource1"));
    EasyMock.verify(segmentsMetadataManager, inventoryView);
    EasyMock.reset(segmentsMetadataManager, inventoryView);

    // Test when datasource half loaded
    EasyMock.expect(segmentsMetadataManager.iterateAllUsedNonOvershadowedSegmentsForDatasourceInterval(EasyMock.eq("datasource1"), EasyMock.anyObject(Interval.class), EasyMock.anyBoolean()))
            .andReturn(Optional.of(segments)).once();
    EasyMock.expect(inventoryView.getLoadInfoForAllSegments()).andReturn(halfLoadedInfoMap).once();
    EasyMock.replay(segmentsMetadataManager, inventoryView);

    dataSourcesResource = createResource();
    response = dataSourcesResource.getDatasourceLoadstatus("datasource1", true, null, "simple", null, null);
    Assert.assertEquals(200, response.getStatus());
    Assert.assertNotNull(response.getEntity());
    Assert.assertEquals(1, ((Map) response.getEntity()).size());
    Assert.assertTrue(((Map) response.getEntity()).containsKey("datasource1"));
    Assert.assertEquals(1, ((Map) response.getEntity()).get("datasource1"));
    EasyMock.verify(segmentsMetadataManager, inventoryView);
  }

  @Test
  public void testGetDatasourceLoadstatusFull()
  {
    DataSegment datasource1Segment1 = new DataSegment(
        "datasource1",
        Intervals.of("2010-01-01/P1D"),
        "",
        null,
        null,
        null,
        null,
        0x9,
        10
    );

    DataSegment datasource1Segment2 = new DataSegment(
        "datasource1",
        Intervals.of("2010-01-22/P1D"),
        "",
        null,
        null,
        null,
        null,
        0x9,
        20
    );
    List<DataSegment> segments = ImmutableList.of(datasource1Segment1, datasource1Segment2);

    final Map<String, Object2LongMap<String>> underReplicationCountsPerDataSourcePerTier = new HashMap<>();
    Object2LongMap<String> tier1 = new Object2LongOpenHashMap<>();
    tier1.put("datasource1", 0L);
    Object2LongMap<String> tier2 = new Object2LongOpenHashMap<>();
    tier2.put("datasource1", 3L);
    underReplicationCountsPerDataSourcePerTier.put("tier1", tier1);
    underReplicationCountsPerDataSourcePerTier.put("tier2", tier2);

    // Test when datasource fully loaded
    EasyMock.expect(segmentsMetadataManager.iterateAllUsedNonOvershadowedSegmentsForDatasourceInterval(EasyMock.eq("datasource1"), EasyMock.anyObject(Interval.class), EasyMock.anyBoolean()))
            .andReturn(Optional.of(segments)).once();
    DruidCoordinator druidCoordinator = EasyMock.createMock(DruidCoordinator.class);
    EasyMock.expect(druidCoordinator.getTierToDatasourceToUnderReplicatedCount(segments, false))
            .andReturn(underReplicationCountsPerDataSourcePerTier).once();

    EasyMock.replay(segmentsMetadataManager, druidCoordinator);

    DataSourcesResource dataSourcesResource =
        new DataSourcesResource(null, segmentsMetadataManager, null, null, null, druidCoordinator, auditManager);
    Response response = dataSourcesResource.getDatasourceLoadstatus("datasource1", true, null, null, "full", null);
    Assert.assertEquals(200, response.getStatus());
    Assert.assertNotNull(response.getEntity());
    Assert.assertEquals(2, ((Map) response.getEntity()).size());
    Assert.assertEquals(1, ((Map) ((Map) response.getEntity()).get("tier1")).size());
    Assert.assertEquals(1, ((Map) ((Map) response.getEntity()).get("tier2")).size());
    Assert.assertEquals(0L, ((Map) ((Map) response.getEntity()).get("tier1")).get("datasource1"));
    Assert.assertEquals(3L, ((Map) ((Map) response.getEntity()).get("tier2")).get("datasource1"));
    EasyMock.verify(segmentsMetadataManager);
  }

  @Test
  public void testGetDatasourceLoadstatusFullAndComputeUsingClusterView()
  {
    DataSegment datasource1Segment1 = new DataSegment(
        "datasource1",
        Intervals.of("2010-01-01/P1D"),
        "",
        null,
        null,
        null,
        null,
        0x9,
        10
    );

    DataSegment datasource1Segment2 = new DataSegment(
        "datasource1",
        Intervals.of("2010-01-22/P1D"),
        "",
        null,
        null,
        null,
        null,
        0x9,
        20
    );
    List<DataSegment> segments = ImmutableList.of(datasource1Segment1, datasource1Segment2);

    final Map<String, Object2LongMap<String>> underReplicationCountsPerDataSourcePerTier = new HashMap<>();
    Object2LongMap<String> tier1 = new Object2LongOpenHashMap<>();
    tier1.put("datasource1", 0L);
    Object2LongMap<String> tier2 = new Object2LongOpenHashMap<>();
    tier2.put("datasource1", 3L);
    underReplicationCountsPerDataSourcePerTier.put("tier1", tier1);
    underReplicationCountsPerDataSourcePerTier.put("tier2", tier2);

    // Test when datasource fully loaded
    EasyMock.expect(segmentsMetadataManager.iterateAllUsedNonOvershadowedSegmentsForDatasourceInterval(EasyMock.eq("datasource1"), EasyMock.anyObject(Interval.class), EasyMock.anyBoolean()))
            .andReturn(Optional.of(segments)).once();
    DruidCoordinator druidCoordinator = EasyMock.createMock(DruidCoordinator.class);
    EasyMock.expect(druidCoordinator.getTierToDatasourceToUnderReplicatedCount(segments, true))
            .andReturn(underReplicationCountsPerDataSourcePerTier).once();

    EasyMock.replay(segmentsMetadataManager, druidCoordinator);

    DataSourcesResource dataSourcesResource =
        new DataSourcesResource(null, segmentsMetadataManager, null, null, null, druidCoordinator, auditManager);
    Response response = dataSourcesResource.getDatasourceLoadstatus("datasource1", true, null, null, "full", "computeUsingClusterView");
    Assert.assertEquals(200, response.getStatus());
    Assert.assertNotNull(response.getEntity());
    Assert.assertEquals(2, ((Map) response.getEntity()).size());
    Assert.assertEquals(1, ((Map) ((Map) response.getEntity()).get("tier1")).size());
    Assert.assertEquals(1, ((Map) ((Map) response.getEntity()).get("tier2")).size());
    Assert.assertEquals(0L, ((Map) ((Map) response.getEntity()).get("tier1")).get("datasource1"));
    Assert.assertEquals(3L, ((Map) ((Map) response.getEntity()).get("tier2")).get("datasource1"));
    EasyMock.verify(segmentsMetadataManager);
  }

  private DruidServerMetadata createRealtimeServerMetadata(String name)
  {
    return createServerMetadata(name, ServerType.REALTIME);
  }

  private DruidServerMetadata createHistoricalServerMetadata(String name)
  {
    return createServerMetadata(name, ServerType.HISTORICAL);
  }

  private DruidServerMetadata createServerMetadata(String name, ServerType type)
  {
    return new DruidServerMetadata(name, name, null, 10000, type, "tier", 1);
  }

  private DataSegment createSegment(Interval interval, String version, int partitionNumber)
  {
    return new DataSegment(
        "test_ds",
        interval,
        version,
        null,
        null,
        null,
        new NumberedShardSpec(partitionNumber, 100),
        0, 0
    );
  }

  private void prepareRequestForAudit()
  {
    EasyMock.expect(request.getHeader(AuditManager.X_DRUID_AUTHOR)).andReturn("author").anyTimes();
    EasyMock.expect(request.getHeader(AuditManager.X_DRUID_COMMENT)).andReturn("comment").anyTimes();
    EasyMock.expect(request.getAttribute(AuthConfig.DRUID_AUTHENTICATION_RESULT)).andReturn(null).anyTimes();
    EasyMock.expect(request.getRemoteAddr()).andReturn("127.0.0.1").anyTimes();

    EasyMock.expect(request.getMethod()).andReturn("POST").anyTimes();
    EasyMock.expect(request.getRequestURI()).andReturn("/request/uri").anyTimes();
    EasyMock.expect(request.getQueryString()).andReturn("query=string").anyTimes();

    EasyMock.replay(request);
  }

  private DataSourcesResource createResource()
  {
    return new DataSourcesResource(
        inventoryView,
        segmentsMetadataManager,
        null,
        null,
        AuthTestUtils.TEST_AUTHORIZER_MAPPER,
        null,
        auditManager
    );
  }
}<|MERGE_RESOLUTION|>--- conflicted
+++ resolved
@@ -874,11 +874,7 @@
   }
 
   @Test
-<<<<<<< HEAD
-  public void testMarkAsUsedNonOvershadowedSegmentsInvalidNoArguments()
-=======
   public void testMarkAsUsedNonOvershadowedSegmentsWithNullIntervalAndSegmentIds()
->>>>>>> 3b35fb76
   {
     DataSourcesResource dataSourcesResource = createResource();
 
@@ -890,11 +886,7 @@
   }
 
   @Test
-<<<<<<< HEAD
-  public void testMarkAsUsedNonOvershadowedSegmentsInvalidBothIntervalAndSegmentIds()
-=======
   public void testMarkAsUsedNonOvershadowedSegmentsWithNonNullIntervalAndEmptySegmentIds()
->>>>>>> 3b35fb76
   {
     DataSourcesResource dataSourcesResource = createResource();
 
@@ -915,7 +907,7 @@
 
     Response response = dataSourcesResource.markAsUsedNonOvershadowedSegments(
         "datasource1",
-        new DataSourcesResource.MarkDataSourceSegmentsPayload(Intervals.of("2010-01-22/P1D"), null)
+        new DataSourcesResource.SegmentsToUpdateFilter(Intervals.of("2010-01-22/P1D"), null, null)
     );
     Assert.assertEquals(200, response.getStatus());
     Assert.assertEquals(ImmutableMap.of("numChangedSegments", 0), response.getEntity());
@@ -928,17 +920,13 @@
 
     Response response = dataSourcesResource.markAsUsedNonOvershadowedSegments(
         "datasource1",
-        new DataSourcesResource.MarkDataSourceSegmentsPayload(Intervals.of("2010-01-22/P1D"), ImmutableSet.of("segment1"))
+        new DataSourcesResource.SegmentsToUpdateFilter(Intervals.of("2010-01-22/P1D"), ImmutableSet.of("segment1"), null)
     );
     Assert.assertEquals(400, response.getStatus());
   }
 
   @Test
-<<<<<<< HEAD
   public void testMarkAsUsedNonOvershadowedSegmentsInvalidAllParamsSpecified()
-=======
-  public void testMarkAsUsedNonOvershadowedSegmentsWithNullIntervalAndEmptySegmentIds()
->>>>>>> 3b35fb76
   {
     DataSourcesResource dataSourcesResource = createResource();
 
@@ -1377,16 +1365,9 @@
   public void testMarkSegmentsAsUnusedWithNonNullIntervalAndEmptySegmentIds()
   {
     DataSourcesResource dataSourcesResource = createResource();
-
-<<<<<<< HEAD
+    prepareRequestForAudit();
     final DataSourcesResource.SegmentsToUpdateFilter payload =
         new DataSourcesResource.SegmentsToUpdateFilter(Intervals.of("2010-01-01/P1D"), ImmutableSet.of(), null);
-
-=======
-    final DataSourcesResource.MarkDataSourceSegmentsPayload payload =
-        new DataSourcesResource.MarkDataSourceSegmentsPayload(Intervals.of("2010-01-01/P1D"), ImmutableSet.of());
-    prepareRequestForAudit();
->>>>>>> 3b35fb76
     Response response = dataSourcesResource.markSegmentsAsUnused("datasource1", payload, request);
 
     Assert.assertEquals(200, response.getStatus());
