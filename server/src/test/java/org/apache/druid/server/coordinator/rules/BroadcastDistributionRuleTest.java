--- conflicted
+++ resolved
@@ -340,11 +340,7 @@
     return CoordinatorRuntimeParamsTestHelpers
         .newBuilder()
         .withDruidCluster(druidCluster)
-<<<<<<< HEAD
-        .withSegmentReplicantLookup(SegmentReplicantLookup.make(druidCluster, guildReplicationEnabled))
-=======
-        .withSegmentReplicantLookup(SegmentReplicantLookup.make(druidCluster, false))
->>>>>>> d33fdd09
+        .withSegmentReplicantLookup(SegmentReplicantLookup.make(druidCluster, false, guildReplicationEnabled))
         .withUsedSegmentsInTest(usedSegments)
         .build();
   }
