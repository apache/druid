/*
 * Licensed to the Apache Software Foundation (ASF) under one
 * or more contributor license agreements.  See the NOTICE file
 * distributed with this work for additional information
 * regarding copyright ownership.  The ASF licenses this file
 * to you under the Apache License, Version 2.0 (the
 * "License"); you may not use this file except in compliance
 * with the License.  You may obtain a copy of the License at
 *
 *   http://www.apache.org/licenses/LICENSE-2.0
 *
 * Unless required by applicable law or agreed to in writing,
 * software distributed under the License is distributed on an
 * "AS IS" BASIS, WITHOUT WARRANTIES OR CONDITIONS OF ANY
 * KIND, either express or implied.  See the License for the
 * specific language governing permissions and limitations
 * under the License.
 */

package org.apache.druid.server.coordinator.simulate;

import com.fasterxml.jackson.databind.InjectableValues;
import com.fasterxml.jackson.databind.ObjectMapper;
import com.google.common.base.Preconditions;
import org.apache.druid.audit.AuditInfo;
import org.apache.druid.client.DruidServer;
import org.apache.druid.common.config.JacksonConfigManager;
import org.apache.druid.curator.discovery.ServiceAnnouncer;
import org.apache.druid.jackson.DefaultObjectMapper;
import org.apache.druid.java.util.common.IAE;
import org.apache.druid.java.util.common.ISE;
import org.apache.druid.java.util.common.concurrent.DirectExecutorService;
import org.apache.druid.java.util.common.concurrent.ScheduledExecutorFactory;
import org.apache.druid.java.util.common.lifecycle.Lifecycle;
import org.apache.druid.java.util.emitter.EmittingLogger;
import org.apache.druid.java.util.http.client.HttpClient;
import org.apache.druid.java.util.metrics.MetricsVerifier;
import org.apache.druid.java.util.metrics.StubServiceEmitter;
import org.apache.druid.segment.metadata.CentralizedDatasourceSchemaConfig;
import org.apache.druid.server.coordinator.CoordinatorCompactionConfig;
import org.apache.druid.server.coordinator.CoordinatorConfigManager;
import org.apache.druid.server.coordinator.CoordinatorDynamicConfig;
import org.apache.druid.server.coordinator.DruidCoordinator;
import org.apache.druid.server.coordinator.MetadataManager;
<<<<<<< HEAD
import org.apache.druid.server.coordinator.SortingCostBalancerStrategyFactory;
import org.apache.druid.server.coordinator.TestDruidCoordinatorConfig;
=======
>>>>>>> 588d4424
import org.apache.druid.server.coordinator.balancer.BalancerStrategyFactory;
import org.apache.druid.server.coordinator.balancer.CachingCostBalancerStrategyConfig;
import org.apache.druid.server.coordinator.balancer.CachingCostBalancerStrategyFactory;
import org.apache.druid.server.coordinator.balancer.CostBalancerStrategyFactory;
import org.apache.druid.server.coordinator.balancer.DiskNormalizedCostBalancerStrategyFactory;
import org.apache.druid.server.coordinator.balancer.RandomBalancerStrategyFactory;
import org.apache.druid.server.coordinator.compact.CompactionSegmentSearchPolicy;
import org.apache.druid.server.coordinator.compact.NewestSegmentFirstPolicy;
import org.apache.druid.server.coordinator.config.CoordinatorKillConfigs;
import org.apache.druid.server.coordinator.config.CoordinatorPeriodConfig;
import org.apache.druid.server.coordinator.config.CoordinatorRunConfig;
import org.apache.druid.server.coordinator.config.DruidCoordinatorConfig;
import org.apache.druid.server.coordinator.config.HttpLoadQueuePeonConfig;
import org.apache.druid.server.coordinator.duty.CoordinatorCustomDutyGroups;
import org.apache.druid.server.coordinator.loading.LoadQueueTaskMaster;
import org.apache.druid.server.coordinator.loading.SegmentLoadQueueManager;
import org.apache.druid.server.coordinator.rules.Rule;
import org.apache.druid.server.lookup.cache.LookupCoordinatorManager;
import org.apache.druid.timeline.DataSegment;
import org.easymock.EasyMock;
import org.joda.time.Duration;

import java.util.ArrayList;
import java.util.Arrays;
import java.util.Collections;
import java.util.HashMap;
import java.util.List;
import java.util.Map;
import java.util.concurrent.ExecutorService;
import java.util.concurrent.ScheduledExecutorService;
import java.util.concurrent.atomic.AtomicBoolean;
import java.util.concurrent.atomic.AtomicReference;

/**
 * Builder for {@link CoordinatorSimulation}.
 */
public class CoordinatorSimulationBuilder
{
  private static final ObjectMapper OBJECT_MAPPER = new DefaultObjectMapper()
      .setInjectableValues(
          new InjectableValues.Std().addValue(
              DataSegment.PruneSpecsHolder.class,
              DataSegment.PruneSpecsHolder.DEFAULT
          )
      );
  private static final CompactionSegmentSearchPolicy COMPACTION_SEGMENT_SEARCH_POLICY =
      new NewestSegmentFirstPolicy(OBJECT_MAPPER);
  private String balancerStrategy;
  private CoordinatorDynamicConfig dynamicConfig = CoordinatorDynamicConfig.builder().build();
  private List<DruidServer> servers;
  private List<DataSegment> segments;
  private final Map<String, List<Rule>> datasourceRules = new HashMap<>();
  private boolean loadImmediately = false;
  private boolean autoSyncInventory = true;

  /**
   * Specifies the balancer strategy to be used.
   * <p>
   * Default: "cost" ({@link CostBalancerStrategyFactory})
   */
  public CoordinatorSimulationBuilder withBalancer(String balancerStrategy)
  {
    this.balancerStrategy = balancerStrategy;
    return this;
  }

  public CoordinatorSimulationBuilder withServers(List<DruidServer> servers)
  {
    this.servers = servers;
    return this;
  }

  public CoordinatorSimulationBuilder withServers(DruidServer... servers)
  {
    return withServers(Arrays.asList(servers));
  }

  public CoordinatorSimulationBuilder withSegments(List<DataSegment> segments)
  {
    this.segments = segments;
    return this;
  }

  public CoordinatorSimulationBuilder withRules(String datasource, Rule... rules)
  {
    this.datasourceRules.put(datasource, Arrays.asList(rules));
    return this;
  }

  /**
   * Specifies whether segments should be loaded as soon as they are queued.
   * <p>
   * Default: false
   */
  public CoordinatorSimulationBuilder withImmediateSegmentLoading(boolean loadImmediately)
  {
    this.loadImmediately = loadImmediately;
    return this;
  }

  /**
   * Specifies whether the inventory view maintained by the coordinator
   * should be auto-synced as soon as any change is made to the cluster.
   * <p>
   * Default: true
   */
  public CoordinatorSimulationBuilder withAutoInventorySync(boolean autoSync)
  {
    this.autoSyncInventory = autoSync;
    return this;
  }

  /**
   * Specifies the CoordinatorDynamicConfig to be used in the simulation.
   * <p>
   * Default values: as specified in {@link CoordinatorDynamicConfig.Builder}.
   * <p>
   * Tests that verify balancing behaviour use batched segment sampling.
   * Otherwise, the segment sampling is random and can produce repeated values
   * leading to flakiness in the tests. The simulation sets this field to true by
   * default.
   */
  public CoordinatorSimulationBuilder withDynamicConfig(CoordinatorDynamicConfig dynamicConfig)
  {
    this.dynamicConfig = dynamicConfig;
    return this;
  }

  public CoordinatorSimulation build()
  {
    Preconditions.checkArgument(
        servers != null && !servers.isEmpty(),
        "Cannot run simulation for an empty cluster"
    );

    // Prepare the environment
    final TestServerInventoryView serverInventoryView = new TestServerInventoryView();
    servers.forEach(serverInventoryView::addServer);

    final Environment env = new Environment(
        serverInventoryView,
        dynamicConfig,
        loadImmediately,
        autoSyncInventory,
        balancerStrategy
    );

    if (segments != null) {
      segments.forEach(env.segmentManager::addSegment);
    }
    datasourceRules.forEach(
        (datasource, rules) ->
            env.ruleManager.overrideRule(datasource, rules, null)
    );

    // Build the coordinator
    final DruidCoordinator coordinator = new DruidCoordinator(
        env.coordinatorConfig,
        env.metadataManager,
        env.coordinatorInventoryView,
        env.serviceEmitter,
        env.executorFactory,
        null,
        env.loadQueueTaskMaster,
        env.loadQueueManager,
        new ServiceAnnouncer.Noop(),
        null,
        new CoordinatorCustomDutyGroups(Collections.emptySet()),
        env.lookupCoordinatorManager,
        env.leaderSelector,
        COMPACTION_SEGMENT_SEARCH_POLICY,
        null,
        CentralizedDatasourceSchemaConfig.create()
    );

    return new SimulationImpl(coordinator, env);
  }

<<<<<<< HEAD
  private BalancerStrategyFactory createBalancerStrategy(Environment env)
  {
    if (balancerStrategy == null) {
      return new CostBalancerStrategyFactory();
    }

    switch (balancerStrategy) {
      case "cost":
        return new CostBalancerStrategyFactory();
      case "cachingCost":
        return buildCachingCostBalancerStrategy(env);
      case "sortingCost":
        return buildSortingCostBalancerStrategy(env);
      case "diskNormalized":
        return new DiskNormalizedCostBalancerStrategyFactory();
      case "random":
        return new RandomBalancerStrategyFactory();
      default:
        throw new IAE("Unknown balancer stratgy: " + balancerStrategy);
    }
  }

  private BalancerStrategyFactory buildSortingCostBalancerStrategy(Environment env)
  {
    try {
      return new SortingCostBalancerStrategyFactory(
          env.coordinatorInventoryView,
          env.loadQueueTaskMaster
      );
    }
    catch (Exception e) {
      throw new ISE(e, "Error building sorting cost balancer strategy");
    }
  }

  private BalancerStrategyFactory buildCachingCostBalancerStrategy(Environment env)
  {
    try {
      return new CachingCostBalancerStrategyFactory(
          env.coordinatorInventoryView,
          env.lifecycle,
          new CachingCostBalancerStrategyConfig()
      );
    }
    catch (Exception e) {
      throw new ISE(e, "Error building balancer strategy");
    }
  }

=======
>>>>>>> 588d4424
  /**
   * Implementation of {@link CoordinatorSimulation}.
   */
  private static class SimulationImpl implements CoordinatorSimulation,
      CoordinatorSimulation.CoordinatorState, CoordinatorSimulation.ClusterState
  {
    private final AtomicBoolean running = new AtomicBoolean(false);

    private final Environment env;
    private final DruidCoordinator coordinator;

    private SimulationImpl(DruidCoordinator coordinator, Environment env)
    {
      this.env = env;
      this.coordinator = coordinator;
    }

    @Override
    public void start()
    {
      if (!running.compareAndSet(false, true)) {
        throw new ISE("Simulation is already running");
      }

      try {
        env.setUp();
        coordinator.start();
        env.executorFactory.findExecutors();
      }
      catch (Exception e) {
        throw new ISE(e, "Exception while running simulation");
      }
    }

    @Override
    public void stop()
    {
      coordinator.stop();
      env.leaderSelector.stopBeingLeader();
      env.tearDown();
    }

    @Override
    public CoordinatorState coordinator()
    {
      return this;
    }

    @Override
    public ClusterState cluster()
    {
      return this;
    }

    @Override
    public void runCoordinatorCycle()
    {
      verifySimulationRunning();
      env.serviceEmitter.flush();

      // Invoke historical duties
      env.executorFactory.historicalDutiesRunner.finishNextPendingTasks(1);
    }

    @Override
    public void syncInventoryView()
    {
      verifySimulationRunning();
      Preconditions.checkState(
          !env.autoSyncInventory,
          "Cannot invoke syncInventoryView as simulation is running in auto-sync mode."
      );
      env.coordinatorInventoryView.sync(env.inventory);
    }

    @Override
    public void setDynamicConfig(CoordinatorDynamicConfig dynamicConfig)
    {
      env.setDynamicConfig(dynamicConfig);
    }

    @Override
    public void setRetentionRules(String datasource, Rule... rules)
    {
      env.ruleManager.overrideRule(
          datasource,
          Arrays.asList(rules),
          new AuditInfo("sim", "sim", "sim", "localhost")
      );
    }

    @Override
    public DruidServer getInventoryView(String serverName)
    {
      return env.coordinatorInventoryView.getInventoryValue(serverName);
    }

    @Override
    public void loadQueuedSegments()
    {
      verifySimulationRunning();
      Preconditions.checkState(
          !env.loadImmediately,
          "Cannot invoke loadQueuedSegments as simulation is running in immediate loading mode."
      );

      final BlockingExecutorService loadQueueExecutor = env.executorFactory.loadQueueExecutor;
      while (loadQueueExecutor.hasPendingTasks()) {
        // Drain all the items from the load queue executor
        // This sends at most 1 load/drop request to each server
        loadQueueExecutor.finishAllPendingTasks();

        // Load all the queued segments, handle their responses and execute callbacks
        int loadedSegments = env.executorFactory.historicalLoader.finishAllPendingTasks();
        loadQueueExecutor.finishNextPendingTasks(loadedSegments);
        env.executorFactory.loadCallbackExecutor.finishAllPendingTasks();
      }
    }

    @Override
    public void removeServer(DruidServer server)
    {
      env.inventory.removeServer(server);
    }

    @Override
    public void addServer(DruidServer server)
    {
      env.inventory.addServer(server);
    }

    @Override
    public void addSegments(List<DataSegment> segments)
    {
      if (segments != null) {
        segments.forEach(env.segmentManager::addSegment);
      }
    }

    private void verifySimulationRunning()
    {
      if (!running.get()) {
        throw new ISE("Simulation hasn't been started yet.");
      }
    }

    @Override
    public double getLoadPercentage(String datasource)
    {
      return coordinator.getDatasourceToLoadStatus().get(datasource);
    }

    @Override
    public MetricsVerifier getMetricsVerifier()
    {
      return env.serviceEmitter;
    }
  }

  /**
   * Environment for a coordinator simulation.
   */
  private static class Environment
  {
    private final Lifecycle lifecycle = new Lifecycle("coord-sim");
    private final StubServiceEmitter serviceEmitter
        = new StubServiceEmitter("coordinator", "coordinator");
    private final AtomicReference<CoordinatorDynamicConfig> dynamicConfig
        = new AtomicReference<>();
    private final TestDruidLeaderSelector leaderSelector
        = new TestDruidLeaderSelector();

    private final ExecutorFactory executorFactory;
    private final TestSegmentsMetadataManager segmentManager = new TestSegmentsMetadataManager();
    private final TestMetadataRuleManager ruleManager = new TestMetadataRuleManager();

    private final LoadQueueTaskMaster loadQueueTaskMaster;
    private final SegmentLoadQueueManager loadQueueManager;

    /**
     * Represents the current inventory of all servers (typically historicals)
     * actually present in the cluster.
     */
    private final TestServerInventoryView inventory;

    /**
     * Represents the view of the cluster inventory as seen by the coordinator.
     * When {@code autoSyncInventory=true}, this is the same as {@link #inventory}.
     */
    private final TestServerInventoryView coordinatorInventoryView;

    private final MetadataManager metadataManager;
    private final LookupCoordinatorManager lookupCoordinatorManager;
    private final DruidCoordinatorConfig coordinatorConfig;

    private final boolean loadImmediately;
    private final boolean autoSyncInventory;

    private final List<Object> mocks = new ArrayList<>();

    private Environment(
        TestServerInventoryView clusterInventory,
        CoordinatorDynamicConfig dynamicConfig,
        boolean loadImmediately,
        boolean autoSyncInventory,
        String balancerStrategy
    )
    {
      this.inventory = clusterInventory;
      this.loadImmediately = loadImmediately;
      this.autoSyncInventory = autoSyncInventory;
      this.executorFactory = new ExecutorFactory(loadImmediately);
      this.coordinatorInventoryView = autoSyncInventory
                                      ? clusterInventory
                                      : new TestServerInventoryView();
      HttpClient httpClient = new TestSegmentLoadingHttpClient(
          OBJECT_MAPPER,
          clusterInventory::getChangeHandlerForHost,
          executorFactory.create(1, ExecutorFactory.HISTORICAL_LOADER)
      );

      this.coordinatorConfig = new DruidCoordinatorConfig(
          new CoordinatorRunConfig(new Duration(1L), Duration.standardMinutes(1)),
          new CoordinatorPeriodConfig(null, null),
          CoordinatorKillConfigs.DEFAULT,
          createBalancerStrategy(balancerStrategy),
          new HttpLoadQueuePeonConfig(null, null, null)
      );
      this.loadQueueTaskMaster = new LoadQueueTaskMaster(
          OBJECT_MAPPER,
          executorFactory.create(1, ExecutorFactory.LOAD_QUEUE_EXECUTOR),
          executorFactory.create(1, ExecutorFactory.LOAD_CALLBACK_EXECUTOR),
          coordinatorConfig.getHttpLoadQueuePeonConfig(),
          httpClient
      );
      this.loadQueueManager =
          new SegmentLoadQueueManager(coordinatorInventoryView, loadQueueTaskMaster);

      JacksonConfigManager jacksonConfigManager = mockConfigManager();
      setDynamicConfig(dynamicConfig);

      this.lookupCoordinatorManager = EasyMock.createNiceMock(LookupCoordinatorManager.class);
      mocks.add(jacksonConfigManager);
      mocks.add(lookupCoordinatorManager);

      this.metadataManager = new MetadataManager(
          null,
          new CoordinatorConfigManager(jacksonConfigManager, null, null),
          segmentManager,
          null,
          ruleManager,
          null,
          null
      );
    }

    private void setUp() throws Exception
    {
      EmittingLogger.registerEmitter(serviceEmitter);
      inventory.setUp();
      coordinatorInventoryView.setUp();
      lifecycle.start();
      leaderSelector.becomeLeader();
      EasyMock.replay(mocks.toArray());
    }

    private void tearDown()
    {
      EasyMock.verify(mocks.toArray());
      executorFactory.tearDown();
      lifecycle.stop();
    }

    private void setDynamicConfig(CoordinatorDynamicConfig dynamicConfig)
    {
      this.dynamicConfig.set(dynamicConfig);
    }

    private JacksonConfigManager mockConfigManager()
    {
      final JacksonConfigManager jacksonConfigManager
          = EasyMock.createMock(JacksonConfigManager.class);
      EasyMock.expect(
          jacksonConfigManager.watch(
              EasyMock.eq(CoordinatorDynamicConfig.CONFIG_KEY),
              EasyMock.eq(CoordinatorDynamicConfig.class),
              EasyMock.anyObject()
          )
      ).andReturn(dynamicConfig).anyTimes();

      EasyMock.expect(
          jacksonConfigManager.watch(
              EasyMock.eq(CoordinatorCompactionConfig.CONFIG_KEY),
              EasyMock.eq(CoordinatorCompactionConfig.class),
              EasyMock.anyObject()
          )
      ).andReturn(new AtomicReference<>(CoordinatorCompactionConfig.empty())).anyTimes();

      return jacksonConfigManager;
    }

    private BalancerStrategyFactory createBalancerStrategy(String strategyName)
    {
      if (strategyName == null) {
        return new CostBalancerStrategyFactory();
      }

      switch (strategyName) {
        case "cost":
          return new CostBalancerStrategyFactory();
        case "cachingCost":
          return buildCachingCostBalancerStrategy();
        case "diskNormalized":
          return new DiskNormalizedCostBalancerStrategyFactory();
        case "random":
          return new RandomBalancerStrategyFactory();
        default:
          throw new IAE("Unknown balancer stratgy: " + strategyName);
      }
    }

    private BalancerStrategyFactory buildCachingCostBalancerStrategy()
    {
      try {
        return new CachingCostBalancerStrategyFactory(
            this.coordinatorInventoryView,
            this.lifecycle,
            new CachingCostBalancerStrategyConfig()
        );
      }
      catch (Exception e) {
        throw new ISE(e, "Error building balancer strategy");
      }
    }
  }

  /**
   * Implementation of {@link ScheduledExecutorFactory} used to create and keep
   * a handle on the various executors used inside the coordinator.
   */
  private static class ExecutorFactory implements ScheduledExecutorFactory
  {
    static final String HISTORICAL_LOADER = "historical-loader-%d";
    static final String LOAD_QUEUE_EXECUTOR = "load-queue-%d";
    static final String LOAD_CALLBACK_EXECUTOR = "load-callback-%d";
    static final String COORDINATOR_RUNNER = "Coordinator-Exec-HistoricalManagementDuties-%d";

    private final Map<String, BlockingExecutorService> blockingExecutors = new HashMap<>();
    private final boolean directExecution;

    private BlockingExecutorService historicalLoader;
    private BlockingExecutorService loadQueueExecutor;
    private BlockingExecutorService loadCallbackExecutor;
    private BlockingExecutorService historicalDutiesRunner;

    private ExecutorFactory(boolean directExecution)
    {
      this.directExecution = directExecution;
    }

    @Override
    public ScheduledExecutorService create(int corePoolSize, String nameFormat)
    {
      boolean isCoordinatorRunner = COORDINATOR_RUNNER.equals(nameFormat);

      // Coordinator running executor must always be blocked
      final ExecutorService executorService =
          (directExecution && !isCoordinatorRunner)
          ? new DirectExecutorService()
          : blockingExecutors.computeIfAbsent(nameFormat, BlockingExecutorService::new);

      return new WrappingScheduledExecutorService(nameFormat, executorService, !isCoordinatorRunner);
    }

    private BlockingExecutorService findExecutor(String nameFormat)
    {
      return blockingExecutors.get(nameFormat);
    }

    private void findExecutors()
    {
      historicalDutiesRunner = findExecutor(COORDINATOR_RUNNER);
      historicalLoader = findExecutor(HISTORICAL_LOADER);
      loadQueueExecutor = findExecutor(LOAD_QUEUE_EXECUTOR);
      loadCallbackExecutor = findExecutor(LOAD_CALLBACK_EXECUTOR);
    }

    private void tearDown()
    {
      blockingExecutors.values().forEach(BlockingExecutorService::shutdown);
    }
  }

}<|MERGE_RESOLUTION|>--- conflicted
+++ resolved
@@ -42,11 +42,7 @@
 import org.apache.druid.server.coordinator.CoordinatorDynamicConfig;
 import org.apache.druid.server.coordinator.DruidCoordinator;
 import org.apache.druid.server.coordinator.MetadataManager;
-<<<<<<< HEAD
 import org.apache.druid.server.coordinator.SortingCostBalancerStrategyFactory;
-import org.apache.druid.server.coordinator.TestDruidCoordinatorConfig;
-=======
->>>>>>> 588d4424
 import org.apache.druid.server.coordinator.balancer.BalancerStrategyFactory;
 import org.apache.druid.server.coordinator.balancer.CachingCostBalancerStrategyConfig;
 import org.apache.druid.server.coordinator.balancer.CachingCostBalancerStrategyFactory;
@@ -225,58 +221,6 @@
     return new SimulationImpl(coordinator, env);
   }
 
-<<<<<<< HEAD
-  private BalancerStrategyFactory createBalancerStrategy(Environment env)
-  {
-    if (balancerStrategy == null) {
-      return new CostBalancerStrategyFactory();
-    }
-
-    switch (balancerStrategy) {
-      case "cost":
-        return new CostBalancerStrategyFactory();
-      case "cachingCost":
-        return buildCachingCostBalancerStrategy(env);
-      case "sortingCost":
-        return buildSortingCostBalancerStrategy(env);
-      case "diskNormalized":
-        return new DiskNormalizedCostBalancerStrategyFactory();
-      case "random":
-        return new RandomBalancerStrategyFactory();
-      default:
-        throw new IAE("Unknown balancer stratgy: " + balancerStrategy);
-    }
-  }
-
-  private BalancerStrategyFactory buildSortingCostBalancerStrategy(Environment env)
-  {
-    try {
-      return new SortingCostBalancerStrategyFactory(
-          env.coordinatorInventoryView,
-          env.loadQueueTaskMaster
-      );
-    }
-    catch (Exception e) {
-      throw new ISE(e, "Error building sorting cost balancer strategy");
-    }
-  }
-
-  private BalancerStrategyFactory buildCachingCostBalancerStrategy(Environment env)
-  {
-    try {
-      return new CachingCostBalancerStrategyFactory(
-          env.coordinatorInventoryView,
-          env.lifecycle,
-          new CachingCostBalancerStrategyConfig()
-      );
-    }
-    catch (Exception e) {
-      throw new ISE(e, "Error building balancer strategy");
-    }
-  }
-
-=======
->>>>>>> 588d4424
   /**
    * Implementation of {@link CoordinatorSimulation}.
    */
@@ -589,6 +533,8 @@
           return new CostBalancerStrategyFactory();
         case "cachingCost":
           return buildCachingCostBalancerStrategy();
+        case "sortingCost":
+          return buildSortingCostBalancerStrategy();
         case "diskNormalized":
           return new DiskNormalizedCostBalancerStrategyFactory();
         case "random":
@@ -608,7 +554,20 @@
         );
       }
       catch (Exception e) {
-        throw new ISE(e, "Error building balancer strategy");
+        throw new ISE(e, "Error building cachingCost balancer strategy");
+      }
+    }
+
+    private BalancerStrategyFactory buildSortingCostBalancerStrategy()
+    {
+      try {
+        return new SortingCostBalancerStrategyFactory(
+            this.coordinatorInventoryView,
+            this.loadQueueTaskMaster
+        );
+      }
+      catch (Exception e) {
+        throw new ISE(e, "Error building sortingCost balancer strategy");
       }
     }
   }
