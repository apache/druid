/*
 * Licensed to the Apache Software Foundation (ASF) under one
 * or more contributor license agreements.  See the NOTICE file
 * distributed with this work for additional information
 * regarding copyright ownership.  The ASF licenses this file
 * to you under the Apache License, Version 2.0 (the
 * "License"); you may not use this file except in compliance
 * with the License.  You may obtain a copy of the License at
 *
 *   http://www.apache.org/licenses/LICENSE-2.0
 *
 * Unless required by applicable law or agreed to in writing,
 * software distributed under the License is distributed on an
 * "AS IS" BASIS, WITHOUT WARRANTIES OR CONDITIONS OF ANY
 * KIND, either express or implied.  See the License for the
 * specific language governing permissions and limitations
 * under the License.
 */

package org.apache.druid.server.coordinator.duty;

import com.google.common.collect.ImmutableList;
import com.google.common.collect.ImmutableMap;
import com.google.common.util.concurrent.Futures;
import org.apache.druid.client.indexing.IndexingTotalWorkerCapacityInfo;
import org.apache.druid.indexer.RunnerTaskState;
import org.apache.druid.indexer.TaskLocation;
import org.apache.druid.indexer.TaskState;
import org.apache.druid.indexer.TaskStatusPlus;
import org.apache.druid.java.util.common.CloseableIterators;
import org.apache.druid.java.util.common.DateTimes;
import org.apache.druid.metadata.SegmentsMetadataManager;
import org.apache.druid.rpc.indexing.OverlordClient;
import org.apache.druid.server.coordinator.CoordinatorDynamicConfig;
import org.apache.druid.server.coordinator.DruidCoordinatorConfig;
import org.apache.druid.server.coordinator.DruidCoordinatorRuntimeParams;
import org.apache.druid.server.coordinator.stats.CoordinatorRunStats;
import org.apache.druid.server.coordinator.stats.Stats;
import org.apache.druid.timeline.DataSegment;
import org.apache.druid.timeline.partition.NoneShardSpec;
import org.joda.time.DateTime;
import org.joda.time.Duration;
import org.joda.time.Interval;
import org.joda.time.Period;
import org.junit.Assert;
import org.junit.Before;
import org.junit.Test;
import org.junit.runner.RunWith;
import org.mockito.Answers;
import org.mockito.ArgumentMatchers;
import org.mockito.Mock;
import org.mockito.Mockito;
import org.mockito.junit.MockitoJUnitRunner;

import java.util.ArrayList;
import java.util.Collections;
import java.util.HashMap;
import java.util.List;
import java.util.Map;
import java.util.stream.Collectors;

import static org.mockito.ArgumentMatchers.any;
import static org.mockito.ArgumentMatchers.anyString;

/**
 *
 */
@RunWith(MockitoJUnitRunner.class)
public class KillUnusedSegmentsTest
{
  private static final int MAX_SEGMENTS_TO_KILL = 10;
  private static final Duration COORDINATOR_KILL_PERIOD = Duration.standardMinutes(2);
  private static final Duration DURATION_TO_RETAIN = Duration.standardDays(1);
  private static final Duration INDEXING_PERIOD = Duration.standardMinutes(1);
  private static final String DATASOURCE = "DS1";

  @Mock
  private SegmentsMetadataManager segmentsMetadataManager;
  @Mock
  private OverlordClient overlordClient;
  @Mock(answer = Answers.RETURNS_DEEP_STUBS)
  private DruidCoordinatorConfig config;

  @Mock
  private CoordinatorRunStats stats;
  @Mock
  private DruidCoordinatorRuntimeParams params;
  @Mock
  private CoordinatorDynamicConfig coordinatorDynamicConfig;

  private DataSegment yearOldSegment;
  private DataSegment monthOldSegment;
  private DataSegment dayOldSegment;
  private DataSegment hourOldSegment;
  private DataSegment nextDaySegment;
  private DataSegment nextMonthSegment;

  private KillUnusedSegments target;

  @Before
  public void setup()
  {
    Mockito.doReturn(coordinatorDynamicConfig).when(params).getCoordinatorDynamicConfig();
    Mockito.doReturn(stats).when(params).getCoordinatorStats();
    Mockito.doReturn(COORDINATOR_KILL_PERIOD).when(config).getCoordinatorKillPeriod();
    Mockito.doReturn(DURATION_TO_RETAIN).when(config).getCoordinatorKillDurationToRetain();
    Mockito.doReturn(INDEXING_PERIOD).when(config).getCoordinatorIndexingPeriod();
    Mockito.doReturn(MAX_SEGMENTS_TO_KILL).when(config).getCoordinatorKillMaxSegments();
    Mockito.doReturn(Duration.parse("PT3154000000S")).when(config).getCoordinatorKillBufferPeriod();

    Mockito.doReturn(Collections.singleton(DATASOURCE))
           .when(coordinatorDynamicConfig).getSpecificDataSourcesToKillUnusedSegmentsIn();

    final DateTime now = DateTimes.nowUtc();

    yearOldSegment = createSegmentWithEnd(now.minusDays(365));
    monthOldSegment = createSegmentWithEnd(now.minusDays(30));
    dayOldSegment = createSegmentWithEnd(now.minusDays(1));
    hourOldSegment = createSegmentWithEnd(now.minusHours(1));
    nextDaySegment = createSegmentWithEnd(now.plusDays(1));
    nextMonthSegment = createSegmentWithEnd(now.plusDays(30));

    final List<DataSegment> unusedSegments = ImmutableList.of(
        yearOldSegment,
        monthOldSegment,
        dayOldSegment,
        hourOldSegment,
        nextDaySegment,
        nextMonthSegment
    );

    Mockito.when(
        segmentsMetadataManager.getUnusedSegmentIntervals(
            ArgumentMatchers.anyString(),
            ArgumentMatchers.any(),
<<<<<<< HEAD
            ArgumentMatchers.any(),
            ArgumentMatchers.anyInt()
=======
            ArgumentMatchers.anyInt(),
            ArgumentMatchers.any()
>>>>>>> 097b6450
        )
    ).thenAnswer(invocation -> {
      DateTime minStartTime = invocation.getArgument(1);
      DateTime maxEndTime = invocation.getArgument(2);
      long maxEndMillis = maxEndTime.getMillis();
      Long minStartMillis = minStartTime != null ? minStartTime.getMillis() : null;
      List<Interval> unusedIntervals =
          unusedSegments.stream()
                        .map(DataSegment::getInterval)
                        .filter(i -> i.getEnd().getMillis() <= maxEndMillis
                                     && (null == minStartMillis || i.getStart().getMillis() >= minStartMillis))
                        .collect(Collectors.toList());

      int limit = invocation.getArgument(3);
      return unusedIntervals.size() <= limit ? unusedIntervals : unusedIntervals.subList(0, limit);
    });

    target = new KillUnusedSegments(
        segmentsMetadataManager,
        overlordClient,
        config,
        config.getCoordinatorIndexingPeriod()
    );
  }

  @Test
  public void testRunWithNoIntervalShouldNotKillAnySegments()
  {
<<<<<<< HEAD
=======
    Mockito.doReturn(null).when(segmentsMetadataManager).getUnusedSegmentIntervals(
        ArgumentMatchers.anyString(),
        ArgumentMatchers.any(),
        ArgumentMatchers.anyInt(),
        ArgumentMatchers.any()
    );

>>>>>>> 097b6450
    mockTaskSlotUsage(1.0, Integer.MAX_VALUE, 1, 10);
    target.run(params);
    Mockito.verify(overlordClient, Mockito.never())
           .runKillTask(anyString(), anyString(), any(Interval.class));
  }

  @Test
  public void testRunWithSpecificDatasourceAndNoIntervalShouldNotKillAnySegments()
  {
    Mockito.doReturn(Duration.standardDays(400))
           .when(config).getCoordinatorKillDurationToRetain();
    target = new KillUnusedSegments(
        segmentsMetadataManager,
        overlordClient,
        config,
        config.getCoordinatorIndexingPeriod()
    );

    // No unused segment is older than the retention period
    mockTaskSlotUsage(1.0, Integer.MAX_VALUE, 1, 10);
    target.run(params);
    Mockito.verify(overlordClient, Mockito.never())
           .runKillTask(anyString(), anyString(), any(Interval.class));
  }

  @Test
  public void testDurationToRetain()
  {
    // Only segments more than a day old are killed
    Interval expectedKillInterval = new Interval(
        yearOldSegment.getInterval().getStart(),
        dayOldSegment.getInterval().getEnd()
    );
    mockTaskSlotUsage(1.0, Integer.MAX_VALUE, 1, 10);
    runAndVerifyKillInterval(expectedKillInterval);
    verifyState(ImmutableMap.of(DATASOURCE, dayOldSegment.getInterval().getEnd()));
    verifyStats(9, 1, 10);
  }

  @Test
  public void testNegativeDurationToRetain()
  {
    // Duration to retain = -1 day, reinit target for config to take effect
    Mockito.doReturn(DURATION_TO_RETAIN.negated())
           .when(config).getCoordinatorKillDurationToRetain();
    target = new KillUnusedSegments(
        segmentsMetadataManager,
        overlordClient,
        config,
        config.getCoordinatorIndexingPeriod()
    );

    // Segments upto 1 day in the future are killed
    Interval expectedKillInterval = new Interval(
        yearOldSegment.getInterval().getStart(),
        nextDaySegment.getInterval().getEnd()
    );
    mockTaskSlotUsage(1.0, Integer.MAX_VALUE, 1, 10);
    runAndVerifyKillInterval(expectedKillInterval);
    verifyState(ImmutableMap.of(DATASOURCE, nextDaySegment.getInterval().getEnd()));
    verifyStats(9, 1, 10);
  }

  @Test
  public void testIgnoreDurationToRetain()
  {
    Mockito.doReturn(true)
           .when(config).getCoordinatorKillIgnoreDurationToRetain();
    target = new KillUnusedSegments(
        segmentsMetadataManager,
        overlordClient,
        config,
        config.getCoordinatorIndexingPeriod()
    );

    // All future and past unused segments are killed
    Interval expectedKillInterval = new Interval(
        yearOldSegment.getInterval().getStart(),
        nextMonthSegment.getInterval().getEnd()
    );
    mockTaskSlotUsage(1.0, Integer.MAX_VALUE, 1, 10);
    runAndVerifyKillInterval(expectedKillInterval);
    verifyState(ImmutableMap.of(DATASOURCE, nextMonthSegment.getInterval().getEnd()));
    verifyStats(9, 1, 10);
  }

  @Test
  public void testMaxSegmentsToKill()
  {
    Mockito.doReturn(1)
           .when(config).getCoordinatorKillMaxSegments();
    target = new KillUnusedSegments(
        segmentsMetadataManager,
        overlordClient,
        config,
        config.getCoordinatorIndexingPeriod()
    );

    mockTaskSlotUsage(1.0, Integer.MAX_VALUE, 1, 10);
    // Only 1 unused segment is killed
    runAndVerifyKillInterval(yearOldSegment.getInterval());
    verifyState(ImmutableMap.of(DATASOURCE, yearOldSegment.getInterval().getEnd()));
    verifyStats(9, 1, 10);
  }

  @Test
  public void testMultipleRuns()
  {
    Mockito.doReturn(true)
        .when(config).getCoordinatorKillIgnoreDurationToRetain();
    Mockito.doReturn(2)
        .when(config).getCoordinatorKillMaxSegments();
    Mockito.doReturn(null)
        .when(config).getCoordinatorKillPeriod();
    target = new KillUnusedSegments(
        segmentsMetadataManager,
        overlordClient,
        config,
        config.getCoordinatorIndexingPeriod()
    );

    mockTaskSlotUsage(1.0, Integer.MAX_VALUE, 1, 10);
    runAndVerifyKillInterval(new Interval(
        yearOldSegment.getInterval().getStart(),
        monthOldSegment.getInterval().getEnd()
    ));
    verifyState(ImmutableMap.of(DATASOURCE, monthOldSegment.getInterval().getEnd()));

    mockTaskSlotUsage(1.0, Integer.MAX_VALUE, 1, 10);
    runAndVerifyKillInterval(new Interval(
        dayOldSegment.getInterval().getStart(),
        hourOldSegment.getInterval().getEnd()
    ));
    verifyState(ImmutableMap.of(DATASOURCE, hourOldSegment.getInterval().getEnd()));

    mockTaskSlotUsage(1.0, Integer.MAX_VALUE, 1, 10);
    runAndVerifyKillInterval(new Interval(
        nextDaySegment.getInterval().getStart(),
        nextMonthSegment.getInterval().getEnd()
    ));
    verifyState(ImmutableMap.of(DATASOURCE, nextMonthSegment.getInterval().getEnd()));
    verifyStats(9, 1, 10, 3);
  }

  @Test
  public void testKillTaskSlotRatioNoAvailableTaskCapacityForKill()
  {
    mockTaskSlotUsage(0.10, 10, 1, 5);
    runAndVerifyNoKill();
    verifyState(ImmutableMap.of());
    verifyStats(0, 0, 0);
  }

  @Test
  public void testMaxKillTaskSlotsNoAvailableTaskCapacityForKill()
  {
    mockTaskSlotUsage(1.0, 3, 3, 10);
    runAndVerifyNoKill();
    verifyState(ImmutableMap.of());
    verifyStats(0, 0, 3);
  }

  @Test
  public void testGetKillTaskCapacity()
  {
    Assert.assertEquals(
        10,
        KillUnusedSegments.getKillTaskCapacity(10, 1.0, Integer.MAX_VALUE)
    );

    Assert.assertEquals(
        0,
        KillUnusedSegments.getKillTaskCapacity(10, 0.0, Integer.MAX_VALUE)
    );

    Assert.assertEquals(
        10,
        KillUnusedSegments.getKillTaskCapacity(10, Double.POSITIVE_INFINITY, Integer.MAX_VALUE)
    );

    Assert.assertEquals(
        0,
        KillUnusedSegments.getKillTaskCapacity(10, 1.0, 0)
    );

    Assert.assertEquals(
        1,
        KillUnusedSegments.getKillTaskCapacity(10, 0.1, 3)
    );

    Assert.assertEquals(
        2,
        KillUnusedSegments.getKillTaskCapacity(10, 0.3, 2)
    );
  }

  private void runAndVerifyKillInterval(Interval expectedKillInterval)
  {
    int limit = config.getCoordinatorKillMaxSegments();
    Mockito.doReturn(Futures.immediateFuture("ok"))
        .when(overlordClient)
        .runKillTask(
            ArgumentMatchers.anyString(),
            ArgumentMatchers.anyString(),
            ArgumentMatchers.any(Interval.class),
            ArgumentMatchers.anyInt());
    target.run(params);

    Mockito.verify(overlordClient, Mockito.times(1)).runKillTask(
        ArgumentMatchers.anyString(),
        ArgumentMatchers.eq(DATASOURCE),
        ArgumentMatchers.eq(expectedKillInterval),
        ArgumentMatchers.eq(limit)
    );
  }

  private void runAndVerifyKillIntervals(List<Interval> expectedKillIntervals)
  {
    int limit = config.getCoordinatorKillMaxSegments();
    Mockito.doReturn(Futures.immediateFuture("ok"))
        .when(overlordClient)
        .runKillTask(
            ArgumentMatchers.anyString(),
            ArgumentMatchers.anyString(),
            ArgumentMatchers.any(Interval.class),
            ArgumentMatchers.anyInt());
    for (int i = 0; i < expectedKillIntervals.size(); i++) {
      target.run(params);
      verifyState(ImmutableMap.of(DATASOURCE, yearOldSegment.getInterval().getEnd()));
      verifyStats(9, 1, 10);
    }

    for (Interval expectedKillInterval : expectedKillIntervals) {
      Mockito.verify(overlordClient, Mockito.times(1)).runKillTask(
          ArgumentMatchers.anyString(),
          ArgumentMatchers.eq(DATASOURCE),
          ArgumentMatchers.eq(expectedKillInterval),
          ArgumentMatchers.eq(limit)
      );
    }
  }

  private void verifyStats(int availableSlots, int submittedTasks, int maxSlots)
  {
    verifyStats(availableSlots, submittedTasks, maxSlots, 1);
  }

  private void verifyStats(int availableSlots, int submittedTasks, int maxSlots, int times)
  {
    Mockito.verify(stats, Mockito.times(times)).add(Stats.Kill.AVAILABLE_SLOTS, availableSlots);
    Mockito.verify(stats, Mockito.times(times)).add(Stats.Kill.SUBMITTED_TASKS, submittedTasks);
    Mockito.verify(stats, Mockito.times(times)).add(Stats.Kill.MAX_SLOTS, maxSlots);
  }

  private void verifyState(Map<String, DateTime> expectedDatasourceToLastKillIntervalEnd)
  {
    Assert.assertEquals(expectedDatasourceToLastKillIntervalEnd, target.getDatasourceToLastKillIntervalEnd());
  }

  private void runAndVerifyNoKill()
  {
    target.run(params);
    Mockito.verify(overlordClient, Mockito.never()).runKillTask(
        ArgumentMatchers.anyString(),
        ArgumentMatchers.anyString(),
        ArgumentMatchers.any(Interval.class),
        ArgumentMatchers.anyInt()
    );
  }

  private void mockTaskSlotUsage(
      double killTaskSlotRatio,
      int maxKillTaskSlots,
      int numPendingCoordKillTasks,
      int maxWorkerCapacity
  )
  {
    Mockito.doReturn(killTaskSlotRatio)
        .when(coordinatorDynamicConfig).getKillTaskSlotRatio();
    Mockito.doReturn(maxKillTaskSlots)
        .when(coordinatorDynamicConfig).getMaxKillTaskSlots();
    Mockito.doReturn(Futures.immediateFuture(new IndexingTotalWorkerCapacityInfo(1, maxWorkerCapacity)))
        .when(overlordClient)
        .getTotalWorkerCapacity();
    List<TaskStatusPlus> runningCoordinatorIssuedKillTasks = new ArrayList<>();
    for (int i = 0; i < numPendingCoordKillTasks; i++) {
      runningCoordinatorIssuedKillTasks.add(new TaskStatusPlus(
          KillUnusedSegments.TASK_ID_PREFIX + "_taskId_" + i,
          "groupId_" + i,
          KillUnusedSegments.KILL_TASK_TYPE,
          DateTimes.EPOCH,
          DateTimes.EPOCH,
          TaskState.RUNNING,
          RunnerTaskState.RUNNING,
          -1L,
          TaskLocation.unknown(),
          "datasource",
          null
      ));
    }
    Mockito.doReturn(Futures.immediateFuture(
            CloseableIterators.withEmptyBaggage(runningCoordinatorIssuedKillTasks.iterator())))
        .when(overlordClient)
        .taskStatuses(null, null, 0);
  }

  private DataSegment createSegmentWithEnd(DateTime endTime)
  {
    return new DataSegment(
        DATASOURCE,
        new Interval(Period.days(1), endTime),
        DateTimes.nowUtc().toString(),
        new HashMap<>(),
        new ArrayList<>(),
        new ArrayList<>(),
        NoneShardSpec.instance(),
        1,
        0
    );
  }
}<|MERGE_RESOLUTION|>--- conflicted
+++ resolved
@@ -133,13 +133,9 @@
         segmentsMetadataManager.getUnusedSegmentIntervals(
             ArgumentMatchers.anyString(),
             ArgumentMatchers.any(),
-<<<<<<< HEAD
             ArgumentMatchers.any(),
-            ArgumentMatchers.anyInt()
-=======
             ArgumentMatchers.anyInt(),
             ArgumentMatchers.any()
->>>>>>> 097b6450
         )
     ).thenAnswer(invocation -> {
       DateTime minStartTime = invocation.getArgument(1);
@@ -168,16 +164,14 @@
   @Test
   public void testRunWithNoIntervalShouldNotKillAnySegments()
   {
-<<<<<<< HEAD
-=======
     Mockito.doReturn(null).when(segmentsMetadataManager).getUnusedSegmentIntervals(
         ArgumentMatchers.anyString(),
         ArgumentMatchers.any(),
+        ArgumentMatchers.any(),
         ArgumentMatchers.anyInt(),
         ArgumentMatchers.any()
     );
 
->>>>>>> 097b6450
     mockTaskSlotUsage(1.0, Integer.MAX_VALUE, 1, 10);
     target.run(params);
     Mockito.verify(overlordClient, Mockito.never())
@@ -290,8 +284,6 @@
         .when(config).getCoordinatorKillIgnoreDurationToRetain();
     Mockito.doReturn(2)
         .when(config).getCoordinatorKillMaxSegments();
-    Mockito.doReturn(null)
-        .when(config).getCoordinatorKillPeriod();
     target = new KillUnusedSegments(
         segmentsMetadataManager,
         overlordClient,
@@ -384,7 +376,7 @@
             ArgumentMatchers.anyString(),
             ArgumentMatchers.any(Interval.class),
             ArgumentMatchers.anyInt());
-    target.run(params);
+    target.runInternal(params);
 
     Mockito.verify(overlordClient, Mockito.times(1)).runKillTask(
         ArgumentMatchers.anyString(),
