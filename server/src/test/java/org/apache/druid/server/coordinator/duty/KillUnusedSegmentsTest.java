/*
 * Licensed to the Apache Software Foundation (ASF) under one
 * or more contributor license agreements.  See the NOTICE file
 * distributed with this work for additional information
 * regarding copyright ownership.  The ASF licenses this file
 * to you under the Apache License, Version 2.0 (the
 * "License"); you may not use this file except in compliance
 * with the License.  You may obtain a copy of the License at
 *
 *   http://www.apache.org/licenses/LICENSE-2.0
 *
 * Unless required by applicable law or agreed to in writing,
 * software distributed under the License is distributed on an
 * "AS IS" BASIS, WITHOUT WARRANTIES OR CONDITIONS OF ANY
 * KIND, either express or implied.  See the License for the
 * specific language governing permissions and limitations
 * under the License.
 */

package org.apache.druid.server.coordinator.duty;

import com.google.common.collect.ImmutableList;
import org.apache.druid.java.util.common.DateTimes;
import org.apache.druid.metadata.SegmentsMetadataManager;
import org.apache.druid.rpc.indexing.OverlordClient;
import org.apache.druid.server.coordinator.CoordinatorDynamicConfig;
import org.apache.druid.server.coordinator.DruidCoordinatorConfig;
import org.apache.druid.server.coordinator.DruidCoordinatorRuntimeParams;
import org.apache.druid.timeline.DataSegment;
import org.apache.druid.timeline.partition.NoneShardSpec;
import org.joda.time.DateTime;
import org.joda.time.Duration;
import org.joda.time.Interval;
import org.joda.time.Period;
import org.junit.Before;
import org.junit.Test;
import org.junit.runner.RunWith;
import org.mockito.Answers;
import org.mockito.ArgumentMatchers;
import org.mockito.Mock;
import org.mockito.Mockito;
import org.mockito.junit.MockitoJUnitRunner;

import java.util.ArrayList;
import java.util.Collections;
import java.util.HashMap;
import java.util.List;
import java.util.stream.Collectors;

import static org.mockito.ArgumentMatchers.any;
import static org.mockito.ArgumentMatchers.anyString;

/**
 *
 */
@RunWith(MockitoJUnitRunner.class)
public class KillUnusedSegmentsTest
{
  private static final int MAX_SEGMENTS_TO_KILL = 10;
  private static final Duration COORDINATOR_KILL_PERIOD = Duration.standardMinutes(2);
  private static final Duration DURATION_TO_RETAIN = Duration.standardDays(1);
  private static final Duration INDEXING_PERIOD = Duration.standardMinutes(1);

  @Mock
  private SegmentsMetadataManager segmentsMetadataManager;
  @Mock
  private OverlordClient overlordClient;
  @Mock(answer = Answers.RETURNS_DEEP_STUBS)
  private DruidCoordinatorConfig config;

  @Mock
  private DruidCoordinatorRuntimeParams params;
  @Mock
  private CoordinatorDynamicConfig coordinatorDynamicConfig;

  private DataSegment yearOldSegment;
  private DataSegment monthOldSegment;
  private DataSegment dayOldSegment;
  private DataSegment hourOldSegment;
  private DataSegment nextDaySegment;
  private DataSegment nextMonthSegment;

  private KillUnusedSegments target;

  @Before
  public void setup()
  {
    Mockito.doReturn(coordinatorDynamicConfig).when(params).getCoordinatorDynamicConfig();
    Mockito.doReturn(COORDINATOR_KILL_PERIOD).when(config).getCoordinatorKillPeriod();
    Mockito.doReturn(DURATION_TO_RETAIN).when(config).getCoordinatorKillDurationToRetain();
    Mockito.doReturn(INDEXING_PERIOD).when(config).getCoordinatorIndexingPeriod();
    Mockito.doReturn(MAX_SEGMENTS_TO_KILL).when(config).getCoordinatorKillMaxSegments();

    Mockito.doReturn(Collections.singleton("DS1"))
           .when(coordinatorDynamicConfig).getSpecificDataSourcesToKillUnusedSegmentsIn();

    final DateTime now = DateTimes.nowUtc();

    yearOldSegment = createSegmentWithEnd(now.minusDays(365));
    monthOldSegment = createSegmentWithEnd(now.minusDays(30));
    dayOldSegment = createSegmentWithEnd(now.minusDays(1));
    hourOldSegment = createSegmentWithEnd(now.minusHours(1));
    nextDaySegment = createSegmentWithEnd(now.plusDays(1));
    nextMonthSegment = createSegmentWithEnd(now.plusDays(30));

    final List<DataSegment> unusedSegments = ImmutableList.of(
        yearOldSegment,
        monthOldSegment,
        dayOldSegment,
        hourOldSegment,
        nextDaySegment,
        nextMonthSegment
    );

    Mockito.when(
        segmentsMetadataManager.getUnusedSegmentIntervals(
            ArgumentMatchers.anyString(),
            ArgumentMatchers.any(),
            ArgumentMatchers.anyInt()
        )
    ).thenAnswer(invocation -> {
      DateTime maxEndTime = invocation.getArgument(1);
      long maxEndMillis = maxEndTime.getMillis();
      List<Interval> unusedIntervals =
          unusedSegments.stream()
                        .map(DataSegment::getInterval)
                        .filter(i -> i.getEnd().getMillis() <= maxEndMillis)
                        .collect(Collectors.toList());

      int limit = invocation.getArgument(2);
      return unusedIntervals.size() <= limit ? unusedIntervals : unusedIntervals.subList(0, limit);
    });

    target = new KillUnusedSegments(segmentsMetadataManager, overlordClient, config);
  }

  @Test
  public void testRunWithNoIntervalShouldNotKillAnySegments()
  {
    Mockito.doReturn(null).when(segmentsMetadataManager).getUnusedSegmentIntervals(
        ArgumentMatchers.anyString(),
        ArgumentMatchers.any(),
        ArgumentMatchers.anyInt()
    );

    target.run(params);
<<<<<<< HEAD
    Mockito.verify(indexingServiceClient, Mockito.never())
           .killUnusedSegments(anyString(), anyString(), any(Interval.class), any(Integer.class));
=======
    Mockito.verify(overlordClient, Mockito.never())
           .runKillTask(anyString(), anyString(), any(Interval.class));
>>>>>>> 6b229f51
  }

  @Test
  public void testRunWithSpecificDatasourceAndNoIntervalShouldNotKillAnySegments()
  {
    Mockito.doReturn(Duration.standardDays(400))
           .when(config).getCoordinatorKillDurationToRetain();
    target = new KillUnusedSegments(segmentsMetadataManager, overlordClient, config);

    // No unused segment is older than the retention period
    target.run(params);
<<<<<<< HEAD
    Mockito.verify(indexingServiceClient, Mockito.never())
           .killUnusedSegments(anyString(), anyString(), any(Interval.class), any(Integer.class));
=======
    Mockito.verify(overlordClient, Mockito.never())
           .runKillTask(anyString(), anyString(), any(Interval.class));
>>>>>>> 6b229f51
  }

  @Test
  public void testDurationToRetain()
  {
    // Only segments more than a day old are killed
    Interval expectedKillInterval = new Interval(
        yearOldSegment.getInterval().getStart(),
        dayOldSegment.getInterval().getEnd()
    );
    runAndVerifyKillInterval(expectedKillInterval);
  }

  @Test
  public void testNegativeDurationToRetain()
  {
    // Duration to retain = -1 day, reinit target for config to take effect
    Mockito.doReturn(DURATION_TO_RETAIN.negated())
           .when(config).getCoordinatorKillDurationToRetain();
    target = new KillUnusedSegments(segmentsMetadataManager, overlordClient, config);

    // Segments upto 1 day in the future are killed
    Interval expectedKillInterval = new Interval(
        yearOldSegment.getInterval().getStart(),
        nextDaySegment.getInterval().getEnd()
    );
    runAndVerifyKillInterval(expectedKillInterval);
  }

  @Test
  public void testIgnoreDurationToRetain()
  {
    Mockito.doReturn(true)
           .when(config).getCoordinatorKillIgnoreDurationToRetain();
    target = new KillUnusedSegments(segmentsMetadataManager, overlordClient, config);

    // All future and past unused segments are killed
    Interval expectedKillInterval = new Interval(
        yearOldSegment.getInterval().getStart(),
        nextMonthSegment.getInterval().getEnd()
    );
    runAndVerifyKillInterval(expectedKillInterval);
  }

  @Test
  public void testMaxSegmentsToKill()
  {
    Mockito.doReturn(1)
           .when(config).getCoordinatorKillMaxSegments();
    target = new KillUnusedSegments(segmentsMetadataManager, overlordClient, config);

    // Only 1 unused segment is killed
    runAndVerifyKillInterval(yearOldSegment.getInterval());
  }

  private void runAndVerifyKillInterval(Interval expectedKillInterval)
  {
    target.run(params);
    Mockito.verify(overlordClient, Mockito.times(1)).runKillTask(
        ArgumentMatchers.anyString(),
        ArgumentMatchers.eq("DS1"),
        ArgumentMatchers.eq(expectedKillInterval),
        ArgumentMatchers.eq(config.getCoordinatorKillMaxSegments())
    );
  }

  private DataSegment createSegmentWithEnd(DateTime endTime)
  {
    return new DataSegment(
        "DS1",
        new Interval(Period.days(1), endTime),
        DateTimes.nowUtc().toString(),
        new HashMap<>(),
        new ArrayList<>(),
        new ArrayList<>(),
        NoneShardSpec.instance(),
        1,
        0
    );
  }
}<|MERGE_RESOLUTION|>--- conflicted
+++ resolved
@@ -144,13 +144,8 @@
     );
 
     target.run(params);
-<<<<<<< HEAD
-    Mockito.verify(indexingServiceClient, Mockito.never())
-           .killUnusedSegments(anyString(), anyString(), any(Interval.class), any(Integer.class));
-=======
     Mockito.verify(overlordClient, Mockito.never())
            .runKillTask(anyString(), anyString(), any(Interval.class));
->>>>>>> 6b229f51
   }
 
   @Test
@@ -162,13 +157,8 @@
 
     // No unused segment is older than the retention period
     target.run(params);
-<<<<<<< HEAD
-    Mockito.verify(indexingServiceClient, Mockito.never())
-           .killUnusedSegments(anyString(), anyString(), any(Interval.class), any(Integer.class));
-=======
     Mockito.verify(overlordClient, Mockito.never())
-           .runKillTask(anyString(), anyString(), any(Interval.class));
->>>>>>> 6b229f51
+           .runKillTask(anyString(), anyString(), any(Interval.class), any(Integer.class));
   }
 
   @Test
