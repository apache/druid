--- conflicted
+++ resolved
@@ -69,13 +69,9 @@
 @RunWith(MockitoJUnitRunner.class)
 public class KillUnusedSegmentsTest
 {
-  private static final Duration INDEXING_PERIOD = Duration.standardSeconds(1);
   private static final Duration COORDINATOR_KILL_PERIOD = Duration.standardSeconds(1);
   private static final Duration DURATION_TO_RETAIN = Duration.standardDays(1);
-<<<<<<< HEAD
-=======
   private static final int MAX_SEGMENTS_TO_KILL = 10;
->>>>>>> d703b2c7
   private static final String DATASOURCE = "DS1";
 
   @Mock
@@ -365,35 +361,6 @@
     );
   }
 
-<<<<<<< HEAD
-  private void runAndVerifyKillIntervals(List<Interval> expectedKillIntervals)
-  {
-    int limit = config.getMaxSegments();
-    Mockito.doReturn(Futures.immediateFuture("ok"))
-        .when(overlordClient)
-        .runKillTask(
-            ArgumentMatchers.anyString(),
-            ArgumentMatchers.anyString(),
-            ArgumentMatchers.any(Interval.class),
-            ArgumentMatchers.anyInt());
-    for (int i = 0; i < expectedKillIntervals.size(); i++) {
-      target.run(params);
-      verifyState(ImmutableMap.of(DATASOURCE, yearOldSegment.getInterval().getEnd()));
-      verifyStats(9, 1, 10);
-    }
-
-    for (Interval expectedKillInterval : expectedKillIntervals) {
-      Mockito.verify(overlordClient, Mockito.times(1)).runKillTask(
-          ArgumentMatchers.anyString(),
-          ArgumentMatchers.eq(DATASOURCE),
-          ArgumentMatchers.eq(expectedKillInterval),
-          ArgumentMatchers.eq(limit)
-      );
-    }
-  }
-
-=======
->>>>>>> d703b2c7
   private void verifyStats(int availableSlots, int submittedTasks, int maxSlots)
   {
     verifyStats(availableSlots, submittedTasks, maxSlots, 1);
