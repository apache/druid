/*
 * Licensed to the Apache Software Foundation (ASF) under one
 * or more contributor license agreements.  See the NOTICE file
 * distributed with this work for additional information
 * regarding copyright ownership.  The ASF licenses this file
 * to you under the Apache License, Version 2.0 (the
 * "License"); you may not use this file except in compliance
 * with the License.  You may obtain a copy of the License at
 *
 *   http://www.apache.org/licenses/LICENSE-2.0
 *
 * Unless required by applicable law or agreed to in writing,
 * software distributed under the License is distributed on an
 * "AS IS" BASIS, WITHOUT WARRANTIES OR CONDITIONS OF ANY
 * KIND, either express or implied.  See the License for the
 * specific language governing permissions and limitations
 * under the License.
 */

package org.apache.druid.server.coordinator.duty;

import com.google.common.collect.ImmutableList;
import com.google.common.collect.ImmutableSet;
import org.apache.druid.client.indexing.IndexingServiceClient;
import org.apache.druid.java.util.common.DateTimes;
import org.apache.druid.java.util.common.Intervals;
import org.apache.druid.metadata.SegmentsMetadataManager;
import org.apache.druid.server.coordinator.CoordinatorDynamicConfig;
import org.apache.druid.server.coordinator.DruidCoordinatorConfig;
import org.apache.druid.server.coordinator.DruidCoordinatorRuntimeParams;
import org.apache.druid.server.coordinator.TestDruidCoordinatorConfig;
import org.easymock.EasyMock;
import org.joda.time.DateTime;
import org.joda.time.Duration;
import org.joda.time.Interval;
import org.junit.Assert;
<<<<<<< HEAD
import org.junit.Rule;
import org.junit.Test;
import org.junit.rules.ExpectedException;
=======
import org.junit.Before;
import org.junit.Test;
import org.junit.experimental.runners.Enclosed;
import org.junit.runner.RunWith;
import org.mockito.Answers;
import org.mockito.Mock;
import org.mockito.Mockito;
import org.mockito.junit.MockitoJUnitRunner;
>>>>>>> 72d15ab3

import java.util.Collections;
import java.util.List;
import java.util.Set;

import static org.mockito.ArgumentMatchers.any;
import static org.mockito.ArgumentMatchers.anyString;

/**
 */
@RunWith(Enclosed.class)
public class KillUnusedSegmentsTest
{
<<<<<<< HEAD

  @Rule
  public ExpectedException expectedException = ExpectedException.none();

  /**
   * Test invalid configuration. A Null durationToRetain should trigger an
   * exception since we require operators to explicitly configure this value
   * if they enable the segment killing facility.
   */
  @Test
  public void testInvalidDurationToRetain()
  {
    expectedException.expect(IllegalArgumentException.class);
    expectedException.expectMessage(
        "druid.coordinator.kill.durationToRetain must be non-null if ignoreRetainDuration is false"
    );
    new KillUnusedSegments(
        null,
        null,
        new TestDruidCoordinatorConfig(
            null,
            null,
            Duration.parse("PT76400S"),
            null,
            new Duration(1),
            Duration.parse("PT86400S"),
            null,
            null,
            null,
            null,
            null,
            null,
            null,
            null,
            null,
            null,
            1000,
            Duration.ZERO,
            false
        )
    );
  }

  /**
   * Test that retainDuration is properly set based on the value available in the
   * Coordinator config. Positive and Negative durations should work as well as
   * null, if and only if ignoreDurationToRetain is true.
   */
  @Test
  public void testRetainDurationValues()
  {
    // Positive duration to retain
    KillUnusedSegments unusedSegmentsKiller = new KillUnusedSegments(
        null,
        null,
        new TestDruidCoordinatorConfig(
            null,
            null,
            Duration.parse("PT76400S"),
            null,
            new Duration(1),
            Duration.parse("PT86400S"),
            Duration.parse("PT86400S"),
            null,
            null,
            null,
            null,
            null,
            null,
            null,
            null,
            null,
            1000,
            Duration.ZERO,
            false
        )
    );
    Assert.assertEquals((Long) Duration.parse("PT86400S").getMillis(), unusedSegmentsKiller.getRetainDuration());

    // Negative duration to retain
    unusedSegmentsKiller = new KillUnusedSegments(
        null,
        null,
        new TestDruidCoordinatorConfig(
            null,
            null,
            Duration.parse("PT76400S"),
            null,
            new Duration(1),
            Duration.parse("PT86400S"),
            Duration.parse("PT-86400S"),
            null,
            null,
            null,
            null,
            null,
            null,
            null,
            null,
            null,
            1000,
            Duration.ZERO,
            false
        )
    );
    Assert.assertEquals((Long) Duration.parse("PT-86400S").getMillis(), unusedSegmentsKiller.getRetainDuration());

    // Null duration to retain is valid if coordinatorKillIgnoreDurationToRetain is true
    unusedSegmentsKiller = new KillUnusedSegments(
        null,
        null,
        new TestDruidCoordinatorConfig(
            null,
            null,
            Duration.parse("PT76400S"),
            null,
            new Duration(1),
            Duration.parse("PT86400S"),
            null,
            null,
            null,
            null,
            null,
            null,
            null,
            null,
            null,
            null,
            1000,
            Duration.ZERO,
            true
        )
    );
    Assert.assertEquals((Long) Duration.parse("PT0S").getMillis(), unusedSegmentsKiller.getRetainDuration());
  }

  /**
   * Test that the end time upper limit is properly computated for both positive and
   * negative durations. Also ensure that if durationToRetain is to be ignored, that
   * the upper limit is {@link DateTime} max time.
   */
  @Test
  public void testGetEndTimeUpperLimit()
  {
    // If ignoreDurationToRetain is true, ignore the value configured for durationToRetain and return 9999-12-31T23:59
    KillUnusedSegments unusedSegmentsKiller = new KillUnusedSegments(
        null,
        null,
        new TestDruidCoordinatorConfig(
            null,
            null,
            Duration.parse("PT76400S"),
            null,
            new Duration(1),
            Duration.parse("PT86400S"),
            Duration.parse("PT86400S"),
            null,
            null,
            null,
            null,
            null,
            null,
            null,
            null,
            null,
            1000,
            Duration.ZERO,
            true
        )
    );
    Assert.assertEquals(
        DateTimes.of(9999, 12, 31, 23, 59),
        unusedSegmentsKiller.getEndTimeUpperLimit()
    );

    // Testing a negative durationToRetain period returns proper date in future
    unusedSegmentsKiller = new KillUnusedSegments(
        null,
        null,
        new TestDruidCoordinatorConfig(
            null,
            null,
            Duration.parse("PT76400S"),
            null,
            new Duration(1),
            Duration.parse("PT86400S"),
            Duration.parse("PT-86400S"),
            null,
            null,
            null,
            null,
            null,
            null,
            null,
            null,
            null,
            1000,
            Duration.ZERO,
            false
        )
    );

    DateTime expectedTime = DateTimes.nowUtc().minus(Duration.parse("PT-86400S").getMillis());
    Assert.assertEquals(expectedTime, unusedSegmentsKiller.getEndTimeUpperLimit());

    // Testing a positive durationToRetain period returns expected value in the past
    unusedSegmentsKiller = new KillUnusedSegments(
        null,
        null,
        new TestDruidCoordinatorConfig(
            null,
            null,
            Duration.parse("PT76400S"),
            null,
            new Duration(1),
            Duration.parse("PT86400S"),
            Duration.parse("PT86400S"),
            null,
            null,
            null,
            null,
            null,
            null,
            null,
            null,
            null,
            1000,
            Duration.ZERO,
            false
        )
    );
    expectedTime = DateTimes.nowUtc().minus(Duration.parse("PT86400S").getMillis());
    Assert.assertEquals(expectedTime, unusedSegmentsKiller.getEndTimeUpperLimit());
  }

  @Test
  public void testFindIntervalForKill()
=======
  /**
   * Standing up new tests with mocks was easier than trying to move the existing tests to use mocks for consistency.
   * In the future, if all tests are moved to use the same structure, this inner static class can be gotten rid of.
   */
  @RunWith(MockitoJUnitRunner.class)
  public static class MockedTest
>>>>>>> 72d15ab3
  {
    private static final Set<String> ALL_DATASOURCES = ImmutableSet.of("DS1", "DS2", "DS3");
    private static final int MAX_SEGMENTS_TO_KILL = 10;
    private static final Duration COORDINATOR_KILL_PERIOD = Duration.standardMinutes(2);
    private static final Duration DURATION_TO_RETAIN = Duration.standardDays(1);
    private static final Duration INDEXING_PERIOD = Duration.standardMinutes(1);

    @Mock
    private SegmentsMetadataManager segmentsMetadataManager;
    @Mock
    private IndexingServiceClient indexingServiceClient;
    @Mock(answer = Answers.RETURNS_DEEP_STUBS)
    private DruidCoordinatorConfig config;

    @Mock
    private DruidCoordinatorRuntimeParams params;
    @Mock
    private CoordinatorDynamicConfig coordinatorDynamicConfig;
    private KillUnusedSegments target;

    @Before
    public void setup()
    {
      Mockito.doReturn(coordinatorDynamicConfig).when(params).getCoordinatorDynamicConfig();
      Mockito.doReturn(ALL_DATASOURCES).when(segmentsMetadataManager).retrieveAllDataSourceNames();
      Mockito.doReturn(COORDINATOR_KILL_PERIOD).when(config).getCoordinatorKillPeriod();
      Mockito.doReturn(DURATION_TO_RETAIN).when(config).getCoordinatorKillDurationToRetain();
      Mockito.doReturn(INDEXING_PERIOD).when(config).getCoordinatorIndexingPeriod();
      Mockito.doReturn(MAX_SEGMENTS_TO_KILL).when(config).getCoordinatorKillMaxSegments();
      target = new KillUnusedSegments(segmentsMetadataManager, indexingServiceClient, config);
    }
    @Test
    public void testRunWihNoIntervalShouldNotKillAnySegments()
    {
      target.run(params);
      Mockito.verify(indexingServiceClient, Mockito.never())
             .killUnusedSegments(anyString(), anyString(), any(Interval.class));
    }

    @Test
    public void testRunWihSpecificDatasourceAndNoIntervalShouldNotKillAnySegments()
    {
      Mockito.when(coordinatorDynamicConfig.getSpecificDataSourcesToKillUnusedSegmentsIn()).thenReturn(Collections.singleton("DS1"));
      target.run(params);
      Mockito.verify(indexingServiceClient, Mockito.never())
             .killUnusedSegments(anyString(), anyString(), any(Interval.class));
    }
  }

  public static class FindIntervalsTest
  {
<<<<<<< HEAD
    SegmentsMetadataManager segmentsMetadataManager = EasyMock.createMock(SegmentsMetadataManager.class);
    EasyMock.expect(
        segmentsMetadataManager.getUnusedSegmentIntervals(
            EasyMock.anyString(),
            EasyMock.anyObject(DateTime.class),
            EasyMock.anyInt()
        )
    ).andReturn(segmentIntervals);
    EasyMock.replay(segmentsMetadataManager);
    IndexingServiceClient indexingServiceClient = EasyMock.createMock(IndexingServiceClient.class);

    KillUnusedSegments unusedSegmentsKiller = new KillUnusedSegments(
        segmentsMetadataManager,
        indexingServiceClient,
        new TestDruidCoordinatorConfig(
            null,
            null,
            Duration.parse("PT76400S"),
            null,
            new Duration(1),
            Duration.parse("PT86400S"),
            Duration.parse("PT86400S"),
            null,
            null,
            null,
            null,
            null,
            null,
            null,
            null,
            null,
            1000,
            Duration.ZERO,
            false
        )
    );

    Assert.assertEquals(
        expected,
        unusedSegmentsKiller.findIntervalForKill("test", 10000)
    );
=======
    @Test
    public void testFindIntervalForKill()
    {
      testFindIntervalForKill(null, null);
      testFindIntervalForKill(ImmutableList.of(), null);

      testFindIntervalForKill(ImmutableList.of(Intervals.of("2014/2015")), Intervals.of("2014/2015"));

      testFindIntervalForKill(
          ImmutableList.of(Intervals.of("2014/2015"), Intervals.of("2016/2017")),
          Intervals.of("2014/2017")
      );

      testFindIntervalForKill(
          ImmutableList.of(Intervals.of("2014/2015"), Intervals.of("2015/2016")),
          Intervals.of("2014/2016")
      );

      testFindIntervalForKill(
          ImmutableList.of(Intervals.of("2015/2016"), Intervals.of("2014/2015")),
          Intervals.of("2014/2016")
      );

      testFindIntervalForKill(
          ImmutableList.of(Intervals.of("2015/2017"), Intervals.of("2014/2016")),
          Intervals.of("2014/2017")
      );

      testFindIntervalForKill(
          ImmutableList.of(
              Intervals.of("2015/2019"),
              Intervals.of("2014/2016"),
              Intervals.of("2018/2020")
          ),
          Intervals.of("2014/2020")
      );

      testFindIntervalForKill(
          ImmutableList.of(
              Intervals.of("2015/2019"),
              Intervals.of("2014/2016"),
              Intervals.of("2018/2020"),
              Intervals.of("2021/2022")
          ),
          Intervals.of("2014/2022")
      );
    }

    private void testFindIntervalForKill(List<Interval> segmentIntervals, Interval expected)
    {
      SegmentsMetadataManager segmentsMetadataManager = EasyMock.createMock(SegmentsMetadataManager.class);
      EasyMock.expect(
          segmentsMetadataManager.getUnusedSegmentIntervals(
              EasyMock.anyString(),
              EasyMock.anyObject(DateTime.class),
              EasyMock.anyInt()
          )
      ).andReturn(segmentIntervals);
      EasyMock.replay(segmentsMetadataManager);
      IndexingServiceClient indexingServiceClient = EasyMock.createMock(IndexingServiceClient.class);

      KillUnusedSegments unusedSegmentsKiller = new KillUnusedSegments(
          segmentsMetadataManager,
          indexingServiceClient,
          new TestDruidCoordinatorConfig(
              null,
              null,
              Duration.parse("PT76400S"),
              null,
              new Duration(1),
              Duration.parse("PT86400S"),
              Duration.parse("PT86400S"),
              null,
              null,
              null,
              null,
              null,
              null,
              null,
              null,
              null,
              1000,
              Duration.ZERO
          )
      );

      Assert.assertEquals(
          expected,
          unusedSegmentsKiller.findIntervalForKill("test", 10000)
      );
    }
>>>>>>> 72d15ab3
  }
}<|MERGE_RESOLUTION|>--- conflicted
+++ resolved
@@ -22,7 +22,6 @@
 import com.google.common.collect.ImmutableList;
 import com.google.common.collect.ImmutableSet;
 import org.apache.druid.client.indexing.IndexingServiceClient;
-import org.apache.druid.java.util.common.DateTimes;
 import org.apache.druid.java.util.common.Intervals;
 import org.apache.druid.metadata.SegmentsMetadataManager;
 import org.apache.druid.server.coordinator.CoordinatorDynamicConfig;
@@ -34,11 +33,6 @@
 import org.joda.time.Duration;
 import org.joda.time.Interval;
 import org.junit.Assert;
-<<<<<<< HEAD
-import org.junit.Rule;
-import org.junit.Test;
-import org.junit.rules.ExpectedException;
-=======
 import org.junit.Before;
 import org.junit.Test;
 import org.junit.experimental.runners.Enclosed;
@@ -47,7 +41,6 @@
 import org.mockito.Mock;
 import org.mockito.Mockito;
 import org.mockito.junit.MockitoJUnitRunner;
->>>>>>> 72d15ab3
 
 import java.util.Collections;
 import java.util.List;
@@ -61,252 +54,12 @@
 @RunWith(Enclosed.class)
 public class KillUnusedSegmentsTest
 {
-<<<<<<< HEAD
-
-  @Rule
-  public ExpectedException expectedException = ExpectedException.none();
-
-  /**
-   * Test invalid configuration. A Null durationToRetain should trigger an
-   * exception since we require operators to explicitly configure this value
-   * if they enable the segment killing facility.
-   */
-  @Test
-  public void testInvalidDurationToRetain()
-  {
-    expectedException.expect(IllegalArgumentException.class);
-    expectedException.expectMessage(
-        "druid.coordinator.kill.durationToRetain must be non-null if ignoreRetainDuration is false"
-    );
-    new KillUnusedSegments(
-        null,
-        null,
-        new TestDruidCoordinatorConfig(
-            null,
-            null,
-            Duration.parse("PT76400S"),
-            null,
-            new Duration(1),
-            Duration.parse("PT86400S"),
-            null,
-            null,
-            null,
-            null,
-            null,
-            null,
-            null,
-            null,
-            null,
-            null,
-            1000,
-            Duration.ZERO,
-            false
-        )
-    );
-  }
-
-  /**
-   * Test that retainDuration is properly set based on the value available in the
-   * Coordinator config. Positive and Negative durations should work as well as
-   * null, if and only if ignoreDurationToRetain is true.
-   */
-  @Test
-  public void testRetainDurationValues()
-  {
-    // Positive duration to retain
-    KillUnusedSegments unusedSegmentsKiller = new KillUnusedSegments(
-        null,
-        null,
-        new TestDruidCoordinatorConfig(
-            null,
-            null,
-            Duration.parse("PT76400S"),
-            null,
-            new Duration(1),
-            Duration.parse("PT86400S"),
-            Duration.parse("PT86400S"),
-            null,
-            null,
-            null,
-            null,
-            null,
-            null,
-            null,
-            null,
-            null,
-            1000,
-            Duration.ZERO,
-            false
-        )
-    );
-    Assert.assertEquals((Long) Duration.parse("PT86400S").getMillis(), unusedSegmentsKiller.getRetainDuration());
-
-    // Negative duration to retain
-    unusedSegmentsKiller = new KillUnusedSegments(
-        null,
-        null,
-        new TestDruidCoordinatorConfig(
-            null,
-            null,
-            Duration.parse("PT76400S"),
-            null,
-            new Duration(1),
-            Duration.parse("PT86400S"),
-            Duration.parse("PT-86400S"),
-            null,
-            null,
-            null,
-            null,
-            null,
-            null,
-            null,
-            null,
-            null,
-            1000,
-            Duration.ZERO,
-            false
-        )
-    );
-    Assert.assertEquals((Long) Duration.parse("PT-86400S").getMillis(), unusedSegmentsKiller.getRetainDuration());
-
-    // Null duration to retain is valid if coordinatorKillIgnoreDurationToRetain is true
-    unusedSegmentsKiller = new KillUnusedSegments(
-        null,
-        null,
-        new TestDruidCoordinatorConfig(
-            null,
-            null,
-            Duration.parse("PT76400S"),
-            null,
-            new Duration(1),
-            Duration.parse("PT86400S"),
-            null,
-            null,
-            null,
-            null,
-            null,
-            null,
-            null,
-            null,
-            null,
-            null,
-            1000,
-            Duration.ZERO,
-            true
-        )
-    );
-    Assert.assertEquals((Long) Duration.parse("PT0S").getMillis(), unusedSegmentsKiller.getRetainDuration());
-  }
-
-  /**
-   * Test that the end time upper limit is properly computated for both positive and
-   * negative durations. Also ensure that if durationToRetain is to be ignored, that
-   * the upper limit is {@link DateTime} max time.
-   */
-  @Test
-  public void testGetEndTimeUpperLimit()
-  {
-    // If ignoreDurationToRetain is true, ignore the value configured for durationToRetain and return 9999-12-31T23:59
-    KillUnusedSegments unusedSegmentsKiller = new KillUnusedSegments(
-        null,
-        null,
-        new TestDruidCoordinatorConfig(
-            null,
-            null,
-            Duration.parse("PT76400S"),
-            null,
-            new Duration(1),
-            Duration.parse("PT86400S"),
-            Duration.parse("PT86400S"),
-            null,
-            null,
-            null,
-            null,
-            null,
-            null,
-            null,
-            null,
-            null,
-            1000,
-            Duration.ZERO,
-            true
-        )
-    );
-    Assert.assertEquals(
-        DateTimes.of(9999, 12, 31, 23, 59),
-        unusedSegmentsKiller.getEndTimeUpperLimit()
-    );
-
-    // Testing a negative durationToRetain period returns proper date in future
-    unusedSegmentsKiller = new KillUnusedSegments(
-        null,
-        null,
-        new TestDruidCoordinatorConfig(
-            null,
-            null,
-            Duration.parse("PT76400S"),
-            null,
-            new Duration(1),
-            Duration.parse("PT86400S"),
-            Duration.parse("PT-86400S"),
-            null,
-            null,
-            null,
-            null,
-            null,
-            null,
-            null,
-            null,
-            null,
-            1000,
-            Duration.ZERO,
-            false
-        )
-    );
-
-    DateTime expectedTime = DateTimes.nowUtc().minus(Duration.parse("PT-86400S").getMillis());
-    Assert.assertEquals(expectedTime, unusedSegmentsKiller.getEndTimeUpperLimit());
-
-    // Testing a positive durationToRetain period returns expected value in the past
-    unusedSegmentsKiller = new KillUnusedSegments(
-        null,
-        null,
-        new TestDruidCoordinatorConfig(
-            null,
-            null,
-            Duration.parse("PT76400S"),
-            null,
-            new Duration(1),
-            Duration.parse("PT86400S"),
-            Duration.parse("PT86400S"),
-            null,
-            null,
-            null,
-            null,
-            null,
-            null,
-            null,
-            null,
-            null,
-            1000,
-            Duration.ZERO,
-            false
-        )
-    );
-    expectedTime = DateTimes.nowUtc().minus(Duration.parse("PT86400S").getMillis());
-    Assert.assertEquals(expectedTime, unusedSegmentsKiller.getEndTimeUpperLimit());
-  }
-
-  @Test
-  public void testFindIntervalForKill()
-=======
   /**
    * Standing up new tests with mocks was easier than trying to move the existing tests to use mocks for consistency.
    * In the future, if all tests are moved to use the same structure, this inner static class can be gotten rid of.
    */
   @RunWith(MockitoJUnitRunner.class)
   public static class MockedTest
->>>>>>> 72d15ab3
   {
     private static final Set<String> ALL_DATASOURCES = ImmutableSet.of("DS1", "DS2", "DS3");
     private static final int MAX_SEGMENTS_TO_KILL = 10;
@@ -358,49 +111,6 @@
 
   public static class FindIntervalsTest
   {
-<<<<<<< HEAD
-    SegmentsMetadataManager segmentsMetadataManager = EasyMock.createMock(SegmentsMetadataManager.class);
-    EasyMock.expect(
-        segmentsMetadataManager.getUnusedSegmentIntervals(
-            EasyMock.anyString(),
-            EasyMock.anyObject(DateTime.class),
-            EasyMock.anyInt()
-        )
-    ).andReturn(segmentIntervals);
-    EasyMock.replay(segmentsMetadataManager);
-    IndexingServiceClient indexingServiceClient = EasyMock.createMock(IndexingServiceClient.class);
-
-    KillUnusedSegments unusedSegmentsKiller = new KillUnusedSegments(
-        segmentsMetadataManager,
-        indexingServiceClient,
-        new TestDruidCoordinatorConfig(
-            null,
-            null,
-            Duration.parse("PT76400S"),
-            null,
-            new Duration(1),
-            Duration.parse("PT86400S"),
-            Duration.parse("PT86400S"),
-            null,
-            null,
-            null,
-            null,
-            null,
-            null,
-            null,
-            null,
-            null,
-            1000,
-            Duration.ZERO,
-            false
-        )
-    );
-
-    Assert.assertEquals(
-        expected,
-        unusedSegmentsKiller.findIntervalForKill("test", 10000)
-    );
-=======
     @Test
     public void testFindIntervalForKill()
     {
@@ -492,6 +202,5 @@
           unusedSegmentsKiller.findIntervalForKill("test", 10000)
       );
     }
->>>>>>> 72d15ab3
   }
 }