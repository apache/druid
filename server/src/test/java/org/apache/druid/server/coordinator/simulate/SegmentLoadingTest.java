/*
 * Licensed to the Apache Software Foundation (ASF) under one
 * or more contributor license agreements.  See the NOTICE file
 * distributed with this work for additional information
 * regarding copyright ownership.  The ASF licenses this file
 * to you under the Apache License, Version 2.0 (the
 * "License"); you may not use this file except in compliance
 * with the License.  You may obtain a copy of the License at
 *
 *   http://www.apache.org/licenses/LICENSE-2.0
 *
 * Unless required by applicable law or agreed to in writing,
 * software distributed under the License is distributed on an
 * "AS IS" BASIS, WITHOUT WARRANTIES OR CONDITIONS OF ANY
 * KIND, either express or implied.  See the License for the
 * specific language governing permissions and limitations
 * under the License.
 */

package org.apache.druid.server.coordinator.simulate;

import org.apache.druid.client.DruidServer;
<<<<<<< HEAD
import org.apache.druid.java.util.common.granularity.Granularities;
import org.apache.druid.query.DruidMetrics;
=======
>>>>>>> db82adcd
import org.apache.druid.server.coordinator.CoordinatorDynamicConfig;
import org.apache.druid.server.coordinator.CreateDataSegments;
import org.apache.druid.timeline.DataSegment;
import org.junit.Assert;
import org.junit.Test;

<<<<<<< HEAD
import java.util.ArrayList;
=======
import java.util.Collections;
>>>>>>> db82adcd
import java.util.List;

/**
 * Coordinator simulation test to verify behaviour of segment loading.
 */
public class SegmentLoadingTest extends CoordinatorSimulationBaseTest
{
  private DruidServer historicalT11;
  private DruidServer historicalT12;
<<<<<<< HEAD

  private DruidServer historicalT13;

  private DruidServer historicalT14;

  private DruidServer historicalT15;
=======
  private DruidServer historicalT13;
>>>>>>> db82adcd
  private DruidServer historicalT21;
  private DruidServer historicalT22;

  private final String datasource = DS.WIKI;
  private final List<DataSegment> segments = Segments.WIKI_10X1D;

  private static final List<DataSegment> WIKI_HOURLY =
      CreateDataSegments.ofDatasource("wiki_hourly")
                        .forIntervals(3 * 24 * 365, Granularities.HOUR)
                        .startingAt("2022-01-01")
                        .withNumPartitions(1)
                        .eachOfSizeInMb(1);

  private static final List<DataSegment> WIKI_WEEKLY =
      CreateDataSegments.ofDatasource("wiki_weekly")
                        .forIntervals(3 * 52, Granularities.WEEK)
                        .startingAt("2021-12-26")
                        .withNumPartitions(20)
                        .eachOfSizeInMb(10);

  private static final List<DataSegment> WIKI_YEARLY =
      CreateDataSegments.ofDatasource("wiki_yearly")
                        .forIntervals(3, Granularities.YEAR)
                        .startingAt("2022-01-01")
                        .withNumPartitions(100)
                        .eachOfSizeInMb(100);



  @Override
  public void setUp()
  {
    // Setup historicals for 2 tiers, size 10 GB each
<<<<<<< HEAD
    historicalT11 = createHistorical(1, Tier.T1, 10_000_000);
    historicalT12 = createHistorical(2, Tier.T1, 10_000_000);
    historicalT13 = createHistorical(3, Tier.T1, 10_000_000);
    historicalT14 = createHistorical(4, Tier.T1, 10_000_000);
    historicalT15 = createHistorical(5, Tier.T1, 10_000_000);
=======
    historicalT11 = createHistorical(1, Tier.T1, 10_000);
    historicalT12 = createHistorical(2, Tier.T1, 10_000);
    historicalT13 = createHistorical(3, Tier.T1, 10_000);
>>>>>>> db82adcd

    historicalT21 = createHistorical(1, Tier.T2, 10_000);
    historicalT22 = createHistorical(2, Tier.T2, 10_000);
  }

  @Test
  public void testLoadAndBalanceSeveral()
  {
    CoordinatorDynamicConfig dynamicConfig = createDynamicConfig(100, 500, 5000);

    List<DataSegment> severalSegments = new ArrayList<>();
    severalSegments.addAll(WIKI_YEARLY);
    severalSegments.addAll(WIKI_WEEKLY);
    severalSegments.addAll(WIKI_HOURLY);

    final CoordinatorSimulation sim =
        CoordinatorSimulation.builder()
                             .withSegments(severalSegments)
                             .withServers(historicalT11, historicalT12, historicalT13)
                             .withRules("wiki_yearly", Load.on(Tier.T1, 2).forever())
                             .withRules("wiki_weekly", Load.on(Tier.T1, 2).forever())
                             .withRules("wiki_hourly", Load.on(Tier.T1, 2).forever())
                             .withBalancerStrategy("sortingCost")
                             .withDynamicConfig(dynamicConfig)
                             .build();


    System.out.println("Beginning simulation");
    startSimulation(sim);
    System.out.println("Simulator ready");
    long startTimeMillis = System.currentTimeMillis();
    System.out.println("Starting with 3 historicals");
    int numCycles = 500;
    for (int i = 0; i < 50; i++) {
      System.out.println("Coordinator Run: " + (i + 1) + " / " + numCycles);
      runCoordinatorCycle();
      loadQueuedSegments();
    }
    sim.coordinator().addServer(historicalT14);
    sim.coordinator().addServer(historicalT15);
    System.out.println("Adding 2 more historicals");
    for (int i = 50; i < numCycles; i++) {
      System.out.println("Coordinator Run: " + (i + 1) + " / " + numCycles);
      runCoordinatorCycle();
      loadQueuedSegments();
    }
    long endTimeMillis = System.currentTimeMillis();
    System.out.println("Total time =  " + (endTimeMillis - startTimeMillis));
  }

  @Test
  public void testSecondReplicaOnAnyTierIsThrottled()
  {
    // historicals = 2(in T1)
    // replicas = 2(on T1)
    final CoordinatorSimulation sim =
        CoordinatorSimulation.builder()
                             .withSegments(segments)
                             .withServers(historicalT11, historicalT12)
                             .withRules(datasource, Load.on(Tier.T1, 2).forever())
                             .withDynamicConfig(withReplicationThrottleLimit(2))
                             .build();

    // Put the first replica of all the segments on histT11
    segments.forEach(historicalT11::addDataSegment);

    startSimulation(sim);
    runCoordinatorCycle();

    // Verify that that replicationThrottleLimit is honored
    verifyValue(Metric.ASSIGNED_COUNT, 2L);

    loadQueuedSegments();
    Assert.assertEquals(10, historicalT11.getTotalSegments());
    Assert.assertEquals(2, historicalT12.getTotalSegments());
  }

  @Test
  public void testLoadingDoesNotOverassignHistorical()
  {
    // historicals = 1(in T1), size 1 GB
    final DruidServer historicalT11 = createHistorical(1, Tier.T1, 1000);

    // segments = 10*1day, size 500 MB
    // strategy = cost, replicas = 1(T1)
    final CoordinatorSimulation sim =
        CoordinatorSimulation.builder()
                             .withSegments(segments)
                             .withServers(historicalT11)
                             .withDynamicConfig(withReplicationThrottleLimit(10))
                             .withRules(datasource, Load.on(Tier.T1, 1).forever())
                             .withImmediateSegmentLoading(false)
                             .build();

    startSimulation(sim);
    runCoordinatorCycle();

    // Verify that the number of segments assigned is within the historical capacity
    verifyValue(Metric.ASSIGNED_COUNT, 2L);
    loadQueuedSegments();
    Assert.assertEquals(2, historicalT11.getTotalSegments());
  }

  @Test
  public void testTierShiftDoesNotCauseUnderReplication()
  {
    // historicals = 2(in T1) + 3(in T2)
    // segments = 1, replicas = 3(T2)
    final DataSegment segment = segments.get(0);
    final CoordinatorSimulation sim =
        CoordinatorSimulation.builder()
                             .withSegments(Collections.singletonList(segment))
                             .withDynamicConfig(withReplicationThrottleLimit(10))
                             .withRules(datasource, Load.on(Tier.T2, 3).forever())
                             .withServers(historicalT11, historicalT12, historicalT21, historicalT22)
                             .build();

    // At the start, T1 has the segment fully replicated
    historicalT11.addDataSegment(segment);
    historicalT12.addDataSegment(segment);

    // Run 1: Nothing is dropped from T1 but 2 replicas are assigned to T2
    startSimulation(sim);
    runCoordinatorCycle();

    verifyNotEmitted(Metric.DROPPED_COUNT);
    verifyValue(Metric.ASSIGNED_COUNT, filterByTier(Tier.T2), 2L);

    // Run 2: Replicas still queued
    // nothing new is assigned to T2, nothing is dropped from T1
    runCoordinatorCycle();

    verifyNotEmitted(Metric.DROPPED_COUNT);
    verifyValue(Metric.ASSIGNED_COUNT, filterByTier(Tier.T2), 0L);

    loadQueuedSegments();
    Assert.assertEquals(2, getNumLoadedSegments(historicalT21, historicalT22));
    Assert.assertEquals(2, getNumLoadedSegments(historicalT11, historicalT12));

    // Run 3: total loaded replicas (4) > total required replicas (3) > total loadable replicas (2)
    // no server to assign third replica in T2, but all replicas are dropped from T1
    runCoordinatorCycle();

    verifyValue(Metric.DROPPED_COUNT, filterByTier(Tier.T1), 2L);
    verifyValue(Metric.ASSIGNED_COUNT, filterByTier(Tier.T2), 0L);

    loadQueuedSegments();
    Assert.assertEquals(2, getNumLoadedSegments(historicalT21, historicalT22));
    Assert.assertEquals(0, getNumLoadedSegments(historicalT11, historicalT12));

    // Run 4: Add 3rd server to T2, third replica can now be assigned
    // Add 3rd server to T1 with replica loaded, but it will not be dropped
    final DruidServer historicalT23 = createHistorical(3, Tier.T2, 10_000);
    addServer(historicalT23);
    historicalT13.addDataSegment(segment);
    addServer(historicalT13);
    runCoordinatorCycle();

    verifyNotEmitted(Metric.DROPPED_COUNT);
    verifyValue(Metric.ASSIGNED_COUNT, filterByTier(Tier.T2), 1L);

    loadQueuedSegments();
    Assert.assertEquals(3, getNumLoadedSegments(historicalT21, historicalT22, historicalT23));
    Assert.assertEquals(1, historicalT13.getTotalSegments());

    // Run 5: segment is fully replicated on T2, remaining replica will now be dropped from T1
    runCoordinatorCycle();

    verifyValue(Metric.DROPPED_COUNT, filterByTier(Tier.T1), 1L);
    verifyNotEmitted(Metric.ASSIGNED_COUNT);

    loadQueuedSegments();
    Assert.assertEquals(3, getNumLoadedSegments(historicalT21, historicalT22, historicalT23));
    Assert.assertEquals(0, getNumLoadedSegments(historicalT11, historicalT12, historicalT13));
    verifyDatasourceIsFullyLoaded(datasource);
  }

  @Test
  public void testTierAddDoesNotCauseUnderReplication()
  {
    // historicals = 2(in T1) + 1(in T2)
    // current replicas = 2(T1)
    // required replicas = 1(T1) + 1(T2)
    final DataSegment segment = segments.get(0);
    final CoordinatorSimulation sim =
        CoordinatorSimulation.builder()
                             .withSegments(Collections.singletonList(segment))
                             .withDynamicConfig(withReplicationThrottleLimit(10))
                             .withRules(datasource, Load.on(Tier.T1, 1).andOn(Tier.T2, 1).forever())
                             .withServers(historicalT11, historicalT12, historicalT21)
                             .build();

    // At the start, T1 has 2 replicas of the segment
    historicalT11.addDataSegment(segment);
    historicalT12.addDataSegment(segment);

    // Run 1: Nothing is dropped from T1 but 1 replica is assigned to T2
    startSimulation(sim);
    runCoordinatorCycle();

    verifyNotEmitted(Metric.DROPPED_COUNT);
    verifyValue(Metric.ASSIGNED_COUNT, filterByTier(Tier.T2), 1L);

    // Run 2: Replicas still queued
    // nothing new is assigned to T2, nothing is dropped from T1
    runCoordinatorCycle();

    verifyNotEmitted(Metric.DROPPED_COUNT);
    verifyNotEmitted(Metric.ASSIGNED_COUNT);

    loadQueuedSegments();
    Assert.assertEquals(1, getNumLoadedSegments(historicalT21));
    Assert.assertEquals(2, getNumLoadedSegments(historicalT11, historicalT12));

    // Run 3: total loaded replicas (3) > total required replicas (2)
    // one replica is dropped from T1
    runCoordinatorCycle();

    verifyValue(Metric.DROPPED_COUNT, filterByTier(Tier.T1), 1L);

    loadQueuedSegments();
    Assert.assertEquals(1, getNumLoadedSegments(historicalT21));
    Assert.assertEquals(1, getNumLoadedSegments(historicalT11, historicalT12));
  }

  @Test
  public void testImmediateLoadingDoesNotOverassignHistorical()
  {
    // historicals = 1(in T1), size 1 GB
    final DruidServer historicalT11 = createHistorical(1, Tier.T1, 1000);

    // segments = 10*1day, size 500 MB
    // strategy = cost, replicas = 1(T1)
    final CoordinatorSimulation sim =
        CoordinatorSimulation.builder()
                             .withSegments(segments)
                             .withServers(historicalT11)
                             .withDynamicConfig(withReplicationThrottleLimit(10))
                             .withRules(datasource, Load.on(Tier.T1, 1).forever())
                             .withImmediateSegmentLoading(true)
                             .build();

    startSimulation(sim);
    runCoordinatorCycle();

    // The historical is only assigned segments that it can load
    verifyValue(Metric.ASSIGNED_COUNT, 2L);
    Assert.assertEquals(2, historicalT11.getTotalSegments());
  }

  @Test
  public void testMaxSegmentsInNodeLoadingQueue()
  {
    // disable balancing, maxSegmentsInNodeLoadingQueue = 5, replicationThrottleLimit = 10
    CoordinatorDynamicConfig dynamicConfig =
        CoordinatorDynamicConfig.builder()
                                .withMaxSegmentsToMove(0)
                                .withReplicationThrottleLimit(10)
                                .withMaxSegmentsInNodeLoadingQueue(5)
                                .withUseRoundRobinSegmentAssignment(false)
                                .withSmartSegmentLoading(false)
                                .build();

    final CoordinatorSimulation sim =
        CoordinatorSimulation.builder()
                             .withSegments(segments)
                             .withServers(historicalT11)
                             .withDynamicConfig(dynamicConfig)
                             .withRules(datasource, Load.on(Tier.T1, 1).forever())
                             .build();

    startSimulation(sim);

    // Run 1: Only some segments are assigned as load queue size is limited
    runCoordinatorCycle();
    verifyValue(Metric.ASSIGNED_COUNT, 5L);

    // Run 2: No more segments are assigned as queue is already full
    runCoordinatorCycle();
    verifyValue(Metric.ASSIGNED_COUNT, 0L);

    // Instantly load some of the queued segments on the historical
    historicalT11.addDataSegment(segments.get(9));
    historicalT11.addDataSegment(segments.get(8));

    // Run 3: No segments are assigned, extra loads are cancelled
    runCoordinatorCycle();
    verifyValue(Metric.ASSIGNED_COUNT, 0L);
    verifyValue(Metric.CANCELLED_ACTIONS, 2L);

    // Run 4: Some segments are assigned as load queue is still partially full
    runCoordinatorCycle();
    verifyValue(Metric.ASSIGNED_COUNT, 2L);
  }

  @Test
  public void testFirstReplicaOnTierIsNotThrottled()
  {
    // historicals = 1(in T1) + 1(in T2)
    // replicas = 1(on T1) + 1(on T2)
    final CoordinatorSimulation sim =
        CoordinatorSimulation.builder()
                             .withSegments(segments)
                             .withServers(historicalT11, historicalT21)
                             .withDynamicConfig(withReplicationThrottleLimit(2))
                             .withRules(datasource, Load.on(Tier.T1, 1).andOn(Tier.T2, 1).forever())
                             .build();

    // Put the first replica of all the segments on T1
    segments.forEach(historicalT11::addDataSegment);

    startSimulation(sim);
    runCoordinatorCycle();

    // Verify that primary replica on T2 are not throttled
    verifyValue(Metric.ASSIGNED_COUNT, filterByTier(Tier.T2), 10L);

    loadQueuedSegments();

    verifyDatasourceIsFullyLoaded(datasource);
    Assert.assertEquals(10, historicalT11.getTotalSegments());
    Assert.assertEquals(10, historicalT21.getTotalSegments());
  }

  @Test
  public void testImmediateLoadingDoesNotViolateThrottleLimit()
  {
    // historicals = 2(in T1), segments = 10*1day
    // replicas = 2(on T1), immediate segment loading
    final CoordinatorSimulation sim =
        CoordinatorSimulation.builder()
                             .withSegments(segments)
                             .withServers(historicalT11, historicalT12)
                             .withRules(datasource, Load.on(Tier.T1, 2).forever())
                             .withImmediateSegmentLoading(true)
                             .withDynamicConfig(withReplicationThrottleLimit(2))
                             .build();

    // Put the first replica of all the segments on histT11
    segments.forEach(historicalT11::addDataSegment);

    startSimulation(sim);
    runCoordinatorCycle();

    // Verify that number of replicas does not exceed the replicationThrottleLimit
    verifyValue(Metric.ASSIGNED_COUNT, 2L);

    Assert.assertEquals(10, historicalT11.getTotalSegments());
    Assert.assertEquals(2, historicalT12.getTotalSegments());
  }

  @Test
  public void testLoadOfFullyReplicatedSegmentGetsCancelled()
  {
    // historicals = 2(in T1), replicas = 2(on T1)
    final CoordinatorSimulation sim =
        CoordinatorSimulation.builder()
                             .withSegments(segments)
                             .withServers(historicalT11, historicalT12)
                             .withDynamicConfig(withReplicationThrottleLimit(10))
                             .withRules(datasource, Load.on(Tier.T1, 2).forever())
                             .build();

    // Put the first replica of all the segments on histT11
    segments.forEach(historicalT11::addDataSegment);

    startSimulation(sim);
    runCoordinatorCycle();

    // Verify that there are segments in the load queue
    verifyValue(Metric.ASSIGNED_COUNT, 10L);
    verifyValue(
        Metric.LOAD_QUEUE_COUNT,
        filterByServer(historicalT12),
        10L
    );

    // Add a new historical with the second replica of all the segments
    addServer(historicalT13);
    segments.forEach(historicalT13::addDataSegment);

    runCoordinatorCycle();

    // Verify that the loading of the extra replicas is cancelled
    verifyValue(Metric.CANCELLED_ACTIONS, 10L);
    verifyValue(Metric.LOAD_QUEUE_COUNT, filterByServer(historicalT12), 0L);
  }

  @Test
  public void testBroadcastReplicasAreNotThrottled()
  {
    // historicals = 3(in T1)
    final CoordinatorSimulation sim =
        CoordinatorSimulation.builder()
                             .withSegments(segments)
                             .withServers(historicalT11, historicalT12, historicalT13)
                             .withDynamicConfig(withReplicationThrottleLimit(0))
                             .withRules(datasource, Broadcast.forever())
                             .build();

    startSimulation(sim);
    runCoordinatorCycle();

    // Verify that all the segments are broadcast to all historicals
    // irrespective of throttle limit
    verifyValue(Metric.ASSIGNED_COUNT, filterByDatasource(DS.WIKI), 30L);
    verifyNotEmitted(Metric.DROPPED_COUNT);
  }

  @Test
  public void testReplicasAreNotAssignedIfTierIsBusy()
  {
    final CoordinatorSimulation sim =
        CoordinatorSimulation.builder()
                             .withSegments(segments)
                             .withServers(historicalT11, historicalT12)
                             .withDynamicConfig(withReplicationThrottleLimit(5))
                             .withRules(datasource, Load.on(Tier.T1, 2).forever())
                             .build();

    startSimulation(sim);

    // All segments are loaded on histT11
    segments.forEach(historicalT11::addDataSegment);

    // Run 1: Some replicas are assigned to histT12
    runCoordinatorCycle();
    verifyValue(Metric.ASSIGNED_COUNT, 5L);

    // Run 2: No more replicas are assigned because tier is already busy with replication
    runCoordinatorCycle();
    verifyValue(Metric.ASSIGNED_COUNT, 0L);

    // Run 3: Remaining replicas are assigned
    loadQueuedSegments();
    runCoordinatorCycle();
    verifyValue(Metric.ASSIGNED_COUNT, 5L);

    Assert.assertEquals(10, historicalT11.getTotalSegments());
    Assert.assertEquals(5, historicalT12.getTotalSegments());
  }

  @Test
  public void testAllLoadsOnDecommissioningServerAreCancelled()
  {
    final CoordinatorDynamicConfig dynamicConfig = withReplicationThrottleLimit(100);

    final CoordinatorSimulation sim =
        CoordinatorSimulation.builder()
                             .withSegments(segments)
                             .withServers(historicalT11, historicalT12)
                             .withDynamicConfig(dynamicConfig)
                             .withRules(datasource, Load.on(Tier.T1, 2).forever())
                             .build();

    startSimulation(sim);

    // All segments are loaded on histT11
    segments.forEach(historicalT11::addDataSegment);

    // Run 1: Some replicas are assigned to histT12
    runCoordinatorCycle();
    verifyValue(Metric.ASSIGNED_COUNT, 10L);

    // Run 2: histT12 is marked as decommissioning, all loads on it are cancelled
    setDynamicConfig(
        CoordinatorDynamicConfig.builder()
                                .withDecommissioningNodes(Collections.singleton(historicalT12.getName()))
                                .build(dynamicConfig)
    );
    runCoordinatorCycle();
    verifyValue(Metric.CANCELLED_ACTIONS, 10L);

    loadQueuedSegments();
    Assert.assertEquals(10, historicalT11.getTotalSegments());
    Assert.assertEquals(0, historicalT12.getTotalSegments());
  }

  @Test
  public void testLoadOfUnusedSegmentIsCancelled()
  {
    final CoordinatorSimulation sim =
        CoordinatorSimulation.builder()
                             .withSegments(segments)
                             .withServers(historicalT11)
                             .withRules(datasource, Load.on(Tier.T1, 1).forever())
                             .build();

    startSimulation(sim);

    // Run 1: All segments are assigned
    runCoordinatorCycle();
    verifyValue(Metric.ASSIGNED_COUNT, 10L);

    // Run 2: Update rules, all segments are marked as unused
    setRetentionRules(datasource, Drop.forever());
    runCoordinatorCycle();
    verifyValue(Metric.DELETED_COUNT, 10L);

    // Run 3: Loads of unused segments are cancelled
    runCoordinatorCycle();
    verifyValue(Metric.LOAD_QUEUE_COUNT, 0L);
    verifyValue(Metric.CANCELLED_ACTIONS, 10L);
  }

  @Test
  public void testSegmentsAreDroppedFromFullServersFirst()
  {
    final CoordinatorSimulation sim =
        CoordinatorSimulation.builder()
                             .withServers(historicalT11, historicalT12)
                             .withDynamicConfig(withReplicationThrottleLimit(100))
                             .withRules(datasource, Load.on(Tier.T1, 1).forever())
                             .withRules(DS.KOALA, Load.on(Tier.T1, 1).forever())
                             .build();

    startSimulation(sim);

    // All wiki segments are loaded on both historicals
    addSegments(segments);
    segments.forEach(historicalT11::addDataSegment);
    segments.forEach(historicalT12::addDataSegment);

    // Add extra koala segments to histT11
    final List<DataSegment> koalaSegments = Segments.KOALA_100X100D.subList(0, 2);
    addSegments(koalaSegments);
    koalaSegments.forEach(historicalT11::addDataSegment);

    // More segments are dropped from histT11 as it was more full before the run
    runCoordinatorCycle();
    verifyValue(Metric.DROP_QUEUE_COUNT, filterByServer(historicalT11), 6L);
    verifyValue(Metric.DROP_QUEUE_COUNT, filterByServer(historicalT12), 4L);

    loadQueuedSegments();
    Assert.assertEquals(historicalT11.getCurrSize(), historicalT12.getCurrSize());
  }

  private int getNumLoadedSegments(DruidServer... servers)
  {
    int numLoaded = 0;
    for (DruidServer server : servers) {
      numLoaded += server.getTotalSegments();
    }
    return numLoaded;
  }

  /**
   * Creates a dynamic config with unlimited load queue, balancing disabled and
   * the given {@code replicationThrottleLimit}.
   */
  private CoordinatorDynamicConfig withReplicationThrottleLimit(int replicationThrottleLimit)
  {
    return CoordinatorDynamicConfig.builder()
                                   .withSmartSegmentLoading(false)
                                   .withMaxSegmentsToMove(0)
                                   .withMaxSegmentsInNodeLoadingQueue(0)
                                   .withReplicationThrottleLimit(replicationThrottleLimit)
                                   .build();
  }
}<|MERGE_RESOLUTION|>--- conflicted
+++ resolved
@@ -20,22 +20,15 @@
 package org.apache.druid.server.coordinator.simulate;
 
 import org.apache.druid.client.DruidServer;
-<<<<<<< HEAD
 import org.apache.druid.java.util.common.granularity.Granularities;
-import org.apache.druid.query.DruidMetrics;
-=======
->>>>>>> db82adcd
 import org.apache.druid.server.coordinator.CoordinatorDynamicConfig;
 import org.apache.druid.server.coordinator.CreateDataSegments;
 import org.apache.druid.timeline.DataSegment;
 import org.junit.Assert;
 import org.junit.Test;
 
-<<<<<<< HEAD
 import java.util.ArrayList;
-=======
 import java.util.Collections;
->>>>>>> db82adcd
 import java.util.List;
 
 /**
@@ -45,16 +38,12 @@
 {
   private DruidServer historicalT11;
   private DruidServer historicalT12;
-<<<<<<< HEAD
 
   private DruidServer historicalT13;
 
   private DruidServer historicalT14;
 
   private DruidServer historicalT15;
-=======
-  private DruidServer historicalT13;
->>>>>>> db82adcd
   private DruidServer historicalT21;
   private DruidServer historicalT22;
 
@@ -65,21 +54,21 @@
       CreateDataSegments.ofDatasource("wiki_hourly")
                         .forIntervals(3 * 24 * 365, Granularities.HOUR)
                         .startingAt("2022-01-01")
-                        .withNumPartitions(1)
+                        .withNumPartitions(50)
                         .eachOfSizeInMb(1);
 
   private static final List<DataSegment> WIKI_WEEKLY =
       CreateDataSegments.ofDatasource("wiki_weekly")
                         .forIntervals(3 * 52, Granularities.WEEK)
                         .startingAt("2021-12-26")
-                        .withNumPartitions(20)
+                        .withNumPartitions(100)
                         .eachOfSizeInMb(10);
 
   private static final List<DataSegment> WIKI_YEARLY =
       CreateDataSegments.ofDatasource("wiki_yearly")
                         .forIntervals(3, Granularities.YEAR)
                         .startingAt("2022-01-01")
-                        .withNumPartitions(100)
+                        .withNumPartitions(300)
                         .eachOfSizeInMb(100);
 
 
@@ -88,17 +77,11 @@
   public void setUp()
   {
     // Setup historicals for 2 tiers, size 10 GB each
-<<<<<<< HEAD
     historicalT11 = createHistorical(1, Tier.T1, 10_000_000);
     historicalT12 = createHistorical(2, Tier.T1, 10_000_000);
     historicalT13 = createHistorical(3, Tier.T1, 10_000_000);
     historicalT14 = createHistorical(4, Tier.T1, 10_000_000);
     historicalT15 = createHistorical(5, Tier.T1, 10_000_000);
-=======
-    historicalT11 = createHistorical(1, Tier.T1, 10_000);
-    historicalT12 = createHistorical(2, Tier.T1, 10_000);
-    historicalT13 = createHistorical(3, Tier.T1, 10_000);
->>>>>>> db82adcd
 
     historicalT21 = createHistorical(1, Tier.T2, 10_000);
     historicalT22 = createHistorical(2, Tier.T2, 10_000);
@@ -107,12 +90,20 @@
   @Test
   public void testLoadAndBalanceSeveral()
   {
-    CoordinatorDynamicConfig dynamicConfig = createDynamicConfig(100, 500, 5000);
-
     List<DataSegment> severalSegments = new ArrayList<>();
     severalSegments.addAll(WIKI_YEARLY);
     severalSegments.addAll(WIKI_WEEKLY);
     severalSegments.addAll(WIKI_HOURLY);
+
+    CoordinatorDynamicConfig dynamicConfig =
+        CoordinatorDynamicConfig.builder()
+                                .withMaxSegmentsToMove(severalSegments.size() / 20)
+                                .withReplicationThrottleLimit(Integer.MAX_VALUE)
+                                .withMaxSegmentsInNodeLoadingQueue(Integer.MAX_VALUE)
+                                .withUseRoundRobinSegmentAssignment(false)
+                                .withSmartSegmentLoading(false)
+                                .build();
+
 
     final CoordinatorSimulation sim =
         CoordinatorSimulation.builder()
@@ -121,7 +112,7 @@
                              .withRules("wiki_yearly", Load.on(Tier.T1, 2).forever())
                              .withRules("wiki_weekly", Load.on(Tier.T1, 2).forever())
                              .withRules("wiki_hourly", Load.on(Tier.T1, 2).forever())
-                             .withBalancerStrategy("sortingCost")
+                             .withBalancer("sortingCost")
                              .withDynamicConfig(dynamicConfig)
                              .build();
 
@@ -137,8 +128,8 @@
       runCoordinatorCycle();
       loadQueuedSegments();
     }
-    sim.coordinator().addServer(historicalT14);
-    sim.coordinator().addServer(historicalT15);
+    sim.cluster().addServer(historicalT14);
+    sim.cluster().addServer(historicalT15);
     System.out.println("Adding 2 more historicals");
     for (int i = 50; i < numCycles; i++) {
       System.out.println("Coordinator Run: " + (i + 1) + " / " + numCycles);
