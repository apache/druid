/*
 * Licensed to the Apache Software Foundation (ASF) under one
 * or more contributor license agreements.  See the NOTICE file
 * distributed with this work for additional information
 * regarding copyright ownership.  The ASF licenses this file
 * to you under the Apache License, Version 2.0 (the
 * "License"); you may not use this file except in compliance
 * with the License.  You may obtain a copy of the License at
 *
 *   http://www.apache.org/licenses/LICENSE-2.0
 *
 * Unless required by applicable law or agreed to in writing,
 * software distributed under the License is distributed on an
 * "AS IS" BASIS, WITHOUT WARRANTIES OR CONDITIONS OF ANY
 * KIND, either express or implied.  See the License for the
 * specific language governing permissions and limitations
 * under the License.
 */

package org.apache.druid.server.coordinator;

import com.google.common.collect.ImmutableList;
import com.google.common.collect.ImmutableMap;
import org.apache.druid.client.ImmutableDruidDataSource;
import org.apache.druid.client.ImmutableDruidServer;
import org.apache.druid.java.util.common.Intervals;
import org.apache.druid.server.coordination.DruidServerMetadata;
import org.apache.druid.server.coordination.ServerType;
import org.apache.druid.server.coordinator.loading.TestLoadQueuePeon;
import org.apache.druid.timeline.DataSegment;
import org.apache.druid.timeline.partition.NoneShardSpec;
import org.junit.Assert;
import org.junit.Test;

import java.util.Collections;
import java.util.List;
import java.util.Map;

public class ServerHolderTest
{
  private static final List<DataSegment> SEGMENTS = ImmutableList.of(
      new DataSegment(
          "src1",
          Intervals.of("2015-04-12/2015-04-13"),
          "1",
          ImmutableMap.of("containerName", "container1", "blobPath", "blobPath1"),
          null,
          null,
          NoneShardSpec.instance(),
          0,
          1
      ),
      new DataSegment(
          "src2",
          Intervals.of("2015-04-12/2015-04-13"),
          "1",
          ImmutableMap.of("containerName", "container2", "blobPath", "blobPath2"),
          null,
          null,
          NoneShardSpec.instance(),
          0,
          1
      )
  );

  private static final Map<String, ImmutableDruidDataSource> DATA_SOURCES = ImmutableMap.of(
      "src1", new ImmutableDruidDataSource("src1", Collections.emptyMap(), Collections.singletonList(SEGMENTS.get(0))),
      "src2", new ImmutableDruidDataSource("src2", Collections.emptyMap(), Collections.singletonList(SEGMENTS.get(1)))
  );

  @Test
  public void testCompareTo()
  {
    // available size of 100
    final ServerHolder h1 = new ServerHolder(
        new ImmutableDruidServer(
            new DruidServerMetadata("name1", "host1", null, 100L, ServerType.HISTORICAL, "tier1", 0),
            0L,
            ImmutableMap.of("src1", DATA_SOURCES.get("src1")),
            1
        ),
        new TestLoadQueuePeon()
    );

    // available size of 100
    final ServerHolder h2 = new ServerHolder(
        new ImmutableDruidServer(
            new DruidServerMetadata("name1", "host1", null, 200L, ServerType.HISTORICAL, "tier1", 0),
            100L,
            ImmutableMap.of("src1", DATA_SOURCES.get("src1")),
            1
        ),
        new TestLoadQueuePeon()
    );

    // available size of 10
    final ServerHolder h3 = new ServerHolder(
        new ImmutableDruidServer(
            new DruidServerMetadata("name1", "host1", null, 1000L, ServerType.HISTORICAL, "tier1", 0),
            990L,
            ImmutableMap.of("src1", DATA_SOURCES.get("src1")),
            1
        ),
        new TestLoadQueuePeon()
    );

    // available size of 50
    final ServerHolder h4 = new ServerHolder(
        new ImmutableDruidServer(
            new DruidServerMetadata("name1", "host1", null, 50L, ServerType.HISTORICAL, "tier1", 0),
            0L,
            ImmutableMap.of("src1", DATA_SOURCES.get("src1")),
            1
        ),
        new TestLoadQueuePeon()
    );

    Assert.assertEquals(0, h1.compareTo(h2));
    Assert.assertEquals(1, h3.compareTo(h1));
    Assert.assertEquals(1, h3.compareTo(h4));
  }

  @Test
  public void testEquals()
  {
    final ServerHolder h1 = new ServerHolder(
        new ImmutableDruidServer(
            new DruidServerMetadata("name1", "host1", null, 100L, ServerType.HISTORICAL, "tier1", 0),
            0L,
            ImmutableMap.of("src1", DATA_SOURCES.get("src1")),
            1
        ),
        new TestLoadQueuePeon()
    );

    final ServerHolder h2 = new ServerHolder(
        new ImmutableDruidServer(
            new DruidServerMetadata("name2", "host1", null, 200L, ServerType.HISTORICAL, "tier1", 0),
            100L,
            ImmutableMap.of("src1", DATA_SOURCES.get("src1")),
            1
        ),
        new TestLoadQueuePeon()
    );

    final ServerHolder h3 = new ServerHolder(
        new ImmutableDruidServer(
            new DruidServerMetadata("name1", "host2", null, 200L, ServerType.HISTORICAL, "tier1", 0),
            100L,
            ImmutableMap.of("src1", DATA_SOURCES.get("src1")),
            1
        ),
        new TestLoadQueuePeon()
    );

    final ServerHolder h4 = new ServerHolder(
        new ImmutableDruidServer(
            new DruidServerMetadata("name1", "host1", null, 200L, ServerType.HISTORICAL, "tier2", 0),
            100L,
            ImmutableMap.of("src1", DATA_SOURCES.get("src1")),
            1
        ),
        new TestLoadQueuePeon()
    );

    final ServerHolder h5 = new ServerHolder(
        new ImmutableDruidServer(
            new DruidServerMetadata("name1", "host1", null, 100L, ServerType.REALTIME, "tier1", 0),
            0L,
            ImmutableMap.of("src1", DATA_SOURCES.get("src1")),
            1
        ),
        new TestLoadQueuePeon()
    );

    Assert.assertEquals(h1, h2);
    Assert.assertNotEquals(h1, h3);
    Assert.assertNotEquals(h1, h4);
    Assert.assertNotEquals(h1, h5);
  }

  @Test
  public void testIsServingSegment()
  {
    final ServerHolder h1 = new ServerHolder(
        new ImmutableDruidServer(
            new DruidServerMetadata("name1", "host1", null, 100L, ServerType.HISTORICAL, "tier1", 0),
            0L,
            ImmutableMap.of("src1", DATA_SOURCES.get("src1")),
            1
        ),
        new TestLoadQueuePeon()
    );
    Assert.assertTrue(h1.isServingSegment(SEGMENTS.get(0)));
    Assert.assertFalse(h1.isServingSegment(SEGMENTS.get(1)));
<<<<<<< HEAD
=======
    Assert.assertTrue(h1.hasSegmentLoaded(SEGMENTS.get(0).getId()));
    Assert.assertFalse(h1.hasSegmentLoaded(SEGMENTS.get(1).getId()));
    Assert.assertFalse(h1.isLoadQueueFull());
>>>>>>> 72c151a1
  }
}<|MERGE_RESOLUTION|>--- conflicted
+++ resolved
@@ -193,11 +193,6 @@
     );
     Assert.assertTrue(h1.isServingSegment(SEGMENTS.get(0)));
     Assert.assertFalse(h1.isServingSegment(SEGMENTS.get(1)));
-<<<<<<< HEAD
-=======
-    Assert.assertTrue(h1.hasSegmentLoaded(SEGMENTS.get(0).getId()));
-    Assert.assertFalse(h1.hasSegmentLoaded(SEGMENTS.get(1).getId()));
     Assert.assertFalse(h1.isLoadQueueFull());
->>>>>>> 72c151a1
   }
 }