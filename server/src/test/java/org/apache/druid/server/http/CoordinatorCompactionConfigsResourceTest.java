/*
 * Licensed to the Apache Software Foundation (ASF) under one
 * or more contributor license agreements.  See the NOTICE file
 * distributed with this work for additional information
 * regarding copyright ownership.  The ASF licenses this file
 * to you under the Apache License, Version 2.0 (the
 * "License"); you may not use this file except in compliance
 * with the License.  You may obtain a copy of the License at
 *
 *   http://www.apache.org/licenses/LICENSE-2.0
 *
 * Unless required by applicable law or agreed to in writing,
 * software distributed under the License is distributed on an
 * "AS IS" BASIS, WITHOUT WARRANTIES OR CONDITIONS OF ANY
 * KIND, either express or implied.  See the License for the
 * specific language governing permissions and limitations
 * under the License.
 */

package org.apache.druid.server.http;

import com.fasterxml.jackson.core.JsonProcessingException;
import com.fasterxml.jackson.databind.ObjectMapper;
import com.google.common.base.Suppliers;
import org.apache.druid.audit.AuditEntry;
import org.apache.druid.audit.AuditInfo;
import org.apache.druid.audit.AuditManager;
import org.apache.druid.client.indexing.ClientMSQContext;
import org.apache.druid.common.config.ConfigManager;
import org.apache.druid.common.config.JacksonConfigManager;
import org.apache.druid.common.config.TestConfigManagerConfig;
import org.apache.druid.error.ErrorResponse;
import org.apache.druid.indexer.CompactionEngine;
import org.apache.druid.jackson.DefaultObjectMapper;
import org.apache.druid.java.util.common.granularity.Granularities;
import org.apache.druid.metadata.MetadataCASUpdate;
import org.apache.druid.metadata.MetadataStorageTablesConfig;
import org.apache.druid.metadata.TestMetadataStorageConnector;
import org.apache.druid.metadata.TestMetadataStorageTablesConfig;
import org.apache.druid.server.coordinator.ClusterCompactionConfig;
import org.apache.druid.server.coordinator.CoordinatorConfigManager;
import org.apache.druid.server.coordinator.DataSourceCompactionConfig;
import org.apache.druid.server.coordinator.DataSourceCompactionConfigAuditEntry;
import org.apache.druid.server.coordinator.DruidCompactionConfig;
import org.apache.druid.server.coordinator.UserCompactionTaskGranularityConfig;
import org.joda.time.Interval;
import org.joda.time.Period;
import org.junit.After;
import org.junit.Assert;
import org.junit.Before;
import org.junit.Test;
import org.junit.runner.RunWith;
import org.mockito.Mock;
import org.mockito.Mockito;
import org.mockito.junit.MockitoJUnitRunner;
import org.skife.jdbi.v2.Handle;

import javax.annotation.Nullable;
import javax.servlet.http.HttpServletRequest;
import javax.ws.rs.core.Response;
import java.util.ArrayList;
import java.util.Arrays;
import java.util.Collections;
import java.util.HashMap;
import java.util.List;
import java.util.Map;
import java.util.function.UnaryOperator;

@RunWith(MockitoJUnitRunner.class)
public class CoordinatorCompactionConfigsResourceTest
{
  private static final double DELTA = 1e-9;
  private static final ObjectMapper OBJECT_MAPPER = new DefaultObjectMapper();

  @Mock
  private HttpServletRequest mockHttpServletRequest;

  private TestCoordinatorConfigManager configManager;
  private CoordinatorCompactionConfigsResource resource;

  @Before
  public void setup()
  {
    Mockito.when(mockHttpServletRequest.getRemoteAddr()).thenReturn("123");
    final AuditManager auditManager = new TestAuditManager();
    configManager = TestCoordinatorConfigManager.create(auditManager);
    resource = new CoordinatorCompactionConfigsResource(configManager, auditManager);
    configManager.delegate.start();
  }

  @After
  public void tearDown()
  {
    configManager.delegate.stop();
  }

  @Test
  public void testGetDefaultClusterConfig()
  {
    Response response = resource.getCompactionConfig();
    final DruidCompactionConfig defaultConfig
        = verifyAndGetPayload(response, DruidCompactionConfig.class);

    Assert.assertEquals(0.1, defaultConfig.getCompactionTaskSlotRatio(), DELTA);
    Assert.assertEquals(Integer.MAX_VALUE, defaultConfig.getMaxCompactionTaskSlots());
    Assert.assertFalse(defaultConfig.isUseAutoScaleSlots());
    Assert.assertTrue(defaultConfig.getCompactionConfigs().isEmpty());
    Assert.assertEquals(CompactionEngine.NATIVE, defaultConfig.getEngine());
  }

  @Test
  public void testUpdateClusterConfig()
  {
    Response response = resource.updateClusterCompactionConfig(
<<<<<<< HEAD
        new CompactionConfigUpdateRequest(0.5, 10, true, CompactionEngine.MSQ, null),
=======
        new ClusterCompactionConfig(0.5, 10, true, CompactionEngine.MSQ),
>>>>>>> 954aaafe
        mockHttpServletRequest
    );
    verifyStatus(Response.Status.OK, response);

    final DruidCompactionConfig updatedConfig = verifyAndGetPayload(
        resource.getCompactionConfig(),
        DruidCompactionConfig.class
    );

    Assert.assertNotNull(updatedConfig);
    Assert.assertEquals(0.5, updatedConfig.getCompactionTaskSlotRatio(), DELTA);
    Assert.assertEquals(10, updatedConfig.getMaxCompactionTaskSlots());
    Assert.assertTrue(updatedConfig.isUseAutoScaleSlots());
    Assert.assertEquals(CompactionEngine.MSQ, updatedConfig.getEngine());
  }

  @Test
  public void testSetCompactionTaskLimit()
  {
    final DruidCompactionConfig defaultConfig
        = verifyAndGetPayload(resource.getCompactionConfig(), DruidCompactionConfig.class);

    Response response = resource.setCompactionTaskLimit(0.5, 9, true, mockHttpServletRequest);
    verifyStatus(Response.Status.OK, response);

    final DruidCompactionConfig updatedConfig
        = verifyAndGetPayload(resource.getCompactionConfig(), DruidCompactionConfig.class);

    // Verify that the task slot fields have been updated
    Assert.assertEquals(0.5, updatedConfig.getCompactionTaskSlotRatio(), DELTA);
    Assert.assertEquals(9, updatedConfig.getMaxCompactionTaskSlots());
    Assert.assertTrue(updatedConfig.isUseAutoScaleSlots());

    // Verify that the other fields are unchanged
    Assert.assertEquals(defaultConfig.getCompactionConfigs(), updatedConfig.getCompactionConfigs());
    Assert.assertEquals(defaultConfig.getEngine(), updatedConfig.getEngine());
  }

  @Test
  public void testGetUnknownDatasourceConfigThrowsNotFound()
  {
    Response response = resource.getDatasourceCompactionConfig(DS.WIKI);
    verifyStatus(Response.Status.NOT_FOUND, response);
  }

  @Test
  public void testAddDatasourceConfig()
  {
    final DataSourceCompactionConfig newDatasourceConfig
        = DataSourceCompactionConfig.builder().forDataSource(DS.WIKI).build();
    Response response = resource.addOrUpdateDatasourceCompactionConfig(newDatasourceConfig, mockHttpServletRequest);
    verifyStatus(Response.Status.OK, response);

    final DataSourceCompactionConfig fetchedDatasourceConfig
        = verifyAndGetPayload(resource.getDatasourceCompactionConfig(DS.WIKI), DataSourceCompactionConfig.class);
    Assert.assertEquals(newDatasourceConfig, fetchedDatasourceConfig);

    final DruidCompactionConfig fullCompactionConfig
        = verifyAndGetPayload(resource.getCompactionConfig(), DruidCompactionConfig.class);
    Assert.assertEquals(1, fullCompactionConfig.getCompactionConfigs().size());
    Assert.assertEquals(newDatasourceConfig, fullCompactionConfig.getCompactionConfigs().get(0));
  }

  @Test
  public void testUpdateDatasourceConfig()
  {
    final DataSourceCompactionConfig originalDatasourceConfig = DataSourceCompactionConfig
        .builder()
        .forDataSource(DS.WIKI)
        .withInputSegmentSizeBytes(500L)
        .withSkipOffsetFromLatest(Period.hours(1))
        .withGranularitySpec(
            new UserCompactionTaskGranularityConfig(Granularities.HOUR, null, true)
        )
        .withEngine(CompactionEngine.NATIVE)
        .build();

    Response response = resource.addOrUpdateDatasourceCompactionConfig(
        originalDatasourceConfig,
        mockHttpServletRequest
    );
    verifyStatus(Response.Status.OK, response);

    final DataSourceCompactionConfig updatedDatasourceConfig = DataSourceCompactionConfig
        .builder()
        .forDataSource(DS.WIKI)
        .withInputSegmentSizeBytes(1000L)
        .withSkipOffsetFromLatest(Period.hours(3))
        .withGranularitySpec(
            new UserCompactionTaskGranularityConfig(Granularities.DAY, null, true)
        )
        .withEngine(CompactionEngine.MSQ)
        .build();

    response = resource.addOrUpdateDatasourceCompactionConfig(updatedDatasourceConfig, mockHttpServletRequest);
    verifyStatus(Response.Status.OK, response);

    final DataSourceCompactionConfig latestDatasourceConfig
        = verifyAndGetPayload(resource.getDatasourceCompactionConfig(DS.WIKI), DataSourceCompactionConfig.class);
    Assert.assertEquals(updatedDatasourceConfig, latestDatasourceConfig);

    final DruidCompactionConfig fullCompactionConfig
        = verifyAndGetPayload(resource.getCompactionConfig(), DruidCompactionConfig.class);
    Assert.assertEquals(1, fullCompactionConfig.getCompactionConfigs().size());
    Assert.assertEquals(updatedDatasourceConfig, fullCompactionConfig.getCompactionConfigs().get(0));
  }

  @Test
  public void testDeleteDatasourceConfig()
  {
    final DataSourceCompactionConfig datasourceConfig
        = DataSourceCompactionConfig.builder().forDataSource(DS.WIKI).build();
    Response response = resource.addOrUpdateDatasourceCompactionConfig(datasourceConfig, mockHttpServletRequest);
    verifyStatus(Response.Status.OK, response);

    response = resource.deleteCompactionConfig(DS.WIKI, mockHttpServletRequest);
    verifyStatus(Response.Status.OK, response);

    response = resource.getDatasourceCompactionConfig(DS.WIKI);
    verifyStatus(Response.Status.NOT_FOUND, response);
  }

  @Test
  public void testDeleteUnknownDatasourceConfigThrowsNotFound()
  {
    Response response = resource.deleteCompactionConfig(DS.WIKI, mockHttpServletRequest);
    verifyStatus(Response.Status.NOT_FOUND, response);
  }

  @Test
  public void testUpdateIsRetriedIfFailureIsRetryable()
  {
    configManager.configUpdateResult
        = ConfigManager.SetResult.retryableFailure(new Exception("retryable"));
    resource.addOrUpdateDatasourceCompactionConfig(
        DataSourceCompactionConfig.builder().forDataSource(DS.WIKI).build(),
        mockHttpServletRequest
    );

    Assert.assertEquals(
        CoordinatorCompactionConfigsResource.MAX_UPDATE_RETRIES,
        configManager.numUpdateAttempts
    );
  }

  @Test
  public void testUpdateIsNotRetriedIfFailureIsNotRetryable()
  {
    configManager.configUpdateResult
        = ConfigManager.SetResult.failure(new Exception("not retryable"));
    resource.addOrUpdateDatasourceCompactionConfig(
        DataSourceCompactionConfig.builder().forDataSource(DS.WIKI).build(),
        mockHttpServletRequest
    );

    Assert.assertEquals(1, configManager.numUpdateAttempts);
  }

  @Test
  public void testGetDatasourceConfigHistory()
  {
    final DataSourceCompactionConfig.Builder builder
        = DataSourceCompactionConfig.builder().forDataSource(DS.WIKI);

    final DataSourceCompactionConfig configV1 = builder.build();
    resource.addOrUpdateDatasourceCompactionConfig(configV1, mockHttpServletRequest);

    final DataSourceCompactionConfig configV2 = builder.withEngine(CompactionEngine.NATIVE).build();
    resource.addOrUpdateDatasourceCompactionConfig(configV2, mockHttpServletRequest);

    final DataSourceCompactionConfig configV3 = builder
        .withEngine(CompactionEngine.MSQ)
        .withSkipOffsetFromLatest(Period.hours(1))
        .build();
    resource.addOrUpdateDatasourceCompactionConfig(configV3, mockHttpServletRequest);

    Response response = resource.getCompactionConfigHistory(DS.WIKI, null, null);
    verifyStatus(Response.Status.OK, response);

    final List<DataSourceCompactionConfigAuditEntry> history
        = (List<DataSourceCompactionConfigAuditEntry>) response.getEntity();
    Assert.assertEquals(3, history.size());
    Assert.assertEquals(configV1, history.get(0).getCompactionConfig());
    Assert.assertEquals(configV2, history.get(1).getCompactionConfig());
    Assert.assertEquals(configV3, history.get(2).getCompactionConfig());
  }

  @Test
  public void testGetHistoryOfUnknownDatasourceReturnsEmpty()
  {
    Response response = resource.getCompactionConfigHistory(DS.WIKI, null, null);
    verifyStatus(Response.Status.OK, response);
    Assert.assertTrue(((List<?>) response.getEntity()).isEmpty());
  }

  @Test
  public void testAddInvalidDatasourceConfigThrowsBadRequest()
  {
    final DataSourceCompactionConfig datasourceConfig = DataSourceCompactionConfig
        .builder()
        .forDataSource(DS.WIKI)
        .withTaskContext(Collections.singletonMap(ClientMSQContext.CTX_MAX_NUM_TASKS, 1))
        .withEngine(CompactionEngine.MSQ)
        .build();

    final Response response = resource.addOrUpdateDatasourceCompactionConfig(datasourceConfig, mockHttpServletRequest);
    verifyStatus(Response.Status.BAD_REQUEST, response);
    Assert.assertTrue(response.getEntity() instanceof ErrorResponse);
    Assert.assertEquals(
        "Compaction config not supported. Reason[MSQ: Context maxNumTasks[1]"
        + " must be at least 2 (1 controller + 1 worker)].",
        ((ErrorResponse) response.getEntity()).getUnderlyingException().getMessage()
    );
  }

  @Test
  public void testUpdateEngineToMSQWithInvalidDatasourceConfigThrowsBadRequest()
  {
    final DataSourceCompactionConfig datasourceConfig = DataSourceCompactionConfig
        .builder()
        .forDataSource(DS.WIKI)
        .withTaskContext(Collections.singletonMap(ClientMSQContext.CTX_MAX_NUM_TASKS, 1))
        .build();
    Response response = resource.addOrUpdateDatasourceCompactionConfig(datasourceConfig, mockHttpServletRequest);
    verifyStatus(Response.Status.OK, response);

    response = resource.updateClusterCompactionConfig(
<<<<<<< HEAD
        new CompactionConfigUpdateRequest(null, null, null, CompactionEngine.MSQ, null),
=======
        new ClusterCompactionConfig(null, null, null, CompactionEngine.MSQ),
>>>>>>> 954aaafe
        mockHttpServletRequest
    );
    verifyStatus(Response.Status.BAD_REQUEST, response);
    Assert.assertTrue(response.getEntity() instanceof ErrorResponse);
    Assert.assertEquals(
        "Cannot update engine to [msq] as it does not support compaction config of DataSource[wiki]."
        + " Reason[MSQ: Context maxNumTasks[1] must be at least 2 (1 controller + 1 worker)].",
        ((ErrorResponse) response.getEntity()).getUnderlyingException().getMessage()
    );
  }

  @SuppressWarnings("unchecked")
  private <T> T verifyAndGetPayload(Response response, Class<T> type)
  {
    Assert.assertEquals(Response.Status.OK.getStatusCode(), response.getStatus());

    Assert.assertTrue(type.isInstance(response.getEntity()));
    return (T) response.getEntity();
  }

  private void verifyStatus(Response.Status expectedStatus, Response response)
  {
    Assert.assertEquals(expectedStatus.getStatusCode(), response.getStatus());
  }

  /**
   * Test implementation of AuditManager that keeps audit entries in memory.
   */
  private static class TestAuditManager implements AuditManager
  {
    private final List<AuditEntry> audits = new ArrayList<>();

    @Override
    public void doAudit(AuditEntry event, Handle handle)
    {
      // do nothing
    }

    @Override
    public void doAudit(AuditEntry event)
    {
      final String json;
      try {
        json = OBJECT_MAPPER.writeValueAsString(event.getPayload().raw());
      }
      catch (JsonProcessingException e) {
        throw new RuntimeException(e);
      }

      final AuditEntry eventWithSerializedPayload
          = AuditEntry.builder()
                      .key(event.getKey())
                      .type(event.getType())
                      .auditInfo(event.getAuditInfo())
                      .auditTime(event.getAuditTime())
                      .request(event.getRequest())
                      .serializedPayload(json)
                      .build();
      audits.add(eventWithSerializedPayload);
    }

    @Override
    public List<AuditEntry> fetchAuditHistory(String key, String type, Interval interval)
    {
      return audits;
    }

    @Override
    public List<AuditEntry> fetchAuditHistory(String type, int limit)
    {
      return audits;
    }

    @Override
    public List<AuditEntry> fetchAuditHistory(String type, Interval interval)
    {
      return audits;
    }

    @Override
    public List<AuditEntry> fetchAuditHistory(String key, String type, int limit)
    {
      return audits;
    }

    @Override
    public int removeAuditLogsOlderThan(long timestamp)
    {
      return 0;
    }
  }

  /**
   * Test implementation of CoordinatorConfigManager to track number of update attempts.
   */
  private static class TestCoordinatorConfigManager extends CoordinatorConfigManager
  {
    private final ConfigManager delegate;
    private final JacksonConfigManager jackson;
    private int numUpdateAttempts;
    private ConfigManager.SetResult configUpdateResult;

    static TestCoordinatorConfigManager create(AuditManager auditManager)
    {
      final MetadataStorageTablesConfig tablesConfig = new TestMetadataStorageTablesConfig()
      {
        @Override
        public String getConfigTable()
        {
          return "druid_config";
        }
      };

      final TestDBConnector dbConnector = new TestDBConnector();
      final ConfigManager configManager = new ConfigManager(
          dbConnector,
          Suppliers.ofInstance(tablesConfig),
          Suppliers.ofInstance(new TestConfigManagerConfig())
      );

      return new TestCoordinatorConfigManager(
          new JacksonConfigManager(configManager, OBJECT_MAPPER, auditManager),
          configManager,
          dbConnector,
          tablesConfig
      );
    }

    TestCoordinatorConfigManager(
        JacksonConfigManager jackson,
        ConfigManager configManager,
        TestDBConnector dbConnector,
        MetadataStorageTablesConfig tablesConfig
    )
    {
      super(jackson, dbConnector, tablesConfig);
      this.delegate = configManager;
      this.jackson = jackson;
    }

    @Override
    public ConfigManager.SetResult getAndUpdateCompactionConfig(
        UnaryOperator<DruidCompactionConfig> operator,
        AuditInfo auditInfo
    )
    {
      ++numUpdateAttempts;
      if (configUpdateResult == null) {
        return super.getAndUpdateCompactionConfig(operator, auditInfo);
      } else {
        return configUpdateResult;
      }
    }
  }

  /**
   * Test implementation for in-memory insert, lookup and compareAndSwap operations.
   */
  private static class TestDBConnector extends TestMetadataStorageConnector
  {
    private final Map<List<String>, byte[]> values = new HashMap<>();

    @Override
    public Void insertOrUpdate(String tableName, String keyColumn, String valueColumn, String key, byte[] value)
    {
      values.put(
          Arrays.asList(tableName, keyColumn, valueColumn, key),
          value
      );
      return null;
    }

    @Nullable
    @Override
    public byte[] lookup(String tableName, String keyColumn, String valueColumn, String key)
    {
      return values.get(Arrays.asList(tableName, keyColumn, valueColumn, key));
    }

    @Override
    public boolean compareAndSwap(List<MetadataCASUpdate> updates)
    {
      for (MetadataCASUpdate update : updates) {
        final List<String> key = Arrays.asList(
            update.getTableName(),
            update.getKeyColumn(),
            update.getValueColumn(),
            update.getKey()
        );

        final byte[] currentValue = values.get(key);
        if (currentValue == null || Arrays.equals(currentValue, update.getOldValue())) {
          values.put(key, update.getNewValue());
        } else {
          return false;
        }
      }

      return true;
    }
  }

  private static class DS
  {
    static final String WIKI = "wiki";
  }
}<|MERGE_RESOLUTION|>--- conflicted
+++ resolved
@@ -112,11 +112,7 @@
   public void testUpdateClusterConfig()
   {
     Response response = resource.updateClusterCompactionConfig(
-<<<<<<< HEAD
-        new CompactionConfigUpdateRequest(0.5, 10, true, CompactionEngine.MSQ, null),
-=======
-        new ClusterCompactionConfig(0.5, 10, true, CompactionEngine.MSQ),
->>>>>>> 954aaafe
+        new ClusterCompactionConfig(0.5, 10, true, CompactionEngine.MSQ, null),
         mockHttpServletRequest
     );
     verifyStatus(Response.Status.OK, response);
@@ -344,11 +340,7 @@
     verifyStatus(Response.Status.OK, response);
 
     response = resource.updateClusterCompactionConfig(
-<<<<<<< HEAD
-        new CompactionConfigUpdateRequest(null, null, null, CompactionEngine.MSQ, null),
-=======
-        new ClusterCompactionConfig(null, null, null, CompactionEngine.MSQ),
->>>>>>> 954aaafe
+        new ClusterCompactionConfig(null, null, null, CompactionEngine.MSQ, null),
         mockHttpServletRequest
     );
     verifyStatus(Response.Status.BAD_REQUEST, response);
@@ -447,7 +439,6 @@
   private static class TestCoordinatorConfigManager extends CoordinatorConfigManager
   {
     private final ConfigManager delegate;
-    private final JacksonConfigManager jackson;
     private int numUpdateAttempts;
     private ConfigManager.SetResult configUpdateResult;
 
@@ -486,7 +477,6 @@
     {
       super(jackson, dbConnector, tablesConfig);
       this.delegate = configManager;
-      this.jackson = jackson;
     }
 
     @Override
