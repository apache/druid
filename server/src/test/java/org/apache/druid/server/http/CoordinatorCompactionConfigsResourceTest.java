/*
 * Licensed to the Apache Software Foundation (ASF) under one
 * or more contributor license agreements.  See the NOTICE file
 * distributed with this work for additional information
 * regarding copyright ownership.  The ASF licenses this file
 * to you under the Apache License, Version 2.0 (the
 * "License"); you may not use this file except in compliance
 * with the License.  You may obtain a copy of the License at
 *
 *   http://www.apache.org/licenses/LICENSE-2.0
 *
 * Unless required by applicable law or agreed to in writing,
 * software distributed under the License is distributed on an
 * "AS IS" BASIS, WITHOUT WARRANTIES OR CONDITIONS OF ANY
 * KIND, either express or implied.  See the License for the
 * specific language governing permissions and limitations
 * under the License.
 */

package org.apache.druid.server.http;

<<<<<<< HEAD
import com.fasterxml.jackson.databind.ObjectMapper;
import com.google.common.collect.ImmutableList;
import com.google.common.collect.ImmutableMap;
=======
import com.fasterxml.jackson.core.JsonProcessingException;
import com.fasterxml.jackson.databind.ObjectMapper;
import com.google.common.base.Suppliers;
import org.apache.druid.audit.AuditEntry;
import org.apache.druid.audit.AuditInfo;
>>>>>>> caedeb66
import org.apache.druid.audit.AuditManager;
import org.apache.druid.client.indexing.ClientMSQContext;
import org.apache.druid.common.config.ConfigManager;
import org.apache.druid.common.config.JacksonConfigManager;
import org.apache.druid.common.config.TestConfigManagerConfig;
import org.apache.druid.error.ErrorResponse;
import org.apache.druid.indexer.CompactionEngine;
import org.apache.druid.jackson.DefaultObjectMapper;
<<<<<<< HEAD
import org.apache.druid.java.util.common.ISE;
import org.apache.druid.java.util.common.Intervals;
=======
>>>>>>> caedeb66
import org.apache.druid.java.util.common.granularity.Granularities;
import org.apache.druid.metadata.MetadataCASUpdate;
import org.apache.druid.metadata.MetadataStorageTablesConfig;
import org.apache.druid.metadata.TestMetadataStorageConnector;
import org.apache.druid.metadata.TestMetadataStorageTablesConfig;
import org.apache.druid.server.coordinator.CoordinatorCompactionConfig;
import org.apache.druid.server.coordinator.CoordinatorConfigManager;
import org.apache.druid.server.coordinator.CreateDataSegments;
import org.apache.druid.server.coordinator.DataSourceCompactionConfig;
<<<<<<< HEAD
import org.apache.druid.server.coordinator.MetadataManager;
import org.apache.druid.server.coordinator.UserCompactionTaskGranularityConfig;
import org.apache.druid.server.coordinator.compact.CompactionDutySimulator;
import org.apache.druid.server.coordinator.compact.CompactionSimulateResult;
import org.apache.druid.server.coordinator.simulate.TestSegmentsMetadataManager;
import org.apache.druid.timeline.DataSegment;
=======
import org.apache.druid.server.coordinator.DataSourceCompactionConfigAuditEntry;
import org.apache.druid.server.coordinator.UserCompactionTaskGranularityConfig;
import org.apache.druid.server.coordinator.config.DataSourceCompactionConfigBuilder;
import org.joda.time.Interval;
>>>>>>> caedeb66
import org.joda.time.Period;
import org.junit.After;
import org.junit.Assert;
import org.junit.Before;
import org.junit.Test;
import org.junit.runner.RunWith;
import org.mockito.Mock;
import org.mockito.Mockito;
import org.mockito.junit.MockitoJUnitRunner;
import org.skife.jdbi.v2.Handle;

import javax.annotation.Nullable;
import javax.servlet.http.HttpServletRequest;
import javax.ws.rs.core.Response;
<<<<<<< HEAD
import java.util.Arrays;
import java.util.Collection;
import java.util.Collections;
import java.util.List;
=======
import java.util.ArrayList;
import java.util.Arrays;
import java.util.Collections;
import java.util.HashMap;
import java.util.List;
import java.util.Map;
import java.util.function.UnaryOperator;
>>>>>>> caedeb66

@RunWith(MockitoJUnitRunner.class)
public class CoordinatorCompactionConfigsResourceTest
{
<<<<<<< HEAD
  private static final ObjectMapper OBJECT_MAPPER = new DefaultObjectMapper();
  private static final DataSourceCompactionConfig OLD_CONFIG = new DataSourceCompactionConfig(
      "oldDataSource",
      null,
      500L,
      null,
      new Period(3600),
      null,
      new UserCompactionTaskGranularityConfig(Granularities.HOUR, null, null),
      null,
      null,
      null,
      null,
      null,
      ImmutableMap.of("key", "val")
  );
  private static final DataSourceCompactionConfig NEW_CONFIG = new DataSourceCompactionConfig(
      "newDataSource",
      null,
      500L,
      null,
      new Period(1800),
      null,
      new UserCompactionTaskGranularityConfig(Granularities.DAY, null, null),
      null,
      null,
      null,
      null,
      null,
      ImmutableMap.of("key", "val")
  );
  private static final byte[] OLD_CONFIG_IN_BYTES = {1, 2, 3};

  private static final CoordinatorCompactionConfig ORIGINAL_CONFIG
      = CoordinatorCompactionConfig.from(ImmutableList.of(OLD_CONFIG));

  private static final String DATASOURCE_NOT_EXISTS = "notExists";

  @Mock
  private JacksonConfigManager mockJacksonConfigManager;
=======
  private static final double DELTA = 1e-9;
  private static final ObjectMapper OBJECT_MAPPER = new DefaultObjectMapper();
>>>>>>> caedeb66

  @Mock
  private HttpServletRequest mockHttpServletRequest;

  private TestCoordinatorConfigManager configManager;
  private CoordinatorCompactionConfigsResource resource;

  @Before
  public void setup()
  {
<<<<<<< HEAD
    Mockito.when(mockConnector.lookup(
                     ArgumentMatchers.anyString(),
                     ArgumentMatchers.eq("name"),
                     ArgumentMatchers.eq("payload"),
                     ArgumentMatchers.eq(CoordinatorCompactionConfig.CONFIG_KEY)
                 )
    ).thenReturn(OLD_CONFIG_IN_BYTES);
    Mockito.when(mockJacksonConfigManager.convertByteToConfig(
                     ArgumentMatchers.eq(OLD_CONFIG_IN_BYTES),
                     ArgumentMatchers.eq(CoordinatorCompactionConfig.class),
                     ArgumentMatchers.eq(CoordinatorCompactionConfig.empty())
                 )
    ).thenReturn(ORIGINAL_CONFIG);
    Mockito.when(mockConnectorConfig.getConfigTable()).thenReturn("druid_config");
    Mockito.when(mockAuditManager.fetchAuditHistory(
                     ArgumentMatchers.eq(CoordinatorCompactionConfig.CONFIG_KEY),
                     ArgumentMatchers.eq(CoordinatorCompactionConfig.CONFIG_KEY),
                     ArgumentMatchers.any()
                 )
    ).thenReturn(ImmutableList.of());
    coordinatorCompactionConfigsResource = new CoordinatorCompactionConfigsResource(
        new CoordinatorConfigManager(mockJacksonConfigManager, mockConnector, mockConnectorConfig),
        null,
        mockAuditManager
    );
=======
>>>>>>> caedeb66
    Mockito.when(mockHttpServletRequest.getRemoteAddr()).thenReturn("123");
    final AuditManager auditManager = new TestAuditManager();
    configManager = TestCoordinatorConfigManager.create(auditManager);
    resource = new CoordinatorCompactionConfigsResource(configManager, auditManager);
    configManager.delegate.start();
  }

  @After
  public void tearDown()
  {
    configManager.delegate.stop();
  }

  @Test
  public void testGetDefaultClusterConfig()
  {
    Response response = resource.getClusterCompactionConfig();
    final CoordinatorCompactionConfig defaultConfig
        = verifyAndGetPayload(response, CoordinatorCompactionConfig.class);

    Assert.assertEquals(0.1, defaultConfig.getCompactionTaskSlotRatio(), DELTA);
    Assert.assertEquals(Integer.MAX_VALUE, defaultConfig.getMaxCompactionTaskSlots());
    Assert.assertFalse(defaultConfig.isUseAutoScaleSlots());
    Assert.assertTrue(defaultConfig.getCompactionConfigs().isEmpty());
    Assert.assertEquals(CompactionEngine.NATIVE, defaultConfig.getEngine());
  }

  @Test
  public void testUpdateGlobalConfig()
  {
    Response response = resource.updateClusterCompactionConfig(
        new CompactionConfigUpdateRequest(0.5, 10, true, CompactionEngine.MSQ),
        mockHttpServletRequest
    );
    verifyStatus(Response.Status.OK, response);

    final CoordinatorCompactionConfig updatedConfig = verifyAndGetPayload(
        resource.getClusterCompactionConfig(),
        CoordinatorCompactionConfig.class
    );

    Assert.assertNotNull(updatedConfig);
    Assert.assertEquals(0.5, updatedConfig.getCompactionTaskSlotRatio(), DELTA);
    Assert.assertEquals(10, updatedConfig.getMaxCompactionTaskSlots());
    Assert.assertTrue(updatedConfig.isUseAutoScaleSlots());
    Assert.assertEquals(CompactionEngine.MSQ, updatedConfig.getEngine());
  }

  @Test
  public void testSetCompactionTaskLimit()
  {
    final CoordinatorCompactionConfig defaultConfig
        = verifyAndGetPayload(resource.getClusterCompactionConfig(), CoordinatorCompactionConfig.class);

    Response response = resource.setCompactionTaskLimit(0.5, 9, true, mockHttpServletRequest);
    verifyStatus(Response.Status.OK, response);

    final CoordinatorCompactionConfig updatedConfig
        = verifyAndGetPayload(resource.getClusterCompactionConfig(), CoordinatorCompactionConfig.class);

    // Verify that the task slot fields have been updated
    Assert.assertEquals(0.5, updatedConfig.getCompactionTaskSlotRatio(), DELTA);
    Assert.assertEquals(9, updatedConfig.getMaxCompactionTaskSlots());
    Assert.assertTrue(updatedConfig.isUseAutoScaleSlots());

    // Verify that the other fields are unchanged
    Assert.assertEquals(defaultConfig.getCompactionConfigs(), updatedConfig.getCompactionConfigs());
    Assert.assertEquals(defaultConfig.getEngine(), updatedConfig.getEngine());
  }

  @Test
  public void testGetUnknownDatasourceConfigThrowsNotFound()
  {
    Response response = resource.getDatasourceCompactionConfig(DS.WIKI);
    verifyStatus(Response.Status.NOT_FOUND, response);
  }

  @Test
  public void testAddDatasourceConfig()
  {
    final DataSourceCompactionConfig newDatasourceConfig
        = DataSourceCompactionConfig.builder().forDataSource(DS.WIKI).build();
    Response response = resource.addOrUpdateDatasourceCompactionConfig(newDatasourceConfig, mockHttpServletRequest);
    verifyStatus(Response.Status.OK, response);

    final DataSourceCompactionConfig fetchedDatasourceConfig
        = verifyAndGetPayload(resource.getDatasourceCompactionConfig(DS.WIKI), DataSourceCompactionConfig.class);
    Assert.assertEquals(newDatasourceConfig, fetchedDatasourceConfig);

    final CoordinatorCompactionConfig fullCompactionConfig
        = verifyAndGetPayload(resource.getClusterCompactionConfig(), CoordinatorCompactionConfig.class);
    Assert.assertEquals(1, fullCompactionConfig.getCompactionConfigs().size());
    Assert.assertEquals(newDatasourceConfig, fullCompactionConfig.getCompactionConfigs().get(0));
  }

  @Test
  public void testUpdateDatasourceConfig()
  {
    final DataSourceCompactionConfig originalDatasourceConfig = DataSourceCompactionConfig
        .builder()
        .forDataSource(DS.WIKI)
        .withInputSegmentSizeBytes(500L)
        .withSkipOffsetFromLatest(Period.hours(1))
        .withGranularitySpec(
            new UserCompactionTaskGranularityConfig(Granularities.HOUR, null, true)
        )
        .withEngine(CompactionEngine.NATIVE)
        .build();

    Response response = resource.addOrUpdateDatasourceCompactionConfig(
        originalDatasourceConfig,
        mockHttpServletRequest
    );
    verifyStatus(Response.Status.OK, response);

    final DataSourceCompactionConfig updatedDatasourceConfig = DataSourceCompactionConfig
        .builder()
        .forDataSource(DS.WIKI)
        .withInputSegmentSizeBytes(1000L)
        .withSkipOffsetFromLatest(Period.hours(3))
        .withGranularitySpec(
            new UserCompactionTaskGranularityConfig(Granularities.DAY, null, true)
        )
        .withEngine(CompactionEngine.MSQ)
        .build();

    response = resource.addOrUpdateDatasourceCompactionConfig(updatedDatasourceConfig, mockHttpServletRequest);
    verifyStatus(Response.Status.OK, response);

    final DataSourceCompactionConfig latestDatasourceConfig
        = verifyAndGetPayload(resource.getDatasourceCompactionConfig(DS.WIKI), DataSourceCompactionConfig.class);
    Assert.assertEquals(updatedDatasourceConfig, latestDatasourceConfig);

    final CoordinatorCompactionConfig fullCompactionConfig
        = verifyAndGetPayload(resource.getClusterCompactionConfig(), CoordinatorCompactionConfig.class);
    Assert.assertEquals(1, fullCompactionConfig.getCompactionConfigs().size());
    Assert.assertEquals(updatedDatasourceConfig, fullCompactionConfig.getCompactionConfigs().get(0));
  }

  @Test
  public void testDeleteDatasourceConfig()
  {
    final DataSourceCompactionConfig datasourceConfig
        = DataSourceCompactionConfig.builder().forDataSource(DS.WIKI).build();
    Response response = resource.addOrUpdateDatasourceCompactionConfig(datasourceConfig, mockHttpServletRequest);
    verifyStatus(Response.Status.OK, response);

    response = resource.deleteCompactionConfig(DS.WIKI, mockHttpServletRequest);
    verifyStatus(Response.Status.OK, response);

    response = resource.getDatasourceCompactionConfig(DS.WIKI);
    verifyStatus(Response.Status.NOT_FOUND, response);
  }

  @Test
  public void testDeleteUnknownDatasourceConfigThrowsNotFound()
  {
    Response response = resource.deleteCompactionConfig(DS.WIKI, mockHttpServletRequest);
    verifyStatus(Response.Status.NOT_FOUND, response);
  }

  @Test
  public void testUpdateIsRetriedIfFailureIsRetryable()
  {
    configManager.configUpdateResult
        = ConfigManager.SetResult.retryableFailure(new Exception("retryable"));
    resource.addOrUpdateDatasourceCompactionConfig(
        DataSourceCompactionConfig.builder().forDataSource(DS.WIKI).build(),
        mockHttpServletRequest
    );

    Assert.assertEquals(
        CoordinatorCompactionConfigsResource.MAX_UPDATE_RETRIES,
        configManager.numUpdateAttempts
    );
  }

  @Test
  public void testUpdateIsNotRetriedIfFailureIsNotRetryable()
  {
    configManager.configUpdateResult
        = ConfigManager.SetResult.failure(new Exception("not retryable"));
    resource.addOrUpdateDatasourceCompactionConfig(
        DataSourceCompactionConfig.builder().forDataSource(DS.WIKI).build(),
        mockHttpServletRequest
    );

    Assert.assertEquals(1, configManager.numUpdateAttempts);
  }

  @Test
  public void testGetDatasourceConfigHistory()
  {
<<<<<<< HEAD
    Mockito.when(mockConnector.lookup(
                     ArgumentMatchers.anyString(),
                     ArgumentMatchers.eq("name"),
                     ArgumentMatchers.eq("payload"),
                     ArgumentMatchers.eq(CoordinatorCompactionConfig.CONFIG_KEY)
                 )
    ).thenReturn(null);
    Mockito.when(mockJacksonConfigManager.convertByteToConfig(
                     ArgumentMatchers.eq(null),
                     ArgumentMatchers.eq(CoordinatorCompactionConfig.class),
                     ArgumentMatchers.eq(CoordinatorCompactionConfig.empty())
                 )
    ).thenReturn(CoordinatorCompactionConfig.empty());
    final ArgumentCaptor<byte[]> oldConfigCaptor = ArgumentCaptor.forClass(byte[].class);
    final ArgumentCaptor<CoordinatorCompactionConfig> newConfigCaptor = ArgumentCaptor.forClass(
        CoordinatorCompactionConfig.class);
    Mockito.when(mockJacksonConfigManager.set(
                     ArgumentMatchers.eq(CoordinatorCompactionConfig.CONFIG_KEY),
                     oldConfigCaptor.capture(),
                     newConfigCaptor.capture(),
                     ArgumentMatchers.any()
                 )
    ).thenReturn(ConfigManager.SetResult.ok());

    final DataSourceCompactionConfig newConfig = new DataSourceCompactionConfig(
        "dataSource",
        null,
        500L,
        null,
        new Period(3600),
        null,
        new UserCompactionTaskGranularityConfig(Granularities.HOUR, null, null),
        null,
        null,
        null,
        null,
        CompactionEngine.MSQ,
        ImmutableMap.of("key", "val")
    );
    Response result = coordinatorCompactionConfigsResource.addOrUpdateCompactionConfig(
        newConfig,
        mockHttpServletRequest
    );
    Assert.assertEquals(Response.Status.OK.getStatusCode(), result.getStatus());
    Assert.assertNull(oldConfigCaptor.getValue());
    Assert.assertNotNull(newConfigCaptor.getValue());
    Assert.assertEquals(1, newConfigCaptor.getValue().getCompactionConfigs().size());
    Assert.assertEquals(newConfig, newConfigCaptor.getValue().getCompactionConfigs().get(0));
    Assert.assertEquals(newConfig.getEngine(), newConfigCaptor.getValue().getCompactionConfigs().get(0).getEngine());
=======
    final DataSourceCompactionConfigBuilder builder
        = DataSourceCompactionConfig.builder().forDataSource(DS.WIKI);

    final DataSourceCompactionConfig configV1 = builder.build();
    resource.addOrUpdateDatasourceCompactionConfig(configV1, mockHttpServletRequest);

    final DataSourceCompactionConfig configV2 = builder.withEngine(CompactionEngine.NATIVE).build();
    resource.addOrUpdateDatasourceCompactionConfig(configV2, mockHttpServletRequest);

    final DataSourceCompactionConfig configV3 = builder
        .withEngine(CompactionEngine.MSQ)
        .withSkipOffsetFromLatest(Period.hours(1))
        .build();
    resource.addOrUpdateDatasourceCompactionConfig(configV3, mockHttpServletRequest);

    Response response = resource.getCompactionConfigHistory(DS.WIKI, null, null);
    verifyStatus(Response.Status.OK, response);

    final List<DataSourceCompactionConfigAuditEntry> history
        = (List<DataSourceCompactionConfigAuditEntry>) response.getEntity();
    Assert.assertEquals(3, history.size());
    Assert.assertEquals(configV1, history.get(0).getCompactionConfig());
    Assert.assertEquals(configV2, history.get(1).getCompactionConfig());
    Assert.assertEquals(configV3, history.get(2).getCompactionConfig());
>>>>>>> caedeb66
  }

  @Test
  public void testGetHistoryOfUnknownDatasourceReturnsEmpty()
  {
    Response response = resource.getCompactionConfigHistory(DS.WIKI, null, null);
    verifyStatus(Response.Status.OK, response);
    Assert.assertTrue(((List<?>) response.getEntity()).isEmpty());
  }

  @Test
  public void testAddInvalidDatasourceConfigThrowsBadRequest()
  {
    final DataSourceCompactionConfig datasourceConfig = DataSourceCompactionConfig
        .builder()
        .forDataSource(DS.WIKI)
        .withTaskContext(Collections.singletonMap(ClientMSQContext.CTX_MAX_NUM_TASKS, 1))
        .withEngine(CompactionEngine.MSQ)
        .build();

    final Response response = resource.addOrUpdateDatasourceCompactionConfig(datasourceConfig, mockHttpServletRequest);
    verifyStatus(Response.Status.BAD_REQUEST, response);
    Assert.assertTrue(response.getEntity() instanceof ErrorResponse);
    Assert.assertEquals(
        "Compaction config not supported. Reason[MSQ: Context maxNumTasks[1]"
        + " must be at least 2 (1 controller + 1 worker)].",
        ((ErrorResponse) response.getEntity()).getUnderlyingException().getMessage()
    );
  }

  @Test
  public void testUpdateEngineToMSQWithInvalidDatasourceConfigThrowsBadRequest()
  {
    final DataSourceCompactionConfig datasourceConfig = DataSourceCompactionConfig
        .builder()
        .forDataSource(DS.WIKI)
        .withTaskContext(Collections.singletonMap(ClientMSQContext.CTX_MAX_NUM_TASKS, 1))
        .build();
    Response response = resource.addOrUpdateDatasourceCompactionConfig(datasourceConfig, mockHttpServletRequest);
    verifyStatus(Response.Status.OK, response);

    response = resource.updateClusterCompactionConfig(
        new CompactionConfigUpdateRequest(null, null, null, CompactionEngine.MSQ),
        mockHttpServletRequest
    );
    verifyStatus(Response.Status.BAD_REQUEST, response);
    Assert.assertTrue(response.getEntity() instanceof ErrorResponse);
    Assert.assertEquals(
        "Cannot update engine to [msq] as it does not support compaction config of DataSource[wiki]."
        + " Reason[MSQ: Context maxNumTasks[1] must be at least 2 (1 controller + 1 worker)].",
        ((ErrorResponse) response.getEntity()).getUnderlyingException().getMessage()
    );
  }

  @SuppressWarnings("unchecked")
  private <T> T verifyAndGetPayload(Response response, Class<T> type)
  {
    Assert.assertEquals(Response.Status.OK.getStatusCode(), response.getStatus());

    Assert.assertTrue(type.isInstance(response.getEntity()));
    return (T) response.getEntity();
  }

  private void verifyStatus(Response.Status expectedStatus, Response response)
  {
    Assert.assertEquals(expectedStatus.getStatusCode(), response.getStatus());
  }

  /**
   * Test implementation of AuditManager that keeps audit entries in memory.
   */
  private static class TestAuditManager implements AuditManager
  {
    private final List<AuditEntry> audits = new ArrayList<>();

    @Override
    public void doAudit(AuditEntry event, Handle handle)
    {
      // do nothing
    }

    @Override
    public void doAudit(AuditEntry event)
    {
      final String json;
      try {
        json = OBJECT_MAPPER.writeValueAsString(event.getPayload().raw());
      }
      catch (JsonProcessingException e) {
        throw new RuntimeException(e);
      }

      final AuditEntry eventWithSerializedPayload
          = AuditEntry.builder()
                      .key(event.getKey())
                      .type(event.getType())
                      .auditInfo(event.getAuditInfo())
                      .auditTime(event.getAuditTime())
                      .request(event.getRequest())
                      .serializedPayload(json)
                      .build();
      audits.add(eventWithSerializedPayload);
    }

    @Override
    public List<AuditEntry> fetchAuditHistory(String key, String type, Interval interval)
    {
      return audits;
    }

    @Override
    public List<AuditEntry> fetchAuditHistory(String type, int limit)
    {
      return audits;
    }

    @Override
    public List<AuditEntry> fetchAuditHistory(String type, Interval interval)
    {
      return audits;
    }

    @Override
    public List<AuditEntry> fetchAuditHistory(String key, String type, int limit)
    {
      return audits;
    }

    @Override
    public int removeAuditLogsOlderThan(long timestamp)
    {
      return 0;
    }
  }

  /**
   * Test implementation of CoordinatorConfigManager to track number of update attempts.
   */
  private static class TestCoordinatorConfigManager extends CoordinatorConfigManager
  {
    private final ConfigManager delegate;
    private int numUpdateAttempts;
    private ConfigManager.SetResult configUpdateResult;

    static TestCoordinatorConfigManager create(AuditManager auditManager)
    {
      final MetadataStorageTablesConfig tablesConfig = new TestMetadataStorageTablesConfig()
      {
        @Override
        public String getConfigTable()
        {
          return "druid_config";
        }
      };

      final TestDBConnector dbConnector = new TestDBConnector();
      final ConfigManager configManager = new ConfigManager(
          dbConnector,
          Suppliers.ofInstance(tablesConfig),
          Suppliers.ofInstance(new TestConfigManagerConfig())
      );

      return new TestCoordinatorConfigManager(configManager, dbConnector, tablesConfig, auditManager);
    }

    TestCoordinatorConfigManager(
        ConfigManager configManager,
        TestDBConnector dbConnector,
        MetadataStorageTablesConfig tablesConfig,
        AuditManager auditManager
    )
    {
      super(
          new JacksonConfigManager(configManager, OBJECT_MAPPER, auditManager),
          dbConnector,
          tablesConfig
      );
      this.delegate = configManager;
    }

    @Override
    public ConfigManager.SetResult getAndUpdateCompactionConfig(
        UnaryOperator<CoordinatorCompactionConfig> operator,
        AuditInfo auditInfo
    )
    {
      ++numUpdateAttempts;
      if (configUpdateResult == null) {
        return super.getAndUpdateCompactionConfig(operator, auditInfo);
      } else {
        return configUpdateResult;
      }
    }
  }

  /**
   * Test implementation for in-memory insert, lookup and compareAndSwap operations.
   */
  private static class TestDBConnector extends TestMetadataStorageConnector
  {
    private final Map<List<String>, byte[]> values = new HashMap<>();

    @Override
    public Void insertOrUpdate(String tableName, String keyColumn, String valueColumn, String key, byte[] value)
    {
      values.put(
          Arrays.asList(tableName, keyColumn, valueColumn, key),
          value
      );
      return null;
    }

    @Nullable
    @Override
    public byte[] lookup(String tableName, String keyColumn, String valueColumn, String key)
    {
      return values.get(Arrays.asList(tableName, keyColumn, valueColumn, key));
    }

    @Override
    public boolean compareAndSwap(List<MetadataCASUpdate> updates)
    {
      for (MetadataCASUpdate update : updates) {
        final List<String> key = Arrays.asList(
            update.getTableName(),
            update.getKeyColumn(),
            update.getValueColumn(),
            update.getKey()
        );

        final byte[] currentValue = values.get(key);
        if (currentValue == null || Arrays.equals(currentValue, update.getOldValue())) {
          values.put(key, update.getNewValue());
        } else {
          return false;
        }
      }

      return true;
    }
  }

  private static class DS
  {
    static final String WIKI = "wiki";
  }

  @Test
  public void testSimulateCompactionDynamicConfig()
  {
    final TestSegmentsMetadataManager segmentsMetadataManager = new TestSegmentsMetadataManager();
    final CoordinatorConfigManager mockConfigManager = Mockito.mock(CoordinatorConfigManager.class);
    Mockito.when(mockConfigManager.getCurrentCompactionConfig()).thenReturn(
        new CoordinatorCompactionConfig(
            Collections.singletonList(createDatasourceConfig("wiki")),
            null, null, null, null, null
        )
    );

    final MetadataManager metadataManager = new MetadataManager(
        mockAuditManager,
        mockConfigManager, segmentsMetadataManager, null, null, null, null
    );

    // Add some segments to the timeline
    final String datasource = "wiki";
    final List<DataSegment> wikiSegments
        = CreateDataSegments.ofDatasource(datasource)
                            .forIntervals(10, Granularities.DAY)
                            .withNumPartitions(10)
                            .startingAt("2013-01-01")
                            .eachOfSizeInMb(100);
    wikiSegments.forEach(segmentsMetadataManager::addSegment);

    coordinatorCompactionConfigsResource = new CoordinatorCompactionConfigsResource(
        null,
        new CompactionDutySimulator(null, metadataManager, OBJECT_MAPPER),
        null
    );
    Response response = coordinatorCompactionConfigsResource.simulateCompactionDynamicConfig(
        new CompactionConfigUpdateRequest(null, null, null, null, null)
    );
    Assert.assertEquals(Response.Status.OK.getStatusCode(), response.getStatus());
    Assert.assertTrue(response.getEntity() instanceof CompactionSimulateResult);

    CompactionSimulateResult simulateResult = (CompactionSimulateResult) response.getEntity();
    Assert.assertEquals(
        Arrays.asList(
            Arrays.asList("dataSource", "interval", "numSegments", "bytes", "maxTaskSlots", "reasonToCompact"),
            Arrays.asList("wiki", Intervals.of("2013-01-09/P1D"), 10, 1_000_000_000L, 1, "not compacted yet"),
            Arrays.asList("wiki", Intervals.of("2013-01-08/P1D"), 10, 1_000_000_000L, 1, "not compacted yet"),
            Arrays.asList("wiki", Intervals.of("2013-01-07/P1D"), 10, 1_000_000_000L, 1, "not compacted yet"),
            Arrays.asList("wiki", Intervals.of("2013-01-06/P1D"), 10, 1_000_000_000L, 1, "not compacted yet"),
            Arrays.asList("wiki", Intervals.of("2013-01-05/P1D"), 10, 1_000_000_000L, 1, "not compacted yet"),
            Arrays.asList("wiki", Intervals.of("2013-01-04/P1D"), 10, 1_000_000_000L, 1, "not compacted yet"),
            Arrays.asList("wiki", Intervals.of("2013-01-03/P1D"), 10, 1_000_000_000L, 1, "not compacted yet"),
            Arrays.asList("wiki", Intervals.of("2013-01-02/P1D"), 10, 1_000_000_000L, 1, "not compacted yet"),
            Arrays.asList("wiki", Intervals.of("2013-01-01/P1D"), 10, 1_000_000_000L, 1, "not compacted yet")
        ),
        simulateResult.getIntervalsToCompact()
    );
  }

  private static DataSourceCompactionConfig createDatasourceConfig(String datasource)
  {
    return new DataSourceCompactionConfig(
        datasource,
        null, null, null, null, null, null, null, null, null, null, null, null
    );
  }
}<|MERGE_RESOLUTION|>--- conflicted
+++ resolved
@@ -19,17 +19,11 @@
 
 package org.apache.druid.server.http;
 
-<<<<<<< HEAD
-import com.fasterxml.jackson.databind.ObjectMapper;
-import com.google.common.collect.ImmutableList;
-import com.google.common.collect.ImmutableMap;
-=======
 import com.fasterxml.jackson.core.JsonProcessingException;
 import com.fasterxml.jackson.databind.ObjectMapper;
 import com.google.common.base.Suppliers;
 import org.apache.druid.audit.AuditEntry;
 import org.apache.druid.audit.AuditInfo;
->>>>>>> caedeb66
 import org.apache.druid.audit.AuditManager;
 import org.apache.druid.client.indexing.ClientMSQContext;
 import org.apache.druid.common.config.ConfigManager;
@@ -38,11 +32,7 @@
 import org.apache.druid.error.ErrorResponse;
 import org.apache.druid.indexer.CompactionEngine;
 import org.apache.druid.jackson.DefaultObjectMapper;
-<<<<<<< HEAD
-import org.apache.druid.java.util.common.ISE;
 import org.apache.druid.java.util.common.Intervals;
-=======
->>>>>>> caedeb66
 import org.apache.druid.java.util.common.granularity.Granularities;
 import org.apache.druid.metadata.MetadataCASUpdate;
 import org.apache.druid.metadata.MetadataStorageTablesConfig;
@@ -52,19 +42,16 @@
 import org.apache.druid.server.coordinator.CoordinatorConfigManager;
 import org.apache.druid.server.coordinator.CreateDataSegments;
 import org.apache.druid.server.coordinator.DataSourceCompactionConfig;
-<<<<<<< HEAD
+import org.apache.druid.server.coordinator.DataSourceCompactionConfigAuditEntry;
 import org.apache.druid.server.coordinator.MetadataManager;
 import org.apache.druid.server.coordinator.UserCompactionTaskGranularityConfig;
 import org.apache.druid.server.coordinator.compact.CompactionDutySimulator;
 import org.apache.druid.server.coordinator.compact.CompactionSimulateResult;
+import org.apache.druid.server.coordinator.compact.CompactionStatusTracker;
+import org.apache.druid.server.coordinator.config.DataSourceCompactionConfigBuilder;
 import org.apache.druid.server.coordinator.simulate.TestSegmentsMetadataManager;
 import org.apache.druid.timeline.DataSegment;
-=======
-import org.apache.druid.server.coordinator.DataSourceCompactionConfigAuditEntry;
-import org.apache.druid.server.coordinator.UserCompactionTaskGranularityConfig;
-import org.apache.druid.server.coordinator.config.DataSourceCompactionConfigBuilder;
 import org.joda.time.Interval;
->>>>>>> caedeb66
 import org.joda.time.Period;
 import org.junit.After;
 import org.junit.Assert;
@@ -79,12 +66,6 @@
 import javax.annotation.Nullable;
 import javax.servlet.http.HttpServletRequest;
 import javax.ws.rs.core.Response;
-<<<<<<< HEAD
-import java.util.Arrays;
-import java.util.Collection;
-import java.util.Collections;
-import java.util.List;
-=======
 import java.util.ArrayList;
 import java.util.Arrays;
 import java.util.Collections;
@@ -92,56 +73,12 @@
 import java.util.List;
 import java.util.Map;
 import java.util.function.UnaryOperator;
->>>>>>> caedeb66
 
 @RunWith(MockitoJUnitRunner.class)
 public class CoordinatorCompactionConfigsResourceTest
 {
-<<<<<<< HEAD
-  private static final ObjectMapper OBJECT_MAPPER = new DefaultObjectMapper();
-  private static final DataSourceCompactionConfig OLD_CONFIG = new DataSourceCompactionConfig(
-      "oldDataSource",
-      null,
-      500L,
-      null,
-      new Period(3600),
-      null,
-      new UserCompactionTaskGranularityConfig(Granularities.HOUR, null, null),
-      null,
-      null,
-      null,
-      null,
-      null,
-      ImmutableMap.of("key", "val")
-  );
-  private static final DataSourceCompactionConfig NEW_CONFIG = new DataSourceCompactionConfig(
-      "newDataSource",
-      null,
-      500L,
-      null,
-      new Period(1800),
-      null,
-      new UserCompactionTaskGranularityConfig(Granularities.DAY, null, null),
-      null,
-      null,
-      null,
-      null,
-      null,
-      ImmutableMap.of("key", "val")
-  );
-  private static final byte[] OLD_CONFIG_IN_BYTES = {1, 2, 3};
-
-  private static final CoordinatorCompactionConfig ORIGINAL_CONFIG
-      = CoordinatorCompactionConfig.from(ImmutableList.of(OLD_CONFIG));
-
-  private static final String DATASOURCE_NOT_EXISTS = "notExists";
-
-  @Mock
-  private JacksonConfigManager mockJacksonConfigManager;
-=======
   private static final double DELTA = 1e-9;
   private static final ObjectMapper OBJECT_MAPPER = new DefaultObjectMapper();
->>>>>>> caedeb66
 
   @Mock
   private HttpServletRequest mockHttpServletRequest;
@@ -152,38 +89,10 @@
   @Before
   public void setup()
   {
-<<<<<<< HEAD
-    Mockito.when(mockConnector.lookup(
-                     ArgumentMatchers.anyString(),
-                     ArgumentMatchers.eq("name"),
-                     ArgumentMatchers.eq("payload"),
-                     ArgumentMatchers.eq(CoordinatorCompactionConfig.CONFIG_KEY)
-                 )
-    ).thenReturn(OLD_CONFIG_IN_BYTES);
-    Mockito.when(mockJacksonConfigManager.convertByteToConfig(
-                     ArgumentMatchers.eq(OLD_CONFIG_IN_BYTES),
-                     ArgumentMatchers.eq(CoordinatorCompactionConfig.class),
-                     ArgumentMatchers.eq(CoordinatorCompactionConfig.empty())
-                 )
-    ).thenReturn(ORIGINAL_CONFIG);
-    Mockito.when(mockConnectorConfig.getConfigTable()).thenReturn("druid_config");
-    Mockito.when(mockAuditManager.fetchAuditHistory(
-                     ArgumentMatchers.eq(CoordinatorCompactionConfig.CONFIG_KEY),
-                     ArgumentMatchers.eq(CoordinatorCompactionConfig.CONFIG_KEY),
-                     ArgumentMatchers.any()
-                 )
-    ).thenReturn(ImmutableList.of());
-    coordinatorCompactionConfigsResource = new CoordinatorCompactionConfigsResource(
-        new CoordinatorConfigManager(mockJacksonConfigManager, mockConnector, mockConnectorConfig),
-        null,
-        mockAuditManager
-    );
-=======
->>>>>>> caedeb66
     Mockito.when(mockHttpServletRequest.getRemoteAddr()).thenReturn("123");
     final AuditManager auditManager = new TestAuditManager();
     configManager = TestCoordinatorConfigManager.create(auditManager);
-    resource = new CoordinatorCompactionConfigsResource(configManager, auditManager);
+    resource = new CoordinatorCompactionConfigsResource(configManager, null, auditManager);
     configManager.delegate.start();
   }
 
@@ -208,10 +117,10 @@
   }
 
   @Test
-  public void testUpdateGlobalConfig()
+  public void testUpdateClusterConfig()
   {
     Response response = resource.updateClusterCompactionConfig(
-        new CompactionConfigUpdateRequest(0.5, 10, true, CompactionEngine.MSQ),
+        new CompactionConfigUpdateRequest(0.5, 10, true, CompactionEngine.MSQ, null),
         mockHttpServletRequest
     );
     verifyStatus(Response.Status.OK, response);
@@ -373,57 +282,6 @@
   @Test
   public void testGetDatasourceConfigHistory()
   {
-<<<<<<< HEAD
-    Mockito.when(mockConnector.lookup(
-                     ArgumentMatchers.anyString(),
-                     ArgumentMatchers.eq("name"),
-                     ArgumentMatchers.eq("payload"),
-                     ArgumentMatchers.eq(CoordinatorCompactionConfig.CONFIG_KEY)
-                 )
-    ).thenReturn(null);
-    Mockito.when(mockJacksonConfigManager.convertByteToConfig(
-                     ArgumentMatchers.eq(null),
-                     ArgumentMatchers.eq(CoordinatorCompactionConfig.class),
-                     ArgumentMatchers.eq(CoordinatorCompactionConfig.empty())
-                 )
-    ).thenReturn(CoordinatorCompactionConfig.empty());
-    final ArgumentCaptor<byte[]> oldConfigCaptor = ArgumentCaptor.forClass(byte[].class);
-    final ArgumentCaptor<CoordinatorCompactionConfig> newConfigCaptor = ArgumentCaptor.forClass(
-        CoordinatorCompactionConfig.class);
-    Mockito.when(mockJacksonConfigManager.set(
-                     ArgumentMatchers.eq(CoordinatorCompactionConfig.CONFIG_KEY),
-                     oldConfigCaptor.capture(),
-                     newConfigCaptor.capture(),
-                     ArgumentMatchers.any()
-                 )
-    ).thenReturn(ConfigManager.SetResult.ok());
-
-    final DataSourceCompactionConfig newConfig = new DataSourceCompactionConfig(
-        "dataSource",
-        null,
-        500L,
-        null,
-        new Period(3600),
-        null,
-        new UserCompactionTaskGranularityConfig(Granularities.HOUR, null, null),
-        null,
-        null,
-        null,
-        null,
-        CompactionEngine.MSQ,
-        ImmutableMap.of("key", "val")
-    );
-    Response result = coordinatorCompactionConfigsResource.addOrUpdateCompactionConfig(
-        newConfig,
-        mockHttpServletRequest
-    );
-    Assert.assertEquals(Response.Status.OK.getStatusCode(), result.getStatus());
-    Assert.assertNull(oldConfigCaptor.getValue());
-    Assert.assertNotNull(newConfigCaptor.getValue());
-    Assert.assertEquals(1, newConfigCaptor.getValue().getCompactionConfigs().size());
-    Assert.assertEquals(newConfig, newConfigCaptor.getValue().getCompactionConfigs().get(0));
-    Assert.assertEquals(newConfig.getEngine(), newConfigCaptor.getValue().getCompactionConfigs().get(0).getEngine());
-=======
     final DataSourceCompactionConfigBuilder builder
         = DataSourceCompactionConfig.builder().forDataSource(DS.WIKI);
 
@@ -448,7 +306,6 @@
     Assert.assertEquals(configV1, history.get(0).getCompactionConfig());
     Assert.assertEquals(configV2, history.get(1).getCompactionConfig());
     Assert.assertEquals(configV3, history.get(2).getCompactionConfig());
->>>>>>> caedeb66
   }
 
   @Test
@@ -491,7 +348,7 @@
     verifyStatus(Response.Status.OK, response);
 
     response = resource.updateClusterCompactionConfig(
-        new CompactionConfigUpdateRequest(null, null, null, CompactionEngine.MSQ),
+        new CompactionConfigUpdateRequest(null, null, null, CompactionEngine.MSQ, null),
         mockHttpServletRequest
     );
     verifyStatus(Response.Status.BAD_REQUEST, response);
@@ -697,38 +554,34 @@
   }
 
   @Test
-  public void testSimulateCompactionDynamicConfig()
-  {
+  public void testSimulateClusterCompactionConfigUpdate()
+  {
+    resource.addOrUpdateDatasourceCompactionConfig(
+        DataSourceCompactionConfig.builder().forDataSource(DS.WIKI).build(),
+        mockHttpServletRequest
+    );
+
     final TestSegmentsMetadataManager segmentsMetadataManager = new TestSegmentsMetadataManager();
-    final CoordinatorConfigManager mockConfigManager = Mockito.mock(CoordinatorConfigManager.class);
-    Mockito.when(mockConfigManager.getCurrentCompactionConfig()).thenReturn(
-        new CoordinatorCompactionConfig(
-            Collections.singletonList(createDatasourceConfig("wiki")),
-            null, null, null, null, null
-        )
-    );
-
     final MetadataManager metadataManager = new MetadataManager(
-        mockAuditManager,
-        mockConfigManager, segmentsMetadataManager, null, null, null, null
+        null,
+        configManager, segmentsMetadataManager, null, null, null, null
     );
 
     // Add some segments to the timeline
-    final String datasource = "wiki";
     final List<DataSegment> wikiSegments
-        = CreateDataSegments.ofDatasource(datasource)
+        = CreateDataSegments.ofDatasource(DS.WIKI)
                             .forIntervals(10, Granularities.DAY)
                             .withNumPartitions(10)
                             .startingAt("2013-01-01")
                             .eachOfSizeInMb(100);
     wikiSegments.forEach(segmentsMetadataManager::addSegment);
 
-    coordinatorCompactionConfigsResource = new CoordinatorCompactionConfigsResource(
+    resource = new CoordinatorCompactionConfigsResource(
         null,
-        new CompactionDutySimulator(null, metadataManager, OBJECT_MAPPER),
+        new CompactionDutySimulator(new CompactionStatusTracker(OBJECT_MAPPER), metadataManager, OBJECT_MAPPER),
         null
     );
-    Response response = coordinatorCompactionConfigsResource.simulateCompactionDynamicConfig(
+    Response response = resource.simulateClusterCompactionConfigUpdate(
         new CompactionConfigUpdateRequest(null, null, null, null, null)
     );
     Assert.assertEquals(Response.Status.OK.getStatusCode(), response.getStatus());
@@ -751,12 +604,4 @@
         simulateResult.getIntervalsToCompact()
     );
   }
-
-  private static DataSourceCompactionConfig createDatasourceConfig(String datasource)
-  {
-    return new DataSourceCompactionConfig(
-        datasource,
-        null, null, null, null, null, null, null, null, null, null, null, null
-    );
-  }
 }