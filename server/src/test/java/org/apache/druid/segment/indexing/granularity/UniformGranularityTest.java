/*
 * Licensed to the Apache Software Foundation (ASF) under one
 * or more contributor license agreements.  See the NOTICE file
 * distributed with this work for additional information
 * regarding copyright ownership.  The ASF licenses this file
 * to you under the Apache License, Version 2.0 (the
 * "License"); you may not use this file except in compliance
 * with the License.  You may obtain a copy of the License at
 *
 *   http://www.apache.org/licenses/LICENSE-2.0
 *
 * Unless required by applicable law or agreed to in writing,
 * software distributed under the License is distributed on an
 * "AS IS" BASIS, WITHOUT WARRANTIES OR CONDITIONS OF ANY
 * KIND, either express or implied.  See the License for the
 * specific language governing permissions and limitations
 * under the License.
 */

package org.apache.druid.segment.indexing.granularity;

import com.fasterxml.jackson.databind.ObjectMapper;
import com.google.common.base.Optional;
import com.google.common.base.Throwables;
import com.google.common.collect.Lists;
import org.apache.druid.jackson.DefaultObjectMapper;
import org.apache.druid.java.util.common.DateTimes;
import org.apache.druid.java.util.common.Intervals;
import org.apache.druid.java.util.common.granularity.Granularities;
import org.apache.druid.java.util.common.granularity.PeriodGranularity;
import org.joda.time.Interval;
import org.joda.time.Period;
import org.joda.time.chrono.ISOChronology;
import org.junit.Assert;
import org.junit.Test;

import java.util.ArrayList;
import java.util.List;
import java.util.SortedSet;

public class UniformGranularityTest
{
  private static final ObjectMapper jsonMapper = new DefaultObjectMapper();

  @Test
  public void testSimple()
  {
    final GranularitySpec spec = new UniformGranularitySpec(
        Granularities.DAY,
        null,
        Lists.newArrayList(
            Intervals.of("2012-01-08T00Z/2012-01-11T00Z"),
            Intervals.of("2012-01-07T00Z/2012-01-08T00Z"),
            Intervals.of("2012-01-03T00Z/2012-01-04T00Z"),
            Intervals.of("2012-01-01T00Z/2012-01-03T00Z")
        )
    );

    Assert.assertTrue(spec.isRollup());

    Assert.assertEquals(
        Lists.newArrayList(
            Intervals.of("2012-01-01T00Z/P1D"),
            Intervals.of("2012-01-02T00Z/P1D"),
            Intervals.of("2012-01-03T00Z/P1D"),
            Intervals.of("2012-01-07T00Z/P1D"),
            Intervals.of("2012-01-08T00Z/P1D"),
            Intervals.of("2012-01-09T00Z/P1D"),
            Intervals.of("2012-01-10T00Z/P1D")
        ),
        Lists.newArrayList(spec.bucketIntervals().get())
    );

    Assert.assertEquals(
        "2012-01-03T00Z",
        Optional.of(Intervals.of("2012-01-03T00Z/2012-01-04T00Z")),
        spec.bucketInterval(DateTimes.of("2012-01-03T00Z"))
    );

    Assert.assertEquals(
        "2012-01-03T01Z",
        Optional.of(Intervals.of("2012-01-03T00Z/2012-01-04T00Z")),
        spec.bucketInterval(DateTimes.of("2012-01-03T01Z"))
    );

    Assert.assertEquals(
        "2012-01-04T01Z",
        Optional.<Interval>absent(),
        spec.bucketInterval(DateTimes.of("2012-01-04T01Z"))
    );

    Assert.assertEquals(
        "2012-01-07T23:59:59.999Z",
        Optional.of(Intervals.of("2012-01-07T00Z/2012-01-08T00Z")),
        spec.bucketInterval(DateTimes.of("2012-01-07T23:59:59.999Z"))
    );

    Assert.assertEquals(
        "2012-01-08T01Z",
        Optional.of(Intervals.of("2012-01-08T00Z/2012-01-09T00Z")),
        spec.bucketInterval(DateTimes.of("2012-01-08T01Z"))
    );
  }

  @Test
  public void testRollupSetting()
  {
    List<Interval> intervals = Lists.newArrayList(
        Intervals.of("2012-01-08T00Z/2012-01-11T00Z"),
        Intervals.of("2012-01-07T00Z/2012-01-08T00Z"),
        Intervals.of("2012-01-03T00Z/2012-01-04T00Z"),
        Intervals.of("2012-01-01T00Z/2012-01-03T00Z")
    );
    final GranularitySpec spec = new UniformGranularitySpec(Granularities.DAY, Granularities.NONE, false, intervals);

    Assert.assertFalse(spec.isRollup());
  }

  @Test
  public void testJson()
  {
    final GranularitySpec spec = new UniformGranularitySpec(
        Granularities.DAY,
        null,
        Lists.newArrayList(
            Intervals.of("2012-01-08T00Z/2012-01-11T00Z"),
            Intervals.of("2012-01-07T00Z/2012-01-08T00Z"),
            Intervals.of("2012-01-03T00Z/2012-01-04T00Z"),
            Intervals.of("2012-01-01T00Z/2012-01-03T00Z")
        )
    );

    try {
      final GranularitySpec rtSpec = jsonMapper.readValue(jsonMapper.writeValueAsString(spec), GranularitySpec.class);
      Assert.assertEquals(
          "Round-trip bucketIntervals",
          spec.bucketIntervals(),
          rtSpec.bucketIntervals()
      );
      Assert.assertEquals(
          "Round-trip granularity",
          spec.getSegmentGranularity(),
          rtSpec.getSegmentGranularity()
      );
    }
    catch (Exception e) {
      throw Throwables.propagate(e);
    }
  }

  @Test
  public void testEquals()
  {

    final GranularitySpec spec = new UniformGranularitySpec(
        Granularities.DAY,
        null,
        Lists.newArrayList(
            Intervals.of("2012-01-08T00Z/2012-01-11T00Z"),
            Intervals.of("2012-01-07T00Z/2012-01-08T00Z"),
            Intervals.of("2012-01-03T00Z/2012-01-04T00Z"),
            Intervals.of("2012-01-01T00Z/2012-01-03T00Z")
        )
    );

    equalsCheck(
        spec,
        new UniformGranularitySpec(
            Granularities.DAY,
            null,
            Lists.newArrayList(
                Intervals.of("2012-01-08T00Z/2012-01-11T00Z"),
                Intervals.of("2012-01-07T00Z/2012-01-08T00Z"),
                Intervals.of("2012-01-03T00Z/2012-01-04T00Z"),
                Intervals.of("2012-01-01T00Z/2012-01-03T00Z")
            )
        )
    );
  }

  public void equalsCheck(GranularitySpec spec1, GranularitySpec spec2)
  {
    Assert.assertEquals(spec1, spec2);
    Assert.assertEquals(spec1.hashCode(), spec2.hashCode());
  }

  @Test
  public void testNotEquals()
  {
    final GranularitySpec spec = new UniformGranularitySpec(
        Granularities.DAY,
        null,
        Lists.newArrayList(
            Intervals.of("2012-01-08T00Z/2012-01-11T00Z"),
            Intervals.of("2012-01-07T00Z/2012-01-08T00Z"),
            Intervals.of("2012-01-03T00Z/2012-01-04T00Z"),
            Intervals.of("2012-01-01T00Z/2012-01-03T00Z")
        )
    );

    notEqualsCheck(
        spec,
        new UniformGranularitySpec(
            Granularities.YEAR,
            null,
            Lists.newArrayList(
                Intervals.of("2012-01-08T00Z/2012-01-11T00Z"),
                Intervals.of("2012-01-07T00Z/2012-01-08T00Z"),
                Intervals.of("2012-01-03T00Z/2012-01-04T00Z"),
                Intervals.of("2012-01-01T00Z/2012-01-03T00Z")
            )
        )
    );
    notEqualsCheck(
        spec,
        new UniformGranularitySpec(
            Granularities.DAY,
            null,
            Lists.newArrayList(
                Intervals.of("2012-01-08T00Z/2012-01-12T00Z"),
                Intervals.of("2012-01-07T00Z/2012-01-08T00Z"),
                Intervals.of("2012-01-03T00Z/2012-01-04T00Z"),
                Intervals.of("2012-01-01T00Z/2012-01-03T00Z")
            )
        )
    );
    notEqualsCheck(
        spec,
        new UniformGranularitySpec(
            Granularities.DAY,
            Granularities.ALL,
            Lists.newArrayList(
                Intervals.of("2012-01-08T00Z/2012-01-11T00Z"),
                Intervals.of("2012-01-07T00Z/2012-01-08T00Z"),
                Intervals.of("2012-01-03T00Z/2012-01-04T00Z"),
                Intervals.of("2012-01-01T00Z/2012-01-03T00Z")
            )
        )
    );
  }

  @Test
  public void testPeriodSegmentGranularity()
  {
    final GranularitySpec spec = new UniformGranularitySpec(
<<<<<<< HEAD
            new PeriodGranularity(new Period("P1D"), null, DateTimes.inferTzFromString("America/Los_Angeles")),
            null,
            Lists.newArrayList(
                    Intervals.of("2012-01-08T00-08:00/2012-01-11T00-08:00"),
                    Intervals.of("2012-01-07T00-08:00/2012-01-08T00-08:00"),
                    Intervals.of("2012-01-03T00-08:00/2012-01-04T00-08:00"),
                    Intervals.of("2012-01-01T00-08:00/2012-01-03T00-08:00"),
                    Intervals.of("2012-09-01T00-07:00/2012-09-03T00-07:00")
            )
=======
        new PeriodGranularity(new Period("P1D"), null, DateTimes.inferTzfromString("America/Los_Angeles")),
        null,
        Lists.newArrayList(
            Intervals.of("2012-01-08T00-08:00/2012-01-11T00-08:00"),
            Intervals.of("2012-01-07T00-08:00/2012-01-08T00-08:00"),
            Intervals.of("2012-01-03T00-08:00/2012-01-04T00-08:00"),
            Intervals.of("2012-01-01T00-08:00/2012-01-03T00-08:00"),
            Intervals.of("2012-09-01T00-07:00/2012-09-03T00-07:00")
        )
>>>>>>> 84ac18dc
    );

    Assert.assertTrue(spec.bucketIntervals().isPresent());

    final Optional<SortedSet<Interval>> sortedSetOptional = spec.bucketIntervals();
    final SortedSet<Interval> intervals = sortedSetOptional.get();
    ArrayList<Long> actualIntervals = new ArrayList<>();
    for (Interval interval : intervals) {
      actualIntervals.add(interval.toDurationMillis());
    }

    final ISOChronology chrono = ISOChronology.getInstance(DateTimes.inferTzFromString("America/Los_Angeles"));

    final ArrayList<Long> expectedIntervals = Lists.newArrayList(
        new Interval("2012-01-01/2012-01-02", chrono).toDurationMillis(),
        new Interval("2012-01-02/2012-01-03", chrono).toDurationMillis(),
        new Interval("2012-01-03/2012-01-04", chrono).toDurationMillis(),
        new Interval("2012-01-07/2012-01-08", chrono).toDurationMillis(),
        new Interval("2012-01-08/2012-01-09", chrono).toDurationMillis(),
        new Interval("2012-01-09/2012-01-10", chrono).toDurationMillis(),
        new Interval("2012-01-10/2012-01-11", chrono).toDurationMillis(),
        new Interval("2012-09-01/2012-09-02", chrono).toDurationMillis(),
        new Interval("2012-09-02/2012-09-03", chrono).toDurationMillis()
    );

    Assert.assertEquals(expectedIntervals, actualIntervals);
  }

  private void notEqualsCheck(GranularitySpec spec1, GranularitySpec spec2)
  {
    Assert.assertNotEquals(spec1, spec2);
    Assert.assertNotEquals(spec1.hashCode(), spec2.hashCode());
  }
}<|MERGE_RESOLUTION|>--- conflicted
+++ resolved
@@ -243,18 +243,7 @@
   public void testPeriodSegmentGranularity()
   {
     final GranularitySpec spec = new UniformGranularitySpec(
-<<<<<<< HEAD
-            new PeriodGranularity(new Period("P1D"), null, DateTimes.inferTzFromString("America/Los_Angeles")),
-            null,
-            Lists.newArrayList(
-                    Intervals.of("2012-01-08T00-08:00/2012-01-11T00-08:00"),
-                    Intervals.of("2012-01-07T00-08:00/2012-01-08T00-08:00"),
-                    Intervals.of("2012-01-03T00-08:00/2012-01-04T00-08:00"),
-                    Intervals.of("2012-01-01T00-08:00/2012-01-03T00-08:00"),
-                    Intervals.of("2012-09-01T00-07:00/2012-09-03T00-07:00")
-            )
-=======
-        new PeriodGranularity(new Period("P1D"), null, DateTimes.inferTzfromString("America/Los_Angeles")),
+        new PeriodGranularity(new Period("P1D"), null, DateTimes.inferTzFromString("America/Los_Angeles")),
         null,
         Lists.newArrayList(
             Intervals.of("2012-01-08T00-08:00/2012-01-11T00-08:00"),
@@ -263,7 +252,6 @@
             Intervals.of("2012-01-01T00-08:00/2012-01-03T00-08:00"),
             Intervals.of("2012-09-01T00-07:00/2012-09-03T00-07:00")
         )
->>>>>>> 84ac18dc
     );
 
     Assert.assertTrue(spec.bucketIntervals().isPresent());
