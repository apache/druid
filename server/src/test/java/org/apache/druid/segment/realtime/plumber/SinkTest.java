--- conflicted
+++ resolved
@@ -100,9 +100,6 @@
         null,
         100,
         null,
-        null,
-        null,
-        null,
         new Period("P1Y"),
         null,
         null,
@@ -129,15 +126,8 @@
         version,
         tuningConfig.getAppendableIndexSpec(),
         tuningConfig.getMaxRowsInMemory(),
-<<<<<<< HEAD
-        TuningConfigs.getMaxBytesInMemoryOrDefault(tuningConfig.getMaxBytesInMemory()),
-        tuningConfig.isAdjustmentBytesInMemoryFlag(),
-        tuningConfig.getAdjustmentBytesInMemoryMaxRollupRows(),
-        tuningConfig.getAdjustmentBytesInMemoryMaxTimeMs(),
-=======
         tuningConfig.getMaxBytesInMemoryOrDefault(),
         adjustmentHolder,
->>>>>>> 0a4c0ebf
         tuningConfig.getDedupColumn()
     );
 
@@ -268,9 +258,6 @@
         null,
         100,
         null,
-        null,
-        null,
-        null,
         new Period("P1Y"),
         null,
         null,
@@ -297,15 +284,8 @@
         version,
         tuningConfig.getAppendableIndexSpec(),
         tuningConfig.getMaxRowsInMemory(),
-<<<<<<< HEAD
-        TuningConfigs.getMaxBytesInMemoryOrDefault(tuningConfig.getMaxBytesInMemory()),
-        tuningConfig.isAdjustmentBytesInMemoryFlag(),
-        tuningConfig.getAdjustmentBytesInMemoryMaxRollupRows(),
-        tuningConfig.getAdjustmentBytesInMemoryMaxTimeMs(),
-=======
         tuningConfig.getMaxBytesInMemoryOrDefault(),
         adjustmentHolder,
->>>>>>> 0a4c0ebf
         tuningConfig.getDedupColumn()
     );
 
