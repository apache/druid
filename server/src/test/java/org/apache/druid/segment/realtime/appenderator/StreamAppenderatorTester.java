--- conflicted
+++ resolved
@@ -63,11 +63,8 @@
 import org.apache.druid.segment.indexing.granularity.UniformGranularitySpec;
 import org.apache.druid.segment.join.NoopJoinableFactory;
 import org.apache.druid.segment.loading.DataSegmentPusher;
-<<<<<<< HEAD
+import org.apache.druid.segment.loading.SegmentLoaderConfig;
 import org.apache.druid.segment.metadata.CentralizedDatasourceSchemaConfig;
-=======
-import org.apache.druid.segment.loading.SegmentLoaderConfig;
->>>>>>> cfdea068
 import org.apache.druid.segment.realtime.FireDepartmentMetrics;
 import org.apache.druid.segment.writeout.OffHeapMemorySegmentWriteOutMediumFactory;
 import org.apache.druid.server.coordination.DataSegmentAnnouncer;
@@ -218,46 +215,7 @@
         throw new UnsupportedOperationException();
       }
     };
-<<<<<<< HEAD
-    appenderator = Appenderators.createRealtime(
-        schema.getDataSource(),
-        schema,
-        tuningConfig,
-        metrics,
-        dataSegmentPusher,
-        objectMapper,
-        indexIO,
-        indexMerger,
-        new DefaultQueryRunnerFactoryConglomerate(
-            ImmutableMap.of(
-                TimeseriesQuery.class, new TimeseriesQueryRunnerFactory(
-                    new TimeseriesQueryQueryToolChest(),
-                    new TimeseriesQueryEngine(),
-                    QueryRunnerTestHelper.NOOP_QUERYWATCHER
-                ),
-                ScanQuery.class, new ScanQueryRunnerFactory(
-                    new ScanQueryQueryToolChest(
-                        new ScanQueryConfig(),
-                        new DefaultGenericQueryMetricsFactory()
-                    ),
-                    new ScanQueryEngine(),
-                    new ScanQueryConfig()
-                )
-            )
-        ),
-        announcer,
-        emitter,
-        new ForwardingQueryProcessingPool(queryExecutor),
-        NoopJoinableFactory.INSTANCE,
-        MapCache.create(2048),
-        new CacheConfig(),
-        new CachePopulatorStats(),
-        rowIngestionMeters,
-        new ParseExceptionHandler(rowIngestionMeters, false, Integer.MAX_VALUE, 0),
-        true,
-        centralizedDatasourceSchemaConfig
-    );
-=======
+
     if (delayInMilli <= 0) {
       appenderator = Appenderators.createRealtime(
           null,
@@ -295,7 +253,8 @@
           new CachePopulatorStats(),
           rowIngestionMeters,
           new ParseExceptionHandler(rowIngestionMeters, false, Integer.MAX_VALUE, 0),
-          true
+          true,
+          centralizedDatasourceSchemaConfig
       );
     } else {
       SegmentLoaderConfig segmentLoaderConfig = new SegmentLoaderConfig()
@@ -342,10 +301,10 @@
           new CachePopulatorStats(),
           rowIngestionMeters,
           new ParseExceptionHandler(rowIngestionMeters, false, Integer.MAX_VALUE, 0),
-          true
+          true,
+          centralizedDatasourceSchemaConfig
       );
     }
->>>>>>> cfdea068
   }
 
   private long getDefaultMaxBytesInMemory()
@@ -470,6 +429,7 @@
     )
     {
       return new StreamAppenderatorTester(
+          delayInMilli,
           maxRowsInMemory,
           maxSizeInBytes,
           Preconditions.checkNotNull(basePersistDirectory, "basePersistDirectory"),
