--- conflicted
+++ resolved
@@ -113,11 +113,8 @@
       final DataSegmentAnnouncer announcer,
       final CentralizedDatasourceSchemaConfig centralizedDatasourceSchemaConfig,
       final ServiceEmitter serviceEmitter,
-<<<<<<< HEAD
+      final PolicyEnforcer policyEnforcer,
       final boolean messageGapAggStatsEnabled
-=======
-      final PolicyEnforcer policyEnforcer
->>>>>>> 2c46787d
   )
   {
     objectMapper = new DefaultObjectMapper();
@@ -362,11 +359,8 @@
     private boolean skipBytesInMemoryOverheadCheck;
     private int delayInMilli = 0;
     private ServiceEmitter serviceEmitter;
-<<<<<<< HEAD
+    private PolicyEnforcer policyEnforcer = NoopPolicyEnforcer.instance();
     private boolean messageGapAggStatsEnabled;
-=======
-    private PolicyEnforcer policyEnforcer = NoopPolicyEnforcer.instance();
->>>>>>> 2c46787d
 
     public Builder maxRowsInMemory(final int maxRowsInMemory)
     {
@@ -416,15 +410,15 @@
       return this;
     }
 
-<<<<<<< HEAD
+    public Builder withPolicyEnforcer(PolicyEnforcer policyEnforcer)
+    {
+      this.policyEnforcer = policyEnforcer;
+      return this;
+    }
+
     public Builder withMessageGapAggStatsEnabled(final boolean messageGapAggStatsEnabled)
     {
       this.messageGapAggStatsEnabled = messageGapAggStatsEnabled;
-=======
-    public Builder withPolicyEnforcer(PolicyEnforcer policyEnforcer)
-    {
-      this.policyEnforcer = policyEnforcer;
->>>>>>> 2c46787d
       return this;
     }
 
@@ -441,11 +435,8 @@
           new NoopDataSegmentAnnouncer(),
           CentralizedDatasourceSchemaConfig.create(),
           serviceEmitter,
-<<<<<<< HEAD
+          policyEnforcer,
           messageGapAggStatsEnabled
-=======
-          policyEnforcer
->>>>>>> 2c46787d
       );
     }
 
@@ -465,11 +456,8 @@
           dataSegmentAnnouncer,
           config,
           serviceEmitter,
-<<<<<<< HEAD
+          policyEnforcer,
           messageGapAggStatsEnabled
-=======
-          policyEnforcer
->>>>>>> 2c46787d
       );
     }
   }
