--- conflicted
+++ resolved
@@ -28,15 +28,8 @@
 import org.apache.druid.timeline.SegmentId;
 import org.joda.time.Interval;
 
-<<<<<<< HEAD
-import java.io.File;
-import java.util.HashSet;
-import java.util.Map;
-import java.util.Set;
 import java.util.concurrent.ExecutorService;
 
-=======
->>>>>>> fcb908d5
 /**
 */
 public class CacheTestSegmentLoader implements SegmentLoader
@@ -80,20 +73,14 @@
   }
 
   @Override
-  public void cleanup(DataSegment segment)
-  {
-
-<<<<<<< HEAD
-  @Override
   public void loadSegmentIntoPageCache(DataSegment segment, ExecutorService exec)
   {
 
   }
 
-  public Set<DataSegment> getSegmentsInTrash()
+  @Override
+  public void cleanup(DataSegment segment)
   {
-    return segmentsInTrash;
-=======
->>>>>>> fcb908d5
+
   }
 }