--- conflicted
+++ resolved
@@ -2277,11 +2277,7 @@
   }
 
   private Sequence<Result<TopNResultValue>> toQueryableTopNResults(
-<<<<<<< HEAD
       Iterable<SegmentId> segmentIds,
-=======
-      Iterable<String> segmentIds,
->>>>>>> 84ac18dc
       Iterable<Interval> intervals,
       Iterable<Iterable<Result<TopNResultValue>>> results
   )
@@ -2317,11 +2313,7 @@
   }
 
   private Sequence<Result<SearchResultValue>> toQueryableSearchResults(
-<<<<<<< HEAD
       Iterable<SegmentId> segmentIds,
-=======
-      Iterable<String> segmentIds,
->>>>>>> 84ac18dc
       Iterable<Interval> intervals,
       Iterable<Iterable<Result<SearchResultValue>>> results
   )
@@ -2357,11 +2349,7 @@
   }
 
   private Sequence<Result<SelectResultValue>> toQueryableSelectResults(
-<<<<<<< HEAD
       Iterable<SegmentId> segmentIds,
-=======
-      Iterable<String> segmentIds,
->>>>>>> 84ac18dc
       Iterable<Interval> intervals,
       Iterable<Iterable<Result<SelectResultValue>>> results
   )
@@ -2397,11 +2385,7 @@
   }
 
   private Sequence<Result> toQueryableGroupByResults(
-<<<<<<< HEAD
       Iterable<SegmentId> segmentIds,
-=======
-      Iterable<String> segmentIds,
->>>>>>> 84ac18dc
       Iterable<Interval> intervals,
       Iterable<Iterable<Row>> results
   )
