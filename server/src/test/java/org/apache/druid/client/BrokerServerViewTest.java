--- conflicted
+++ resolved
@@ -100,23 +100,7 @@
 
     setupViews();
 
-<<<<<<< HEAD
-    final DruidServer druidServer = new DruidServer(
-        "localhost:1234",
-        "localhost:1234",
-        null,
-        10000000L,
-        ServerType.HISTORICAL,
-        "default_tier",
-        0,
-        DruidServer.DEFAULT_GUILD
-    );
-
-    setupZNodeForServer(druidServer, zkPathsConfig, jsonMapper);
-
-=======
-    final DruidServer druidServer = setupHistoricalServer("default_tier", "localhost:1234", 0);
->>>>>>> 8cc58a43
+    final DruidServer druidServer = setupHistoricalServer("default_tier", "localhost:1234", 0, DruidServer.DEFAULT_GUILD);
     final DataSegment segment = dataSegmentWithIntervalAndVersion("2014-10-20T00:00:00Z/P1D", "v1");
     final int partition = segment.getShardSpec().getPartitionNum();
     final Interval intervals = Intervals.of("2014-10-20T00:00:00Z/P1D");
@@ -167,20 +151,7 @@
 
     final List<DruidServer> druidServers = Lists.transform(
         ImmutableList.of("locahost:0", "localhost:1", "localhost:2", "localhost:3", "localhost:4"),
-<<<<<<< HEAD
-        input -> new DruidServer(
-            input,
-            input,
-            null,
-            10000000L,
-            ServerType.HISTORICAL,
-            "default_tier",
-            0,
-            DruidServer.DEFAULT_GUILD
-        )
-=======
-        hostname -> setupHistoricalServer("default_tier", hostname, 0)
->>>>>>> 8cc58a43
+        hostname -> setupHistoricalServer("default_tier", hostname, 0, DruidServer.DEFAULT_GUILD)
     );
 
     final List<DataSegment> segments = Lists.transform(
@@ -278,20 +249,7 @@
 
     final List<DruidServer> druidServers = Lists.transform(
         ImmutableList.of("locahost:0", "localhost:1", "localhost:2", "localhost:3", "localhost:4"),
-<<<<<<< HEAD
-        input -> new DruidServer(
-            input,
-            input,
-            null,
-            10000000L,
-            ServerType.HISTORICAL,
-            "default_tier",
-            0,
-            DruidServer.DEFAULT_GUILD
-        )
-=======
-        hostname -> setupHistoricalServer("default_tier", hostname, 0)
->>>>>>> 8cc58a43
+        hostname -> setupHistoricalServer("default_tier", hostname, 0, DruidServer.DEFAULT_GUILD)
     );
 
     setupZNodeForServer(druidBroker, zkPathsConfig, jsonMapper);
@@ -377,8 +335,8 @@
     setupViews(Sets.newHashSet(tier2));
 
     // Historical Tier 1 has segments 1 and 2, Tier 2 has segments 2 and 3
-    final DruidServer server11 = setupHistoricalServer(tier1, "localhost:1", 1);
-    final DruidServer server21 = setupHistoricalServer(tier2, "localhost:2", 1);
+    final DruidServer server11 = setupHistoricalServer(tier1, "localhost:1", 1, DruidServer.DEFAULT_GUILD);
+    final DruidServer server21 = setupHistoricalServer(tier2, "localhost:2", 1, DruidServer.DEFAULT_GUILD);
 
     final DataSegment segment1 = dataSegmentWithIntervalAndVersion("2020-01-01/P1D", "v1");
     announceSegmentForServer(server11, segment1, zkPathsConfig, jsonMapper);
@@ -429,7 +387,7 @@
   /**
    * Creates a DruidServer of type HISTORICAL and sets up a ZNode for it.
    */
-  private DruidServer setupHistoricalServer(String tier, String name, int priority)
+  private DruidServer setupHistoricalServer(String tier, String name, int priority, String guild)
   {
     final DruidServer historical = new DruidServer(
         name,
@@ -438,7 +396,8 @@
         1000000,
         ServerType.HISTORICAL,
         tier,
-        priority
+        priority,
+        guild
     );
     setupZNodeForServer(historical, zkPathsConfig, jsonMapper);
     return historical;
