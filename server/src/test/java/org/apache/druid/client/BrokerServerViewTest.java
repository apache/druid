--- conflicted
+++ resolved
@@ -43,12 +43,10 @@
 import org.apache.druid.query.QueryWatcher;
 import org.apache.druid.query.TableDataSource;
 import org.apache.druid.segment.TestHelper;
-<<<<<<< HEAD
+import org.apache.druid.segment.metadata.BrokerSegmentMetadataCacheConfig;
+import org.apache.druid.segment.realtime.appenderator.SegmentSchemas;
 import org.apache.druid.server.coordination.ChangeRequestHistory;
 import org.apache.druid.server.coordination.ChangeRequestsSnapshot;
-=======
-import org.apache.druid.segment.realtime.appenderator.SegmentSchemas;
->>>>>>> a0437b6c
 import org.apache.druid.server.coordination.DruidServerMetadata;
 import org.apache.druid.server.coordination.ServerType;
 import org.apache.druid.server.initialization.ZkPathsConfig;
@@ -554,6 +552,8 @@
                 dataSegmentWithIntervalAndVersion(input.lhs, input.rhs),
                 false,
                 null,
+                null,
+                false,
                 true
             ),
             DataSegmentChange.ChangeType.SEGMENT_ADDED)
@@ -573,7 +573,7 @@
         null,
         false,
         true);
-    SegmentMetadataCacheConfig segmentMetadataCacheConfig = EasyMock.mock(SegmentMetadataCacheConfig.class);
+    BrokerSegmentMetadataCacheConfig segmentMetadataCacheConfig = EasyMock.mock(BrokerSegmentMetadataCacheConfig.class);
     EasyMock.expect(segmentMetadataCacheConfig.isMetadataSegmentCacheEnable()).andReturn(false);
     EasyMock.expect(segmentMetadataCacheConfig.getMetadataSegmentPollPeriod()).andReturn(60000L);
     EasyMock.replay(druidLeaderClient);
@@ -583,7 +583,8 @@
         druidLeaderClient,
         jsonMapper,
         brokerSegmentWatcherConfig,
-        segmentMetadataCacheConfig);
+        segmentMetadataCacheConfig
+    );
 
     segmentViewInitLatch = new CountDownLatch(1);
     segmentAddedLatch = new CountDownLatch(5);
@@ -667,6 +668,8 @@
                 dataSegmentWithIntervalAndVersion(input.get(0), input.get(1)),
                 false,
                 null,
+                null,
+                false,
                 true
             ),
             DataSegmentChange.ChangeType.fromString(input.get(3)))
@@ -691,7 +694,7 @@
         null,
         false,
         true);
-    SegmentMetadataCacheConfig segmentMetadataCacheConfig = EasyMock.mock(SegmentMetadataCacheConfig.class);
+    BrokerSegmentMetadataCacheConfig segmentMetadataCacheConfig = EasyMock.mock(BrokerSegmentMetadataCacheConfig.class);
     EasyMock.expect(segmentMetadataCacheConfig.isMetadataSegmentCacheEnable()).andReturn(false);
     EasyMock.expect(segmentMetadataCacheConfig.getMetadataSegmentPollPeriod()).andReturn(60000L);
     EasyMock.replay(druidLeaderClient);
@@ -874,7 +877,7 @@
       }
 
       @Override
-      public boolean isDetectUnavailableSegments()
+      public boolean detectUnavailableSegments()
       {
         return detectUnavailableSegments;
       }
@@ -884,13 +887,19 @@
   private BrokerServerView getBrokerServerView(
       BatchServerInventoryView baseView,
       BrokerSegmentWatcherConfig brokerSegmentWatcherConfig,
-      MetadataSegmentView metadataSegmentView)
-  {
-    return new BrokerServerView(
+      MetadataSegmentView metadataSegmentView
+  )
+  {
+    DirectDruidClientFactory druidClientFactory = new DirectDruidClientFactory(
+        new NoopServiceEmitter(),
         EasyMock.createMock(QueryToolChestWarehouse.class),
         EasyMock.createMock(QueryWatcher.class),
         getSmileMapper(),
-        EasyMock.createMock(HttpClient.class),
+        EasyMock.createMock(HttpClient.class)
+    );
+
+    return new BrokerServerView(
+        druidClientFactory,
         baseView,
         new HighestPriorityTierSelectorStrategy(new RandomServerSelectorStrategy()),
         new NoopServiceEmitter(),
@@ -949,47 +958,6 @@
         );
       }
     };
-<<<<<<< HEAD
-=======
-
-    DirectDruidClientFactory druidClientFactory = new DirectDruidClientFactory(
-        new NoopServiceEmitter(),
-        EasyMock.createMock(QueryToolChestWarehouse.class),
-        EasyMock.createMock(QueryWatcher.class),
-        getSmileMapper(),
-        EasyMock.createMock(HttpClient.class)
-    );
-
-    brokerServerView = new BrokerServerView(
-        druidClientFactory,
-        baseView,
-        new HighestPriorityTierSelectorStrategy(new RandomServerSelectorStrategy()),
-        new NoopServiceEmitter(),
-        new BrokerSegmentWatcherConfig()
-        {
-          @Override
-          public Set<String> getWatchedTiers()
-          {
-            return watchedTiers;
-          }
-
-          @Override
-          public boolean isWatchRealtimeTasks()
-          {
-            return watchRealtimeTasks;
-          }
-
-          @Override
-          public Set<String> getIgnoredTiers()
-          {
-            return ignoredTiers;
-          }
-        }
-    );
-
-    baseView.start();
-    brokerServerView.start();
->>>>>>> a0437b6c
   }
 
   private DataSegment dataSegmentWithIntervalAndVersion(String intervalStr, String version)
