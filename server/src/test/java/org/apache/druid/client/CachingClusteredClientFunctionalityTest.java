/*
 * Licensed to the Apache Software Foundation (ASF) under one
 * or more contributor license agreements.  See the NOTICE file
 * distributed with this work for additional information
 * regarding copyright ownership.  The ASF licenses this file
 * to you under the Apache License, Version 2.0 (the
 * "License"); you may not use this file except in compliance
 * with the License.  You may obtain a copy of the License at
 *
 *   http://www.apache.org/licenses/LICENSE-2.0
 *
 * Unless required by applicable law or agreed to in writing,
 * software distributed under the License is distributed on an
 * "AS IS" BASIS, WITHOUT WARRANTIES OR CONDITIONS OF ANY
 * KIND, either express or implied.  See the License for the
 * specific language governing permissions and limitations
 * under the License.
 */

package org.apache.druid.client;

import com.fasterxml.jackson.databind.ObjectMapper;
import com.google.common.collect.ImmutableMap;
import com.google.common.collect.Lists;
import com.google.common.collect.Ordering;
import it.unimi.dsi.fastutil.ints.Int2ObjectRBTreeMap;
import org.apache.druid.client.cache.Cache;
import org.apache.druid.client.cache.CacheConfig;
import org.apache.druid.client.cache.CachePopulator;
import org.apache.druid.client.cache.CachePopulatorStats;
import org.apache.druid.client.cache.ForegroundCachePopulator;
import org.apache.druid.client.cache.MapCache;
import org.apache.druid.client.selector.QueryableDruidServer;
import org.apache.druid.client.selector.ServerSelector;
import org.apache.druid.client.selector.TierSelectorStrategy;
import org.apache.druid.guice.http.DruidHttpClientConfig;
import org.apache.druid.java.util.common.Intervals;
import org.apache.druid.java.util.common.Pair;
import org.apache.druid.java.util.common.guava.Sequence;
import org.apache.druid.java.util.common.io.Closer;
import org.apache.druid.query.BrokerParallelMergeConfig;
import org.apache.druid.query.Druids;
import org.apache.druid.query.Query;
import org.apache.druid.query.QueryPlus;
import org.apache.druid.query.QueryRunner;
import org.apache.druid.query.QueryToolChestWarehouse;
import org.apache.druid.query.aggregation.CountAggregatorFactory;
import org.apache.druid.query.context.ResponseContext;
import org.apache.druid.query.planning.DataSourceAnalysis;
import org.apache.druid.server.QueryStackTests;
import org.apache.druid.server.coordination.ServerType;
import org.apache.druid.server.metrics.NoopServiceEmitter;
import org.apache.druid.timeline.DataSegment;
import org.apache.druid.timeline.TimelineLookup;
import org.apache.druid.timeline.VersionedIntervalTimeline;
import org.apache.druid.timeline.partition.NoneShardSpec;
import org.apache.druid.timeline.partition.SingleElementPartitionChunk;
import org.easymock.EasyMock;
import org.joda.time.Interval;
import org.junit.AfterClass;
import org.junit.Assert;
import org.junit.Before;
import org.junit.Test;

import javax.annotation.Nullable;
import java.io.IOException;
import java.util.Collections;
import java.util.Comparator;
import java.util.List;
import java.util.Optional;
import java.util.Set;
import java.util.concurrent.Executor;
import java.util.concurrent.ForkJoinPool;

/**
 *
 */
public class CachingClusteredClientFunctionalityTest
{
  private static final ObjectMapper OBJECT_MAPPER = CachingClusteredClientTestUtils.createObjectMapper();
  private static final Pair<QueryToolChestWarehouse, Closer> WAREHOUSE_AND_CLOSER =
      CachingClusteredClientTestUtils.createWarehouse();
  private static final QueryToolChestWarehouse WAREHOUSE = WAREHOUSE_AND_CLOSER.lhs;
  private static final Closer RESOURCE_CLOSER = WAREHOUSE_AND_CLOSER.rhs;

  private CachingClusteredClient client;
  private VersionedIntervalTimeline<String, ServerSelector> timeline;
  private TimelineServerView serverView;
  private Cache cache;

  @AfterClass
  public static void tearDownClass() throws IOException
  {
    RESOURCE_CLOSER.close();
  }

  @Before
  public void setUp()
  {
    timeline = new VersionedIntervalTimeline<>(Ordering.natural());
    serverView = EasyMock.createNiceMock(TimelineServerView.class);
    cache = MapCache.create(100000);
    client = makeClient(
        new ForegroundCachePopulator(OBJECT_MAPPER, new CachePopulatorStats(), -1)
    );
  }

  @Test
  public void testUncoveredInterval()
  {
    addToTimeline(Intervals.of("2015-01-02/2015-01-03"), "1");
    addToTimeline(Intervals.of("2015-01-04/2015-01-05"), "1");
    addToTimeline(Intervals.of("2015-02-04/2015-02-05"), "1");

    final Druids.TimeseriesQueryBuilder builder = Druids.newTimeseriesQueryBuilder()
                                                        .dataSource("test")
                                                        .intervals("2015-01-02/2015-01-03")
                                                        .granularity("day")
                                                        .aggregators(Collections.singletonList(
                                                            new CountAggregatorFactory(
                                                                "rows")))
                                                        .context(ImmutableMap.of(
                                                            "uncoveredIntervalsLimit",
                                                            3
                                                        ));

    ResponseContext responseContext = ResponseContext.createEmpty();
    runQuery(client, builder.build(), responseContext);
    Assert.assertNull(responseContext.getUncoveredIntervals());

    builder.intervals("2015-01-01/2015-01-03");
    responseContext = ResponseContext.createEmpty();
    runQuery(client, builder.build(), responseContext);
    assertUncovered(responseContext, false, "2015-01-01/2015-01-02");

    builder.intervals("2015-01-01/2015-01-04");
    responseContext = ResponseContext.createEmpty();
    runQuery(client, builder.build(), responseContext);
    assertUncovered(responseContext, false, "2015-01-01/2015-01-02", "2015-01-03/2015-01-04");

    builder.intervals("2015-01-02/2015-01-04");
    responseContext = ResponseContext.createEmpty();
    runQuery(client, builder.build(), responseContext);
    assertUncovered(responseContext, false, "2015-01-03/2015-01-04");

    builder.intervals("2015-01-01/2015-01-30");
    responseContext = ResponseContext.createEmpty();
    runQuery(client, builder.build(), responseContext);
    assertUncovered(responseContext, false, "2015-01-01/2015-01-02", "2015-01-03/2015-01-04", "2015-01-05/2015-01-30");

    builder.intervals("2015-01-02/2015-01-30");
    responseContext = ResponseContext.createEmpty();
    runQuery(client, builder.build(), responseContext);
    assertUncovered(responseContext, false, "2015-01-03/2015-01-04", "2015-01-05/2015-01-30");

    builder.intervals("2015-01-04/2015-01-30");
    responseContext = ResponseContext.createEmpty();
    runQuery(client, builder.build(), responseContext);
    assertUncovered(responseContext, false, "2015-01-05/2015-01-30");

    builder.intervals("2015-01-10/2015-01-30");
    responseContext = ResponseContext.createEmpty();
    runQuery(client, builder.build(), responseContext);
    assertUncovered(responseContext, false, "2015-01-10/2015-01-30");

    builder.intervals("2015-01-01/2015-02-25");
    responseContext = ResponseContext.createEmpty();
    runQuery(client, builder.build(), responseContext);
    assertUncovered(responseContext, true, "2015-01-01/2015-01-02", "2015-01-03/2015-01-04", "2015-01-05/2015-02-04");
  }

  private void assertUncovered(ResponseContext context, boolean uncoveredIntervalsOverflowed, String... intervals)
  {
    List<Interval> expectedList = Lists.newArrayListWithExpectedSize(intervals.length);
    for (String interval : intervals) {
      expectedList.add(Intervals.of(interval));
    }
    Assert.assertEquals((Object) expectedList, context.getUncoveredIntervals());
    Assert.assertEquals(uncoveredIntervalsOverflowed, context.get(ResponseContext.Keys.UNCOVERED_INTERVALS_OVERFLOWED));
  }

  private void addToTimeline(Interval interval, String version)
  {
    timeline.add(interval, version, new SingleElementPartitionChunk<>(
        new ServerSelector(
            DataSegment.builder()
                       .dataSource("test")
                       .interval(interval)
                       .version(version)
                       .shardSpec(NoneShardSpec.instance())
                       .size(0)
                       .build(),
            new TierSelectorStrategy()
            {
              @Override
              public Comparator<Integer> getComparator()
              {
                return Ordering.natural();
              }

              @Override
              public QueryableDruidServer pick(
                  Int2ObjectRBTreeMap<Set<QueryableDruidServer>> prioritizedServers,
                  DataSegment segment
              )
              {
                return new QueryableDruidServer(
                    new DruidServer("localhost", "localhost", null, 100, ServerType.HISTORICAL, "a", 10),
                    EasyMock.createNiceMock(DirectDruidClient.class)
                );
              }

              @Override
              public List<QueryableDruidServer> pick(
                  Int2ObjectRBTreeMap<Set<QueryableDruidServer>> prioritizedServers,
                  DataSegment segment,
                  int numServersToPick
              )
              {
                return Collections.singletonList(
                    new QueryableDruidServer(
                        new DruidServer("localhost", "localhost", null, 100, ServerType.HISTORICAL, "a", 10),
                        EasyMock.createNiceMock(DirectDruidClient.class)
                    )
                );
              }
            }
        )
    ));
  }

  protected CachingClusteredClient makeClient(final CachePopulator cachePopulator)
  {
    return makeClient(cachePopulator, cache, 10);
  }

  protected CachingClusteredClient makeClient(
      final CachePopulator cachePopulator,
      final Cache cache,
      final int mergeLimit
  )
  {
    return new CachingClusteredClient(
        WAREHOUSE,
        new TimelineServerView()
        {
          @Override
          public void registerSegmentCallback(Executor exec, SegmentCallback callback)
          {
          }

          @Override
          public Optional<? extends TimelineLookup<String, ServerSelector>> getTimeline(DataSourceAnalysis analysis)
          {
            return Optional.of(timeline);
          }

          @Nullable
          @Override
          public List<ImmutableDruidServer> getDruidServers()
          {
            throw new UnsupportedOperationException();
          }

          @Override
          public void registerTimelineCallback(final Executor exec, final TimelineCallback callback)
          {
            throw new UnsupportedOperationException();
          }

          @Override
          public <T> QueryRunner<T> getQueryRunner(DruidServer server)
          {
            return serverView.getQueryRunner(server);
          }

          @Override
          public void registerServerRemovedCallback(Executor exec, ServerRemovedCallback callback)
          {

          }
        },
        cache,
        OBJECT_MAPPER,
        cachePopulator,
        new CacheConfig()
        {
          @Override
          public boolean isPopulateCache()
          {
            return true;
          }

          @Override
          public boolean isUseCache()
          {
            return true;
          }

          @Override
          public boolean isQueryCacheable(Query query)
          {
            return true;
          }

          @Override
          public int getCacheBulkMergeLimit()
          {
            return mergeLimit;
          }
        },
        new DruidHttpClientConfig()
        {
          @Override
          public long getMaxQueuedBytes()
          {
            return 0L;
          }
        },
        new BrokerParallelMergeConfig()
        {
          @Override
          public boolean useParallelMergePool()
          {
            return true;
          }

          @Override
          public int getParallelism()
          {
            // fixed so same behavior across all test environments
            return 4;
          }

          @Override
          public int getDefaultMaxQueryParallelism()
          {
            // fixed so same behavior across all test environments
            return 4;
          }
        },
        ForkJoinPool.commonPool(),
        QueryStackTests.DEFAULT_NOOP_SCHEDULER,
<<<<<<< HEAD
        JoinableFactoryWrapperTest.NOOP_JOINABLE_FACTORY_WRAPPER,
        new NoopServiceEmitter(),
        new BrokerSegmentWatcherConfig() {
          @Override
          public boolean isDetectUnavailableSegments()
          {
            return false;
          }
        }
=======
        new NoopServiceEmitter()
>>>>>>> a0437b6c
    );
  }

  private static <T> Sequence<T> runQuery(
      CachingClusteredClient client,
      final Query<T> query,
      final ResponseContext responseContext
  )
  {
    final Query<T> theQuery = query.withId("queryId");
    return client.getQueryRunnerForIntervals(theQuery, theQuery.getIntervals()).run(
        QueryPlus.wrap(theQuery),
        responseContext
    );
  }
}<|MERGE_RESOLUTION|>--- conflicted
+++ resolved
@@ -341,19 +341,14 @@
         },
         ForkJoinPool.commonPool(),
         QueryStackTests.DEFAULT_NOOP_SCHEDULER,
-<<<<<<< HEAD
-        JoinableFactoryWrapperTest.NOOP_JOINABLE_FACTORY_WRAPPER,
         new NoopServiceEmitter(),
         new BrokerSegmentWatcherConfig() {
           @Override
-          public boolean isDetectUnavailableSegments()
+          public boolean detectUnavailableSegments()
           {
             return false;
           }
         }
-=======
-        new NoopServiceEmitter()
->>>>>>> a0437b6c
     );
   }
 
