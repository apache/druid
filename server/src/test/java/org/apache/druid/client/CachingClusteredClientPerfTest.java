--- conflicted
+++ resolved
@@ -138,19 +138,14 @@
         Mockito.mock(BrokerParallelMergeConfig.class),
         ForkJoinPool.commonPool(),
         queryScheduler,
-<<<<<<< HEAD
-        JoinableFactoryWrapperTest.NOOP_JOINABLE_FACTORY_WRAPPER,
         new NoopServiceEmitter(),
         new BrokerSegmentWatcherConfig() {
           @Override
-          public boolean isDetectUnavailableSegments()
+          public boolean detectUnavailableSegments()
           {
             return false;
           }
         }
-=======
-        new NoopServiceEmitter()
->>>>>>> a0437b6c
     );
 
     Query<SegmentDescriptor> fakeQuery = makeFakeQuery(interval);
