--- conflicted
+++ resolved
@@ -29,12 +29,9 @@
 import com.google.common.collect.Iterables;
 import com.google.inject.Guice;
 import com.google.inject.Injector;
-<<<<<<< HEAD
+import org.apache.druid.data.input.impl.HttpInputSourceConfig;
 import com.google.inject.ProvisionException;
 import org.apache.druid.data.input.impl.InputSourceSecurityConfig;
-=======
-import org.apache.druid.data.input.impl.HttpInputSourceConfig;
->>>>>>> d917e043
 import org.apache.druid.guice.DruidGuiceExtensions;
 import org.apache.druid.guice.JsonConfigurator;
 import org.apache.druid.guice.LazySingleton;
@@ -47,11 +44,8 @@
 
 import javax.validation.Validation;
 import javax.validation.Validator;
-<<<<<<< HEAD
 import java.net.URI;
 import java.util.Collections;
-=======
->>>>>>> d917e043
 import java.util.List;
 import java.util.Properties;
 import java.util.stream.Collectors;
@@ -84,14 +78,16 @@
   }
 
   @Test
-<<<<<<< HEAD
   public void testHttpInputSourceAllowConfig()
   {
     Properties props = new Properties();
     props.put("druid.ingestion.uri.allowPrefixList", "[\"http://allow.com\"]");
     Injector injector = makeInjectorWithProperties(props);
     InputSourceSecurityConfig instance = injector.getInstance(InputSourceSecurityConfig.class);
-    Assert.assertEquals(new InputSourceSecurityConfig(Collections.singletonList(URI.create("http://allow.com")), null), instance);
+    Assert.assertEquals(
+        new InputSourceSecurityConfig(Collections.singletonList(URI.create("http://allow.com")), null),
+        instance
+    );
   }
 
   @Test
@@ -101,7 +97,10 @@
     props.put("druid.ingestion.uri.denyPrefixList", "[\"http://deny.com\"]");
     Injector injector = makeInjectorWithProperties(props);
     InputSourceSecurityConfig instance = injector.getInstance(InputSourceSecurityConfig.class);
-    Assert.assertEquals(new InputSourceSecurityConfig(null, Collections.singletonList(URI.create("http://deny.com"))), instance);
+    Assert.assertEquals(
+        new InputSourceSecurityConfig(null, Collections.singletonList(URI.create("http://deny.com"))),
+        instance
+    );
   }
 
   @Test(expected = ProvisionException.class)
@@ -115,22 +114,24 @@
   }
 
   @Test
-=======
->>>>>>> d917e043
   public void testHttpInputSourceDefaultConfig()
   {
     Properties props = new Properties();
     Injector injector = makeInjectorWithProperties(props);
-<<<<<<< HEAD
+    HttpInputSourceConfig instance = injector.getInstance(HttpInputSourceConfig.class);
+    Assert.assertEquals(new HttpInputSourceConfig(null), instance);
+    Assert.assertEquals(HttpInputSourceConfig.DEFAULT_ALLOWED_PROTOCOLS, instance.getAllowedProtocols());
+  }
+
+  @Test
+  public void testHttpInputSourceDefaultSecurityConfig()
+  {
+    Properties props = new Properties();
+    Injector injector = makeInjectorWithProperties(props);
     InputSourceSecurityConfig instance = injector.getInstance(InputSourceSecurityConfig.class);
     Assert.assertEquals(new InputSourceSecurityConfig(null, null), instance);
     Assert.assertNull(instance.getallowPrefixList());
     Assert.assertNull(instance.getdenyPrefixList());
-=======
-    HttpInputSourceConfig instance = injector.getInstance(HttpInputSourceConfig.class);
-    Assert.assertEquals(new HttpInputSourceConfig(null), instance);
-    Assert.assertEquals(HttpInputSourceConfig.DEFAULT_ALLOWED_PROTOCOLS, instance.getAllowedProtocols());
->>>>>>> d917e043
   }
 
   private Injector makeInjectorWithProperties(final Properties props)
