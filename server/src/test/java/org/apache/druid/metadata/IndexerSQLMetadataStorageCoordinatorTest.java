--- conflicted
+++ resolved
@@ -1196,30 +1196,7 @@
   }
 
   @Test
-<<<<<<< HEAD
   public void testRetrieveUnusedSegmentsUsingSingleIntervalAndLimitOutOfRange()
-=======
-  public void testRetrieveUnusedSegmentsUsingSingleIntervalVersionAndLimitInRange() throws IOException
-  {
-    final List<DataSegment> segments = createAndGetUsedYearSegments(1900, 2133);
-    markAllSegmentsUnused(new HashSet<>(segments), DateTimes.nowUtc());
-
-    final int requestedLimit = 10;
-    final List<DataSegment> actualUnusedSegments = coordinator.retrieveUnusedSegmentsForInterval(
-        DS.WIKI,
-        Intervals.of("1900/3000"),
-        ImmutableList.of("version"),
-        requestedLimit,
-        null
-    );
-
-    Assert.assertEquals(requestedLimit, actualUnusedSegments.size());
-    Assert.assertTrue(actualUnusedSegments.containsAll(segments.stream().limit(requestedLimit).collect(Collectors.toList())));
-  }
-
-  @Test
-  public void testRetrieveUnusedSegmentsUsingSingleIntervalAndLimitOutOfRange() throws IOException
->>>>>>> 1ad489a2
   {
     final List<DataSegment> segments = createAndGetUsedYearSegments(1900, 2133);
     markAllSegmentsUnused(new HashSet<>(segments), DateTimes.nowUtc());
@@ -1697,88 +1674,7 @@
   }
 
   @Test
-<<<<<<< HEAD
   public void testSimpleUnusedListWithLimit()
-=======
-  public void testRetrieveUnusedSegmentsWithVersions() throws IOException
-  {
-    final DateTime now = DateTimes.nowUtc();
-    final String v1 = now.toString();
-    final String v2 = now.plusDays(2).toString();
-    final String v3 = now.plusDays(3).toString();
-    final String v4 = now.plusDays(4).toString();
-
-    final DataSegment segment1 = createSegment(
-        Intervals.of("2023-01-01/2023-01-02"),
-        v1,
-        new LinearShardSpec(0)
-    );
-    final DataSegment segment2 = createSegment(
-        Intervals.of("2023-01-02/2023-01-03"),
-        v2,
-        new LinearShardSpec(0)
-    );
-    final DataSegment segment3 = createSegment(
-        Intervals.of("2023-01-03/2023-01-04"),
-        v3,
-        new LinearShardSpec(0)
-    );
-    final DataSegment segment4 = createSegment(
-        Intervals.of("2023-01-03/2023-01-04"),
-        v4,
-        new LinearShardSpec(0)
-    );
-
-    final ImmutableSet<DataSegment> unusedSegments = ImmutableSet.of(segment1, segment2, segment3, segment4);
-    Assert.assertEquals(unusedSegments, coordinator.commitSegments(unusedSegments));
-    markAllSegmentsUnused(unusedSegments, DateTimes.nowUtc());
-
-    for (DataSegment unusedSegment : unusedSegments) {
-      Assertions.assertThat(
-          coordinator.retrieveUnusedSegmentsForInterval(
-              DS.WIKI,
-              Intervals.of("2023-01-01/2023-01-04"),
-              ImmutableList.of(unusedSegment.getVersion()),
-              null,
-              null
-          )
-      ).contains(unusedSegment);
-    }
-
-    Assertions.assertThat(
-        coordinator.retrieveUnusedSegmentsForInterval(
-            DS.WIKI,
-            Intervals.of("2023-01-01/2023-01-04"),
-            ImmutableList.of(v1, v2),
-            null,
-            null
-        )
-    ).contains(segment1, segment2);
-
-    Assertions.assertThat(
-        coordinator.retrieveUnusedSegmentsForInterval(
-            DS.WIKI,
-            Intervals.of("2023-01-01/2023-01-04"),
-            null,
-            null,
-            null
-        )
-    ).containsAll(unusedSegments);
-
-    Assertions.assertThat(
-        coordinator.retrieveUnusedSegmentsForInterval(
-            DS.WIKI,
-            Intervals.of("2023-01-01/2023-01-04"),
-            ImmutableList.of("some-non-existent-version"),
-              null,
-              null
-          )
-    ).containsAll(ImmutableSet.of());
-  }
-
-  @Test
-  public void testSimpleUnusedListWithLimit() throws IOException
->>>>>>> 1ad489a2
   {
     coordinator.commitSegments(SEGMENTS);
     markAllSegmentsUnused();
