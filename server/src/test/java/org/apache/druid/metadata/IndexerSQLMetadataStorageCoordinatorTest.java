/*
 * Licensed to the Apache Software Foundation (ASF) under one
 * or more contributor license agreements.  See the NOTICE file
 * distributed with this work for additional information
 * regarding copyright ownership.  The ASF licenses this file
 * to you under the Apache License, Version 2.0 (the
 * "License"); you may not use this file except in compliance
 * with the License.  You may obtain a copy of the License at
 *
 *   http://www.apache.org/licenses/LICENSE-2.0
 *
 * Unless required by applicable law or agreed to in writing,
 * software distributed under the License is distributed on an
 * "AS IS" BASIS, WITHOUT WARRANTIES OR CONDITIONS OF ANY
 * KIND, either express or implied.  See the License for the
 * specific language governing permissions and limitations
 * under the License.
 */

package org.apache.druid.metadata;

import com.google.common.collect.ImmutableList;
import com.google.common.collect.ImmutableMap;
import com.google.common.collect.ImmutableSet;
import com.google.common.collect.Iterables;
import org.apache.druid.data.input.StringTuple;
import org.apache.druid.error.InvalidInput;
import org.apache.druid.indexing.overlord.DataSourceMetadata;
import org.apache.druid.indexing.overlord.ObjectMetadata;
import org.apache.druid.indexing.overlord.SegmentCreateRequest;
import org.apache.druid.indexing.overlord.SegmentPublishResult;
import org.apache.druid.indexing.overlord.Segments;
import org.apache.druid.java.util.common.DateTimes;
import org.apache.druid.java.util.common.Intervals;
import org.apache.druid.java.util.common.Pair;
import org.apache.druid.java.util.common.StringUtils;
import org.apache.druid.segment.SegmentSchemaMapping;
import org.apache.druid.segment.metadata.CentralizedDatasourceSchemaConfig;
import org.apache.druid.segment.metadata.FingerprintGenerator;
import org.apache.druid.segment.metadata.SegmentSchemaManager;
import org.apache.druid.segment.metadata.SegmentSchemaTestUtils;
import org.apache.druid.segment.realtime.appenderator.SegmentIdWithShardSpec;
import org.apache.druid.server.http.DataSegmentPlus;
import org.apache.druid.timeline.DataSegment;
import org.apache.druid.timeline.SegmentId;
import org.apache.druid.timeline.SegmentTimeline;
import org.apache.druid.timeline.partition.DimensionRangeShardSpec;
import org.apache.druid.timeline.partition.HashBasedNumberedPartialShardSpec;
import org.apache.druid.timeline.partition.HashBasedNumberedShardSpec;
import org.apache.druid.timeline.partition.LinearShardSpec;
import org.apache.druid.timeline.partition.NumberedOverwritePartialShardSpec;
import org.apache.druid.timeline.partition.NumberedOverwriteShardSpec;
import org.apache.druid.timeline.partition.NumberedPartialShardSpec;
import org.apache.druid.timeline.partition.NumberedShardSpec;
import org.apache.druid.timeline.partition.PartialShardSpec;
import org.apache.druid.timeline.partition.PartitionIds;
import org.apache.druid.timeline.partition.SingleDimensionShardSpec;
import org.apache.druid.timeline.partition.TombstoneShardSpec;
import org.assertj.core.api.Assertions;
import org.joda.time.DateTime;
import org.joda.time.Interval;
import org.junit.Assert;
import org.junit.Before;
import org.junit.Ignore;
import org.junit.Rule;
import org.junit.Test;
import org.skife.jdbi.v2.Handle;

import java.io.IOException;
import java.nio.charset.StandardCharsets;
import java.util.ArrayList;
import java.util.Collection;
import java.util.Collections;
import java.util.Comparator;
import java.util.HashMap;
import java.util.HashSet;
import java.util.List;
import java.util.Map;
import java.util.Set;
import java.util.concurrent.atomic.AtomicLong;
import java.util.stream.Collectors;

public class IndexerSQLMetadataStorageCoordinatorTest extends IndexerSqlMetadataStorageCoordinatorTestBase
{
  @Rule
  public final TestDerbyConnector.DerbyConnectorRule derbyConnectorRule = new TestDerbyConnector.DerbyConnectorRule();

  @Before
  public void setUp()
  {
    derbyConnector = derbyConnectorRule.getConnector();
    segmentsTable = derbyConnectorRule.segments();
    mapper.registerSubtypes(LinearShardSpec.class, NumberedShardSpec.class, HashBasedNumberedShardSpec.class);
    derbyConnector.createDataSourceTable();
    derbyConnector.createTaskTables();
    derbyConnector.createSegmentTable();
    derbyConnector.createUpgradeSegmentsTable();
    derbyConnector.createPendingSegmentsTable();
    metadataUpdateCounter.set(0);
    segmentTableDropUpdateCounter.set(0);

    fingerprintGenerator = new FingerprintGenerator(mapper);
    segmentSchemaManager = new SegmentSchemaManager(derbyConnectorRule.metadataTablesConfigSupplier().get(), mapper, derbyConnector);
    segmentSchemaTestUtils = new SegmentSchemaTestUtils(derbyConnectorRule, derbyConnector, mapper);

    coordinator = new IndexerSQLMetadataStorageCoordinator(
        mapper,
        derbyConnectorRule.metadataTablesConfigSupplier().get(),
        derbyConnector,
        segmentSchemaManager,
        CentralizedDatasourceSchemaConfig.create()
    )
    {
      @Override
      protected DataStoreMetadataUpdateResult updateDataSourceMetadataWithHandle(
          Handle handle,
          String dataSource,
          DataSourceMetadata startMetadata,
          DataSourceMetadata endMetadata
      ) throws IOException
      {
        // Count number of times this method is called.
        metadataUpdateCounter.getAndIncrement();
        return super.updateDataSourceMetadataWithHandle(handle, dataSource, startMetadata, endMetadata);
      }

      @Override
      public int getSqlMetadataMaxRetry()
      {
        return MAX_SQL_MEATADATA_RETRY_FOR_TEST;
      }
    };
  }

  @Test
  public void testCommitAppendSegments()
  {
    final String v1 = "2023-01-01";
    final String v2 = "2023-01-02";
    final String v3 = "2023-01-03";
    final String lockVersion = "2024-01-01";

    final String replaceTaskId = "replaceTask1";
    final ReplaceTaskLock replaceLock = new ReplaceTaskLock(
        replaceTaskId,
        Intervals.of("2023-01-01/2023-01-03"),
        lockVersion
    );

    final Set<DataSegment> appendSegments = new HashSet<>();
    final Set<DataSegment> expectedSegmentsToUpgrade = new HashSet<>();
    for (int i = 0; i < 10; i++) {
      final DataSegment segment = createSegment(
          Intervals.of("2023-01-01/2023-01-02"),
          v1,
          new LinearShardSpec(i)
      );
      appendSegments.add(segment);
      expectedSegmentsToUpgrade.add(segment);
    }

    for (int i = 0; i < 10; i++) {
      final DataSegment segment = createSegment(
          Intervals.of("2023-01-02/2023-01-03"),
          v2,
          new LinearShardSpec(i)
      );
      appendSegments.add(segment);
      expectedSegmentsToUpgrade.add(segment);
    }

    for (int i = 0; i < 10; i++) {
      final DataSegment segment = createSegment(
          Intervals.of("2023-01-03/2023-01-04"),
          v3,
          new LinearShardSpec(i)
      );
      appendSegments.add(segment);
    }

    final Map<DataSegment, ReplaceTaskLock> segmentToReplaceLock
        = expectedSegmentsToUpgrade.stream()
                                   .collect(Collectors.toMap(s -> s, s -> replaceLock));

    // Commit the segment and verify the results
    SegmentPublishResult commitResult
        = coordinator.commitAppendSegments(appendSegments, segmentToReplaceLock, "append", null);
    Assert.assertTrue(commitResult.isSuccess());
    Assert.assertEquals(appendSegments, commitResult.getSegments());

    // Verify the segments present in the metadata store
    Assert.assertEquals(
        appendSegments,
        ImmutableSet.copyOf(retrieveUsedSegments(derbyConnectorRule.metadataTablesConfigSupplier().get()))
    );

    // Verify entries in the segment task lock table
    final Set<String> expectedUpgradeSegmentIds
        = expectedSegmentsToUpgrade.stream()
                                   .map(s -> s.getId().toString())
                                   .collect(Collectors.toSet());
    final Map<String, String> observedSegmentToLock = getSegmentsCommittedDuringReplaceTask(
        replaceTaskId,
        derbyConnectorRule.metadataTablesConfigSupplier().get()
    );
    Assert.assertEquals(expectedUpgradeSegmentIds, observedSegmentToLock.keySet());

    final Set<String> observedLockVersions = new HashSet<>(observedSegmentToLock.values());
    Assert.assertEquals(1, observedLockVersions.size());
    Assert.assertEquals(replaceLock.getVersion(), Iterables.getOnlyElement(observedLockVersions));
  }

  @Test
  public void testCommitReplaceSegments()
  {
    final ReplaceTaskLock replaceLock = new ReplaceTaskLock("g1", Intervals.of("2023-01-01/2023-02-01"), "2023-02-01");
    final Set<DataSegment> segmentsAppendedWithReplaceLock = new HashSet<>();
    final Map<DataSegment, ReplaceTaskLock> appendedSegmentToReplaceLockMap = new HashMap<>();
    final PendingSegmentRecord pendingSegmentInInterval = new PendingSegmentRecord(
        new SegmentIdWithShardSpec(
            "foo",
            Intervals.of("2023-01-01/2023-01-02"),
            "2023-01-02",
            new NumberedShardSpec(100, 0)
        ),
        "",
        "",
        null,
        "append"
    );
    final PendingSegmentRecord pendingSegmentOutsideInterval = new PendingSegmentRecord(
        new SegmentIdWithShardSpec(
            "foo",
            Intervals.of("2023-04-01/2023-04-02"),
            "2023-01-02",
            new NumberedShardSpec(100, 0)
        ),
        "",
        "",
        null,
        "append"
    );
    for (int i = 1; i < 9; i++) {
      final DataSegment segment = new DataSegment(
          "foo",
          Intervals.of("2023-01-0" + i + "/2023-01-0" + (i + 1)),
          "2023-01-0" + i,
          ImmutableMap.of("path", "a-" + i),
          ImmutableList.of("dim1"),
          ImmutableList.of("m1"),
          new LinearShardSpec(0),
          9,
          100
      );
      segmentsAppendedWithReplaceLock.add(segment);
      appendedSegmentToReplaceLockMap.put(segment, replaceLock);
    }

    segmentSchemaTestUtils.insertUsedSegments(segmentsAppendedWithReplaceLock, Collections.emptyMap());
    derbyConnector.retryWithHandle(
        handle -> coordinator.insertPendingSegmentsIntoMetastore(
            handle,
            ImmutableList.of(pendingSegmentInInterval, pendingSegmentOutsideInterval),
            "foo",
            true
        )
    );
    insertIntoUpgradeSegmentsTable(appendedSegmentToReplaceLockMap, derbyConnectorRule.metadataTablesConfigSupplier().get());

    final Set<DataSegment> replacingSegments = new HashSet<>();
    for (int i = 1; i < 9; i++) {
      final DataSegment segment = new DataSegment(
          "foo",
          Intervals.of("2023-01-01/2023-02-01"),
          "2023-02-01",
          ImmutableMap.of("path", "b-" + i),
          ImmutableList.of("dim1"),
          ImmutableList.of("m1"),
          new NumberedShardSpec(i, 9),
          9,
          100
      );
      replacingSegments.add(segment);
    }

    coordinator.commitReplaceSegments(replacingSegments, ImmutableSet.of(replaceLock), null);

    Assert.assertEquals(
        2L * segmentsAppendedWithReplaceLock.size() + replacingSegments.size(),
        retrieveUsedSegmentIds(derbyConnectorRule.metadataTablesConfigSupplier().get()).size()
    );

    final Set<DataSegment> usedSegments = new HashSet<>(retrieveUsedSegments(derbyConnectorRule.metadataTablesConfigSupplier().get()));

    Assert.assertTrue(usedSegments.containsAll(segmentsAppendedWithReplaceLock));
    usedSegments.removeAll(segmentsAppendedWithReplaceLock);

    Assert.assertTrue(usedSegments.containsAll(replacingSegments));
    usedSegments.removeAll(replacingSegments);

    Assert.assertEquals(segmentsAppendedWithReplaceLock.size(), usedSegments.size());
    for (DataSegment segmentReplicaWithNewVersion : usedSegments) {
      boolean hasBeenCarriedForward = false;
      for (DataSegment appendedSegment : segmentsAppendedWithReplaceLock) {
        if (appendedSegment.getLoadSpec().equals(segmentReplicaWithNewVersion.getLoadSpec())) {
          hasBeenCarriedForward = true;
          break;
        }
      }
      Assert.assertTrue(hasBeenCarriedForward);
    }

    List<PendingSegmentRecord> pendingSegmentsInInterval =
        coordinator.getPendingSegments("foo", Intervals.of("2023-01-01/2023-02-01"));
    Assert.assertEquals(2, pendingSegmentsInInterval.size());
    final SegmentId rootPendingSegmentId = pendingSegmentInInterval.getId().asSegmentId();
    if (pendingSegmentsInInterval.get(0).getUpgradedFromSegmentId() == null) {
      Assert.assertEquals(rootPendingSegmentId, pendingSegmentsInInterval.get(0).getId().asSegmentId());
      Assert.assertEquals(rootPendingSegmentId.toString(), pendingSegmentsInInterval.get(1).getUpgradedFromSegmentId());
    } else {
      Assert.assertEquals(rootPendingSegmentId, pendingSegmentsInInterval.get(1).getId().asSegmentId());
      Assert.assertEquals(rootPendingSegmentId.toString(), pendingSegmentsInInterval.get(0).getUpgradedFromSegmentId());
    }

    List<PendingSegmentRecord> pendingSegmentsOutsideInterval =
        coordinator.getPendingSegments("foo", Intervals.of("2023-04-01/2023-05-01"));
    Assert.assertEquals(1, pendingSegmentsOutsideInterval.size());
    Assert.assertEquals(
        pendingSegmentOutsideInterval.getId().asSegmentId(), pendingSegmentsOutsideInterval.get(0).getId().asSegmentId()
    );
  }

  @Test
  public void testSimpleAnnounce() throws IOException
  {
    coordinator.commitSegments(SEGMENTS, new SegmentSchemaMapping(CentralizedDatasourceSchemaConfig.SCHEMA_VERSION));
    for (DataSegment segment : SEGMENTS) {
      Assert.assertArrayEquals(
          mapper.writeValueAsString(segment).getBytes(StandardCharsets.UTF_8),
          derbyConnector.lookup(
              derbyConnectorRule.metadataTablesConfigSupplier().get().getSegmentsTable(),
              "id",
              "payload",
              segment.getId().toString()
          )
      );
    }

    Assert.assertEquals(
        ImmutableList.of(defaultSegment.getId().toString(), defaultSegment2.getId().toString()),
        retrieveUsedSegmentIds(derbyConnectorRule.metadataTablesConfigSupplier().get())
    );

    // Should not update dataSource metadata.
    Assert.assertEquals(0, metadataUpdateCounter.get());
  }

  @Test
  public void testAnnounceHistoricalSegments() throws IOException
  {
    Set<DataSegment> segments = new HashSet<>();

    for (int i = 0; i < 105; i++) {
      DataSegment segment = new DataSegment(
          "fooDataSource",
          Intervals.of("2015-01-01T00Z/2015-01-02T00Z"),
          "version",
          ImmutableMap.of(),
          ImmutableList.of("dim1"),
          ImmutableList.of("m1"),
          new LinearShardSpec(i),
          9,
          100
      );
      segments.add(segment);
    }

    coordinator.commitSegments(segments, null);
    for (DataSegment segment : segments) {
      Assert.assertArrayEquals(
          mapper.writeValueAsString(segment).getBytes(StandardCharsets.UTF_8),
          derbyConnector.lookup(
              derbyConnectorRule.metadataTablesConfigSupplier().get().getSegmentsTable(),
              "id",
              "payload",
              segment.getId().toString()
          )
      );
    }

    List<String> segmentIds = segments.stream()
                                      .map(segment -> segment.getId().toString())
                                      .sorted(Comparator.naturalOrder())
                                      .collect(Collectors.toList());

    Assert.assertEquals(segmentIds, retrieveUsedSegmentIds(derbyConnectorRule.metadataTablesConfigSupplier().get()));

    // Should not update dataSource metadata.
    Assert.assertEquals(0, metadataUpdateCounter.get());
  }

  @Test
  public void testOvershadowingAnnounce() throws IOException
  {
    final ImmutableSet<DataSegment> segments = ImmutableSet.of(defaultSegment, defaultSegment2, defaultSegment4);

    coordinator.commitSegments(segments, new SegmentSchemaMapping(CentralizedDatasourceSchemaConfig.SCHEMA_VERSION));

    for (DataSegment segment : segments) {
      Assert.assertArrayEquals(
          mapper.writeValueAsString(segment).getBytes(StandardCharsets.UTF_8),
          derbyConnector.lookup(
              derbyConnectorRule.metadataTablesConfigSupplier().get().getSegmentsTable(),
              "id",
              "payload",
              segment.getId().toString()
          )
      );
    }

    Assert.assertEquals(ImmutableList.of(defaultSegment4.getId().toString()), retrieveUsedSegmentIds(derbyConnectorRule.metadataTablesConfigSupplier().get()));
  }

  @Test
  public void testTransactionalAnnounceSuccess() throws IOException
  {
    // Insert first segment.
    final SegmentPublishResult result1 = coordinator.commitSegmentsAndMetadata(
        ImmutableSet.of(defaultSegment),
        new ObjectMetadata(null),
        new ObjectMetadata(ImmutableMap.of("foo", "bar")),
        new SegmentSchemaMapping(CentralizedDatasourceSchemaConfig.SCHEMA_VERSION)
    );
    Assert.assertEquals(SegmentPublishResult.ok(ImmutableSet.of(defaultSegment)), result1);

    Assert.assertArrayEquals(
        mapper.writeValueAsString(defaultSegment).getBytes(StandardCharsets.UTF_8),
        derbyConnector.lookup(
            derbyConnectorRule.metadataTablesConfigSupplier().get().getSegmentsTable(),
            "id",
            "payload",
            defaultSegment.getId().toString()
        )
    );

    // Insert second segment.
    final SegmentPublishResult result2 = coordinator.commitSegmentsAndMetadata(
        ImmutableSet.of(defaultSegment2),
        new ObjectMetadata(ImmutableMap.of("foo", "bar")),
        new ObjectMetadata(ImmutableMap.of("foo", "baz")),
        new SegmentSchemaMapping(CentralizedDatasourceSchemaConfig.SCHEMA_VERSION)
    );
    Assert.assertEquals(SegmentPublishResult.ok(ImmutableSet.of(defaultSegment2)), result2);

    Assert.assertArrayEquals(
        mapper.writeValueAsString(defaultSegment2).getBytes(StandardCharsets.UTF_8),
        derbyConnector.lookup(
            derbyConnectorRule.metadataTablesConfigSupplier().get().getSegmentsTable(),
            "id",
            "payload",
            defaultSegment2.getId().toString()
        )
    );

    // Examine metadata.
    Assert.assertEquals(
        new ObjectMetadata(ImmutableMap.of("foo", "baz")),
        coordinator.retrieveDataSourceMetadata("fooDataSource")
    );

    // Should only be tried once per call.
    Assert.assertEquals(2, metadataUpdateCounter.get());
  }

  @Test
  public void testTransactionalAnnounceRetryAndSuccess() throws IOException
  {
    final AtomicLong attemptCounter = new AtomicLong();

    final IndexerSQLMetadataStorageCoordinator failOnceCoordinator = new IndexerSQLMetadataStorageCoordinator(
        mapper,
        derbyConnectorRule.metadataTablesConfigSupplier().get(),
        derbyConnector,
        segmentSchemaManager,
        CentralizedDatasourceSchemaConfig.create()
    )
    {
      @Override
      protected DataStoreMetadataUpdateResult updateDataSourceMetadataWithHandle(
          Handle handle,
          String dataSource,
          DataSourceMetadata startMetadata,
          DataSourceMetadata endMetadata
      ) throws IOException
      {
        metadataUpdateCounter.getAndIncrement();
        if (attemptCounter.getAndIncrement() == 0) {
          return new DataStoreMetadataUpdateResult(true, true, null);
        } else {
          return super.updateDataSourceMetadataWithHandle(handle, dataSource, startMetadata, endMetadata);
        }
      }
    };

    // Insert first segment.
    final SegmentPublishResult result1 = failOnceCoordinator.commitSegmentsAndMetadata(
        ImmutableSet.of(defaultSegment),
        new ObjectMetadata(null),
        new ObjectMetadata(ImmutableMap.of("foo", "bar")),
        new SegmentSchemaMapping(CentralizedDatasourceSchemaConfig.SCHEMA_VERSION)
    );
    Assert.assertEquals(SegmentPublishResult.ok(ImmutableSet.of(defaultSegment)), result1);

    Assert.assertArrayEquals(
        mapper.writeValueAsString(defaultSegment).getBytes(StandardCharsets.UTF_8),
        derbyConnector.lookup(
            derbyConnectorRule.metadataTablesConfigSupplier().get().getSegmentsTable(),
            "id",
            "payload",
            defaultSegment.getId().toString()
        )
    );

    // Reset attempt counter to induce another failure.
    attemptCounter.set(0);

    // Insert second segment.
    final SegmentPublishResult result2 = failOnceCoordinator.commitSegmentsAndMetadata(
        ImmutableSet.of(defaultSegment2),
        new ObjectMetadata(ImmutableMap.of("foo", "bar")),
        new ObjectMetadata(ImmutableMap.of("foo", "baz")),
        new SegmentSchemaMapping(CentralizedDatasourceSchemaConfig.SCHEMA_VERSION)
    );
    Assert.assertEquals(SegmentPublishResult.ok(ImmutableSet.of(defaultSegment2)), result2);

    Assert.assertArrayEquals(
        mapper.writeValueAsString(defaultSegment2).getBytes(StandardCharsets.UTF_8),
        derbyConnector.lookup(
            derbyConnectorRule.metadataTablesConfigSupplier().get().getSegmentsTable(),
            "id",
            "payload",
            defaultSegment2.getId().toString()
        )
    );

    // Examine metadata.
    Assert.assertEquals(
        new ObjectMetadata(ImmutableMap.of("foo", "baz")),
        failOnceCoordinator.retrieveDataSourceMetadata("fooDataSource")
    );

    // Should be tried twice per call.
    Assert.assertEquals(4, metadataUpdateCounter.get());
  }

  @Test
  public void testTransactionalAnnounceFailDbNullWantNotNull()
  {
    final SegmentPublishResult result1 = coordinator.commitSegmentsAndMetadata(
        ImmutableSet.of(defaultSegment),
        new ObjectMetadata(ImmutableMap.of("foo", "bar")),
        new ObjectMetadata(ImmutableMap.of("foo", "baz")),
        new SegmentSchemaMapping(CentralizedDatasourceSchemaConfig.SCHEMA_VERSION)
    );
    Assert.assertEquals(
        SegmentPublishResult.fail(
            InvalidInput.exception(
                "The new start metadata state[ObjectMetadata{theObject={foo=bar}}] is ahead of the last commited"
                + " end state[null]. Try resetting the supervisor."
            ).toString()),
        result1
    );

    // Should only be tried once.
    Assert.assertEquals(1, metadataUpdateCounter.get());
  }

  @Test
  public void testTransactionalAnnounceFailDbNotNullWantNull()
  {
    final SegmentPublishResult result1 = coordinator.commitSegmentsAndMetadata(
        ImmutableSet.of(defaultSegment),
        new ObjectMetadata(null),
        new ObjectMetadata(ImmutableMap.of("foo", "baz")),
        new SegmentSchemaMapping(CentralizedDatasourceSchemaConfig.SCHEMA_VERSION)
    );
    Assert.assertEquals(SegmentPublishResult.ok(ImmutableSet.of(defaultSegment)), result1);

    final SegmentPublishResult result2 = coordinator.commitSegmentsAndMetadata(
        ImmutableSet.of(defaultSegment2),
        new ObjectMetadata(null),
        new ObjectMetadata(ImmutableMap.of("foo", "baz")),
        new SegmentSchemaMapping(CentralizedDatasourceSchemaConfig.SCHEMA_VERSION)
    );
    Assert.assertEquals(
        SegmentPublishResult.fail(
            InvalidInput.exception(
                "Inconsistency between stored metadata state[ObjectMetadata{theObject={foo=baz}}]"
                + " and target state[ObjectMetadata{theObject=null}]. Try resetting the supervisor."
            ).toString()
        ),
        result2
    );

    // Should only be tried once per call.
    Assert.assertEquals(2, metadataUpdateCounter.get());
  }

  @Test
  public void testRetrieveUsedSegmentForId()
  {
    segmentSchemaTestUtils.insertUsedSegments(ImmutableSet.of(defaultSegment), Collections.emptyMap());
    Assert.assertEquals(defaultSegment, coordinator.retrieveSegmentForId(defaultSegment.getId().toString(), false));
  }

  @Test
  public void testRetrieveSegmentForId()
  {
    segmentSchemaTestUtils.insertUsedSegments(ImmutableSet.of(defaultSegment), Collections.emptyMap());
    markAllSegmentsUnused(ImmutableSet.of(defaultSegment), DateTimes.nowUtc());
    Assert.assertEquals(defaultSegment, coordinator.retrieveSegmentForId(defaultSegment.getId().toString(), true));
  }

  @Test
  public void testCleanUpgradeSegmentsTableForTask()
  {
    final String taskToClean = "taskToClean";
    final ReplaceTaskLock replaceLockToClean = new ReplaceTaskLock(
        taskToClean,
        Intervals.of("2023-01-01/2023-02-01"),
        "2023-03-01"
    );
    DataSegment segmentToClean0 = createSegment(
        Intervals.of("2023-01-01/2023-02-01"),
        "2023-02-01",
        new NumberedShardSpec(0, 0)
    );
    DataSegment segmentToClean1 = createSegment(
        Intervals.of("2023-01-01/2023-01-02"),
        "2023-01-02",
        new NumberedShardSpec(0, 0)
    );
    insertIntoUpgradeSegmentsTable(
        ImmutableMap.of(segmentToClean0, replaceLockToClean, segmentToClean1, replaceLockToClean),
        derbyConnectorRule.metadataTablesConfigSupplier().get()
    );

    // Unrelated task should not result in clean up
    Assert.assertEquals(0, coordinator.deleteUpgradeSegmentsForTask("someRandomTask"));
    // The two segment entries are deleted
    Assert.assertEquals(2, coordinator.deleteUpgradeSegmentsForTask(taskToClean));
    // Nothing further to delete
    Assert.assertEquals(0, coordinator.deleteUpgradeSegmentsForTask(taskToClean));
  }

  @Test
  public void testTransactionalAnnounceFailDbNotNullWantDifferent()
  {
    final SegmentPublishResult result1 = coordinator.commitSegmentsAndMetadata(
        ImmutableSet.of(defaultSegment),
        new ObjectMetadata(null),
        new ObjectMetadata(ImmutableMap.of("foo", "baz")),
        new SegmentSchemaMapping(CentralizedDatasourceSchemaConfig.SCHEMA_VERSION)
    );
    Assert.assertEquals(SegmentPublishResult.ok(ImmutableSet.of(defaultSegment)), result1);

    final SegmentPublishResult result2 = coordinator.commitSegmentsAndMetadata(
        ImmutableSet.of(defaultSegment2),
        new ObjectMetadata(ImmutableMap.of("foo", "qux")),
        new ObjectMetadata(ImmutableMap.of("foo", "baz")),
        new SegmentSchemaMapping(CentralizedDatasourceSchemaConfig.SCHEMA_VERSION)
    );
    Assert.assertEquals(
        SegmentPublishResult.fail(
            InvalidInput.exception(
                "Inconsistency between stored metadata state[ObjectMetadata{theObject={foo=baz}}] and "
                + "target state[ObjectMetadata{theObject={foo=qux}}]. Try resetting the supervisor."
            ).toString()),
        result2
    );

    // Should only be tried once per call.
    Assert.assertEquals(2, metadataUpdateCounter.get());
  }

  @Test
  public void testSimpleUsedList()
  {
    coordinator.commitSegments(SEGMENTS, new SegmentSchemaMapping(CentralizedDatasourceSchemaConfig.SCHEMA_VERSION));
    Assert.assertEquals(
        SEGMENTS,
        ImmutableSet.copyOf(
            coordinator.retrieveUsedSegmentsForInterval(
                defaultSegment.getDataSource(),
                defaultSegment.getInterval(),
                Segments.ONLY_VISIBLE
            )
        )
    );
  }

  @Test
  public void testMultiIntervalUsedList()
  {
    coordinator.commitSegments(SEGMENTS, new SegmentSchemaMapping(CentralizedDatasourceSchemaConfig.SCHEMA_VERSION));
    coordinator.commitSegments(ImmutableSet.of(defaultSegment3), new SegmentSchemaMapping(CentralizedDatasourceSchemaConfig.SCHEMA_VERSION));

    Assertions.assertThat(
        coordinator.retrieveUsedSegmentsForIntervals(
            defaultSegment.getDataSource(),
            ImmutableList.of(defaultSegment.getInterval()),
            Segments.ONLY_VISIBLE
        )
    ).containsOnlyOnce(SEGMENTS.toArray(new DataSegment[0]));

    Assertions.assertThat(
        coordinator.retrieveUsedSegmentsForIntervals(
            defaultSegment.getDataSource(),
            ImmutableList.of(defaultSegment3.getInterval()),
            Segments.ONLY_VISIBLE
        )
    ).containsOnlyOnce(defaultSegment3);

    Assertions.assertThat(
        coordinator.retrieveUsedSegmentsForIntervals(
            defaultSegment.getDataSource(),
            ImmutableList.of(defaultSegment.getInterval(), defaultSegment3.getInterval()),
            Segments.ONLY_VISIBLE
        )
    ).containsOnlyOnce(defaultSegment, defaultSegment2, defaultSegment3);

    //case to check no duplication if two intervals overlapped with the interval of same segment.
    Assertions.assertThat(
        coordinator.retrieveUsedSegmentsForIntervals(
            defaultSegment.getDataSource(),
            ImmutableList.of(
                Intervals.of("2015-01-03T00Z/2015-01-03T05Z"),
                Intervals.of("2015-01-03T09Z/2015-01-04T00Z")
            ),
            Segments.ONLY_VISIBLE
        )
    ).containsOnlyOnce(defaultSegment3);
  }

  @Test
  public void testRetrieveUsedSegmentsUsingMultipleIntervals()
  {
    final List<DataSegment> segments = createAndGetUsedYearSegments(1900, 2133);
    final List<Interval> intervals = segments.stream().map(DataSegment::getInterval).collect(Collectors.toList());

    final Collection<DataSegment> actualUsedSegments = coordinator.retrieveUsedSegmentsForIntervals(
        DS.WIKI,
        intervals,
        Segments.ONLY_VISIBLE
    );

    Assert.assertEquals(segments.size(), actualUsedSegments.size());
    Assert.assertTrue(actualUsedSegments.containsAll(segments));
  }

  @Test
  public void testRetrieveAllUsedSegmentsUsingIntervalsOutOfRange()
  {
    final List<DataSegment> segments = createAndGetUsedYearSegments(1905, 1910);

    final Interval outOfRangeInterval = Intervals.of("1700/1800");
    Assert.assertTrue(segments.stream()
                              .anyMatch(segment -> !segment.getInterval().overlaps(outOfRangeInterval)));

    final Collection<DataSegment> actualUsedSegments = coordinator.retrieveUsedSegmentsForIntervals(
        DS.WIKI,
        ImmutableList.of(outOfRangeInterval),
        Segments.ONLY_VISIBLE
    );

    Assert.assertEquals(0, actualUsedSegments.size());
  }

  @Test
  public void testRetrieveAllUsedSegmentsUsingNoIntervals()
  {
    final List<DataSegment> segments = createAndGetUsedYearSegments(1900, 2133);

    final Collection<DataSegment> actualUsedSegments = coordinator.retrieveAllUsedSegments(
        DS.WIKI,
        Segments.ONLY_VISIBLE
    );

    Assert.assertEquals(segments.size(), actualUsedSegments.size());
    Assert.assertTrue(actualUsedSegments.containsAll(segments));
  }

  @Test
  public void testRetrieveUnusedSegmentsUsingSingleIntervalAndNoLimit()
  {
    final List<DataSegment> segments = createAndGetUsedYearSegments(1900, 2133);
    markAllSegmentsUnused(new HashSet<>(segments), DateTimes.nowUtc());

    final List<DataSegment> actualUnusedSegments = coordinator.retrieveUnusedSegmentsForInterval(
        DS.WIKI,
        Intervals.of("1900/3000"),
        null,
        null
    );

    Assert.assertEquals(segments.size(), actualUnusedSegments.size());
    Assert.assertTrue(actualUnusedSegments.containsAll(segments));
  }

  @Test
  public void testRetrieveUnusedSegmentsUsingSingleIntervalAndLimitAtRange()
  {
    final List<DataSegment> segments = createAndGetUsedYearSegments(1900, 2133);
    markAllSegmentsUnused(new HashSet<>(segments), DateTimes.nowUtc());

    final int requestedLimit = segments.size();
    final List<DataSegment> actualUnusedSegments = coordinator.retrieveUnusedSegmentsForInterval(
        DS.WIKI,
        Intervals.of("1900/3000"),
        requestedLimit,
        null
    );

    Assert.assertEquals(requestedLimit, actualUnusedSegments.size());
    Assert.assertTrue(actualUnusedSegments.containsAll(segments));
  }

  @Test
  public void testRetrieveUnusedSegmentsUsingSingleIntervalAndLimitInRange()
  {
    final List<DataSegment> segments = createAndGetUsedYearSegments(1900, 2133);
    markAllSegmentsUnused(new HashSet<>(segments), DateTimes.nowUtc());

    final int requestedLimit = segments.size() - 1;
    final List<DataSegment> actualUnusedSegments = coordinator.retrieveUnusedSegmentsForInterval(
        DS.WIKI,
        Intervals.of("1900/3000"),
        requestedLimit,
        null
    );

    Assert.assertEquals(requestedLimit, actualUnusedSegments.size());
    Assert.assertTrue(actualUnusedSegments.containsAll(segments.stream().limit(requestedLimit).collect(Collectors.toList())));
  }

  @Test
  public void testRetrieveUnusedSegmentsUsingSingleIntervalAndLimitOutOfRange()
  {
    final List<DataSegment> segments = createAndGetUsedYearSegments(1900, 2133);
    markAllSegmentsUnused(new HashSet<>(segments), DateTimes.nowUtc());

    final int limit = segments.size() + 1;
    final List<DataSegment> actualUnusedSegments = coordinator.retrieveUnusedSegmentsForInterval(
        DS.WIKI,
        Intervals.of("1900/3000"),
        limit,
        null
    );
    Assert.assertEquals(segments.size(), actualUnusedSegments.size());
    Assert.assertTrue(actualUnusedSegments.containsAll(segments));
  }

  @Test
  public void testRetrieveUnusedSegmentsUsingSingleIntervalOutOfRange()
  {
    final List<DataSegment> segments = createAndGetUsedYearSegments(1905, 1910);
    markAllSegmentsUnused(new HashSet<>(segments), DateTimes.nowUtc());

    final Interval outOfRangeInterval = Intervals.of("1700/1800");
    Assert.assertTrue(segments.stream()
                              .anyMatch(segment -> !segment.getInterval().overlaps(outOfRangeInterval)));
    final int limit = segments.size() + 1;

    final List<DataSegment> actualUnusedSegments = coordinator.retrieveUnusedSegmentsForInterval(
        DS.WIKI,
        outOfRangeInterval,
        limit,
        null
    );
    Assert.assertEquals(0, actualUnusedSegments.size());
  }

  @Test
  public void testRetrieveUnusedSegmentsUsingMultipleIntervalsAndNoLimit()
  {
    final List<DataSegment> segments = createAndGetUsedYearSegments(1900, 2133);
    DateTime usedStatusLastUpdatedTime = DateTimes.nowUtc();
    markAllSegmentsUnused(new HashSet<>(segments), usedStatusLastUpdatedTime);

    final ImmutableList<DataSegment> actualUnusedSegments = retrieveUnusedSegments(
        segments.stream().map(DataSegment::getInterval).collect(Collectors.toList()),
        null,
        null,
        null,
        null,
        derbyConnectorRule.metadataTablesConfigSupplier().get()
    );
    Assert.assertEquals(segments.size(), actualUnusedSegments.size());
    Assert.assertTrue(segments.containsAll(actualUnusedSegments));

    final ImmutableList<DataSegmentPlus> actualUnusedSegmentsPlus = retrieveUnusedSegmentsPlus(
        segments.stream().map(DataSegment::getInterval).collect(Collectors.toList()),
        null,
        null,
        null,
        null,
        derbyConnectorRule.metadataTablesConfigSupplier().get()
    );
    Assert.assertEquals(segments.size(), actualUnusedSegmentsPlus.size());
    verifyContainsAllSegmentsPlus(segments, actualUnusedSegmentsPlus, usedStatusLastUpdatedTime);
  }

  @Test
  public void testRetrieveUnusedSegmentsUsingNoIntervalsNoLimitAndNoLastSegmentId()
  {
    final List<DataSegment> segments = createAndGetUsedYearSegments(1900, 2133);
    DateTime usedStatusLastUpdatedTime = DateTimes.nowUtc();
    markAllSegmentsUnused(new HashSet<>(segments), usedStatusLastUpdatedTime);

    final ImmutableList<DataSegment> actualUnusedSegments = retrieveUnusedSegments(
        ImmutableList.of(),
        null,
        null,
        null,
        null,
        derbyConnectorRule.metadataTablesConfigSupplier().get()
    );
    Assert.assertEquals(segments.size(), actualUnusedSegments.size());
    Assert.assertTrue(segments.containsAll(actualUnusedSegments));

    final ImmutableList<DataSegmentPlus> actualUnusedSegmentsPlus = retrieveUnusedSegmentsPlus(
        ImmutableList.of(),
        null,
        null,
        null,
        null,
        derbyConnectorRule.metadataTablesConfigSupplier().get()
    );
    Assert.assertEquals(segments.size(), actualUnusedSegmentsPlus.size());
    verifyContainsAllSegmentsPlus(segments, actualUnusedSegmentsPlus, usedStatusLastUpdatedTime);
  }

  @Test
  public void testRetrieveUnusedSegmentsUsingNoIntervalsAndNoLimitAndNoLastSegmentId()
  {
    final List<DataSegment> segments = createAndGetUsedYearSegments(2033, 2133);
    DateTime usedStatusLastUpdatedTime = DateTimes.nowUtc();
    markAllSegmentsUnused(new HashSet<>(segments), usedStatusLastUpdatedTime);

    String lastSegmentId = segments.get(9).getId().toString();
    final List<DataSegment> expectedSegmentsAscOrder = segments.stream()
        .filter(s -> s.getId().toString().compareTo(lastSegmentId) > 0)
        .collect(Collectors.toList());
    ImmutableList<DataSegment> actualUnusedSegments = retrieveUnusedSegments(
        ImmutableList.of(),
        null,
        lastSegmentId,
        null,
        null,
        derbyConnectorRule.metadataTablesConfigSupplier().get()
    );
    Assert.assertEquals(expectedSegmentsAscOrder.size(), actualUnusedSegments.size());
    Assert.assertTrue(expectedSegmentsAscOrder.containsAll(actualUnusedSegments));

    ImmutableList<DataSegmentPlus> actualUnusedSegmentsPlus = retrieveUnusedSegmentsPlus(
        ImmutableList.of(),
        null,
        lastSegmentId,
        null,
        null,
        derbyConnectorRule.metadataTablesConfigSupplier().get()
    );
    Assert.assertEquals(expectedSegmentsAscOrder.size(), actualUnusedSegmentsPlus.size());
    verifyContainsAllSegmentsPlus(expectedSegmentsAscOrder, actualUnusedSegmentsPlus, usedStatusLastUpdatedTime);

    actualUnusedSegments = retrieveUnusedSegments(
        ImmutableList.of(),
        null,
        lastSegmentId,
        SortOrder.ASC,
        null,
        derbyConnectorRule.metadataTablesConfigSupplier().get()
    );
    Assert.assertEquals(expectedSegmentsAscOrder.size(), actualUnusedSegments.size());
    Assert.assertEquals(expectedSegmentsAscOrder, actualUnusedSegments);

    actualUnusedSegmentsPlus = retrieveUnusedSegmentsPlus(
        ImmutableList.of(),
        null,
        lastSegmentId,
        SortOrder.ASC,
        null,
        derbyConnectorRule.metadataTablesConfigSupplier().get()
    );
    Assert.assertEquals(expectedSegmentsAscOrder.size(), actualUnusedSegmentsPlus.size());
    verifyEqualsAllSegmentsPlus(expectedSegmentsAscOrder, actualUnusedSegmentsPlus, usedStatusLastUpdatedTime);

    final List<DataSegment> expectedSegmentsDescOrder = segments.stream()
        .filter(s -> s.getId().toString().compareTo(lastSegmentId) < 0)
        .collect(Collectors.toList());
    Collections.reverse(expectedSegmentsDescOrder);

    actualUnusedSegments = retrieveUnusedSegments(
        ImmutableList.of(),
        null,
        lastSegmentId,
        SortOrder.DESC,
        null,
        derbyConnectorRule.metadataTablesConfigSupplier().get()
    );
    Assert.assertEquals(expectedSegmentsDescOrder.size(), actualUnusedSegments.size());
    Assert.assertEquals(expectedSegmentsDescOrder, actualUnusedSegments);

    actualUnusedSegmentsPlus = retrieveUnusedSegmentsPlus(
        ImmutableList.of(),
        null,
        lastSegmentId,
        SortOrder.DESC,
        null,
        derbyConnectorRule.metadataTablesConfigSupplier().get()
    );
    Assert.assertEquals(expectedSegmentsDescOrder.size(), actualUnusedSegmentsPlus.size());
    verifyEqualsAllSegmentsPlus(expectedSegmentsDescOrder, actualUnusedSegmentsPlus, usedStatusLastUpdatedTime);
  }

  @Test
  public void testRetrieveUnusedSegmentsUsingMultipleIntervalsAndLimitAtRange()
  {
    final List<DataSegment> segments = createAndGetUsedYearSegments(1900, 2133);
    DateTime usedStatusLastUpdatedTime = DateTimes.nowUtc();
    markAllSegmentsUnused(new HashSet<>(segments), usedStatusLastUpdatedTime);

    final ImmutableList<DataSegment> actualUnusedSegments = retrieveUnusedSegments(
        segments.stream().map(DataSegment::getInterval).collect(Collectors.toList()),
        segments.size(),
        null,
        null,
        null,
        derbyConnectorRule.metadataTablesConfigSupplier().get()
    );
    Assert.assertEquals(segments.size(), actualUnusedSegments.size());
    Assert.assertTrue(segments.containsAll(actualUnusedSegments));

    final ImmutableList<DataSegmentPlus> actualUnusedSegmentsPlus = retrieveUnusedSegmentsPlus(
        ImmutableList.of(),
        segments.size(),
        null,
        null,
        null,
        derbyConnectorRule.metadataTablesConfigSupplier().get()
    );
    Assert.assertEquals(segments.size(), actualUnusedSegmentsPlus.size());
    verifyContainsAllSegmentsPlus(segments, actualUnusedSegmentsPlus, usedStatusLastUpdatedTime);
  }

  @Test
  public void testRetrieveUnusedSegmentsUsingMultipleIntervalsAndLimitInRange()
  {
    final List<DataSegment> segments = createAndGetUsedYearSegments(1900, 2133);
    DateTime usedStatusLastUpdatedTime = DateTimes.nowUtc();
    markAllSegmentsUnused(new HashSet<>(segments), usedStatusLastUpdatedTime);

    final int requestedLimit = segments.size() - 1;
    final ImmutableList<DataSegment> actualUnusedSegments = retrieveUnusedSegments(
        segments.stream().map(DataSegment::getInterval).collect(Collectors.toList()),
        requestedLimit,
        null,
        null,
        null,
        derbyConnectorRule.metadataTablesConfigSupplier().get()
    );
    final List<DataSegment> expectedSegments = segments.stream().limit(requestedLimit).collect(Collectors.toList());
    Assert.assertEquals(requestedLimit, actualUnusedSegments.size());
    Assert.assertTrue(actualUnusedSegments.containsAll(expectedSegments));

    final ImmutableList<DataSegmentPlus> actualUnusedSegmentsPlus = retrieveUnusedSegmentsPlus(
        ImmutableList.of(),
        requestedLimit,
        null,
        null,
        null,
        derbyConnectorRule.metadataTablesConfigSupplier().get()
    );
    Assert.assertEquals(requestedLimit, actualUnusedSegmentsPlus.size());
    verifyContainsAllSegmentsPlus(expectedSegments, actualUnusedSegmentsPlus, usedStatusLastUpdatedTime);
  }

  @Test
  public void testRetrieveUnusedSegmentsUsingMultipleIntervalsInSingleBatchLimitAndLastSegmentId()
  {
    final List<DataSegment> segments = createAndGetUsedYearSegments(2034, 2133);
    DateTime usedStatusLastUpdatedTime = DateTimes.nowUtc();
    markAllSegmentsUnused(new HashSet<>(segments), usedStatusLastUpdatedTime);

    final int requestedLimit = segments.size();
    final String lastSegmentId = segments.get(4).getId().toString();
    final List<DataSegment> expectedSegments = segments.stream()
        .filter(s -> s.getId().toString().compareTo(lastSegmentId) > 0)
        .limit(requestedLimit)
        .collect(Collectors.toList());
    final ImmutableList<DataSegment> actualUnusedSegments = retrieveUnusedSegments(
        segments.stream().map(DataSegment::getInterval).collect(Collectors.toList()),
        requestedLimit,
        lastSegmentId,
        null,
        null,
        derbyConnectorRule.metadataTablesConfigSupplier().get()
    );
    Assert.assertEquals(segments.size() - 5, actualUnusedSegments.size());
    Assert.assertEquals(actualUnusedSegments, expectedSegments);

    final ImmutableList<DataSegmentPlus> actualUnusedSegmentsPlus = retrieveUnusedSegmentsPlus(
        ImmutableList.of(),
        requestedLimit,
        lastSegmentId,
        null,
        null,
        derbyConnectorRule.metadataTablesConfigSupplier().get()
    );
    Assert.assertEquals(segments.size() - 5, actualUnusedSegmentsPlus.size());
    verifyEqualsAllSegmentsPlus(expectedSegments, actualUnusedSegmentsPlus, usedStatusLastUpdatedTime);
  }

  @Test
  public void testRetrieveUnusedSegmentsUsingMultipleIntervalsLimitAndLastSegmentId()
  {
    final List<DataSegment> segments = createAndGetUsedYearSegments(1900, 2133);
    DateTime usedStatusLastUpdatedTime = DateTimes.nowUtc();
    markAllSegmentsUnused(new HashSet<>(segments), usedStatusLastUpdatedTime);

    final int requestedLimit = segments.size() - 1;
    final String lastSegmentId = segments.get(4).getId().toString();
    final List<DataSegment> expectedSegments = segments.stream()
        .filter(s -> s.getId().toString().compareTo(lastSegmentId) > 0)
        .limit(requestedLimit)
        .collect(Collectors.toList());
    final ImmutableList<DataSegment> actualUnusedSegments = retrieveUnusedSegments(
        segments.stream().map(DataSegment::getInterval).collect(Collectors.toList()),
        requestedLimit,
        lastSegmentId,
        null,
        null,
        derbyConnectorRule.metadataTablesConfigSupplier().get()
    );
    Assert.assertEquals(requestedLimit - 4, actualUnusedSegments.size());
    Assert.assertEquals(actualUnusedSegments, expectedSegments);

    final ImmutableList<DataSegmentPlus> actualUnusedSegmentsPlus = retrieveUnusedSegmentsPlus(
        segments.stream().map(DataSegment::getInterval).collect(Collectors.toList()),
        requestedLimit,
        lastSegmentId,
        null,
        null,
        derbyConnectorRule.metadataTablesConfigSupplier().get()
    );
    Assert.assertEquals(requestedLimit - 4, actualUnusedSegmentsPlus.size());
    verifyEqualsAllSegmentsPlus(expectedSegments, actualUnusedSegmentsPlus, usedStatusLastUpdatedTime);
  }

  @Test
  public void testRetrieveUnusedSegmentsUsingMultipleIntervals()
  {
    final List<DataSegment> segments = createAndGetUsedYearSegments(1900, 2133);
    DateTime usedStatusLastUpdatedTime = DateTimes.nowUtc();
    markAllSegmentsUnused(new HashSet<>(segments), usedStatusLastUpdatedTime);

    final ImmutableList<DataSegment> actualUnusedSegments = retrieveUnusedSegments(
        segments.stream().map(DataSegment::getInterval).collect(Collectors.toList()),
        segments.size() + 1,
        null,
        null,
        null,
        derbyConnectorRule.metadataTablesConfigSupplier().get()
    );
    Assert.assertEquals(segments.size(), actualUnusedSegments.size());
    Assert.assertTrue(actualUnusedSegments.containsAll(segments));

    final ImmutableList<DataSegmentPlus> actualUnusedSegmentsPlus = retrieveUnusedSegmentsPlus(
        segments.stream().map(DataSegment::getInterval).collect(Collectors.toList()),
        segments.size() + 1,
        null,
        null,
        null,
        derbyConnectorRule.metadataTablesConfigSupplier().get()
    );
    Assert.assertEquals(segments.size(), actualUnusedSegmentsPlus.size());
    verifyContainsAllSegmentsPlus(segments, actualUnusedSegmentsPlus, usedStatusLastUpdatedTime);
  }

  @Test
  public void testRetrieveUnusedSegmentsUsingIntervalOutOfRange()
  {
    final List<DataSegment> segments = createAndGetUsedYearSegments(1905, 1910);
    markAllSegmentsUnused(new HashSet<>(segments), DateTimes.nowUtc());

    final Interval outOfRangeInterval = Intervals.of("1700/1800");
    Assert.assertTrue(segments.stream()
                              .anyMatch(segment -> !segment.getInterval().overlaps(outOfRangeInterval)));

    final ImmutableList<DataSegment> actualUnusedSegments = retrieveUnusedSegments(
        ImmutableList.of(outOfRangeInterval),
        null,
        null,
        null,
         null,
        derbyConnectorRule.metadataTablesConfigSupplier().get()
    );
    Assert.assertEquals(0, actualUnusedSegments.size());

    final ImmutableList<DataSegmentPlus> actualUnusedSegmentsPlus = retrieveUnusedSegmentsPlus(
        ImmutableList.of(outOfRangeInterval),
        null,
        null,
        null,
        null,
        derbyConnectorRule.metadataTablesConfigSupplier().get()
    );
    Assert.assertEquals(0, actualUnusedSegmentsPlus.size());
  }

  @Test
  public void testRetrieveUnusedSegmentsWithMaxUsedStatusLastUpdatedTime()
  {
    final List<DataSegment> segments = createAndGetUsedYearSegments(1905, 1910);
    DateTime usedStatusLastUpdatedTime = DateTimes.nowUtc();
    markAllSegmentsUnused(new HashSet<>(segments), usedStatusLastUpdatedTime);

    final Interval interval = Intervals.of("1905/1920");

    final ImmutableList<DataSegment> actualUnusedSegments1 = retrieveUnusedSegments(
        ImmutableList.of(interval),
        null,
        null,
        null,
        DateTimes.nowUtc(),
        derbyConnectorRule.metadataTablesConfigSupplier().get()
    );
    Assert.assertEquals(5, actualUnusedSegments1.size());

    ImmutableList<DataSegmentPlus> actualUnusedSegmentsPlus = retrieveUnusedSegmentsPlus(
        ImmutableList.of(interval),
        null,
        null,
        null,
        DateTimes.nowUtc(),
        derbyConnectorRule.metadataTablesConfigSupplier().get()
    );
    Assert.assertEquals(5, actualUnusedSegmentsPlus.size());

    final ImmutableList<DataSegment> actualUnusedSegments2 = retrieveUnusedSegments(
        ImmutableList.of(interval),
        null,
        null,
        null,
        DateTimes.nowUtc().minusHours(1),
        derbyConnectorRule.metadataTablesConfigSupplier().get()
    );
    Assert.assertEquals(0, actualUnusedSegments2.size());

    actualUnusedSegmentsPlus = retrieveUnusedSegmentsPlus(
        ImmutableList.of(interval),
        null,
        null,
        null,
        DateTimes.nowUtc().minusHours(1),
        derbyConnectorRule.metadataTablesConfigSupplier().get()
    );
    Assert.assertEquals(0, actualUnusedSegmentsPlus.size());
  }

  @Test
  public void testRetrieveUnusedSegmentsWithMaxUsedStatusLastUpdatedTime2()
  {
    final List<DataSegment> segments = createAndGetUsedYearSegments(1900, 1950);
    final List<DataSegment> evenYearSegments = new ArrayList<>();
    final List<DataSegment> oddYearSegments = new ArrayList<>();

    for (int i = 0; i < segments.size(); i++) {
      DataSegment dataSegment = segments.get(i);
      if (i % 2 == 0) {
        evenYearSegments.add(dataSegment);
      } else {
        oddYearSegments.add(dataSegment);
      }
    }

    final DateTime maxUsedStatusLastUpdatedTime1 = DateTimes.nowUtc();
    markAllSegmentsUnused(new HashSet<>(oddYearSegments), maxUsedStatusLastUpdatedTime1);

    final DateTime maxUsedStatusLastUpdatedTime2 = DateTimes.nowUtc();
    markAllSegmentsUnused(new HashSet<>(evenYearSegments), maxUsedStatusLastUpdatedTime2);

    final Interval interval = Intervals.of("1900/1950");

    final ImmutableList<DataSegment> actualUnusedSegments1 = retrieveUnusedSegments(
        ImmutableList.of(interval),
        null,
        null,
        null,
        maxUsedStatusLastUpdatedTime1,
        derbyConnectorRule.metadataTablesConfigSupplier().get()
    );
    Assert.assertEquals(oddYearSegments.size(), actualUnusedSegments1.size());

    final ImmutableList<DataSegmentPlus> actualUnusedSegmentsPlus1 = retrieveUnusedSegmentsPlus(
        ImmutableList.of(interval),
        null,
        null,
        null,
        maxUsedStatusLastUpdatedTime1,
        derbyConnectorRule.metadataTablesConfigSupplier().get()
    );
    Assert.assertEquals(oddYearSegments.size(), actualUnusedSegmentsPlus1.size());

    final ImmutableList<DataSegment> actualUnusedSegments2 = retrieveUnusedSegments(
        ImmutableList.of(interval),
        null,
        null,
        null,
        maxUsedStatusLastUpdatedTime2,
        derbyConnectorRule.metadataTablesConfigSupplier().get()
    );
    Assert.assertEquals(segments.size(), actualUnusedSegments2.size());

    final ImmutableList<DataSegmentPlus> actualUnusedSegmentsPlus2 = retrieveUnusedSegmentsPlus(
        ImmutableList.of(interval),
        null,
        null,
        null,
        maxUsedStatusLastUpdatedTime2,
        derbyConnectorRule.metadataTablesConfigSupplier().get()
    );
    Assert.assertEquals(segments.size(), actualUnusedSegmentsPlus2.size());
  }

  @Test
  public void testSimpleUnusedList()
  {
    coordinator.commitSegments(SEGMENTS, new SegmentSchemaMapping(CentralizedDatasourceSchemaConfig.SCHEMA_VERSION));
    markAllSegmentsUnused();
    Assert.assertEquals(
        SEGMENTS,
        ImmutableSet.copyOf(
            coordinator.retrieveUnusedSegmentsForInterval(
                defaultSegment.getDataSource(),
                defaultSegment.getInterval(),
                null,
                null
            )
        )
    );
  }

  @Test
<<<<<<< HEAD
  public void testSimpleUnusedListWithLimit()
=======
  public void testRetrieveUnusedSegmentsWithVersions() throws IOException
  {
    final DateTime now = DateTimes.nowUtc();
    final String v1 = now.toString();
    final String v2 = now.plusDays(2).toString();
    final String v3 = now.plusDays(3).toString();
    final String v4 = now.plusDays(4).toString();

    final DataSegment segment1 = createSegment(
        Intervals.of("2023-01-01/2023-01-02"),
        v1,
        new LinearShardSpec(0)
    );
    final DataSegment segment2 = createSegment(
        Intervals.of("2023-01-02/2023-01-03"),
        v2,
        new LinearShardSpec(0)
    );
    final DataSegment segment3 = createSegment(
        Intervals.of("2023-01-03/2023-01-04"),
        v3,
        new LinearShardSpec(0)
    );
    final DataSegment segment4 = createSegment(
        Intervals.of("2023-01-03/2023-01-04"),
        v4,
        new LinearShardSpec(0)
    );

    final ImmutableSet<DataSegment> unusedSegments = ImmutableSet.of(segment1, segment2, segment3, segment4);
    Assert.assertEquals(unusedSegments, coordinator.commitSegments(unusedSegments, null));
    markAllSegmentsUnused(unusedSegments, DateTimes.nowUtc());

    for (DataSegment unusedSegment : unusedSegments) {
      Assertions.assertThat(
          coordinator.retrieveUnusedSegmentsForInterval(
              DS.WIKI,
              Intervals.of("2023-01-01/2023-01-04"),
              ImmutableList.of(unusedSegment.getVersion()),
              null,
              null
          )
      ).contains(unusedSegment);
    }

    Assertions.assertThat(
        coordinator.retrieveUnusedSegmentsForInterval(
            DS.WIKI,
            Intervals.of("2023-01-01/2023-01-04"),
            ImmutableList.of(v1, v2),
            null,
            null
        )
    ).contains(segment1, segment2);

    Assertions.assertThat(
        coordinator.retrieveUnusedSegmentsForInterval(
            DS.WIKI,
            Intervals.of("2023-01-01/2023-01-04"),
            null,
            null,
            null
        )
    ).containsAll(unusedSegments);

    Assertions.assertThat(
        coordinator.retrieveUnusedSegmentsForInterval(
            DS.WIKI,
            Intervals.of("2023-01-01/2023-01-04"),
            ImmutableList.of("some-non-existent-version"),
              null,
              null
          )
    ).containsAll(ImmutableSet.of());
  }

  @Test
  public void testSimpleUnusedListWithLimit() throws IOException
>>>>>>> 836cdb48
  {
    coordinator.commitSegments(SEGMENTS, new SegmentSchemaMapping(CentralizedDatasourceSchemaConfig.SCHEMA_VERSION));
    markAllSegmentsUnused();
    int limit = SEGMENTS.size() - 1;
    Set<DataSegment> retreivedUnusedSegments = ImmutableSet.copyOf(
        coordinator.retrieveUnusedSegmentsForInterval(
            defaultSegment.getDataSource(),
            defaultSegment.getInterval(),
            null,
            limit,
            null
        )
    );
    Assert.assertEquals(limit, retreivedUnusedSegments.size());
    Assert.assertTrue(SEGMENTS.containsAll(retreivedUnusedSegments));
  }

  @Test
  public void testUsedOverlapLow()
  {
    coordinator.commitSegments(SEGMENTS, new SegmentSchemaMapping(CentralizedDatasourceSchemaConfig.SCHEMA_VERSION));
    Set<DataSegment> actualSegments = ImmutableSet.copyOf(
        coordinator.retrieveUsedSegmentsForInterval(
            defaultSegment.getDataSource(),
            Intervals.of("2014-12-31T23:59:59.999Z/2015-01-01T00:00:00.001Z"), // end is exclusive
            Segments.ONLY_VISIBLE
        )
    );
    Assert.assertEquals(
        SEGMENTS,
        actualSegments
    );
  }


  @Test
  public void testUsedOverlapHigh()
  {
    coordinator.commitSegments(SEGMENTS, new SegmentSchemaMapping(CentralizedDatasourceSchemaConfig.SCHEMA_VERSION));
    Assert.assertEquals(
        SEGMENTS,
        ImmutableSet.copyOf(
            coordinator.retrieveUsedSegmentsForInterval(
                defaultSegment.getDataSource(),
                Intervals.of("2015-1-1T23:59:59.999Z/2015-02-01T00Z"),
                Segments.ONLY_VISIBLE
            )
        )
    );
  }

  @Test
  public void testUsedOutOfBoundsLow()
  {
    coordinator.commitSegments(SEGMENTS, new SegmentSchemaMapping(CentralizedDatasourceSchemaConfig.SCHEMA_VERSION));
    Assert.assertTrue(
        coordinator.retrieveUsedSegmentsForInterval(
            defaultSegment.getDataSource(),
            new Interval(defaultSegment.getInterval().getStart().minus(1), defaultSegment.getInterval().getStart()),
            Segments.ONLY_VISIBLE
        ).isEmpty()
    );
  }


  @Test
  public void testUsedOutOfBoundsHigh()
  {
    coordinator.commitSegments(SEGMENTS, new SegmentSchemaMapping(CentralizedDatasourceSchemaConfig.SCHEMA_VERSION));
    Assert.assertTrue(
        coordinator.retrieveUsedSegmentsForInterval(
            defaultSegment.getDataSource(),
            new Interval(defaultSegment.getInterval().getEnd(), defaultSegment.getInterval().getEnd().plusDays(10)),
            Segments.ONLY_VISIBLE
        ).isEmpty()
    );
  }

  @Test
  public void testUsedWithinBoundsEnd()
  {
    coordinator.commitSegments(SEGMENTS, new SegmentSchemaMapping(CentralizedDatasourceSchemaConfig.SCHEMA_VERSION));
    Assert.assertEquals(
        SEGMENTS,
        ImmutableSet.copyOf(
            coordinator.retrieveUsedSegmentsForInterval(
                defaultSegment.getDataSource(),
                defaultSegment.getInterval().withEnd(defaultSegment.getInterval().getEnd().minusMillis(1)),
                Segments.ONLY_VISIBLE
            )
        )
    );
  }

  @Test
  public void testUsedOverlapEnd()
  {
    coordinator.commitSegments(SEGMENTS, new SegmentSchemaMapping(CentralizedDatasourceSchemaConfig.SCHEMA_VERSION));
    Assert.assertEquals(
        SEGMENTS,
        ImmutableSet.copyOf(
            coordinator.retrieveUsedSegmentsForInterval(
                defaultSegment.getDataSource(),
                defaultSegment.getInterval().withEnd(defaultSegment.getInterval().getEnd().plusMillis(1)),
                Segments.ONLY_VISIBLE
            )
        )
    );
  }

  @Test
  public void testUnusedOverlapLow()
  {
    coordinator.commitSegments(SEGMENTS, new SegmentSchemaMapping(CentralizedDatasourceSchemaConfig.SCHEMA_VERSION));
    markAllSegmentsUnused();
    Assert.assertTrue(
        coordinator.retrieveUnusedSegmentsForInterval(
            defaultSegment.getDataSource(),
            new Interval(
                defaultSegment.getInterval().getStart().minus(1),
                defaultSegment.getInterval().getStart().plus(1)
            ),
            null,
            null
        ).isEmpty()
    );
  }

  @Test
  public void testUnusedUnderlapLow()
  {
    coordinator.commitSegments(SEGMENTS, new SegmentSchemaMapping(CentralizedDatasourceSchemaConfig.SCHEMA_VERSION));
    markAllSegmentsUnused();
    Assert.assertTrue(
        coordinator.retrieveUnusedSegmentsForInterval(
            defaultSegment.getDataSource(),
            new Interval(defaultSegment.getInterval().getStart().plus(1), defaultSegment.getInterval().getEnd()),
            null,
            null
        ).isEmpty()
    );
  }


  @Test
  public void testUnusedUnderlapHigh()
  {
    coordinator.commitSegments(SEGMENTS, new SegmentSchemaMapping(CentralizedDatasourceSchemaConfig.SCHEMA_VERSION));
    markAllSegmentsUnused();
    Assert.assertTrue(
        coordinator.retrieveUnusedSegmentsForInterval(
            defaultSegment.getDataSource(),
            new Interval(defaultSegment.getInterval().getStart(), defaultSegment.getInterval().getEnd().minus(1)),
            null,
            null
        ).isEmpty()
    );
  }

  @Test
  public void testUnusedOverlapHigh()
  {
    coordinator.commitSegments(SEGMENTS, new SegmentSchemaMapping(CentralizedDatasourceSchemaConfig.SCHEMA_VERSION));
    markAllSegmentsUnused();
    Assert.assertTrue(
        coordinator.retrieveUnusedSegmentsForInterval(
            defaultSegment.getDataSource(),
            defaultSegment.getInterval().withStart(defaultSegment.getInterval().getEnd().minus(1)),
            null,
            null
        ).isEmpty()
    );
  }

  @Test
  public void testUnusedBigOverlap()
  {
    coordinator.commitSegments(SEGMENTS, new SegmentSchemaMapping(CentralizedDatasourceSchemaConfig.SCHEMA_VERSION));
    markAllSegmentsUnused();
    Assert.assertEquals(
        SEGMENTS,
        ImmutableSet.copyOf(
            coordinator.retrieveUnusedSegmentsForInterval(
                defaultSegment.getDataSource(),
                Intervals.of("2000/2999"),
                null,
                null
            )
        )
    );
  }

  @Test
  public void testUnusedLowRange()
  {
    coordinator.commitSegments(SEGMENTS, new SegmentSchemaMapping(CentralizedDatasourceSchemaConfig.SCHEMA_VERSION));
    markAllSegmentsUnused();
    Assert.assertEquals(
        SEGMENTS,
        ImmutableSet.copyOf(
            coordinator.retrieveUnusedSegmentsForInterval(
                defaultSegment.getDataSource(),
                defaultSegment.getInterval().withStart(defaultSegment.getInterval().getStart().minus(1)),
                null,
                null
            )
        )
    );
    Assert.assertEquals(
        SEGMENTS,
        ImmutableSet.copyOf(
            coordinator.retrieveUnusedSegmentsForInterval(
                defaultSegment.getDataSource(),
                defaultSegment.getInterval().withStart(defaultSegment.getInterval().getStart().minusYears(1)),
                null,
                null
            )
        )
    );
  }

  @Test
  public void testUnusedHighRange()
  {
    coordinator.commitSegments(SEGMENTS, new SegmentSchemaMapping(CentralizedDatasourceSchemaConfig.SCHEMA_VERSION));
    markAllSegmentsUnused();
    Assert.assertEquals(
        SEGMENTS,
        ImmutableSet.copyOf(
            coordinator.retrieveUnusedSegmentsForInterval(
                defaultSegment.getDataSource(),
                defaultSegment.getInterval().withEnd(defaultSegment.getInterval().getEnd().plus(1)),
                null,
                null
            )
        )
    );
    Assert.assertEquals(
        SEGMENTS,
        ImmutableSet.copyOf(
            coordinator.retrieveUnusedSegmentsForInterval(
                defaultSegment.getDataSource(),
                defaultSegment.getInterval().withEnd(defaultSegment.getInterval().getEnd().plusYears(1)),
                null,
                null
            )
        )
    );
  }

  @Test
  public void testUsedHugeTimeRangeEternityFilter()
  {
    coordinator.commitSegments(
        ImmutableSet.of(
            hugeTimeRangeSegment1,
            hugeTimeRangeSegment2,
            hugeTimeRangeSegment3
        ),
        new SegmentSchemaMapping(CentralizedDatasourceSchemaConfig.SCHEMA_VERSION)
    );

    Assert.assertEquals(
        ImmutableSet.of(hugeTimeRangeSegment1, hugeTimeRangeSegment2, hugeTimeRangeSegment3),
        ImmutableSet.copyOf(
            coordinator.retrieveUsedSegmentsForIntervals(
                hugeTimeRangeSegment1.getDataSource(),
                Intervals.ONLY_ETERNITY,
                Segments.ONLY_VISIBLE
            )
        )
    );
  }

  @Test
  public void testUsedHugeTimeRangeTrickyFilter1()
  {
    coordinator.commitSegments(
        ImmutableSet.of(
            hugeTimeRangeSegment1,
            hugeTimeRangeSegment2,
            hugeTimeRangeSegment3
        ),
        new SegmentSchemaMapping(CentralizedDatasourceSchemaConfig.SCHEMA_VERSION)
    );

    Assert.assertEquals(
        ImmutableSet.of(hugeTimeRangeSegment2),
        ImmutableSet.copyOf(
            coordinator.retrieveUsedSegmentsForInterval(
                hugeTimeRangeSegment1.getDataSource(),
                Intervals.of("2900/10000"),
                Segments.ONLY_VISIBLE
            )
        )
    );
  }

  @Test
  public void testUsedHugeTimeRangeTrickyFilter2()
  {
    coordinator.commitSegments(
        ImmutableSet.of(
            hugeTimeRangeSegment1,
            hugeTimeRangeSegment2,
            hugeTimeRangeSegment3
        ),
        new SegmentSchemaMapping(CentralizedDatasourceSchemaConfig.SCHEMA_VERSION)
    );

    Assert.assertEquals(
        ImmutableSet.of(hugeTimeRangeSegment2),
        ImmutableSet.copyOf(
            coordinator.retrieveUsedSegmentsForInterval(
                hugeTimeRangeSegment1.getDataSource(),
                Intervals.of("2993/2995"),
                Segments.ONLY_VISIBLE
            )
        )
    );
  }

  @Test
  public void testEternitySegmentWithStringComparison()
  {
    coordinator.commitSegments(
        ImmutableSet.of(
            eternitySegment
        ),
        new SegmentSchemaMapping(CentralizedDatasourceSchemaConfig.SCHEMA_VERSION)
    );

    Assert.assertEquals(
        ImmutableSet.of(eternitySegment),
        ImmutableSet.copyOf(
            coordinator.retrieveUsedSegmentsForInterval(
                eternitySegment.getDataSource(),
                Intervals.of("2020/2021"),
                Segments.ONLY_VISIBLE
            )
        )
    );
  }

  @Test
  public void testEternityMultipleSegmentWithStringComparison()
  {
    coordinator.commitSegments(
        ImmutableSet.of(
            numberedSegment0of0,
            eternitySegment
        ),
        new SegmentSchemaMapping(CentralizedDatasourceSchemaConfig.SCHEMA_VERSION)
    );

    Assert.assertEquals(
        ImmutableSet.of(eternitySegment, numberedSegment0of0),
        ImmutableSet.copyOf(
            coordinator.retrieveUsedSegmentsForInterval(
                eternitySegment.getDataSource(),
                Intervals.of("2015/2016"),
                Segments.ONLY_VISIBLE
            )
        )
    );
  }

  @Test
  public void testFirstHalfEternitySegmentWithStringComparison()
  {
    coordinator.commitSegments(
        ImmutableSet.of(
            firstHalfEternityRangeSegment
        ),
        new SegmentSchemaMapping(CentralizedDatasourceSchemaConfig.SCHEMA_VERSION)
    );

    Assert.assertEquals(
        ImmutableSet.of(firstHalfEternityRangeSegment),
        ImmutableSet.copyOf(
            coordinator.retrieveUsedSegmentsForInterval(
                firstHalfEternityRangeSegment.getDataSource(),
                Intervals.of("2020/2021"),
                Segments.ONLY_VISIBLE
            )
        )
    );
  }

  @Test
  public void testFirstHalfEternityMultipleSegmentWithStringComparison()
  {
    coordinator.commitSegments(
        ImmutableSet.of(
            numberedSegment0of0,
            firstHalfEternityRangeSegment
        ),
        new SegmentSchemaMapping(CentralizedDatasourceSchemaConfig.SCHEMA_VERSION)
    );

    Assert.assertEquals(
        ImmutableSet.of(numberedSegment0of0, firstHalfEternityRangeSegment),
        ImmutableSet.copyOf(
            coordinator.retrieveUsedSegmentsForInterval(
                firstHalfEternityRangeSegment.getDataSource(),
                Intervals.of("2015/2016"),
                Segments.ONLY_VISIBLE
            )
        )
    );
  }

  @Test
  public void testSecondHalfEternitySegmentWithStringComparison()
  {
    coordinator.commitSegments(
        ImmutableSet.of(
            secondHalfEternityRangeSegment
        ),
        new SegmentSchemaMapping(CentralizedDatasourceSchemaConfig.SCHEMA_VERSION)
    );

    Assert.assertEquals(
        ImmutableSet.of(secondHalfEternityRangeSegment),
        ImmutableSet.copyOf(
            coordinator.retrieveUsedSegmentsForInterval(
                secondHalfEternityRangeSegment.getDataSource(),
                Intervals.of("2020/2021"),
                Segments.ONLY_VISIBLE
            )
        )
    );
  }

  // Known Issue: https://github.com/apache/druid/issues/12860
  @Ignore
  @Test
  public void testLargeIntervalWithStringComparison()
  {
    coordinator.commitSegments(
        ImmutableSet.of(
            hugeTimeRangeSegment4
        ),
        new SegmentSchemaMapping(CentralizedDatasourceSchemaConfig.SCHEMA_VERSION)
    );

    Assert.assertEquals(
        ImmutableSet.of(hugeTimeRangeSegment4),
        ImmutableSet.copyOf(
            coordinator.retrieveUsedSegmentsForInterval(
                hugeTimeRangeSegment4.getDataSource(),
                Intervals.of("2020/2021"),
                Segments.ONLY_VISIBLE
            )
        )
    );
  }

  @Test
  public void testSecondHalfEternityMultipleSegmentWithStringComparison()
  {
    coordinator.commitSegments(
        ImmutableSet.of(
            numberedSegment0of0,
            secondHalfEternityRangeSegment
        ),
        new SegmentSchemaMapping(CentralizedDatasourceSchemaConfig.SCHEMA_VERSION)
    );

    Assert.assertEquals(
        ImmutableSet.of(numberedSegment0of0, secondHalfEternityRangeSegment),
        ImmutableSet.copyOf(
            coordinator.retrieveUsedSegmentsForInterval(
                secondHalfEternityRangeSegment.getDataSource(),
                Intervals.of("2015/2016"),
                Segments.ONLY_VISIBLE
            )
        )
    );
  }

  @Test
  public void testDeleteDataSourceMetadata()
  {
    coordinator.commitSegmentsAndMetadata(
        ImmutableSet.of(defaultSegment),
        new ObjectMetadata(null),
        new ObjectMetadata(ImmutableMap.of("foo", "bar")),
        new SegmentSchemaMapping(CentralizedDatasourceSchemaConfig.SCHEMA_VERSION)
    );

    Assert.assertEquals(
        new ObjectMetadata(ImmutableMap.of("foo", "bar")),
        coordinator.retrieveDataSourceMetadata("fooDataSource")
    );

    Assert.assertFalse("deleteInvalidDataSourceMetadata", coordinator.deleteDataSourceMetadata("nonExistentDS"));
    Assert.assertTrue("deleteValidDataSourceMetadata", coordinator.deleteDataSourceMetadata("fooDataSource"));

    Assert.assertNull("getDataSourceMetadataNullAfterDelete", coordinator.retrieveDataSourceMetadata("fooDataSource"));
  }

  @Test
  public void testDeleteSegmentsInMetaDataStorage()
  {
    // Published segments to MetaDataStorage
    coordinator.commitSegments(SEGMENTS, new SegmentSchemaMapping(CentralizedDatasourceSchemaConfig.SCHEMA_VERSION));

    // check segments Published
    Assert.assertEquals(
        SEGMENTS,
        ImmutableSet.copyOf(
            coordinator.retrieveUsedSegmentsForInterval(
                defaultSegment.getDataSource(),
                defaultSegment.getInterval(),
                Segments.ONLY_VISIBLE
            )
        )
    );
    // remove segments in MetaDataStorage
    coordinator.deleteSegments(SEGMENTS);

    // check segments removed
    Assert.assertEquals(
        0,
        ImmutableSet.copyOf(
            coordinator.retrieveUsedSegmentsForInterval(
                defaultSegment.getDataSource(),
                defaultSegment.getInterval(),
                Segments.ONLY_VISIBLE
            )
        ).size()
    );
  }

  @Test
  public void testUpdateSegmentsInMetaDataStorage()
  {
    // Published segments to MetaDataStorage
    coordinator.commitSegments(SEGMENTS, new SegmentSchemaMapping(CentralizedDatasourceSchemaConfig.SCHEMA_VERSION));

    // check segments Published
    Assert.assertEquals(
            SEGMENTS,
            ImmutableSet.copyOf(
                    coordinator.retrieveUsedSegmentsForInterval(
                            defaultSegment.getDataSource(),
                            defaultSegment.getInterval(),
                            Segments.ONLY_VISIBLE
                    )
            )
    );

    // update single metadata item
    coordinator.updateSegmentMetadata(Collections.singleton(defaultSegment2WithBiggerSize));

    Collection<DataSegment> updated = coordinator.retrieveUsedSegmentsForInterval(
            defaultSegment.getDataSource(),
            defaultSegment.getInterval(),
            Segments.ONLY_VISIBLE);

    Assert.assertEquals(SEGMENTS.size(), updated.size());

    DataSegment defaultAfterUpdate = updated.stream().filter(s -> s.equals(defaultSegment)).findFirst().get();
    DataSegment default2AfterUpdate = updated.stream().filter(s -> s.equals(defaultSegment2)).findFirst().get();

    Assert.assertNotNull(defaultAfterUpdate);
    Assert.assertNotNull(default2AfterUpdate);

    // check that default did not change
    Assert.assertEquals(defaultSegment.getSize(), defaultAfterUpdate.getSize());
    // but that default 2 did change
    Assert.assertEquals(defaultSegment2WithBiggerSize.getSize(), default2AfterUpdate.getSize());
  }

  @Test
  public void testSingleAdditionalNumberedShardWithNoCorePartitions() throws IOException
  {
    additionalNumberedShardTest(ImmutableSet.of(numberedSegment0of0));
  }

  @Test
  public void testMultipleAdditionalNumberedShardsWithNoCorePartitions() throws IOException
  {
    additionalNumberedShardTest(ImmutableSet.of(numberedSegment0of0, numberedSegment1of0, numberedSegment2of0));
  }

  @Test
  public void testSingleAdditionalNumberedShardWithOneCorePartition() throws IOException
  {
    additionalNumberedShardTest(ImmutableSet.of(numberedSegment2of1));
  }

  @Test
  public void testMultipleAdditionalNumberedShardsWithOneCorePartition() throws IOException
  {
    additionalNumberedShardTest(ImmutableSet.of(numberedSegment2of1, numberedSegment3of1));
  }

  private void additionalNumberedShardTest(Set<DataSegment> segments) throws IOException
  {
    coordinator.commitSegments(segments, new SegmentSchemaMapping(CentralizedDatasourceSchemaConfig.SCHEMA_VERSION));

    for (DataSegment segment : segments) {
      Assert.assertArrayEquals(
          mapper.writeValueAsString(segment).getBytes(StandardCharsets.UTF_8),
          derbyConnector.lookup(
              derbyConnectorRule.metadataTablesConfigSupplier().get().getSegmentsTable(),
              "id",
              "payload",
              segment.getId().toString()
          )
      );
    }

    Assert.assertEquals(
        segments.stream().map(segment -> segment.getId().toString()).collect(Collectors.toList()),
        retrieveUsedSegmentIds(derbyConnectorRule.metadataTablesConfigSupplier().get())
    );

    // Should not update dataSource metadata.
    Assert.assertEquals(0, metadataUpdateCounter.get());
  }

  @Test
  public void testAllocatePendingSegment()
  {
    final PartialShardSpec partialShardSpec = NumberedPartialShardSpec.instance();
    final String dataSource = "ds";
    final Interval interval = Intervals.of("2017-01-01/2017-02-01");
    final SegmentIdWithShardSpec identifier = coordinator.allocatePendingSegment(
        dataSource,
        "seq",
        null,
        interval,
        partialShardSpec,
        "version",
        false,
        null
    );

    Assert.assertEquals("ds_2017-01-01T00:00:00.000Z_2017-02-01T00:00:00.000Z_version", identifier.toString());

    final SegmentIdWithShardSpec identifier1 = coordinator.allocatePendingSegment(
        dataSource,
        "seq",
        identifier.toString(),
        interval,
        partialShardSpec,
        identifier.getVersion(),
        false,
        null
    );

    Assert.assertEquals("ds_2017-01-01T00:00:00.000Z_2017-02-01T00:00:00.000Z_version_1", identifier1.toString());

    final SegmentIdWithShardSpec identifier2 = coordinator.allocatePendingSegment(
        dataSource,
        "seq",
        identifier1.toString(),
        interval,
        partialShardSpec,
        identifier1.getVersion(),
        false,
        null
    );

    Assert.assertEquals("ds_2017-01-01T00:00:00.000Z_2017-02-01T00:00:00.000Z_version_2", identifier2.toString());

    final SegmentIdWithShardSpec identifier3 = coordinator.allocatePendingSegment(
        dataSource,
        "seq",
        identifier1.toString(),
        interval,
        partialShardSpec,
        identifier1.getVersion(),
        false,
        null
    );

    Assert.assertEquals("ds_2017-01-01T00:00:00.000Z_2017-02-01T00:00:00.000Z_version_2", identifier3.toString());
    Assert.assertEquals(identifier2, identifier3);

    final SegmentIdWithShardSpec identifier4 = coordinator.allocatePendingSegment(
        dataSource,
        "seq1",
        null,
        interval,
        partialShardSpec,
        "version",
        false,
        null
    );

    Assert.assertEquals("ds_2017-01-01T00:00:00.000Z_2017-02-01T00:00:00.000Z_version_3", identifier4.toString());
  }

  /**
   * This test verifies the behaviour in the following sequence of events:
   * - create segment1 for an interval and publish
   * - create segment2 for same interval and publish
   * - create segment3 for same interval and publish
   * - compact all segments above and publish new segments
   * - create segment4 for the same interval
   * - drop the compacted segment
   * - create segment5 for the same interval
   * - verify that the id for segment5 is correct
   * - Later, after the above was dropped, another segment on same interval was created by the stream but this
   * time there was an integrity violation in the pending segments table because the
   * method returned a segment id that already existed in the pending segments table
   */
  @Test
  public void testAllocatePendingSegmentAfterDroppingExistingSegment()
  {
    String maxVersion = "version_newer_newer";

    // simulate one load using kafka streaming
    final PartialShardSpec partialShardSpec = NumberedPartialShardSpec.instance();
    final String dataSource = "ds";
    final Interval interval = Intervals.of("2017-01-01/2017-02-01");
    final SegmentIdWithShardSpec identifier = coordinator.allocatePendingSegment(
        dataSource,
        "seq",
        null,
        interval,
        partialShardSpec,
        "version",
        true,
        null
    );
    Assert.assertEquals("ds_2017-01-01T00:00:00.000Z_2017-02-01T00:00:00.000Z_version", identifier.toString());
    // Since there are no used core partitions yet
    Assert.assertEquals(0, identifier.getShardSpec().getNumCorePartitions());

    // simulate one more load using kafka streaming (as if previous segment was published, note different sequence name)
    final SegmentIdWithShardSpec identifier1 = coordinator.allocatePendingSegment(
        dataSource,
        "seq2",
        identifier.toString(),
        interval,
        partialShardSpec,
        maxVersion,
        true,
        null
    );
    Assert.assertEquals("ds_2017-01-01T00:00:00.000Z_2017-02-01T00:00:00.000Z_version_1", identifier1.toString());
    // Since there are no used core partitions yet
    Assert.assertEquals(0, identifier1.getShardSpec().getNumCorePartitions());

    // simulate one more load using kafka streaming (as if previous segment was published, note different sequence name)
    final SegmentIdWithShardSpec identifier2 = coordinator.allocatePendingSegment(
        dataSource,
        "seq3",
        identifier1.toString(),
        interval,
        partialShardSpec,
        maxVersion,
        true,
        null
    );
    Assert.assertEquals("ds_2017-01-01T00:00:00.000Z_2017-02-01T00:00:00.000Z_version_2", identifier2.toString());
    // Since there are no used core partitions yet
    Assert.assertEquals(0, identifier2.getShardSpec().getNumCorePartitions());

    // now simulate that one compaction was done (batch) ingestion for same interval (like reindex of the previous three):
    DataSegment segment = new DataSegment(
        "ds",
        Intervals.of("2017-01-01T00Z/2017-02-01T00Z"),
        "version_new",
        ImmutableMap.of(),
        ImmutableList.of("dim1"),
        ImmutableList.of("m1"),
        new NumberedShardSpec(0, 1),
        9,
        100
    );
    Assert.assertTrue(segmentSchemaTestUtils.insertUsedSegments(ImmutableSet.of(segment), Collections.emptyMap()));
    List<String> ids = retrieveUsedSegmentIds(derbyConnectorRule.metadataTablesConfigSupplier().get());
    Assert.assertEquals("ds_2017-01-01T00:00:00.000Z_2017-02-01T00:00:00.000Z_version_new", ids.get(0));

    // one more load on same interval:
    final SegmentIdWithShardSpec identifier3 = coordinator.allocatePendingSegment(
        dataSource,
        "seq4",
        identifier1.toString(),
        interval,
        partialShardSpec,
        maxVersion,
        true,
        null
    );
    Assert.assertEquals("ds_2017-01-01T00:00:00.000Z_2017-02-01T00:00:00.000Z_version_new_1", identifier3.toString());
    // Used segment set has 1 core partition
    Assert.assertEquals(1, identifier3.getShardSpec().getNumCorePartitions());

    // now drop the used segment previously loaded:
    markAllSegmentsUnused(ImmutableSet.of(segment), DateTimes.nowUtc());

    // and final load, this reproduces an issue that could happen with multiple streaming appends,
    // followed by a reindex, followed by a drop, and more streaming data coming in for same interval
    final SegmentIdWithShardSpec identifier4 = coordinator.allocatePendingSegment(
        dataSource,
        "seq5",
        identifier1.toString(),
        interval,
        partialShardSpec,
        maxVersion,
        true,
        null
    );
    Assert.assertEquals("ds_2017-01-01T00:00:00.000Z_2017-02-01T00:00:00.000Z_version_new_2", identifier4.toString());
    // Since all core partitions have been dropped
    Assert.assertEquals(0, identifier4.getShardSpec().getNumCorePartitions());
  }

  /**
   * Slightly different from the above test that involves reverted compaction
   * 1) used segments of version = A, id = 0, 1, 2
   * 2) overwrote segments of version = B, id = 0 <= compaction
   * 3) marked segments unused for version = A, id = 0, 1, 2 <= overshadowing
   * 4) pending segment of version = B, id = 1 <= appending new data, aborted
   * 5) reverted compaction, mark segments used for version = A, id = 0, 1, 2, and mark compacted segments unused
   * 6) used segments of version = A, id = 0, 1, 2
   * 7) pending segment of version = B, id = 1
   */
  @Test
  public void testAnotherAllocatePendingSegmentAfterRevertingCompaction()
  {
    String maxVersion = "Z";

    // 1.0) simulate one append load
    final PartialShardSpec partialShardSpec = NumberedPartialShardSpec.instance();
    final String dataSource = "ds";
    final Interval interval = Intervals.of("2017-01-01/2017-02-01");
    final SegmentIdWithShardSpec identifier = coordinator.allocatePendingSegment(
        dataSource,
        "seq",
        null,
        interval,
        partialShardSpec,
        "A",
        true,
        null
    );
    Assert.assertEquals("ds_2017-01-01T00:00:00.000Z_2017-02-01T00:00:00.000Z_A", identifier.toString());
    // Assume it publishes; create its corresponding segment
    DataSegment segment = new DataSegment(
        "ds",
        Intervals.of("2017-01-01T00Z/2017-02-01T00Z"),
        "A",
        ImmutableMap.of(),
        ImmutableList.of("dim1"),
        ImmutableList.of("m1"),
        new LinearShardSpec(0),
        9,
        100
    );
    Assert.assertTrue(segmentSchemaTestUtils.insertUsedSegments(ImmutableSet.of(segment), Collections.emptyMap()));
    List<String> ids = retrieveUsedSegmentIds(derbyConnectorRule.metadataTablesConfigSupplier().get());
    Assert.assertEquals("ds_2017-01-01T00:00:00.000Z_2017-02-01T00:00:00.000Z_A", ids.get(0));


    // 1.1) simulate one more append load  (as if previous segment was published, note different sequence name)
    final SegmentIdWithShardSpec identifier1 = coordinator.allocatePendingSegment(
        dataSource,
        "seq2",
        identifier.toString(),
        interval,
        partialShardSpec,
        maxVersion,
        true,
        null
    );
    Assert.assertEquals("ds_2017-01-01T00:00:00.000Z_2017-02-01T00:00:00.000Z_A_1", identifier1.toString());
    // Assume it publishes; create its corresponding segment
    segment = new DataSegment(
        "ds",
        Intervals.of("2017-01-01T00Z/2017-02-01T00Z"),
        "A",
        ImmutableMap.of(),
        ImmutableList.of("dim1"),
        ImmutableList.of("m1"),
        new LinearShardSpec(1),
        9,
        100
    );
    Assert.assertTrue(segmentSchemaTestUtils.insertUsedSegments(ImmutableSet.of(segment), Collections.emptyMap()));
    ids = retrieveUsedSegmentIds(derbyConnectorRule.metadataTablesConfigSupplier().get());
    Assert.assertEquals("ds_2017-01-01T00:00:00.000Z_2017-02-01T00:00:00.000Z_A_1", ids.get(1));


    // 1.2) simulate one more append load  (as if previous segment was published, note different sequence name)
    final SegmentIdWithShardSpec identifier2 = coordinator.allocatePendingSegment(
        dataSource,
        "seq3",
        identifier1.toString(),
        interval,
        partialShardSpec,
        maxVersion,
        true,
        null
    );
    Assert.assertEquals("ds_2017-01-01T00:00:00.000Z_2017-02-01T00:00:00.000Z_A_2", identifier2.toString());
    // Assume it publishes; create its corresponding segment
    segment = new DataSegment(
        "ds",
        Intervals.of("2017-01-01T00Z/2017-02-01T00Z"),
        "A",
        ImmutableMap.of(),
        ImmutableList.of("dim1"),
        ImmutableList.of("m1"),
        new LinearShardSpec(2),
        9,
        100
    );
    // state so far:
    // pendings: A: 0,1,2
    // used segments A: 0,1,2
    // unused segments:
    Assert.assertTrue(segmentSchemaTestUtils.insertUsedSegments(ImmutableSet.of(segment), Collections.emptyMap()));
    ids = retrieveUsedSegmentIds(derbyConnectorRule.metadataTablesConfigSupplier().get());
    Assert.assertEquals("ds_2017-01-01T00:00:00.000Z_2017-02-01T00:00:00.000Z_A_2", ids.get(2));


    // 2)
    // now simulate that one compaction was done (batch) ingestion for same interval (like reindex of the previous three):
    DataSegment compactedSegment = new DataSegment(
        "ds",
        Intervals.of("2017-01-01T00Z/2017-02-01T00Z"),
        "B",
        ImmutableMap.of(),
        ImmutableList.of("dim1"),
        ImmutableList.of("m1"),
        new LinearShardSpec(0),
        9,
        100
    );
    Assert.assertTrue(segmentSchemaTestUtils.insertUsedSegments(ImmutableSet.of(compactedSegment), Collections.emptyMap()));
    ids = retrieveUsedSegmentIds(derbyConnectorRule.metadataTablesConfigSupplier().get());
    Assert.assertEquals("ds_2017-01-01T00:00:00.000Z_2017-02-01T00:00:00.000Z_B", ids.get(3));
    // 3) When overshadowing, segments are still marked as "used" in the segments table
    // state so far:
    // pendings: A: 0,1,2
    // used segments: A: 0,1,2; B: 0 <- new compacted segment, overshadows previous version A
    // unused segment:

    // 4) pending segment of version = B, id = 1 <= appending new data, aborted
    final SegmentIdWithShardSpec identifier3 = coordinator.allocatePendingSegment(
        dataSource,
        "seq4",
        identifier2.toString(),
        interval,
        partialShardSpec,
        maxVersion,
        true,
        null
    );
    Assert.assertEquals("ds_2017-01-01T00:00:00.000Z_2017-02-01T00:00:00.000Z_B_1", identifier3.toString());
    // no corresponding segment, pending aborted
    // state so far:
    // pendings: A: 0,1,2; B:1 (note that B_1 does not make it into segments since its task aborted)
    // used segments: A: 0,1,2; B: 0 <-  compacted segment, overshadows previous version A
    // unused segment:

    // 5) reverted compaction (by marking B_0 as unused)
    // Revert compaction a manual metadata update which is basically the following two steps:
    markAllSegmentsUnused(ImmutableSet.of(compactedSegment), DateTimes.nowUtc()); // <- drop compacted segment
    //        pending: version = A, id = 0,1,2
    //                 version = B, id = 1
    //
    //        used segment: version = A, id = 0,1,2
    //        unused segment: version = B, id = 0
    List<String> pendings = retrievePendingSegmentIds(derbyConnectorRule.metadataTablesConfigSupplier().get());
    Assert.assertEquals(4, pendings.size());

    List<String> used = retrieveUsedSegmentIds(derbyConnectorRule.metadataTablesConfigSupplier().get());
    Assert.assertEquals(3, used.size());

    List<String> unused = retrieveUnusedSegmentIds(derbyConnectorRule.metadataTablesConfigSupplier().get());
    Assert.assertEquals(1, unused.size());

    // Simulate one more append load
    final SegmentIdWithShardSpec identifier4 = coordinator.allocatePendingSegment(
        dataSource,
        "seq5",
        identifier1.toString(),
        interval,
        partialShardSpec,
        maxVersion,
        true,
        null
    );
    // maxid = B_1 -> new partno = 2
    // versionofexistingchunk=A
    // ds_2017-01-01T00:00:00.000Z_2017-02-01T00:00:00.000Z_A_2
    Assert.assertEquals("ds_2017-01-01T00:00:00.000Z_2017-02-01T00:00:00.000Z_A_3", identifier4.toString());
    // Assume it publishes; create its corresponding segment
    segment = new DataSegment(
        "ds",
        Intervals.of("2017-01-01T00Z/2017-02-01T00Z"),
        "A",
        ImmutableMap.of(),
        ImmutableList.of("dim1"),
        ImmutableList.of("m1"),
        new LinearShardSpec(3),
        9,
        100
    );
    //        pending: version = A, id = 0,1,2,3
    //                 version = B, id = 1
    //
    //        used segment: version = A, id = 0,1,2,3
    //        unused segment: version = B, id = 0
    Assert.assertTrue(segmentSchemaTestUtils.insertUsedSegments(ImmutableSet.of(segment), Collections.emptyMap()));
    ids = retrieveUsedSegmentIds(derbyConnectorRule.metadataTablesConfigSupplier().get());
    Assert.assertEquals("ds_2017-01-01T00:00:00.000Z_2017-02-01T00:00:00.000Z_A_3", ids.get(3));

  }

  @Test
  public void testAllocatePendingSegments()
  {
    final PartialShardSpec partialShardSpec = NumberedPartialShardSpec.instance();
    final String dataSource = "ds";
    final Interval interval = Intervals.of("2017-01-01/2017-02-01");
    final String sequenceName = "seq";

    final SegmentCreateRequest request = new SegmentCreateRequest(sequenceName, null, "v1", partialShardSpec, null, null);
    final SegmentIdWithShardSpec segmentId0 = coordinator.allocatePendingSegments(
        dataSource,
        interval,
        false,
        Collections.singletonList(request)
    ).get(request);

    Assert.assertEquals("ds_2017-01-01T00:00:00.000Z_2017-02-01T00:00:00.000Z_v1", segmentId0.toString());

    final SegmentCreateRequest request1 =
        new SegmentCreateRequest(sequenceName, segmentId0.toString(), segmentId0.getVersion(), partialShardSpec, null, null);
    final SegmentIdWithShardSpec segmentId1 = coordinator.allocatePendingSegments(
        dataSource,
        interval,
        false,
        Collections.singletonList(request1)
    ).get(request1);

    Assert.assertEquals("ds_2017-01-01T00:00:00.000Z_2017-02-01T00:00:00.000Z_v1_1", segmentId1.toString());

    final SegmentCreateRequest request2 =
        new SegmentCreateRequest(sequenceName, segmentId1.toString(), segmentId1.getVersion(), partialShardSpec, null, null);
    final SegmentIdWithShardSpec segmentId2 = coordinator.allocatePendingSegments(
        dataSource,
        interval,
        false,
        Collections.singletonList(request2)
    ).get(request2);

    Assert.assertEquals("ds_2017-01-01T00:00:00.000Z_2017-02-01T00:00:00.000Z_v1_2", segmentId2.toString());

    final SegmentCreateRequest request3 =
        new SegmentCreateRequest(sequenceName, segmentId1.toString(), segmentId1.getVersion(), partialShardSpec, null, null);
    final SegmentIdWithShardSpec segmentId3 = coordinator.allocatePendingSegments(
        dataSource,
        interval,
        false,
        Collections.singletonList(request3)
    ).get(request3);

    Assert.assertEquals("ds_2017-01-01T00:00:00.000Z_2017-02-01T00:00:00.000Z_v1_2", segmentId3.toString());
    Assert.assertEquals(segmentId2, segmentId3);

    final SegmentCreateRequest request4 =
        new SegmentCreateRequest("seq1", null, "v1", partialShardSpec, null, null);
    final SegmentIdWithShardSpec segmentId4 = coordinator.allocatePendingSegments(
        dataSource,
        interval,
        false,
        Collections.singletonList(request4)
    ).get(request4);

    Assert.assertEquals("ds_2017-01-01T00:00:00.000Z_2017-02-01T00:00:00.000Z_v1_3", segmentId4.toString());
  }

  @Test
  public void testNoPendingSegmentsAndOneUsedSegment()
  {
    String maxVersion = "Z";

    // create one used segment
    DataSegment segment = new DataSegment(
        "ds",
        Intervals.of("2017-01-01T00Z/2017-02-01T00Z"),
        "A",
        ImmutableMap.of(),
        ImmutableList.of("dim1"),
        ImmutableList.of("m1"),
        new LinearShardSpec(0),
        9,
        100
    );
    Assert.assertTrue(segmentSchemaTestUtils.insertUsedSegments(ImmutableSet.of(segment), Collections.emptyMap()));
    List<String> ids = retrieveUsedSegmentIds(derbyConnectorRule.metadataTablesConfigSupplier().get());
    Assert.assertEquals("ds_2017-01-01T00:00:00.000Z_2017-02-01T00:00:00.000Z_A", ids.get(0));

    // simulate one aborted append load
    final PartialShardSpec partialShardSpec = NumberedPartialShardSpec.instance();
    final String dataSource = "ds";
    final Interval interval = Intervals.of("2017-01-01/2017-02-01");
    final SegmentIdWithShardSpec identifier = coordinator.allocatePendingSegment(
        dataSource,
        "seq",
        null,
        interval,
        partialShardSpec,
        maxVersion,
        true,
        null
    );
    Assert.assertEquals("ds_2017-01-01T00:00:00.000Z_2017-02-01T00:00:00.000Z_A_1", identifier.toString());
  }

  @Test
  public void testDeletePendingSegment() throws InterruptedException
  {
    final PartialShardSpec partialShardSpec = NumberedPartialShardSpec.instance();
    final String dataSource = "ds";
    final Interval interval = Intervals.of("2017-01-01/2017-02-01");
    String prevSegmentId = null;

    final DateTime begin = DateTimes.nowUtc();

    for (int i = 0; i < 10; i++) {
      final SegmentIdWithShardSpec identifier = coordinator.allocatePendingSegment(
          dataSource,
          "seq",
          prevSegmentId,
          interval,
          partialShardSpec,
          "version",
          false,
          null
      );
      prevSegmentId = identifier.toString();
    }
    Thread.sleep(100);

    final DateTime secondBegin = DateTimes.nowUtc();
    for (int i = 0; i < 5; i++) {
      final SegmentIdWithShardSpec identifier = coordinator.allocatePendingSegment(
          dataSource,
          "seq",
          prevSegmentId,
          interval,
          partialShardSpec,
          "version",
          false,
          null
      );
      prevSegmentId = identifier.toString();
    }

    final int numDeleted = coordinator.deletePendingSegmentsCreatedInInterval(
        dataSource,
        new Interval(begin, secondBegin)
    );
    Assert.assertEquals(10, numDeleted);
  }

  @Test
  public void testAllocatePendingSegmentsWithOvershadowingSegments()
  {
    final String dataSource = "ds";
    final Interval interval = Intervals.of("2017-01-01/2017-02-01");
    String prevSegmentId = null;

    for (int i = 0; i < 10; i++) {
      final SegmentIdWithShardSpec identifier = coordinator.allocatePendingSegment(
          dataSource,
          "seq",
          prevSegmentId,
          interval,
          new NumberedOverwritePartialShardSpec(0, 1, (short) (i + 1)),
          "version",
          false,
          null
      );
      Assert.assertEquals(
          StringUtils.format(
              "ds_2017-01-01T00:00:00.000Z_2017-02-01T00:00:00.000Z_version%s",
              "_" + (i + PartitionIds.NON_ROOT_GEN_START_PARTITION_ID)
          ),
          identifier.toString()
      );
      prevSegmentId = identifier.toString();
      final Set<DataSegment> toBeAnnounced = Collections.singleton(
          new DataSegment(
              identifier.getDataSource(),
              identifier.getInterval(),
              identifier.getVersion(),
              null,
              Collections.emptyList(),
              Collections.emptyList(),
              ((NumberedOverwriteShardSpec) identifier.getShardSpec()).withAtomicUpdateGroupSize(1),
              0,
              10L
          )
      );
      final Set<DataSegment> announced = coordinator.commitSegments(toBeAnnounced, new SegmentSchemaMapping(CentralizedDatasourceSchemaConfig.SCHEMA_VERSION));

      Assert.assertEquals(toBeAnnounced, announced);
    }

    final Collection<DataSegment> visibleSegments =
        coordinator.retrieveUsedSegmentsForInterval(dataSource, interval, Segments.ONLY_VISIBLE);

    Assert.assertEquals(1, visibleSegments.size());
    Assert.assertEquals(
        new DataSegment(
            dataSource,
            interval,
            "version",
            null,
            Collections.emptyList(),
            Collections.emptyList(),
            new NumberedOverwriteShardSpec(
                9 + PartitionIds.NON_ROOT_GEN_START_PARTITION_ID,
                0,
                1,
                (short) 9,
                (short) 1
            ),
            0,
            10L
        ),
        Iterables.getOnlyElement(visibleSegments)
    );
  }

  @Test
  public void testAllocatePendingSegmentsForHashBasedNumberedShardSpec()
  {
    final PartialShardSpec partialShardSpec = new HashBasedNumberedPartialShardSpec(null, 2, 5, null);
    final String dataSource = "ds";
    final Interval interval = Intervals.of("2017-01-01/2017-02-01");

    SegmentIdWithShardSpec id = coordinator.allocatePendingSegment(
        dataSource,
        "seq",
        null,
        interval,
        partialShardSpec,
        "version",
        true,
        null
    );

    HashBasedNumberedShardSpec shardSpec = (HashBasedNumberedShardSpec) id.getShardSpec();
    Assert.assertEquals(0, shardSpec.getPartitionNum());
    Assert.assertEquals(0, shardSpec.getNumCorePartitions());
    Assert.assertEquals(5, shardSpec.getNumBuckets());

    coordinator.commitSegments(
        Collections.singleton(
            new DataSegment(
                id.getDataSource(),
                id.getInterval(),
                id.getVersion(),
                null,
                Collections.emptyList(),
                Collections.emptyList(),
                id.getShardSpec(),
                0,
                10L
            )
        ),
        new SegmentSchemaMapping(CentralizedDatasourceSchemaConfig.SCHEMA_VERSION)
    );

    id = coordinator.allocatePendingSegment(
        dataSource,
        "seq2",
        null,
        interval,
        partialShardSpec,
        "version",
        true,
        null
    );

    shardSpec = (HashBasedNumberedShardSpec) id.getShardSpec();
    Assert.assertEquals(1, shardSpec.getPartitionNum());
    Assert.assertEquals(0, shardSpec.getNumCorePartitions());
    Assert.assertEquals(5, shardSpec.getNumBuckets());

    coordinator.commitSegments(
        Collections.singleton(
            new DataSegment(
                id.getDataSource(),
                id.getInterval(),
                id.getVersion(),
                null,
                Collections.emptyList(),
                Collections.emptyList(),
                id.getShardSpec(),
                0,
                10L
            )
        ),
        new SegmentSchemaMapping(CentralizedDatasourceSchemaConfig.SCHEMA_VERSION)
    );

    id = coordinator.allocatePendingSegment(
        dataSource,
        "seq3",
        null,
        interval,
        new HashBasedNumberedPartialShardSpec(null, 2, 3, null),
        "version",
        true,
        null
    );

    shardSpec = (HashBasedNumberedShardSpec) id.getShardSpec();
    Assert.assertEquals(2, shardSpec.getPartitionNum());
    Assert.assertEquals(0, shardSpec.getNumCorePartitions());
    Assert.assertEquals(3, shardSpec.getNumBuckets());
  }

  @Test
  public void testAddNumberedShardSpecAfterMultiDimensionsShardSpecWithUnknownCorePartitionSize()
  {
    final String datasource = "datasource";
    final Interval interval = Intervals.of("2020-01-01/P1D");
    final String version = "version";
    final List<String> dimensions = ImmutableList.of("dim");
    final List<String> metrics = ImmutableList.of("met");
    final Set<DataSegment> originalSegments = new HashSet<>();
    for (int i = 0; i < 6; i++) {
      originalSegments.add(
          new DataSegment(
              datasource,
              interval,
              version,
              ImmutableMap.of(),
              dimensions,
              metrics,
              new DimensionRangeShardSpec(
                  Collections.singletonList("dim"),
                  i == 0 ? null : StringTuple.create(String.valueOf(i - 1)),
                  i == 5 ? null : StringTuple.create(String.valueOf(i)),
                  i,
                  null // emulate shardSpecs created in older versions of Druid
              ),
              9,
              10L
          )
      );
    }
    coordinator.commitSegments(originalSegments, new SegmentSchemaMapping(CentralizedDatasourceSchemaConfig.SCHEMA_VERSION));
    final SegmentIdWithShardSpec id = coordinator.allocatePendingSegment(
        datasource,
        "seq",
        null,
        interval,
        NumberedPartialShardSpec.instance(),
        version,
        false,
        null
    );
    Assert.assertNull(id);
  }

  @Test
  public void testAddNumberedShardSpecAfterSingleDimensionsShardSpecWithUnknownCorePartitionSize()
  {
    final String datasource = "datasource";
    final Interval interval = Intervals.of("2020-01-01/P1D");
    final String version = "version";
    final List<String> dimensions = ImmutableList.of("dim");
    final List<String> metrics = ImmutableList.of("met");
    final Set<DataSegment> originalSegments = new HashSet<>();
    for (int i = 0; i < 6; i++) {
      final String start = i == 0 ? null : String.valueOf(i - 1);
      final String end = i == 5 ? null : String.valueOf(i);
      originalSegments.add(
          new DataSegment(
              datasource,
              interval,
              version,
              ImmutableMap.of(),
              dimensions,
              metrics,
              new SingleDimensionShardSpec(
                  "dim",
                  start,
                  end,
                  i,
                  null // emulate shardSpecs created in older versions of Druid
              ),
              9,
              10L
          )
      );
    }
    coordinator.commitSegments(originalSegments, new SegmentSchemaMapping(CentralizedDatasourceSchemaConfig.SCHEMA_VERSION));
    final SegmentIdWithShardSpec id = coordinator.allocatePendingSegment(
        datasource,
        "seq",
        null,
        interval,
        NumberedPartialShardSpec.instance(),
        version,
        false,
        null
    );
    Assert.assertNull(id);
  }

  @Test
  public void testRemoveDataSourceMetadataOlderThanDatasourceActiveShouldNotBeDeleted()
  {
    coordinator.commitSegmentsAndMetadata(
        ImmutableSet.of(defaultSegment),
        new ObjectMetadata(null),
        new ObjectMetadata(ImmutableMap.of("foo", "bar")),
        new SegmentSchemaMapping(CentralizedDatasourceSchemaConfig.SCHEMA_VERSION)
    );

    Assert.assertEquals(
        new ObjectMetadata(ImmutableMap.of("foo", "bar")),
        coordinator.retrieveDataSourceMetadata("fooDataSource")
    );

    // Try delete. Datasource should not be deleted as it is in excluded set
    int deletedCount = coordinator.removeDataSourceMetadataOlderThan(
        System.currentTimeMillis(),
        ImmutableSet.of("fooDataSource")
    );

    // Datasource should not be deleted
    Assert.assertEquals(
        new ObjectMetadata(ImmutableMap.of("foo", "bar")),
        coordinator.retrieveDataSourceMetadata("fooDataSource")
    );
    Assert.assertEquals(0, deletedCount);
  }

  @Test
  public void testRemoveDataSourceMetadataOlderThanDatasourceNotActiveAndOlderThanTimeShouldBeDeleted()
  {
    coordinator.commitSegmentsAndMetadata(
        ImmutableSet.of(defaultSegment),
        new ObjectMetadata(null),
        new ObjectMetadata(ImmutableMap.of("foo", "bar")),
        new SegmentSchemaMapping(CentralizedDatasourceSchemaConfig.SCHEMA_VERSION)
    );

    Assert.assertEquals(
        new ObjectMetadata(ImmutableMap.of("foo", "bar")),
        coordinator.retrieveDataSourceMetadata("fooDataSource")
    );

    // Try delete. Datasource should be deleted as it is not in excluded set and created time older than given time
    int deletedCount = coordinator.removeDataSourceMetadataOlderThan(System.currentTimeMillis(), ImmutableSet.of());

    // Datasource should be deleted
    Assert.assertNull(
        coordinator.retrieveDataSourceMetadata("fooDataSource")
    );
    Assert.assertEquals(1, deletedCount);
  }

  @Test
  public void testRemoveDataSourceMetadataOlderThanDatasourceNotActiveButNotOlderThanTimeShouldNotBeDeleted()
  {
    coordinator.commitSegmentsAndMetadata(
        ImmutableSet.of(defaultSegment),
        new ObjectMetadata(null),
        new ObjectMetadata(ImmutableMap.of("foo", "bar")),
        new SegmentSchemaMapping(CentralizedDatasourceSchemaConfig.SCHEMA_VERSION)
    );

    Assert.assertEquals(
        new ObjectMetadata(ImmutableMap.of("foo", "bar")),
        coordinator.retrieveDataSourceMetadata("fooDataSource")
    );

    // Do delete. Datasource metadata should not be deleted. Datasource is not active but it was created just now so it's
    // created timestamp will be later than the timestamp 2012-01-01T00:00:00Z
    int deletedCount = coordinator.removeDataSourceMetadataOlderThan(
        DateTimes.of("2012-01-01T00:00:00Z").getMillis(),
        ImmutableSet.of()
    );

    // Datasource should not be deleted
    Assert.assertEquals(
        new ObjectMetadata(ImmutableMap.of("foo", "bar")),
        coordinator.retrieveDataSourceMetadata("fooDataSource")
    );
    Assert.assertEquals(0, deletedCount);
  }

  @Test
  public void testMarkSegmentsAsUnusedWithinIntervalOneYear()
  {
    coordinator.commitSegments(ImmutableSet.of(existingSegment1, existingSegment2), new SegmentSchemaMapping(CentralizedDatasourceSchemaConfig.SCHEMA_VERSION));

    // interval covers existingSegment1 and partially overlaps existingSegment2,
    // only existingSegment1 will be dropped
    coordinator.markSegmentsAsUnusedWithinInterval(
        existingSegment1.getDataSource(),
        Intervals.of("1994-01-01/1994-01-02T12Z")
    );

    Assert.assertEquals(
        ImmutableSet.of(existingSegment1),
        ImmutableSet.copyOf(
            coordinator.retrieveUnusedSegmentsForInterval(
                existingSegment1.getDataSource(),
                existingSegment1.getInterval().withEnd(existingSegment1.getInterval().getEnd().plus(1)),
                null,
                null,
                null
            )
        )
    );
    Assert.assertEquals(
        ImmutableSet.of(),
        ImmutableSet.copyOf(
            coordinator.retrieveUnusedSegmentsForInterval(
                existingSegment2.getDataSource(),
                existingSegment2.getInterval().withEnd(existingSegment2.getInterval().getEnd().plusYears(1)),
                null,
                null
            )
        )
    );
  }

  @Test
  public void testMarkSegmentsAsUnusedWithinIntervalTwoYears()
  {
    coordinator.commitSegments(ImmutableSet.of(existingSegment1, existingSegment2), new SegmentSchemaMapping(CentralizedDatasourceSchemaConfig.SCHEMA_VERSION));

    // interval covers existingSegment1 and partially overlaps existingSegment2,
    // only existingSegment1 will be dropped
    coordinator.markSegmentsAsUnusedWithinInterval(
        existingSegment1.getDataSource(),
        Intervals.of("1993-12-31T12Z/1994-01-02T12Z")
    );

    Assert.assertEquals(
        ImmutableSet.of(existingSegment1),
        ImmutableSet.copyOf(
            coordinator.retrieveUnusedSegmentsForInterval(
                existingSegment1.getDataSource(),
                existingSegment1.getInterval().withEnd(existingSegment1.getInterval().getEnd().plus(1)),
                null,
                null
            )
        )
    );
    Assert.assertEquals(
        ImmutableSet.of(),
        ImmutableSet.copyOf(
            coordinator.retrieveUnusedSegmentsForInterval(
                existingSegment2.getDataSource(),
                existingSegment2.getInterval().withEnd(existingSegment2.getInterval().getEnd().plusYears(1)),
                null,
                null
            )
        )
    );
  }

  @Test
  public void testRetrieveUsedSegmentsAndCreatedDates()
  {
    segmentSchemaTestUtils.insertUsedSegments(ImmutableSet.of(defaultSegment), Collections.emptyMap());

    List<Pair<DataSegment, String>> resultForIntervalOnTheLeft =
        coordinator.retrieveUsedSegmentsAndCreatedDates(defaultSegment.getDataSource(), Collections.singletonList(Intervals.of("2000/2001")));
    Assert.assertTrue(resultForIntervalOnTheLeft.isEmpty());

    List<Pair<DataSegment, String>> resultForIntervalOnTheRight =
        coordinator.retrieveUsedSegmentsAndCreatedDates(defaultSegment.getDataSource(), Collections.singletonList(Intervals.of("3000/3001")));
    Assert.assertTrue(resultForIntervalOnTheRight.isEmpty());

    List<Pair<DataSegment, String>> resultForExactInterval =
        coordinator.retrieveUsedSegmentsAndCreatedDates(defaultSegment.getDataSource(), Collections.singletonList(defaultSegment.getInterval()));
    Assert.assertEquals(1, resultForExactInterval.size());
    Assert.assertEquals(defaultSegment, resultForExactInterval.get(0).lhs);

    List<Pair<DataSegment, String>> resultForIntervalWithLeftOverlap =
        coordinator.retrieveUsedSegmentsAndCreatedDates(defaultSegment.getDataSource(), Collections.singletonList(Intervals.of("2000/2015-01-02")));
    Assert.assertEquals(resultForExactInterval, resultForIntervalWithLeftOverlap);

    List<Pair<DataSegment, String>> resultForIntervalWithRightOverlap =
        coordinator.retrieveUsedSegmentsAndCreatedDates(defaultSegment.getDataSource(), Collections.singletonList(Intervals.of("2015-01-01/3000")));
    Assert.assertEquals(resultForExactInterval, resultForIntervalWithRightOverlap);

    List<Pair<DataSegment, String>> resultForEternity =
        coordinator.retrieveUsedSegmentsAndCreatedDates(defaultSegment.getDataSource(), Collections.singletonList(Intervals.ETERNITY));
    Assert.assertEquals(resultForExactInterval, resultForEternity);

    List<Pair<DataSegment, String>> resultForFirstHalfEternity =
        coordinator.retrieveUsedSegmentsAndCreatedDates(defaultSegment.getDataSource(), Collections.singletonList(firstHalfEternityRangeSegment.getInterval()));
    Assert.assertEquals(resultForExactInterval, resultForFirstHalfEternity);

    List<Pair<DataSegment, String>> resultForSecondHalfEternity =
        coordinator.retrieveUsedSegmentsAndCreatedDates(defaultSegment.getDataSource(), Collections.singletonList(secondHalfEternityRangeSegment.getInterval()));
    Assert.assertEquals(resultForExactInterval, resultForSecondHalfEternity);
  }

  @Test
  public void testRetrieveUsedSegmentsAndCreatedDatesFetchesEternityForAnyInterval()
  {

    segmentSchemaTestUtils.insertUsedSegments(ImmutableSet.of(eternitySegment, firstHalfEternityRangeSegment, secondHalfEternityRangeSegment), Collections.emptyMap());

    List<Pair<DataSegment, String>> resultForRandomInterval =
        coordinator.retrieveUsedSegmentsAndCreatedDates(defaultSegment.getDataSource(), Collections.singletonList(defaultSegment.getInterval()));
    Assert.assertEquals(3, resultForRandomInterval.size());

    List<Pair<DataSegment, String>> resultForEternity =
        coordinator.retrieveUsedSegmentsAndCreatedDates(defaultSegment.getDataSource(), Collections.singletonList(eternitySegment.getInterval()));
    Assert.assertEquals(3, resultForEternity.size());

    List<Pair<DataSegment, String>> resultForFirstHalfEternity =
        coordinator.retrieveUsedSegmentsAndCreatedDates(defaultSegment.getDataSource(), Collections.singletonList(firstHalfEternityRangeSegment.getInterval()));
    Assert.assertEquals(3, resultForFirstHalfEternity.size());

    List<Pair<DataSegment, String>> resultForSecondHalfEternity =
        coordinator.retrieveUsedSegmentsAndCreatedDates(defaultSegment.getDataSource(), Collections.singletonList(secondHalfEternityRangeSegment.getInterval()));
    Assert.assertEquals(3, resultForSecondHalfEternity.size());
  }

  @Test
  public void testTimelineVisibilityWith0CorePartitionTombstone()
  {
    final Interval interval = Intervals.of("2020/2021");
    // Create and commit a tombstone segment
    final DataSegment tombstoneSegment = createSegment(
        interval,
        "version",
        new TombstoneShardSpec()
    );

    final Set<DataSegment> tombstones = new HashSet<>(Collections.singleton(tombstoneSegment));
    Assert.assertTrue(coordinator.commitSegments(tombstones, new SegmentSchemaMapping(CentralizedDatasourceSchemaConfig.SCHEMA_VERSION)).containsAll(tombstones));

    // Allocate and commit a data segment by appending to the same interval
    final SegmentIdWithShardSpec identifier = coordinator.allocatePendingSegment(
        DS.WIKI,
        "seq",
        tombstoneSegment.getVersion(),
        interval,
        NumberedPartialShardSpec.instance(),
        "version",
        false,
        null
    );

    Assert.assertEquals("wiki_2020-01-01T00:00:00.000Z_2021-01-01T00:00:00.000Z_version_1", identifier.toString());
    Assert.assertEquals(0, identifier.getShardSpec().getNumCorePartitions());

    final DataSegment dataSegment = createSegment(
        interval,
        "version",
        identifier.getShardSpec()
    );
    final Set<DataSegment> dataSegments = new HashSet<>(Collections.singleton(dataSegment));
    Assert.assertTrue(coordinator.commitSegments(dataSegments, new SegmentSchemaMapping(CentralizedDatasourceSchemaConfig.SCHEMA_VERSION)).containsAll(dataSegments));

    // Mark the tombstone as unused
    markAllSegmentsUnused(tombstones, DateTimes.nowUtc());

    final Collection<DataSegment> allUsedSegments = coordinator.retrieveAllUsedSegments(
        DS.WIKI,
        Segments.ONLY_VISIBLE
    );

    // The appended data segment will still be visible in the timeline since the
    // tombstone contains 0 core partitions
    SegmentTimeline segmentTimeline = SegmentTimeline.forSegments(allUsedSegments);
    Assert.assertEquals(1, segmentTimeline.lookup(interval).size());
    Assert.assertEquals(dataSegment, segmentTimeline.lookup(interval).get(0).getObject().getChunk(1).getObject());
  }

  @Test
  public void testTimelineWith1CorePartitionTombstone()
  {
    // Register the old generation tombstone spec for this test.
    mapper.registerSubtypes(TombstoneShardSpecWith1CorePartition.class);

    final Interval interval = Intervals.of("2020/2021");
    // Create and commit an old generation tombstone with 1 core partition
    final DataSegment tombstoneSegment = createSegment(
        interval,
        "version",
        new TombstoneShardSpecWith1CorePartition()
    );

    final Set<DataSegment> tombstones = new HashSet<>(Collections.singleton(tombstoneSegment));
    Assert.assertTrue(coordinator.commitSegments(tombstones, new SegmentSchemaMapping(CentralizedDatasourceSchemaConfig.SCHEMA_VERSION)).containsAll(tombstones));

    // Allocate and commit a data segment by appending to the same interval
    final SegmentIdWithShardSpec identifier = coordinator.allocatePendingSegment(
        DS.WIKI,
        "seq",
        tombstoneSegment.getVersion(),
        interval,
        NumberedPartialShardSpec.instance(),
        "version",
        false,
        null
    );

    Assert.assertEquals("wiki_2020-01-01T00:00:00.000Z_2021-01-01T00:00:00.000Z_version_1", identifier.toString());
    Assert.assertEquals(1, identifier.getShardSpec().getNumCorePartitions());

    final DataSegment dataSegment = createSegment(
        interval,
        "version",
        identifier.getShardSpec()
    );
    final Set<DataSegment> dataSegments = new HashSet<>(Collections.singleton(dataSegment));
    Assert.assertTrue(coordinator.commitSegments(dataSegments, new SegmentSchemaMapping(CentralizedDatasourceSchemaConfig.SCHEMA_VERSION)).containsAll(dataSegments));

    // Mark the tombstone as unused
    markAllSegmentsUnused(tombstones, DateTimes.nowUtc());

    final Collection<DataSegment> allUsedSegments = coordinator.retrieveAllUsedSegments(
        DS.WIKI,
        Segments.ONLY_VISIBLE
    );

    // The appended data segment will not be visible in the timeline since the old generation
    // tombstone contains 1 core partition
    SegmentTimeline segmentTimeline = SegmentTimeline.forSegments(allUsedSegments);
    Assert.assertEquals(0, segmentTimeline.lookup(interval).size());
  }

<<<<<<< HEAD
  private static class DS
  {
    static final String WIKI = "wiki";
  }

  private DataSegment createSegment(Interval interval, String version, ShardSpec shardSpec)
  {
    return DataSegment.builder()
                      .dataSource(DS.WIKI)
                      .interval(interval)
                      .version(version)
                      .shardSpec(shardSpec)
                      .size(100)
                      .build();
  }

  private List<DataSegment> createAndGetUsedYearSegments(final int startYear, final int endYear)
=======
  @Test
  public void testSegmentIdShouldNotBeReallocated() throws IOException
>>>>>>> 836cdb48
  {
    final SegmentIdWithShardSpec idWithNullTaskAllocator = coordinator.allocatePendingSegment(
        DS.WIKI,
        "seq",
        "0",
        Intervals.ETERNITY,
        NumberedPartialShardSpec.instance(),
        "version",
        false,
        null
    );
    final DataSegment dataSegment0 = createSegment(
        idWithNullTaskAllocator.getInterval(),
        idWithNullTaskAllocator.getVersion(),
        idWithNullTaskAllocator.getShardSpec()
    );

    final SegmentIdWithShardSpec idWithValidTaskAllocator = coordinator.allocatePendingSegment(
        DS.WIKI,
        "seq",
        "1",
        Intervals.ETERNITY,
        NumberedPartialShardSpec.instance(),
        "version",
        false,
        "taskAllocatorId"
    );
    final DataSegment dataSegment1 = createSegment(
        idWithValidTaskAllocator.getInterval(),
        idWithValidTaskAllocator.getVersion(),
        idWithValidTaskAllocator.getShardSpec()
    );

    // Insert pending segments
    coordinator.commitSegments(ImmutableSet.of(dataSegment0, dataSegment1), null);
    // Clean up pending segments corresponding to the valid task allocator id
    coordinator.deletePendingSegmentsForTaskAllocatorId(DS.WIKI, "taskAllocatorId");
    // Mark all segments as unused
    coordinator.markSegmentsAsUnusedWithinInterval(DS.WIKI, Intervals.ETERNITY);

    final SegmentIdWithShardSpec theId = coordinator.allocatePendingSegment(
        DS.WIKI,
        "seq",
        "2",
        Intervals.ETERNITY,
        NumberedPartialShardSpec.instance(),
        "version",
        false,
        "taskAllocatorId"
    );
    Assert.assertNull(coordinator.retrieveSegmentForId(theId.asSegmentId().toString(), true));
  }
}<|MERGE_RESOLUTION|>--- conflicted
+++ resolved
@@ -1352,9 +1352,6 @@
   }
 
   @Test
-<<<<<<< HEAD
-  public void testSimpleUnusedListWithLimit()
-=======
   public void testRetrieveUnusedSegmentsWithVersions() throws IOException
   {
     final DateTime now = DateTimes.nowUtc();
@@ -1433,7 +1430,6 @@
 
   @Test
   public void testSimpleUnusedListWithLimit() throws IOException
->>>>>>> 836cdb48
   {
     coordinator.commitSegments(SEGMENTS, new SegmentSchemaMapping(CentralizedDatasourceSchemaConfig.SCHEMA_VERSION));
     markAllSegmentsUnused();
@@ -3177,28 +3173,8 @@
     Assert.assertEquals(0, segmentTimeline.lookup(interval).size());
   }
 
-<<<<<<< HEAD
-  private static class DS
-  {
-    static final String WIKI = "wiki";
-  }
-
-  private DataSegment createSegment(Interval interval, String version, ShardSpec shardSpec)
-  {
-    return DataSegment.builder()
-                      .dataSource(DS.WIKI)
-                      .interval(interval)
-                      .version(version)
-                      .shardSpec(shardSpec)
-                      .size(100)
-                      .build();
-  }
-
-  private List<DataSegment> createAndGetUsedYearSegments(final int startYear, final int endYear)
-=======
   @Test
   public void testSegmentIdShouldNotBeReallocated() throws IOException
->>>>>>> 836cdb48
   {
     final SegmentIdWithShardSpec idWithNullTaskAllocator = coordinator.allocatePendingSegment(
         DS.WIKI,
