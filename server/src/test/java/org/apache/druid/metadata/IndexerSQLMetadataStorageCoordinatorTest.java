/*
 * Licensed to the Apache Software Foundation (ASF) under one
 * or more contributor license agreements.  See the NOTICE file
 * distributed with this work for additional information
 * regarding copyright ownership.  The ASF licenses this file
 * to you under the Apache License, Version 2.0 (the
 * "License"); you may not use this file except in compliance
 * with the License.  You may obtain a copy of the License at
 *
 *   http://www.apache.org/licenses/LICENSE-2.0
 *
 * Unless required by applicable law or agreed to in writing,
 * software distributed under the License is distributed on an
 * "AS IS" BASIS, WITHOUT WARRANTIES OR CONDITIONS OF ANY
 * KIND, either express or implied.  See the License for the
 * specific language governing permissions and limitations
 * under the License.
 */

package org.apache.druid.metadata;

import com.fasterxml.jackson.annotation.JsonProperty;
import com.fasterxml.jackson.databind.ObjectMapper;
import com.google.common.collect.ImmutableList;
import com.google.common.collect.ImmutableMap;
import com.google.common.collect.ImmutableSet;
import com.google.common.collect.Iterables;
import com.google.common.hash.Hashing;
import com.google.common.io.BaseEncoding;
import org.apache.druid.data.input.StringTuple;
import org.apache.druid.indexing.overlord.DataSourceMetadata;
import org.apache.druid.indexing.overlord.ObjectMetadata;
import org.apache.druid.indexing.overlord.SegmentCreateRequest;
import org.apache.druid.indexing.overlord.SegmentPublishResult;
import org.apache.druid.indexing.overlord.Segments;
import org.apache.druid.java.util.common.DateTimes;
import org.apache.druid.java.util.common.ISE;
import org.apache.druid.java.util.common.Intervals;
import org.apache.druid.java.util.common.Pair;
import org.apache.druid.java.util.common.StringUtils;
import org.apache.druid.java.util.common.jackson.JacksonUtils;
import org.apache.druid.java.util.common.parsers.CloseableIterator;
import org.apache.druid.segment.TestHelper;
import org.apache.druid.segment.realtime.appenderator.SegmentIdWithShardSpec;
import org.apache.druid.timeline.DataSegment;
import org.apache.druid.timeline.SegmentTimeline;
import org.apache.druid.timeline.partition.DimensionRangeShardSpec;
import org.apache.druid.timeline.partition.HashBasedNumberedPartialShardSpec;
import org.apache.druid.timeline.partition.HashBasedNumberedShardSpec;
import org.apache.druid.timeline.partition.LinearShardSpec;
import org.apache.druid.timeline.partition.NoneShardSpec;
import org.apache.druid.timeline.partition.NumberedOverwritePartialShardSpec;
import org.apache.druid.timeline.partition.NumberedOverwriteShardSpec;
import org.apache.druid.timeline.partition.NumberedPartialShardSpec;
import org.apache.druid.timeline.partition.NumberedShardSpec;
import org.apache.druid.timeline.partition.PartialShardSpec;
import org.apache.druid.timeline.partition.PartitionIds;
import org.apache.druid.timeline.partition.ShardSpec;
import org.apache.druid.timeline.partition.SingleDimensionShardSpec;
import org.apache.druid.timeline.partition.TombstoneShardSpec;
import org.assertj.core.api.Assertions;
import org.joda.time.DateTime;
import org.joda.time.Interval;
import org.junit.Assert;
import org.junit.Before;
import org.junit.Ignore;
import org.junit.Rule;
import org.junit.Test;
import org.skife.jdbi.v2.Handle;
import org.skife.jdbi.v2.PreparedBatch;
import org.skife.jdbi.v2.ResultIterator;
import org.skife.jdbi.v2.util.StringMapper;

import java.io.IOException;
import java.nio.charset.StandardCharsets;
import java.util.ArrayList;
import java.util.Arrays;
import java.util.Collection;
import java.util.Collections;
import java.util.Comparator;
import java.util.HashMap;
import java.util.HashSet;
import java.util.List;
import java.util.Map;
import java.util.Set;
import java.util.concurrent.atomic.AtomicLong;
import java.util.stream.Collectors;

public class IndexerSQLMetadataStorageCoordinatorTest
{
  private static final int MAX_SQL_MEATADATA_RETRY_FOR_TEST = 2;

  @Rule
  public final TestDerbyConnector.DerbyConnectorRule derbyConnectorRule = new TestDerbyConnector.DerbyConnectorRule();

  private final ObjectMapper mapper = TestHelper.makeJsonMapper();

  private final DataSegment defaultSegment = new DataSegment(
      "fooDataSource",
      Intervals.of("2015-01-01T00Z/2015-01-02T00Z"),
      "version",
      ImmutableMap.of(),
      ImmutableList.of("dim1"),
      ImmutableList.of("m1"),
      new LinearShardSpec(0),
      9,
      100
  );

  private final DataSegment eternitySegment = new DataSegment(
      "fooDataSource",
      Intervals.ETERNITY,
      "version",
      ImmutableMap.of(),
      ImmutableList.of("dim1"),
      ImmutableList.of("m1"),
      new LinearShardSpec(0),
      9,
      100
  );


  private final DataSegment firstHalfEternityRangeSegment = new DataSegment(
      "fooDataSource",
      new Interval(DateTimes.MIN, DateTimes.of("3000")),
      "version",
      ImmutableMap.of(),
      ImmutableList.of("dim1"),
      ImmutableList.of("m1"),
      new LinearShardSpec(0),
      9,
      100
  );

  private final DataSegment secondHalfEternityRangeSegment = new DataSegment(
      "fooDataSource",
      new Interval(DateTimes.of("1970"), DateTimes.MAX),
      "version",
      ImmutableMap.of(),
      ImmutableList.of("dim1"),
      ImmutableList.of("m1"),
      new LinearShardSpec(0),
      9,
      100
  );
  private final DataSegment defaultSegment2 = new DataSegment(
      "fooDataSource",
      Intervals.of("2015-01-01T00Z/2015-01-02T00Z"),
      "version",
      ImmutableMap.of(),
      ImmutableList.of("dim1"),
      ImmutableList.of("m1"),
      new LinearShardSpec(1),
      9,
      100
  );

  private final DataSegment defaultSegment2WithBiggerSize = new DataSegment(
          "fooDataSource",
          Intervals.of("2015-01-01T00Z/2015-01-02T00Z"),
          "version",
          ImmutableMap.of(),
          ImmutableList.of("dim1"),
          ImmutableList.of("m1"),
          new LinearShardSpec(1),
          9,
          200
  );

  private final DataSegment defaultSegment3 = new DataSegment(
      "fooDataSource",
      Intervals.of("2015-01-03T00Z/2015-01-04T00Z"),
      "version",
      ImmutableMap.of(),
      ImmutableList.of("dim1"),
      ImmutableList.of("m1"),
      NoneShardSpec.instance(),
      9,
      100
  );

  // Overshadows defaultSegment, defaultSegment2
  private final DataSegment defaultSegment4 = new DataSegment(
      "fooDataSource",
      Intervals.of("2015-01-01T00Z/2015-01-02T00Z"),
      "zversion",
      ImmutableMap.of(),
      ImmutableList.of("dim1"),
      ImmutableList.of("m1"),
      new LinearShardSpec(0),
      9,
      100
  );

  private final DataSegment numberedSegment0of0 = new DataSegment(
      "fooDataSource",
      Intervals.of("2015-01-01T00Z/2015-01-02T00Z"),
      "zversion",
      ImmutableMap.of(),
      ImmutableList.of("dim1"),
      ImmutableList.of("m1"),
      new NumberedShardSpec(0, 0),
      9,
      100
  );

  private final DataSegment numberedSegment1of0 = new DataSegment(
      "fooDataSource",
      Intervals.of("2015-01-01T00Z/2015-01-02T00Z"),
      "zversion",
      ImmutableMap.of(),
      ImmutableList.of("dim1"),
      ImmutableList.of("m1"),
      new NumberedShardSpec(1, 0),
      9,
      100
  );

  private final DataSegment numberedSegment2of0 = new DataSegment(
      "fooDataSource",
      Intervals.of("2015-01-01T00Z/2015-01-02T00Z"),
      "zversion",
      ImmutableMap.of(),
      ImmutableList.of("dim1"),
      ImmutableList.of("m1"),
      new NumberedShardSpec(2, 0),
      9,
      100
  );

  private final DataSegment numberedSegment2of1 = new DataSegment(
      "fooDataSource",
      Intervals.of("2015-01-01T00Z/2015-01-02T00Z"),
      "zversion",
      ImmutableMap.of(),
      ImmutableList.of("dim1"),
      ImmutableList.of("m1"),
      new NumberedShardSpec(2, 1),
      9,
      100
  );

  private final DataSegment numberedSegment3of1 = new DataSegment(
      "fooDataSource",
      Intervals.of("2015-01-01T00Z/2015-01-02T00Z"),
      "zversion",
      ImmutableMap.of(),
      ImmutableList.of("dim1"),
      ImmutableList.of("m1"),
      new NumberedShardSpec(3, 1),
      9,
      100
  );

  private final DataSegment existingSegment1 = new DataSegment(
      "fooDataSource",
      Intervals.of("1994-01-01T00Z/1994-01-02T00Z"),
      "zversion",
      ImmutableMap.of(),
      ImmutableList.of("dim1"),
      ImmutableList.of("m1"),
      new NumberedShardSpec(1, 1),
      9,
      100
  );

  private final DataSegment existingSegment2 = new DataSegment(
      "fooDataSource",
      Intervals.of("1994-01-02T00Z/1994-01-03T00Z"),
      "zversion",
      ImmutableMap.of(),
      ImmutableList.of("dim1"),
      ImmutableList.of("m1"),
      new NumberedShardSpec(1, 1),
      9,
      100
  );

  private final DataSegment hugeTimeRangeSegment1 = new DataSegment(
      "hugeTimeRangeDataSource",
      Intervals.of("-9994-01-02T00Z/1994-01-03T00Z"),
      "zversion",
      ImmutableMap.of(),
      ImmutableList.of("dim1"),
      ImmutableList.of("m1"),
      new NumberedShardSpec(0, 1),
      9,
      100
  );

  private final DataSegment hugeTimeRangeSegment2 = new DataSegment(
      "hugeTimeRangeDataSource",
      Intervals.of("2994-01-02T00Z/2994-01-03T00Z"),
      "zversion",
      ImmutableMap.of(),
      ImmutableList.of("dim1"),
      ImmutableList.of("m1"),
      new NumberedShardSpec(0, 1),
      9,
      100
  );

  private final DataSegment hugeTimeRangeSegment3 = new DataSegment(
      "hugeTimeRangeDataSource",
      Intervals.of("29940-01-02T00Z/29940-01-03T00Z"),
      "zversion",
      ImmutableMap.of(),
      ImmutableList.of("dim1"),
      ImmutableList.of("m1"),
      new NumberedShardSpec(0, 1),
      9,
      100
  );

  private final DataSegment hugeTimeRangeSegment4 = new DataSegment(
      "hugeTimeRangeDataSource",
      Intervals.of("1990-01-01T00Z/19940-01-01T00Z"),
      "zversion",
      ImmutableMap.of(),
      ImmutableList.of("dim1"),
      ImmutableList.of("m1"),
      new NumberedShardSpec(0, 1),
      9,
      100
  );

  private final Set<DataSegment> SEGMENTS = ImmutableSet.of(defaultSegment, defaultSegment2);
  private final AtomicLong metadataUpdateCounter = new AtomicLong();
  private final AtomicLong segmentTableDropUpdateCounter = new AtomicLong();

  private IndexerSQLMetadataStorageCoordinator coordinator;
  private TestDerbyConnector derbyConnector;

  @Before
  public void setUp()
  {
    derbyConnector = derbyConnectorRule.getConnector();
    mapper.registerSubtypes(LinearShardSpec.class, NumberedShardSpec.class, HashBasedNumberedShardSpec.class);
    derbyConnector.createDataSourceTable();
    derbyConnector.createTaskTables();
    derbyConnector.createSegmentTable();
    derbyConnector.createUpgradeSegmentsTable();
    derbyConnector.createPendingSegmentsTable();
    metadataUpdateCounter.set(0);
    segmentTableDropUpdateCounter.set(0);
    coordinator = new IndexerSQLMetadataStorageCoordinator(
        mapper,
        derbyConnectorRule.metadataTablesConfigSupplier().get(),
        derbyConnector
    )
    {
      @Override
      protected DataStoreMetadataUpdateResult updateDataSourceMetadataWithHandle(
          Handle handle,
          String dataSource,
          DataSourceMetadata startMetadata,
          DataSourceMetadata endMetadata
      ) throws IOException
      {
        // Count number of times this method is called.
        metadataUpdateCounter.getAndIncrement();
        return super.updateDataSourceMetadataWithHandle(handle, dataSource, startMetadata, endMetadata);
      }

      @Override
      public int getSqlMetadataMaxRetry()
      {
        return MAX_SQL_MEATADATA_RETRY_FOR_TEST;
      }
    };
  }

  private void markAllSegmentsUnused()
  {
    markAllSegmentsUnused(SEGMENTS, DateTimes.nowUtc());
  }

  private void markAllSegmentsUnused(Set<DataSegment> segments, DateTime usedStatusLastUpdatedTime)
  {
    for (final DataSegment segment : segments) {
      Assert.assertEquals(
          1,
          (int) derbyConnector.getDBI().<Integer>withHandle(
              handle -> {
                String request = StringUtils.format(
                    "UPDATE %s SET used = false, used_status_last_updated = :used_status_last_updated WHERE id = :id",
                    derbyConnectorRule.metadataTablesConfigSupplier().get().getSegmentsTable()
                );
                return handle.createStatement(request)
                             .bind("id", segment.getId().toString())
                             .bind("used_status_last_updated", usedStatusLastUpdatedTime.toString()
                ).execute();
              }
          )
      );
    }
  }

  private List<String> retrievePendingSegmentIds()
  {
    final String table = derbyConnectorRule.metadataTablesConfigSupplier().get().getPendingSegmentsTable();
    return derbyConnector.retryWithHandle(
        handle -> handle.createQuery("SELECT id FROM " + table + "  ORDER BY id")
                        .map(StringMapper.FIRST)
                        .list()
    );
  }

  private List<String> retrieveUsedSegmentIds()
  {
    final String table = derbyConnectorRule.metadataTablesConfigSupplier().get().getSegmentsTable();
    return derbyConnector.retryWithHandle(
        handle -> handle.createQuery("SELECT id FROM " + table + " WHERE used = true ORDER BY id")
                        .map(StringMapper.FIRST)
                        .list()
    );
  }

  private List<DataSegment> retrieveUsedSegments()
  {
    final String table = derbyConnectorRule.metadataTablesConfigSupplier().get().getSegmentsTable();
    return derbyConnector.retryWithHandle(
        handle -> handle.createQuery("SELECT payload FROM " + table + " WHERE used = true ORDER BY id")
                        .map((index, result, context) -> JacksonUtils.readValue(mapper, result.getBytes(1), DataSegment.class))
                        .list()
    );
  }

  private List<String> retrieveUnusedSegmentIds()
  {
    final String table = derbyConnectorRule.metadataTablesConfigSupplier().get().getSegmentsTable();
    return derbyConnector.retryWithHandle(
        handle -> handle.createQuery("SELECT id FROM " + table + " WHERE used = false ORDER BY id")
                        .map(StringMapper.FIRST)
                        .list()
    );
  }


  private Boolean insertUsedSegments(Set<DataSegment> dataSegments)
  {
    final String table = derbyConnectorRule.metadataTablesConfigSupplier().get().getSegmentsTable();
    return derbyConnector.retryWithHandle(
        handle -> {
          PreparedBatch preparedBatch = handle.prepareBatch(
              StringUtils.format(
                  "INSERT INTO %1$s (id, dataSource, created_date, start, %2$send%2$s, partitioned, version, used, payload, used_status_last_updated) "
                  + "VALUES (:id, :dataSource, :created_date, :start, :end, :partitioned, :version, :used, :payload, :used_status_last_updated)",
                  table,
                  derbyConnector.getQuoteString()
              )
          );
          for (DataSegment segment : dataSegments) {
            preparedBatch.add()
                         .bind("id", segment.getId().toString())
                         .bind("dataSource", segment.getDataSource())
                         .bind("created_date", DateTimes.nowUtc().toString())
                         .bind("start", segment.getInterval().getStart().toString())
                         .bind("end", segment.getInterval().getEnd().toString())
                         .bind("partitioned", !(segment.getShardSpec() instanceof NoneShardSpec))
                         .bind("version", segment.getVersion())
                         .bind("used", true)
                         .bind("payload", mapper.writeValueAsBytes(segment))
                         .bind("used_status_last_updated", DateTimes.nowUtc().toString());
          }

          final int[] affectedRows = preparedBatch.execute();
          final boolean succeeded = Arrays.stream(affectedRows).allMatch(eachAffectedRows -> eachAffectedRows == 1);
          if (!succeeded) {
            throw new ISE("Failed to publish segments to DB");
          }
          return true;
        }
    );
  }

  private Boolean insertPendingSegmentAndSequenceName(Pair<SegmentIdWithShardSpec, String> pendingSegmentSequenceName)
  {
    final SegmentIdWithShardSpec pendingSegment = pendingSegmentSequenceName.lhs;
    final String sequenceName = pendingSegmentSequenceName.rhs;
    final String table = derbyConnectorRule.metadataTablesConfigSupplier().get().getPendingSegmentsTable();
    return derbyConnector.retryWithHandle(
        handle -> {
          handle.createStatement(
                    StringUtils.format(
                        "INSERT INTO %1$s (id, dataSource, created_date, start, %2$send%2$s, sequence_name, sequence_prev_id, "
                        + "sequence_name_prev_id_sha1, payload) "
                        + "VALUES (:id, :dataSource, :created_date, :start, :end, :sequence_name, :sequence_prev_id, "
                        + ":sequence_name_prev_id_sha1, :payload)",
                        table,
                        derbyConnector.getQuoteString()
                    )
                )
                .bind("id", pendingSegment.toString())
                .bind("dataSource", pendingSegment.getDataSource())
                .bind("created_date", DateTimes.nowUtc().toString())
                .bind("start", pendingSegment.getInterval().getStart().toString())
                .bind("end", pendingSegment.getInterval().getEnd().toString())
                .bind("sequence_name", sequenceName)
                .bind("sequence_prev_id", pendingSegment.toString())
                .bind("sequence_name_prev_id_sha1", BaseEncoding.base16().encode(
                    Hashing.sha1()
                           .newHasher()
                           .putLong((long) pendingSegment.hashCode() * sequenceName.hashCode())
                           .hash()
                           .asBytes()
                ))
                .bind("payload", mapper.writeValueAsBytes(pendingSegment))
                .execute();
          return true;
        }
    );
  }

  private Map<String, String> getSegmentsCommittedDuringReplaceTask(String taskId)
  {
    final String table = derbyConnectorRule.metadataTablesConfigSupplier().get().getUpgradeSegmentsTable();
    return derbyConnector.retryWithHandle(handle -> {
      final String sql = StringUtils.format(
          "SELECT segment_id, lock_version FROM %1$s WHERE task_id = :task_id",
          table
      );

      ResultIterator<Pair<String, String>> resultIterator = handle
          .createQuery(sql)
          .bind("task_id", taskId)
          .map(
              (index, r, ctx) -> Pair.of(r.getString("segment_id"), r.getString("lock_version"))
          )
          .iterator();

      final Map<String, String> segmentIdToLockVersion = new HashMap<>();
      while (resultIterator.hasNext()) {
        Pair<String, String> result = resultIterator.next();
        segmentIdToLockVersion.put(result.lhs, result.rhs);
      }
      return segmentIdToLockVersion;
    });
  }

  private void insertIntoUpgradeSegmentsTable(Map<DataSegment, ReplaceTaskLock> segmentToTaskLockMap)
  {
    final String table = derbyConnectorRule.metadataTablesConfigSupplier().get().getUpgradeSegmentsTable();
    derbyConnector.retryWithHandle(
        handle -> {
          PreparedBatch preparedBatch = handle.prepareBatch(
              StringUtils.format(
                  StringUtils.format(
                      "INSERT INTO %1$s (task_id, segment_id, lock_version) "
                      + "VALUES (:task_id, :segment_id, :lock_version)",
                      table
                  )
              )
          );
          for (Map.Entry<DataSegment, ReplaceTaskLock> entry : segmentToTaskLockMap.entrySet()) {
            final DataSegment segment = entry.getKey();
            final ReplaceTaskLock lock = entry.getValue();
            preparedBatch.add()
                         .bind("task_id", lock.getSupervisorTaskId())
                         .bind("segment_id", segment.getId().toString())
                         .bind("lock_version", lock.getVersion());
          }

          final int[] affectedRows = preparedBatch.execute();
          final boolean succeeded = Arrays.stream(affectedRows).allMatch(eachAffectedRows -> eachAffectedRows == 1);
          if (!succeeded) {
            throw new ISE("Failed to insert upgrade segments in DB");
          }
          return true;
        }
    );
  }

  @Test
  public void testCommitAppendSegments()
  {
    final String v1 = "2023-01-01";
    final String v2 = "2023-01-02";
    final String v3 = "2023-01-03";
    final String lockVersion = "2024-01-01";

    final String replaceTaskId = "replaceTask1";
    final ReplaceTaskLock replaceLock = new ReplaceTaskLock(
        replaceTaskId,
        Intervals.of("2023-01-01/2023-01-03"),
        lockVersion
    );

    final Set<DataSegment> appendSegments = new HashSet<>();
    final Set<DataSegment> expectedSegmentsToUpgrade = new HashSet<>();
    for (int i = 0; i < 10; i++) {
      final DataSegment segment = createSegment(
          Intervals.of("2023-01-01/2023-01-02"),
          v1,
          new LinearShardSpec(i)
      );
      appendSegments.add(segment);
      expectedSegmentsToUpgrade.add(segment);
    }

    for (int i = 0; i < 10; i++) {
      final DataSegment segment = createSegment(
          Intervals.of("2023-01-02/2023-01-03"),
          v2,
          new LinearShardSpec(i)
      );
      appendSegments.add(segment);
      expectedSegmentsToUpgrade.add(segment);
    }

    for (int i = 0; i < 10; i++) {
      final DataSegment segment = createSegment(
          Intervals.of("2023-01-03/2023-01-04"),
          v3,
          new LinearShardSpec(i)
      );
      appendSegments.add(segment);
    }

    final Map<DataSegment, ReplaceTaskLock> segmentToReplaceLock
        = expectedSegmentsToUpgrade.stream()
                                   .collect(Collectors.toMap(s -> s, s -> replaceLock));

    // Commit the segment and verify the results
    SegmentPublishResult commitResult
        = coordinator.commitAppendSegments(appendSegments, segmentToReplaceLock);
    Assert.assertTrue(commitResult.isSuccess());
    Assert.assertEquals(appendSegments, commitResult.getSegments());

    // Verify the segments present in the metadata store
    Assert.assertEquals(
        appendSegments,
        ImmutableSet.copyOf(retrieveUsedSegments())
    );

    // Verify entries in the segment task lock table
    final Set<String> expectedUpgradeSegmentIds
        = expectedSegmentsToUpgrade.stream()
                                   .map(s -> s.getId().toString())
                                   .collect(Collectors.toSet());
    final Map<String, String> observedSegmentToLock = getSegmentsCommittedDuringReplaceTask(replaceTaskId);
    Assert.assertEquals(expectedUpgradeSegmentIds, observedSegmentToLock.keySet());

    final Set<String> observedLockVersions = new HashSet<>(observedSegmentToLock.values());
    Assert.assertEquals(1, observedLockVersions.size());
    Assert.assertEquals(replaceLock.getVersion(), Iterables.getOnlyElement(observedLockVersions));
  }

  @Test
  public void testCommitReplaceSegments()
  {
    final ReplaceTaskLock replaceLock = new ReplaceTaskLock("g1", Intervals.of("2023-01-01/2023-02-01"), "2023-02-01");
    final Set<DataSegment> segmentsAppendedWithReplaceLock = new HashSet<>();
    final Map<DataSegment, ReplaceTaskLock> appendedSegmentToReplaceLockMap = new HashMap<>();
    for (int i = 1; i < 9; i++) {
      final DataSegment segment = new DataSegment(
          "foo",
          Intervals.of("2023-01-0" + i + "/2023-01-0" + (i + 1)),
          "2023-01-0" + i,
          ImmutableMap.of("path", "a-" + i),
          ImmutableList.of("dim1"),
          ImmutableList.of("m1"),
          new LinearShardSpec(0),
          9,
          100
      );
      segmentsAppendedWithReplaceLock.add(segment);
      appendedSegmentToReplaceLockMap.put(segment, replaceLock);
    }
    insertUsedSegments(segmentsAppendedWithReplaceLock);
    insertIntoUpgradeSegmentsTable(appendedSegmentToReplaceLockMap);

    final Set<DataSegment> replacingSegments = new HashSet<>();
    for (int i = 1; i < 9; i++) {
      final DataSegment segment = new DataSegment(
          "foo",
          Intervals.of("2023-01-01/2023-02-01"),
          "2023-02-01",
          ImmutableMap.of("path", "b-" + i),
          ImmutableList.of("dim1"),
          ImmutableList.of("m1"),
          new NumberedShardSpec(i, 9),
          9,
          100
      );
      replacingSegments.add(segment);
    }

    coordinator.commitReplaceSegments(replacingSegments, ImmutableSet.of(replaceLock));

    Assert.assertEquals(
        2L * segmentsAppendedWithReplaceLock.size() + replacingSegments.size(),
        retrieveUsedSegmentIds().size()
    );

    final Set<DataSegment> usedSegments = new HashSet<>(retrieveUsedSegments());

    Assert.assertTrue(usedSegments.containsAll(segmentsAppendedWithReplaceLock));
    usedSegments.removeAll(segmentsAppendedWithReplaceLock);

    Assert.assertTrue(usedSegments.containsAll(replacingSegments));
    usedSegments.removeAll(replacingSegments);

    Assert.assertEquals(segmentsAppendedWithReplaceLock.size(), usedSegments.size());
    for (DataSegment segmentReplicaWithNewVersion : usedSegments) {
      boolean hasBeenCarriedForward = false;
      for (DataSegment appendedSegment : segmentsAppendedWithReplaceLock) {
        if (appendedSegment.getLoadSpec().equals(segmentReplicaWithNewVersion.getLoadSpec())) {
          hasBeenCarriedForward = true;
          break;
        }
      }
      Assert.assertTrue(hasBeenCarriedForward);
    }
  }

  @Test
  public void testSimpleAnnounce() throws IOException
  {
    coordinator.commitSegments(SEGMENTS);
    for (DataSegment segment : SEGMENTS) {
      Assert.assertArrayEquals(
          mapper.writeValueAsString(segment).getBytes(StandardCharsets.UTF_8),
          derbyConnector.lookup(
              derbyConnectorRule.metadataTablesConfigSupplier().get().getSegmentsTable(),
              "id",
              "payload",
              segment.getId().toString()
          )
      );
    }

    Assert.assertEquals(
        ImmutableList.of(defaultSegment.getId().toString(), defaultSegment2.getId().toString()),
        retrieveUsedSegmentIds()
    );

    // Should not update dataSource metadata.
    Assert.assertEquals(0, metadataUpdateCounter.get());
  }

  @Test
  public void testAnnounceHistoricalSegments() throws IOException
  {
    Set<DataSegment> segments = new HashSet<>();
    for (int i = 0; i < 105; i++) {
      segments.add(
          new DataSegment(
              "fooDataSource",
              Intervals.of("2015-01-01T00Z/2015-01-02T00Z"),
              "version",
              ImmutableMap.of(),
              ImmutableList.of("dim1"),
              ImmutableList.of("m1"),
              new LinearShardSpec(i),
              9,
              100
          )
      );
    }

    coordinator.commitSegments(segments);
    for (DataSegment segment : segments) {
      Assert.assertArrayEquals(
          mapper.writeValueAsString(segment).getBytes(StandardCharsets.UTF_8),
          derbyConnector.lookup(
              derbyConnectorRule.metadataTablesConfigSupplier().get().getSegmentsTable(),
              "id",
              "payload",
              segment.getId().toString()
          )
      );
    }

    List<String> segmentIds = segments.stream()
                                      .map(segment -> segment.getId().toString())
                                      .sorted(Comparator.naturalOrder())
                                      .collect(Collectors.toList());

    Assert.assertEquals(segmentIds, retrieveUsedSegmentIds());

    // Should not update dataSource metadata.
    Assert.assertEquals(0, metadataUpdateCounter.get());
  }

  @Test
  public void testOvershadowingAnnounce() throws IOException
  {
    final ImmutableSet<DataSegment> segments = ImmutableSet.of(defaultSegment, defaultSegment2, defaultSegment4);

    coordinator.commitSegments(segments);

    for (DataSegment segment : segments) {
      Assert.assertArrayEquals(
          mapper.writeValueAsString(segment).getBytes(StandardCharsets.UTF_8),
          derbyConnector.lookup(
              derbyConnectorRule.metadataTablesConfigSupplier().get().getSegmentsTable(),
              "id",
              "payload",
              segment.getId().toString()
          )
      );
    }

    Assert.assertEquals(ImmutableList.of(defaultSegment4.getId().toString()), retrieveUsedSegmentIds());
  }

  @Test
  public void testTransactionalAnnounceSuccess() throws IOException
  {
    // Insert first segment.
    final SegmentPublishResult result1 = coordinator.commitSegmentsAndMetadata(
        ImmutableSet.of(defaultSegment),
        new ObjectMetadata(null),
        new ObjectMetadata(ImmutableMap.of("foo", "bar"))
    );
    Assert.assertEquals(SegmentPublishResult.ok(ImmutableSet.of(defaultSegment)), result1);

    Assert.assertArrayEquals(
        mapper.writeValueAsString(defaultSegment).getBytes(StandardCharsets.UTF_8),
        derbyConnector.lookup(
            derbyConnectorRule.metadataTablesConfigSupplier().get().getSegmentsTable(),
            "id",
            "payload",
            defaultSegment.getId().toString()
        )
    );

    // Insert second segment.
    final SegmentPublishResult result2 = coordinator.commitSegmentsAndMetadata(
        ImmutableSet.of(defaultSegment2),
        new ObjectMetadata(ImmutableMap.of("foo", "bar")),
        new ObjectMetadata(ImmutableMap.of("foo", "baz"))
    );
    Assert.assertEquals(SegmentPublishResult.ok(ImmutableSet.of(defaultSegment2)), result2);

    Assert.assertArrayEquals(
        mapper.writeValueAsString(defaultSegment2).getBytes(StandardCharsets.UTF_8),
        derbyConnector.lookup(
            derbyConnectorRule.metadataTablesConfigSupplier().get().getSegmentsTable(),
            "id",
            "payload",
            defaultSegment2.getId().toString()
        )
    );

    // Examine metadata.
    Assert.assertEquals(
        new ObjectMetadata(ImmutableMap.of("foo", "baz")),
        coordinator.retrieveDataSourceMetadata("fooDataSource")
    );

    // Should only be tried once per call.
    Assert.assertEquals(2, metadataUpdateCounter.get());
  }

  @Test
  public void testTransactionalAnnounceRetryAndSuccess() throws IOException
  {
    final AtomicLong attemptCounter = new AtomicLong();

    final IndexerSQLMetadataStorageCoordinator failOnceCoordinator = new IndexerSQLMetadataStorageCoordinator(
        mapper,
        derbyConnectorRule.metadataTablesConfigSupplier().get(),
        derbyConnector
    )
    {
      @Override
      protected DataStoreMetadataUpdateResult updateDataSourceMetadataWithHandle(
          Handle handle,
          String dataSource,
          DataSourceMetadata startMetadata,
          DataSourceMetadata endMetadata
      ) throws IOException
      {
        metadataUpdateCounter.getAndIncrement();
        if (attemptCounter.getAndIncrement() == 0) {
          return new DataStoreMetadataUpdateResult(true, true, null);
        } else {
          return super.updateDataSourceMetadataWithHandle(handle, dataSource, startMetadata, endMetadata);
        }
      }
    };

    // Insert first segment.
    final SegmentPublishResult result1 = failOnceCoordinator.commitSegmentsAndMetadata(
        ImmutableSet.of(defaultSegment),
        new ObjectMetadata(null),
        new ObjectMetadata(ImmutableMap.of("foo", "bar"))
    );
    Assert.assertEquals(SegmentPublishResult.ok(ImmutableSet.of(defaultSegment)), result1);

    Assert.assertArrayEquals(
        mapper.writeValueAsString(defaultSegment).getBytes(StandardCharsets.UTF_8),
        derbyConnector.lookup(
            derbyConnectorRule.metadataTablesConfigSupplier().get().getSegmentsTable(),
            "id",
            "payload",
            defaultSegment.getId().toString()
        )
    );

    // Reset attempt counter to induce another failure.
    attemptCounter.set(0);

    // Insert second segment.
    final SegmentPublishResult result2 = failOnceCoordinator.commitSegmentsAndMetadata(
        ImmutableSet.of(defaultSegment2),
        new ObjectMetadata(ImmutableMap.of("foo", "bar")),
        new ObjectMetadata(ImmutableMap.of("foo", "baz"))
    );
    Assert.assertEquals(SegmentPublishResult.ok(ImmutableSet.of(defaultSegment2)), result2);

    Assert.assertArrayEquals(
        mapper.writeValueAsString(defaultSegment2).getBytes(StandardCharsets.UTF_8),
        derbyConnector.lookup(
            derbyConnectorRule.metadataTablesConfigSupplier().get().getSegmentsTable(),
            "id",
            "payload",
            defaultSegment2.getId().toString()
        )
    );

    // Examine metadata.
    Assert.assertEquals(
        new ObjectMetadata(ImmutableMap.of("foo", "baz")),
        failOnceCoordinator.retrieveDataSourceMetadata("fooDataSource")
    );

    // Should be tried twice per call.
    Assert.assertEquals(4, metadataUpdateCounter.get());
  }

  @Test
  public void testTransactionalAnnounceFailDbNullWantNotNull()
  {
    final SegmentPublishResult result1 = coordinator.commitSegmentsAndMetadata(
        ImmutableSet.of(defaultSegment),
        new ObjectMetadata(ImmutableMap.of("foo", "bar")),
        new ObjectMetadata(ImmutableMap.of("foo", "baz"))
    );
    Assert.assertEquals(SegmentPublishResult.fail("java.lang.RuntimeException: Failed to update the metadata Store. The new start metadata is ahead of last commited end state."), result1);

    // Should only be tried once.
    Assert.assertEquals(1, metadataUpdateCounter.get());
  }

  @Test
  public void testTransactionalAnnounceFailDbNotNullWantNull()
  {
    final SegmentPublishResult result1 = coordinator.commitSegmentsAndMetadata(
        ImmutableSet.of(defaultSegment),
        new ObjectMetadata(null),
        new ObjectMetadata(ImmutableMap.of("foo", "baz"))
    );
    Assert.assertEquals(SegmentPublishResult.ok(ImmutableSet.of(defaultSegment)), result1);

    final SegmentPublishResult result2 = coordinator.commitSegmentsAndMetadata(
        ImmutableSet.of(defaultSegment2),
        new ObjectMetadata(null),
        new ObjectMetadata(ImmutableMap.of("foo", "baz"))
    );
    Assert.assertEquals(SegmentPublishResult.fail("java.lang.RuntimeException: Inconsistent metadata state. This can " +
        "happen if you update input topic in a spec without changing the supervisor name. " +
        "Stored state: [ObjectMetadata{theObject={foo=baz}}], " +
        "Target state: [ObjectMetadata{theObject=null}]."), result2);

    // Should only be tried once per call.
    Assert.assertEquals(2, metadataUpdateCounter.get());
  }

  @Test
  public void testRetrieveUsedSegmentForId()
  {
    insertUsedSegments(ImmutableSet.of(defaultSegment));
    Assert.assertEquals(defaultSegment, coordinator.retrieveSegmentForId(defaultSegment.getId().toString(), false));
  }

  @Test
  public void testRetrieveSegmentForId()
  {
    insertUsedSegments(ImmutableSet.of(defaultSegment));
    markAllSegmentsUnused(ImmutableSet.of(defaultSegment), DateTimes.nowUtc());
    Assert.assertEquals(defaultSegment, coordinator.retrieveSegmentForId(defaultSegment.getId().toString(), true));
  }

  @Test
  public void testCleanUpgradeSegmentsTableForTask()
  {
    final String taskToClean = "taskToClean";
    final ReplaceTaskLock replaceLockToClean = new ReplaceTaskLock(
        taskToClean,
        Intervals.of("2023-01-01/2023-02-01"),
        "2023-03-01"
    );
    DataSegment segmentToClean0 = createSegment(
        Intervals.of("2023-01-01/2023-02-01"),
        "2023-02-01",
        new NumberedShardSpec(0, 0)
    );
    DataSegment segmentToClean1 = createSegment(
        Intervals.of("2023-01-01/2023-01-02"),
        "2023-01-02",
        new NumberedShardSpec(0, 0)
    );
    insertIntoUpgradeSegmentsTable(
        ImmutableMap.of(segmentToClean0, replaceLockToClean, segmentToClean1, replaceLockToClean)
    );

    // Unrelated task should not result in clean up
    Assert.assertEquals(0, coordinator.deleteUpgradeSegmentsForTask("someRandomTask"));
    // The two segment entries are deleted
    Assert.assertEquals(2, coordinator.deleteUpgradeSegmentsForTask(taskToClean));
    // Nothing further to delete
    Assert.assertEquals(0, coordinator.deleteUpgradeSegmentsForTask(taskToClean));
  }

  @Test
  public void testTransactionalAnnounceFailDbNotNullWantDifferent()
  {
    final SegmentPublishResult result1 = coordinator.commitSegmentsAndMetadata(
        ImmutableSet.of(defaultSegment),
        new ObjectMetadata(null),
        new ObjectMetadata(ImmutableMap.of("foo", "baz"))
    );
    Assert.assertEquals(SegmentPublishResult.ok(ImmutableSet.of(defaultSegment)), result1);

    final SegmentPublishResult result2 = coordinator.commitSegmentsAndMetadata(
        ImmutableSet.of(defaultSegment2),
        new ObjectMetadata(ImmutableMap.of("foo", "qux")),
        new ObjectMetadata(ImmutableMap.of("foo", "baz"))
    );
    Assert.assertEquals(SegmentPublishResult.fail("java.lang.RuntimeException: Inconsistent metadata state. This can " +
        "happen if you update input topic in a spec without changing the supervisor name. " +
        "Stored state: [ObjectMetadata{theObject={foo=baz}}], " +
        "Target state: [ObjectMetadata{theObject={foo=qux}}]."), result2);

    // Should only be tried once per call.
    Assert.assertEquals(2, metadataUpdateCounter.get());
  }

  @Test
  public void testSimpleUsedList()
  {
    coordinator.commitSegments(SEGMENTS);
    Assert.assertEquals(
        SEGMENTS,
        ImmutableSet.copyOf(
            coordinator.retrieveUsedSegmentsForInterval(
                defaultSegment.getDataSource(),
                defaultSegment.getInterval(),
                Segments.ONLY_VISIBLE
            )
        )
    );
  }

  @Test
  public void testMultiIntervalUsedList()
  {
    coordinator.commitSegments(SEGMENTS);
    coordinator.commitSegments(ImmutableSet.of(defaultSegment3));

    Assertions.assertThat(
        coordinator.retrieveUsedSegmentsForIntervals(
            defaultSegment.getDataSource(),
            ImmutableList.of(defaultSegment.getInterval()),
            Segments.ONLY_VISIBLE
        )
    ).containsOnlyOnce(SEGMENTS.toArray(new DataSegment[0]));

    Assertions.assertThat(
        coordinator.retrieveUsedSegmentsForIntervals(
            defaultSegment.getDataSource(),
            ImmutableList.of(defaultSegment3.getInterval()),
            Segments.ONLY_VISIBLE
        )
    ).containsOnlyOnce(defaultSegment3);

    Assertions.assertThat(
        coordinator.retrieveUsedSegmentsForIntervals(
            defaultSegment.getDataSource(),
            ImmutableList.of(defaultSegment.getInterval(), defaultSegment3.getInterval()),
            Segments.ONLY_VISIBLE
        )
    ).containsOnlyOnce(defaultSegment, defaultSegment2, defaultSegment3);

    //case to check no duplication if two intervals overlapped with the interval of same segment.
    Assertions.assertThat(
        coordinator.retrieveUsedSegmentsForIntervals(
            defaultSegment.getDataSource(),
            ImmutableList.of(
                Intervals.of("2015-01-03T00Z/2015-01-03T05Z"),
                Intervals.of("2015-01-03T09Z/2015-01-04T00Z")
            ),
            Segments.ONLY_VISIBLE
        )
    ).containsOnlyOnce(defaultSegment3);
  }

  @Test
  public void testRetrieveUsedSegmentsUsingMultipleIntervals()
  {
    final List<DataSegment> segments = createAndGetUsedYearSegments(1900, 2133);
    final List<Interval> intervals = segments.stream().map(DataSegment::getInterval).collect(Collectors.toList());

    final Collection<DataSegment> actualUsedSegments = coordinator.retrieveUsedSegmentsForIntervals(
        DS.WIKI,
        intervals,
        Segments.ONLY_VISIBLE
    );

    Assert.assertEquals(segments.size(), actualUsedSegments.size());
    Assert.assertTrue(actualUsedSegments.containsAll(segments));
  }

  @Test
  public void testRetrieveAllUsedSegmentsUsingIntervalsOutOfRange()
  {
    final List<DataSegment> segments = createAndGetUsedYearSegments(1905, 1910);

    final Interval outOfRangeInterval = Intervals.of("1700/1800");
    Assert.assertTrue(segments.stream()
                              .anyMatch(segment -> !segment.getInterval().overlaps(outOfRangeInterval)));

    final Collection<DataSegment> actualUsedSegments = coordinator.retrieveUsedSegmentsForIntervals(
        DS.WIKI,
        ImmutableList.of(outOfRangeInterval),
        Segments.ONLY_VISIBLE
    );

    Assert.assertEquals(0, actualUsedSegments.size());
  }

  @Test
  public void testRetrieveAllUsedSegmentsUsingNoIntervals()
  {
    final List<DataSegment> segments = createAndGetUsedYearSegments(1900, 2133);

    final Collection<DataSegment> actualUsedSegments = coordinator.retrieveAllUsedSegments(
        DS.WIKI,
        Segments.ONLY_VISIBLE
    );

    Assert.assertEquals(segments.size(), actualUsedSegments.size());
    Assert.assertTrue(actualUsedSegments.containsAll(segments));
  }

  @Test
  public void testRetrieveUnusedSegmentsUsingSingleIntervalAndNoLimit()
  {
    final List<DataSegment> segments = createAndGetUsedYearSegments(1900, 2133);
    markAllSegmentsUnused(new HashSet<>(segments), DateTimes.nowUtc());

    final List<DataSegment> actualUnusedSegments = coordinator.retrieveUnusedSegmentsForInterval(
        DS.WIKI,
        Intervals.of("1900/3000"),
        null,
        null
    );

    Assert.assertEquals(segments.size(), actualUnusedSegments.size());
    Assert.assertTrue(actualUnusedSegments.containsAll(segments));
  }

  @Test
  public void testRetrieveUnusedSegmentsUsingSingleIntervalAndLimitAtRange()
  {
    final List<DataSegment> segments = createAndGetUsedYearSegments(1900, 2133);
    markAllSegmentsUnused(new HashSet<>(segments), DateTimes.nowUtc());

    final int requestedLimit = segments.size();
    final List<DataSegment> actualUnusedSegments = coordinator.retrieveUnusedSegmentsForInterval(
        DS.WIKI,
        Intervals.of("1900/3000"),
        requestedLimit,
        null
    );

    Assert.assertEquals(requestedLimit, actualUnusedSegments.size());
    Assert.assertTrue(actualUnusedSegments.containsAll(segments));
  }

  @Test
  public void testRetrieveUnusedSegmentsUsingSingleIntervalAndLimitInRange()
  {
    final List<DataSegment> segments = createAndGetUsedYearSegments(1900, 2133);
    markAllSegmentsUnused(new HashSet<>(segments), DateTimes.nowUtc());

    final int requestedLimit = segments.size() - 1;
    final List<DataSegment> actualUnusedSegments = coordinator.retrieveUnusedSegmentsForInterval(
        DS.WIKI,
        Intervals.of("1900/3000"),
        requestedLimit,
        null
    );

    Assert.assertEquals(requestedLimit, actualUnusedSegments.size());
    Assert.assertTrue(actualUnusedSegments.containsAll(segments.stream().limit(requestedLimit).collect(Collectors.toList())));
  }

  @Test
  public void testRetrieveUnusedSegmentsUsingSingleIntervalAndLimitOutOfRange()
  {
    final List<DataSegment> segments = createAndGetUsedYearSegments(1900, 2133);
    markAllSegmentsUnused(new HashSet<>(segments), DateTimes.nowUtc());

    final int limit = segments.size() + 1;
    final List<DataSegment> actualUnusedSegments = coordinator.retrieveUnusedSegmentsForInterval(
        DS.WIKI,
        Intervals.of("1900/3000"),
        limit,
        null
    );
    Assert.assertEquals(segments.size(), actualUnusedSegments.size());
    Assert.assertTrue(actualUnusedSegments.containsAll(segments));
  }

  @Test
  public void testRetrieveUnusedSegmentsUsingSingleIntervalOutOfRange()
  {
    final List<DataSegment> segments = createAndGetUsedYearSegments(1905, 1910);
    markAllSegmentsUnused(new HashSet<>(segments), DateTimes.nowUtc());

    final Interval outOfRangeInterval = Intervals.of("1700/1800");
    Assert.assertTrue(segments.stream()
                              .anyMatch(segment -> !segment.getInterval().overlaps(outOfRangeInterval)));
    final int limit = segments.size() + 1;

    final List<DataSegment> actualUnusedSegments = coordinator.retrieveUnusedSegmentsForInterval(
        DS.WIKI,
        outOfRangeInterval,
        limit,
        null
    );
    Assert.assertEquals(0, actualUnusedSegments.size());
  }

  @Test
  public void testRetrieveUnusedSegmentsUsingMultipleIntervalsAndNoLimit()
  {
    final List<DataSegment> segments = createAndGetUsedYearSegments(1900, 2133);
    markAllSegmentsUnused(new HashSet<>(segments), DateTimes.nowUtc());

    final ImmutableList<DataSegment> actualUnusedSegments = retrieveUnusedSegments(
        segments.stream().map(DataSegment::getInterval).collect(Collectors.toList()),
        null,
        null,
        null,
        null
    );
    Assert.assertEquals(segments.size(), actualUnusedSegments.size());
    Assert.assertTrue(segments.containsAll(actualUnusedSegments));
  }

  @Test
  public void testRetrieveUnusedSegmentsUsingNoIntervalsNoLimitAndNoLastSegmentId()
  {
    final List<DataSegment> segments = createAndGetUsedYearSegments(1900, 2133);
    markAllSegmentsUnused(new HashSet<>(segments), DateTimes.nowUtc());

    final ImmutableList<DataSegment> actualUnusedSegments = retrieveUnusedSegments(
        ImmutableList.of(),
        null,
        null,
        null,
        null
    );
    Assert.assertEquals(segments.size(), actualUnusedSegments.size());
    Assert.assertTrue(segments.containsAll(actualUnusedSegments));
  }

  @Test
  public void testRetrieveUnusedSegmentsUsingNoIntervalsAndNoLimitAndNoLastSegmentId()
  {
    final List<DataSegment> segments = createAndGetUsedYearSegments(2033, 2133);
    markAllSegmentsUnused(new HashSet<>(segments), DateTimes.nowUtc());

    String lastSegmentId = segments.get(9).getId().toString();
    final List<DataSegment> expectedSegmentsAscOrder = segments.stream()
        .filter(s -> s.getId().toString().compareTo(lastSegmentId) > 0)
        .collect(Collectors.toList());
    ImmutableList<DataSegment> actualUnusedSegments = retrieveUnusedSegments(
        ImmutableList.of(),
        null,
        lastSegmentId,
        null,
        null
    );
    Assert.assertEquals(expectedSegmentsAscOrder.size(), actualUnusedSegments.size());
    Assert.assertTrue(expectedSegmentsAscOrder.containsAll(actualUnusedSegments));

    actualUnusedSegments = retrieveUnusedSegments(
        ImmutableList.of(),
        null,
        lastSegmentId,
        SortOrder.ASC,
        null
    );
    Assert.assertEquals(expectedSegmentsAscOrder.size(), actualUnusedSegments.size());
    Assert.assertEquals(expectedSegmentsAscOrder, actualUnusedSegments);

    final List<DataSegment> expectedSegmentsDescOrder = segments.stream()
        .filter(s -> s.getId().toString().compareTo(lastSegmentId) < 0)
        .collect(Collectors.toList());
    Collections.reverse(expectedSegmentsDescOrder);

    actualUnusedSegments = retrieveUnusedSegments(
        ImmutableList.of(),
        null,
        lastSegmentId,
        SortOrder.DESC,
        null
    );
    Assert.assertEquals(expectedSegmentsDescOrder.size(), actualUnusedSegments.size());
    Assert.assertEquals(expectedSegmentsDescOrder, actualUnusedSegments);
  }

  @Test
  public void testRetrieveUnusedSegmentsUsingMultipleIntervalsAndLimitAtRange()
  {
    final List<DataSegment> segments = createAndGetUsedYearSegments(1900, 2133);
    markAllSegmentsUnused(new HashSet<>(segments), DateTimes.nowUtc());

    final ImmutableList<DataSegment> actualUnusedSegments = retrieveUnusedSegments(
        segments.stream().map(DataSegment::getInterval).collect(Collectors.toList()),
        segments.size(),
        null,
        null,
        null
    );
    Assert.assertEquals(segments.size(), actualUnusedSegments.size());
    Assert.assertTrue(segments.containsAll(actualUnusedSegments));
  }

  @Test
  public void testRetrieveUnusedSegmentsUsingMultipleIntervalsAndLimitInRange()
  {
    final List<DataSegment> segments = createAndGetUsedYearSegments(1900, 2133);
    markAllSegmentsUnused(new HashSet<>(segments), DateTimes.nowUtc());

    final int requestedLimit = segments.size() - 1;
    final ImmutableList<DataSegment> actualUnusedSegments = retrieveUnusedSegments(
        segments.stream().map(DataSegment::getInterval).collect(Collectors.toList()),
        requestedLimit,
        null,
        null,
        null
    );
    Assert.assertEquals(requestedLimit, actualUnusedSegments.size());
    Assert.assertTrue(actualUnusedSegments.containsAll(segments.stream().limit(requestedLimit).collect(Collectors.toList())));
  }

  @Test
  public void testRetrieveUnusedSegmentsUsingMultipleIntervalsInSingleBatchLimitAndLastSegmentId()
  {
    final List<DataSegment> segments = createAndGetUsedYearSegments(2034, 2133);
    markAllSegmentsUnused(new HashSet<>(segments), DateTimes.nowUtc());

    final int requestedLimit = segments.size();
    final String lastSegmentId = segments.get(4).getId().toString();
    final ImmutableList<DataSegment> actualUnusedSegments = retrieveUnusedSegments(
        segments.stream().map(DataSegment::getInterval).collect(Collectors.toList()),
        requestedLimit,
        lastSegmentId,
        null,
        null
    );
    Assert.assertEquals(segments.size() - 5, actualUnusedSegments.size());
    Assert.assertEquals(actualUnusedSegments, segments.stream()
        .filter(s -> s.getId().toString().compareTo(lastSegmentId) > 0)
        .limit(requestedLimit)
        .collect(Collectors.toList()));
  }

  @Test
  public void testRetrieveUnusedSegmentsUsingMultipleIntervalsLimitAndLastSegmentId()
  {
    final List<DataSegment> segments = createAndGetUsedYearSegments(1900, 2133);
    markAllSegmentsUnused(new HashSet<>(segments), DateTimes.nowUtc());

    final int requestedLimit = segments.size() - 1;
    final String lastSegmentId = segments.get(4).getId().toString();
    final ImmutableList<DataSegment> actualUnusedSegments = retrieveUnusedSegments(
        segments.stream().map(DataSegment::getInterval).collect(Collectors.toList()),
        requestedLimit,
        lastSegmentId,
        null,
        null
    );
    Assert.assertEquals(requestedLimit - 4, actualUnusedSegments.size());
    Assert.assertEquals(actualUnusedSegments, segments.stream()
        .filter(s -> s.getId().toString().compareTo(lastSegmentId) > 0)
        .limit(requestedLimit)
        .collect(Collectors.toList()));
  }

  @Test
  public void testRetrieveUnusedSegmentsUsingMultipleIntervals()
  {
    final List<DataSegment> segments = createAndGetUsedYearSegments(1900, 2133);
    markAllSegmentsUnused(new HashSet<>(segments), DateTimes.nowUtc());

    final ImmutableList<DataSegment> actualUnusedSegments = retrieveUnusedSegments(
        segments.stream().map(DataSegment::getInterval).collect(Collectors.toList()),
        segments.size() + 1,
        null,
        null,
        null
    );
    Assert.assertEquals(segments.size(), actualUnusedSegments.size());
    Assert.assertTrue(actualUnusedSegments.containsAll(segments));
  }

  @Test
  public void testRetrieveUnusedSegmentsUsingIntervalOutOfRange()
  {
    final List<DataSegment> segments = createAndGetUsedYearSegments(1905, 1910);
    markAllSegmentsUnused(new HashSet<>(segments), DateTimes.nowUtc());

    final Interval outOfRangeInterval = Intervals.of("1700/1800");
    Assert.assertTrue(segments.stream()
                              .anyMatch(segment -> !segment.getInterval().overlaps(outOfRangeInterval)));

    final ImmutableList<DataSegment> actualUnusedSegments = retrieveUnusedSegments(
        ImmutableList.of(outOfRangeInterval),
        null,
        null,
        null,
         null
    );
    Assert.assertEquals(0, actualUnusedSegments.size());
  }

  @Test
<<<<<<< HEAD
  public void testSimpleUnusedList()
=======
  public void testRetrieveUnusedSegmentsWithMaxUsedStatusLastUpdatedTime() throws IOException
  {
    final List<DataSegment> segments = createAndGetUsedYearSegments(1905, 1910);
    markAllSegmentsUnused(new HashSet<>(segments), DateTimes.nowUtc());

    final Interval interval = Intervals.of("1905/1920");

    final ImmutableList<DataSegment> actualUnusedSegments1 = retrieveUnusedSegments(
        ImmutableList.of(interval),
        null,
        null,
        null,
        DateTimes.nowUtc()
    );
    Assert.assertEquals(5, actualUnusedSegments1.size());

    final ImmutableList<DataSegment> actualUnusedSegments2 = retrieveUnusedSegments(
        ImmutableList.of(interval),
        null,
        null,
        null,
        DateTimes.nowUtc().minusHours(1)
    );
    Assert.assertEquals(0, actualUnusedSegments2.size());
  }

  @Test
  public void testRetrieveUnusedSegmentsWithMaxUsedStatusLastUpdatedTime2() throws IOException
  {
    final List<DataSegment> segments = createAndGetUsedYearSegments(1900, 1950);
    final List<DataSegment> evenYearSegments = new ArrayList<>();
    final List<DataSegment> oddYearSegments = new ArrayList<>();

    for (int i = 0; i < segments.size(); i++) {
      DataSegment dataSegment = segments.get(i);
      if (i % 2 == 0) {
        evenYearSegments.add(dataSegment);
      } else {
        oddYearSegments.add(dataSegment);
      }
    }

    final DateTime maxUsedStatusLastUpdatedTime1 = DateTimes.nowUtc();
    markAllSegmentsUnused(new HashSet<>(oddYearSegments), maxUsedStatusLastUpdatedTime1);

    final DateTime maxUsedStatusLastUpdatedTime2 = DateTimes.nowUtc();
    markAllSegmentsUnused(new HashSet<>(evenYearSegments), maxUsedStatusLastUpdatedTime2);

    final Interval interval = Intervals.of("1900/1950");

    final ImmutableList<DataSegment> actualUnusedSegments1 = retrieveUnusedSegments(
        ImmutableList.of(interval),
        null,
        null,
        null,
        maxUsedStatusLastUpdatedTime1
    );
    Assert.assertEquals(oddYearSegments.size(), actualUnusedSegments1.size());

    final ImmutableList<DataSegment> actualUnusedSegments2 = retrieveUnusedSegments(
        ImmutableList.of(interval),
        null,
        null,
        null,
        maxUsedStatusLastUpdatedTime2
    );
    Assert.assertEquals(segments.size(), actualUnusedSegments2.size());
  }

  @Test
  public void testSimpleUnusedList() throws IOException
>>>>>>> 38c1def9
  {
    coordinator.commitSegments(SEGMENTS);
    markAllSegmentsUnused();
    Assert.assertEquals(
        SEGMENTS,
        ImmutableSet.copyOf(
            coordinator.retrieveUnusedSegmentsForInterval(
                defaultSegment.getDataSource(),
                defaultSegment.getInterval(),
                null,
                null
            )
        )
    );
  }

  @Test
  public void testSimpleUnusedListWithLimit()
  {
    coordinator.commitSegments(SEGMENTS);
    markAllSegmentsUnused();
    int limit = SEGMENTS.size() - 1;
    Set<DataSegment> retreivedUnusedSegments = ImmutableSet.copyOf(
        coordinator.retrieveUnusedSegmentsForInterval(
            defaultSegment.getDataSource(),
            defaultSegment.getInterval(),
            limit,
            null
        )
    );
    Assert.assertEquals(limit, retreivedUnusedSegments.size());
    Assert.assertTrue(SEGMENTS.containsAll(retreivedUnusedSegments));
  }

  @Test
  public void testUsedOverlapLow()
  {
    coordinator.commitSegments(SEGMENTS);
    Set<DataSegment> actualSegments = ImmutableSet.copyOf(
        coordinator.retrieveUsedSegmentsForInterval(
            defaultSegment.getDataSource(),
            Intervals.of("2014-12-31T23:59:59.999Z/2015-01-01T00:00:00.001Z"), // end is exclusive
            Segments.ONLY_VISIBLE
        )
    );
    Assert.assertEquals(
        SEGMENTS,
        actualSegments
    );
  }


  @Test
  public void testUsedOverlapHigh()
  {
    coordinator.commitSegments(SEGMENTS);
    Assert.assertEquals(
        SEGMENTS,
        ImmutableSet.copyOf(
            coordinator.retrieveUsedSegmentsForInterval(
                defaultSegment.getDataSource(),
                Intervals.of("2015-1-1T23:59:59.999Z/2015-02-01T00Z"),
                Segments.ONLY_VISIBLE
            )
        )
    );
  }

  @Test
  public void testUsedOutOfBoundsLow()
  {
    coordinator.commitSegments(SEGMENTS);
    Assert.assertTrue(
        coordinator.retrieveUsedSegmentsForInterval(
            defaultSegment.getDataSource(),
            new Interval(defaultSegment.getInterval().getStart().minus(1), defaultSegment.getInterval().getStart()),
            Segments.ONLY_VISIBLE
        ).isEmpty()
    );
  }


  @Test
  public void testUsedOutOfBoundsHigh()
  {
    coordinator.commitSegments(SEGMENTS);
    Assert.assertTrue(
        coordinator.retrieveUsedSegmentsForInterval(
            defaultSegment.getDataSource(),
            new Interval(defaultSegment.getInterval().getEnd(), defaultSegment.getInterval().getEnd().plusDays(10)),
            Segments.ONLY_VISIBLE
        ).isEmpty()
    );
  }

  @Test
  public void testUsedWithinBoundsEnd()
  {
    coordinator.commitSegments(SEGMENTS);
    Assert.assertEquals(
        SEGMENTS,
        ImmutableSet.copyOf(
            coordinator.retrieveUsedSegmentsForInterval(
                defaultSegment.getDataSource(),
                defaultSegment.getInterval().withEnd(defaultSegment.getInterval().getEnd().minusMillis(1)),
                Segments.ONLY_VISIBLE
            )
        )
    );
  }

  @Test
  public void testUsedOverlapEnd()
  {
    coordinator.commitSegments(SEGMENTS);
    Assert.assertEquals(
        SEGMENTS,
        ImmutableSet.copyOf(
            coordinator.retrieveUsedSegmentsForInterval(
                defaultSegment.getDataSource(),
                defaultSegment.getInterval().withEnd(defaultSegment.getInterval().getEnd().plusMillis(1)),
                Segments.ONLY_VISIBLE
            )
        )
    );
  }


  @Test
  public void testUnusedOverlapLow()
  {
    coordinator.commitSegments(SEGMENTS);
    markAllSegmentsUnused();
    Assert.assertTrue(
        coordinator.retrieveUnusedSegmentsForInterval(
            defaultSegment.getDataSource(),
            new Interval(
                defaultSegment.getInterval().getStart().minus(1),
                defaultSegment.getInterval().getStart().plus(1)
            ),
            null,
            null
        ).isEmpty()
    );
  }

  @Test
  public void testUnusedUnderlapLow()
  {
    coordinator.commitSegments(SEGMENTS);
    markAllSegmentsUnused();
    Assert.assertTrue(
        coordinator.retrieveUnusedSegmentsForInterval(
            defaultSegment.getDataSource(),
            new Interval(defaultSegment.getInterval().getStart().plus(1), defaultSegment.getInterval().getEnd()),
            null,
            null
        ).isEmpty()
    );
  }


  @Test
  public void testUnusedUnderlapHigh()
  {
    coordinator.commitSegments(SEGMENTS);
    markAllSegmentsUnused();
    Assert.assertTrue(
        coordinator.retrieveUnusedSegmentsForInterval(
            defaultSegment.getDataSource(),
            new Interval(defaultSegment.getInterval().getStart(), defaultSegment.getInterval().getEnd().minus(1)),
            null,
            null
        ).isEmpty()
    );
  }

  @Test
  public void testUnusedOverlapHigh()
  {
    coordinator.commitSegments(SEGMENTS);
    markAllSegmentsUnused();
    Assert.assertTrue(
        coordinator.retrieveUnusedSegmentsForInterval(
            defaultSegment.getDataSource(),
            defaultSegment.getInterval().withStart(defaultSegment.getInterval().getEnd().minus(1)),
            null,
            null
        ).isEmpty()
    );
  }

  @Test
  public void testUnusedBigOverlap()
  {
    coordinator.commitSegments(SEGMENTS);
    markAllSegmentsUnused();
    Assert.assertEquals(
        SEGMENTS,
        ImmutableSet.copyOf(
            coordinator.retrieveUnusedSegmentsForInterval(
                defaultSegment.getDataSource(),
                Intervals.of("2000/2999"),
                null,
                null
            )
        )
    );
  }

  @Test
  public void testUnusedLowRange()
  {
    coordinator.commitSegments(SEGMENTS);
    markAllSegmentsUnused();
    Assert.assertEquals(
        SEGMENTS,
        ImmutableSet.copyOf(
            coordinator.retrieveUnusedSegmentsForInterval(
                defaultSegment.getDataSource(),
                defaultSegment.getInterval().withStart(defaultSegment.getInterval().getStart().minus(1)),
                null,
                null
            )
        )
    );
    Assert.assertEquals(
        SEGMENTS,
        ImmutableSet.copyOf(
            coordinator.retrieveUnusedSegmentsForInterval(
                defaultSegment.getDataSource(),
                defaultSegment.getInterval().withStart(defaultSegment.getInterval().getStart().minusYears(1)),
                null,
                null
            )
        )
    );
  }

  @Test
  public void testUnusedHighRange()
  {
    coordinator.commitSegments(SEGMENTS);
    markAllSegmentsUnused();
    Assert.assertEquals(
        SEGMENTS,
        ImmutableSet.copyOf(
            coordinator.retrieveUnusedSegmentsForInterval(
                defaultSegment.getDataSource(),
                defaultSegment.getInterval().withEnd(defaultSegment.getInterval().getEnd().plus(1)),
                null,
                null
            )
        )
    );
    Assert.assertEquals(
        SEGMENTS,
        ImmutableSet.copyOf(
            coordinator.retrieveUnusedSegmentsForInterval(
                defaultSegment.getDataSource(),
                defaultSegment.getInterval().withEnd(defaultSegment.getInterval().getEnd().plusYears(1)),
                null,
                null
            )
        )
    );
  }

  @Test
  public void testUsedHugeTimeRangeEternityFilter()
  {
    coordinator.commitSegments(
        ImmutableSet.of(
            hugeTimeRangeSegment1,
            hugeTimeRangeSegment2,
            hugeTimeRangeSegment3
        )
    );

    Assert.assertEquals(
        ImmutableSet.of(hugeTimeRangeSegment1, hugeTimeRangeSegment2, hugeTimeRangeSegment3),
        ImmutableSet.copyOf(
            coordinator.retrieveUsedSegmentsForIntervals(
                hugeTimeRangeSegment1.getDataSource(),
                Intervals.ONLY_ETERNITY,
                Segments.ONLY_VISIBLE
            )
        )
    );
  }

  @Test
  public void testUsedHugeTimeRangeTrickyFilter1()
  {
    coordinator.commitSegments(
        ImmutableSet.of(
            hugeTimeRangeSegment1,
            hugeTimeRangeSegment2,
            hugeTimeRangeSegment3
        )
    );

    Assert.assertEquals(
        ImmutableSet.of(hugeTimeRangeSegment2),
        ImmutableSet.copyOf(
            coordinator.retrieveUsedSegmentsForInterval(
                hugeTimeRangeSegment1.getDataSource(),
                Intervals.of("2900/10000"),
                Segments.ONLY_VISIBLE
            )
        )
    );
  }

  @Test
  public void testUsedHugeTimeRangeTrickyFilter2()
  {
    coordinator.commitSegments(
        ImmutableSet.of(
            hugeTimeRangeSegment1,
            hugeTimeRangeSegment2,
            hugeTimeRangeSegment3
        )
    );

    Assert.assertEquals(
        ImmutableSet.of(hugeTimeRangeSegment2),
        ImmutableSet.copyOf(
            coordinator.retrieveUsedSegmentsForInterval(
                hugeTimeRangeSegment1.getDataSource(),
                Intervals.of("2993/2995"),
                Segments.ONLY_VISIBLE
            )
        )
    );
  }


  @Test
  public void testEternitySegmentWithStringComparison()
  {
    coordinator.commitSegments(
        ImmutableSet.of(
            eternitySegment
        )
    );

    Assert.assertEquals(
        ImmutableSet.of(eternitySegment),
        ImmutableSet.copyOf(
            coordinator.retrieveUsedSegmentsForInterval(
                eternitySegment.getDataSource(),
                Intervals.of("2020/2021"),
                Segments.ONLY_VISIBLE
            )
        )
    );
  }

  @Test
  public void testEternityMultipleSegmentWithStringComparison()
  {
    coordinator.commitSegments(
        ImmutableSet.of(
            numberedSegment0of0,
            eternitySegment
        )
    );

    Assert.assertEquals(
        ImmutableSet.of(eternitySegment, numberedSegment0of0),
        ImmutableSet.copyOf(
            coordinator.retrieveUsedSegmentsForInterval(
                eternitySegment.getDataSource(),
                Intervals.of("2015/2016"),
                Segments.ONLY_VISIBLE
            )
        )
    );
  }

  @Test
  public void testFirstHalfEternitySegmentWithStringComparison()
  {
    coordinator.commitSegments(
        ImmutableSet.of(
            firstHalfEternityRangeSegment
        )
    );

    Assert.assertEquals(
        ImmutableSet.of(firstHalfEternityRangeSegment),
        ImmutableSet.copyOf(
            coordinator.retrieveUsedSegmentsForInterval(
                firstHalfEternityRangeSegment.getDataSource(),
                Intervals.of("2020/2021"),
                Segments.ONLY_VISIBLE
            )
        )
    );
  }

  @Test
  public void testFirstHalfEternityMultipleSegmentWithStringComparison()
  {
    coordinator.commitSegments(
        ImmutableSet.of(
            numberedSegment0of0,
            firstHalfEternityRangeSegment
        )
    );

    Assert.assertEquals(
        ImmutableSet.of(numberedSegment0of0, firstHalfEternityRangeSegment),
        ImmutableSet.copyOf(
            coordinator.retrieveUsedSegmentsForInterval(
                firstHalfEternityRangeSegment.getDataSource(),
                Intervals.of("2015/2016"),
                Segments.ONLY_VISIBLE
            )
        )
    );
  }

  @Test
  public void testSecondHalfEternitySegmentWithStringComparison()
  {
    coordinator.commitSegments(
        ImmutableSet.of(
            secondHalfEternityRangeSegment
        )
    );

    Assert.assertEquals(
        ImmutableSet.of(secondHalfEternityRangeSegment),
        ImmutableSet.copyOf(
            coordinator.retrieveUsedSegmentsForInterval(
                secondHalfEternityRangeSegment.getDataSource(),
                Intervals.of("2020/2021"),
                Segments.ONLY_VISIBLE
            )
        )
    );
  }

  // Known Issue: https://github.com/apache/druid/issues/12860
  @Ignore
  @Test
  public void testLargeIntervalWithStringComparison()
  {
    coordinator.commitSegments(
        ImmutableSet.of(
            hugeTimeRangeSegment4
        )
    );

    Assert.assertEquals(
        ImmutableSet.of(hugeTimeRangeSegment4),
        ImmutableSet.copyOf(
            coordinator.retrieveUsedSegmentsForInterval(
                hugeTimeRangeSegment4.getDataSource(),
                Intervals.of("2020/2021"),
                Segments.ONLY_VISIBLE
            )
        )
    );
  }

  @Test
  public void testSecondHalfEternityMultipleSegmentWithStringComparison()
  {
    coordinator.commitSegments(
        ImmutableSet.of(
            numberedSegment0of0,
            secondHalfEternityRangeSegment
        )
    );

    Assert.assertEquals(
        ImmutableSet.of(numberedSegment0of0, secondHalfEternityRangeSegment),
        ImmutableSet.copyOf(
            coordinator.retrieveUsedSegmentsForInterval(
                secondHalfEternityRangeSegment.getDataSource(),
                Intervals.of("2015/2016"),
                Segments.ONLY_VISIBLE
            )
        )
    );
  }

  @Test
  public void testDeleteDataSourceMetadata()
  {
    coordinator.commitSegmentsAndMetadata(
        ImmutableSet.of(defaultSegment),
        new ObjectMetadata(null),
        new ObjectMetadata(ImmutableMap.of("foo", "bar"))
    );

    Assert.assertEquals(
        new ObjectMetadata(ImmutableMap.of("foo", "bar")),
        coordinator.retrieveDataSourceMetadata("fooDataSource")
    );

    Assert.assertFalse("deleteInvalidDataSourceMetadata", coordinator.deleteDataSourceMetadata("nonExistentDS"));
    Assert.assertTrue("deleteValidDataSourceMetadata", coordinator.deleteDataSourceMetadata("fooDataSource"));

    Assert.assertNull("getDataSourceMetadataNullAfterDelete", coordinator.retrieveDataSourceMetadata("fooDataSource"));
  }

  @Test
  public void testDeleteSegmentsInMetaDataStorage()
  {
    // Published segments to MetaDataStorage
    coordinator.commitSegments(SEGMENTS);

    // check segments Published
    Assert.assertEquals(
        SEGMENTS,
        ImmutableSet.copyOf(
            coordinator.retrieveUsedSegmentsForInterval(
                defaultSegment.getDataSource(),
                defaultSegment.getInterval(),
                Segments.ONLY_VISIBLE
            )
        )
    );
    // remove segments in MetaDataStorage
    coordinator.deleteSegments(SEGMENTS);

    // check segments removed
    Assert.assertEquals(
        0,
        ImmutableSet.copyOf(
            coordinator.retrieveUsedSegmentsForInterval(
                defaultSegment.getDataSource(),
                defaultSegment.getInterval(),
                Segments.ONLY_VISIBLE
            )
        ).size()
    );
  }

  @Test
  public void testUpdateSegmentsInMetaDataStorage()
  {
    // Published segments to MetaDataStorage
    coordinator.commitSegments(SEGMENTS);

    // check segments Published
    Assert.assertEquals(
            SEGMENTS,
            ImmutableSet.copyOf(
                    coordinator.retrieveUsedSegmentsForInterval(
                            defaultSegment.getDataSource(),
                            defaultSegment.getInterval(),
                            Segments.ONLY_VISIBLE
                    )
            )
    );

    // update single metadata item
    coordinator.updateSegmentMetadata(Collections.singleton(defaultSegment2WithBiggerSize));

    Collection<DataSegment> updated = coordinator.retrieveUsedSegmentsForInterval(
            defaultSegment.getDataSource(),
            defaultSegment.getInterval(),
            Segments.ONLY_VISIBLE);

    Assert.assertEquals(SEGMENTS.size(), updated.size());

    DataSegment defaultAfterUpdate = updated.stream().filter(s -> s.equals(defaultSegment)).findFirst().get();
    DataSegment default2AfterUpdate = updated.stream().filter(s -> s.equals(defaultSegment2)).findFirst().get();

    Assert.assertNotNull(defaultAfterUpdate);
    Assert.assertNotNull(default2AfterUpdate);

    // check that default did not change
    Assert.assertEquals(defaultSegment.getSize(), defaultAfterUpdate.getSize());
    // but that default 2 did change
    Assert.assertEquals(defaultSegment2WithBiggerSize.getSize(), default2AfterUpdate.getSize());
  }

  @Test
  public void testSingleAdditionalNumberedShardWithNoCorePartitions() throws IOException
  {
    additionalNumberedShardTest(ImmutableSet.of(numberedSegment0of0));
  }

  @Test
  public void testMultipleAdditionalNumberedShardsWithNoCorePartitions() throws IOException
  {
    additionalNumberedShardTest(ImmutableSet.of(numberedSegment0of0, numberedSegment1of0, numberedSegment2of0));
  }

  @Test
  public void testSingleAdditionalNumberedShardWithOneCorePartition() throws IOException
  {
    additionalNumberedShardTest(ImmutableSet.of(numberedSegment2of1));
  }

  @Test
  public void testMultipleAdditionalNumberedShardsWithOneCorePartition() throws IOException
  {
    additionalNumberedShardTest(ImmutableSet.of(numberedSegment2of1, numberedSegment3of1));
  }

  private void additionalNumberedShardTest(Set<DataSegment> segments) throws IOException
  {
    coordinator.commitSegments(segments);

    for (DataSegment segment : segments) {
      Assert.assertArrayEquals(
          mapper.writeValueAsString(segment).getBytes(StandardCharsets.UTF_8),
          derbyConnector.lookup(
              derbyConnectorRule.metadataTablesConfigSupplier().get().getSegmentsTable(),
              "id",
              "payload",
              segment.getId().toString()
          )
      );
    }

    Assert.assertEquals(
        segments.stream().map(segment -> segment.getId().toString()).collect(Collectors.toList()),
        retrieveUsedSegmentIds()
    );

    // Should not update dataSource metadata.
    Assert.assertEquals(0, metadataUpdateCounter.get());
  }

  @Test
  public void testAllocatePendingSegment()
  {
    final PartialShardSpec partialShardSpec = NumberedPartialShardSpec.instance();
    final String dataSource = "ds";
    final Interval interval = Intervals.of("2017-01-01/2017-02-01");
    final SegmentIdWithShardSpec identifier = coordinator.allocatePendingSegment(
        dataSource,
        "seq",
        null,
        interval,
        partialShardSpec,
        "version",
        false
    );

    Assert.assertEquals("ds_2017-01-01T00:00:00.000Z_2017-02-01T00:00:00.000Z_version", identifier.toString());

    final SegmentIdWithShardSpec identifier1 = coordinator.allocatePendingSegment(
        dataSource,
        "seq",
        identifier.toString(),
        interval,
        partialShardSpec,
        identifier.getVersion(),
        false
    );

    Assert.assertEquals("ds_2017-01-01T00:00:00.000Z_2017-02-01T00:00:00.000Z_version_1", identifier1.toString());

    final SegmentIdWithShardSpec identifier2 = coordinator.allocatePendingSegment(
        dataSource,
        "seq",
        identifier1.toString(),
        interval,
        partialShardSpec,
        identifier1.getVersion(),
        false
    );

    Assert.assertEquals("ds_2017-01-01T00:00:00.000Z_2017-02-01T00:00:00.000Z_version_2", identifier2.toString());

    final SegmentIdWithShardSpec identifier3 = coordinator.allocatePendingSegment(
        dataSource,
        "seq",
        identifier1.toString(),
        interval,
        partialShardSpec,
        identifier1.getVersion(),
        false
    );

    Assert.assertEquals("ds_2017-01-01T00:00:00.000Z_2017-02-01T00:00:00.000Z_version_2", identifier3.toString());
    Assert.assertEquals(identifier2, identifier3);

    final SegmentIdWithShardSpec identifier4 = coordinator.allocatePendingSegment(
        dataSource,
        "seq1",
        null,
        interval,
        partialShardSpec,
        "version",
        false
    );

    Assert.assertEquals("ds_2017-01-01T00:00:00.000Z_2017-02-01T00:00:00.000Z_version_3", identifier4.toString());
  }

  /**
   * This test verifies the behaviour in the following sequence of events:
   * - create segment1 for an interval and publish
   * - create segment2 for same interval and publish
   * - create segment3 for same interval and publish
   * - compact all segments above and publish new segments
   * - create segment4 for the same interval
   * - drop the compacted segment
   * - create segment5 for the same interval
   * - verify that the id for segment5 is correct
   * - Later, after the above was dropped, another segment on same interval was created by the stream but this
   * time there was an integrity violation in the pending segments table because the
   * method returned a segment id that already existed in the pending segments table
   */
  @Test
  public void testAllocatePendingSegmentAfterDroppingExistingSegment()
  {
    String maxVersion = "version_newer_newer";

    // simulate one load using kafka streaming
    final PartialShardSpec partialShardSpec = NumberedPartialShardSpec.instance();
    final String dataSource = "ds";
    final Interval interval = Intervals.of("2017-01-01/2017-02-01");
    final SegmentIdWithShardSpec identifier = coordinator.allocatePendingSegment(
        dataSource,
        "seq",
        null,
        interval,
        partialShardSpec,
        "version",
        true
    );
    Assert.assertEquals("ds_2017-01-01T00:00:00.000Z_2017-02-01T00:00:00.000Z_version", identifier.toString());
    // Since there are no used core partitions yet
    Assert.assertEquals(0, identifier.getShardSpec().getNumCorePartitions());

    // simulate one more load using kafka streaming (as if previous segment was published, note different sequence name)
    final SegmentIdWithShardSpec identifier1 = coordinator.allocatePendingSegment(
        dataSource,
        "seq2",
        identifier.toString(),
        interval,
        partialShardSpec,
        maxVersion,
        true
    );
    Assert.assertEquals("ds_2017-01-01T00:00:00.000Z_2017-02-01T00:00:00.000Z_version_1", identifier1.toString());
    // Since there are no used core partitions yet
    Assert.assertEquals(0, identifier1.getShardSpec().getNumCorePartitions());

    // simulate one more load using kafka streaming (as if previous segment was published, note different sequence name)
    final SegmentIdWithShardSpec identifier2 = coordinator.allocatePendingSegment(
        dataSource,
        "seq3",
        identifier1.toString(),
        interval,
        partialShardSpec,
        maxVersion,
        true
    );
    Assert.assertEquals("ds_2017-01-01T00:00:00.000Z_2017-02-01T00:00:00.000Z_version_2", identifier2.toString());
    // Since there are no used core partitions yet
    Assert.assertEquals(0, identifier2.getShardSpec().getNumCorePartitions());

    // now simulate that one compaction was done (batch) ingestion for same interval (like reindex of the previous three):
    DataSegment segment = new DataSegment(
        "ds",
        Intervals.of("2017-01-01T00Z/2017-02-01T00Z"),
        "version_new",
        ImmutableMap.of(),
        ImmutableList.of("dim1"),
        ImmutableList.of("m1"),
        new NumberedShardSpec(0, 1),
        9,
        100
    );
    Assert.assertTrue(insertUsedSegments(ImmutableSet.of(segment)));
    List<String> ids = retrieveUsedSegmentIds();
    Assert.assertEquals("ds_2017-01-01T00:00:00.000Z_2017-02-01T00:00:00.000Z_version_new", ids.get(0));

    // one more load on same interval:
    final SegmentIdWithShardSpec identifier3 = coordinator.allocatePendingSegment(
        dataSource,
        "seq4",
        identifier1.toString(),
        interval,
        partialShardSpec,
        maxVersion,
        true
    );
    Assert.assertEquals("ds_2017-01-01T00:00:00.000Z_2017-02-01T00:00:00.000Z_version_new_1", identifier3.toString());
    // Used segment set has 1 core partition
    Assert.assertEquals(1, identifier3.getShardSpec().getNumCorePartitions());

    // now drop the used segment previously loaded:
    markAllSegmentsUnused(ImmutableSet.of(segment), DateTimes.nowUtc());

    // and final load, this reproduces an issue that could happen with multiple streaming appends,
    // followed by a reindex, followed by a drop, and more streaming data coming in for same interval
    final SegmentIdWithShardSpec identifier4 = coordinator.allocatePendingSegment(
        dataSource,
        "seq5",
        identifier1.toString(),
        interval,
        partialShardSpec,
        maxVersion,
        true
    );
    Assert.assertEquals("ds_2017-01-01T00:00:00.000Z_2017-02-01T00:00:00.000Z_version_new_2", identifier4.toString());
    // Since all core partitions have been dropped
    Assert.assertEquals(0, identifier4.getShardSpec().getNumCorePartitions());
  }

  /**
   * Slightly different from the above test that involves reverted compaction
   * 1) used segments of version = A, id = 0, 1, 2
   * 2) overwrote segments of version = B, id = 0 <= compaction
   * 3) marked segments unused for version = A, id = 0, 1, 2 <= overshadowing
   * 4) pending segment of version = B, id = 1 <= appending new data, aborted
   * 5) reverted compaction, mark segments used for version = A, id = 0, 1, 2, and mark compacted segments unused
   * 6) used segments of version = A, id = 0, 1, 2
   * 7) pending segment of version = B, id = 1
   */
  @Test
  public void testAnotherAllocatePendingSegmentAfterRevertingCompaction()
  {
    String maxVersion = "Z";

    // 1.0) simulate one append load
    final PartialShardSpec partialShardSpec = NumberedPartialShardSpec.instance();
    final String dataSource = "ds";
    final Interval interval = Intervals.of("2017-01-01/2017-02-01");
    final SegmentIdWithShardSpec identifier = coordinator.allocatePendingSegment(
        dataSource,
        "seq",
        null,
        interval,
        partialShardSpec,
        "A",
        true
    );
    Assert.assertEquals("ds_2017-01-01T00:00:00.000Z_2017-02-01T00:00:00.000Z_A", identifier.toString());
    // Assume it publishes; create its corresponding segment
    DataSegment segment = new DataSegment(
        "ds",
        Intervals.of("2017-01-01T00Z/2017-02-01T00Z"),
        "A",
        ImmutableMap.of(),
        ImmutableList.of("dim1"),
        ImmutableList.of("m1"),
        new LinearShardSpec(0),
        9,
        100
    );
    Assert.assertTrue(insertUsedSegments(ImmutableSet.of(segment)));
    List<String> ids = retrieveUsedSegmentIds();
    Assert.assertEquals("ds_2017-01-01T00:00:00.000Z_2017-02-01T00:00:00.000Z_A", ids.get(0));


    // 1.1) simulate one more append load  (as if previous segment was published, note different sequence name)
    final SegmentIdWithShardSpec identifier1 = coordinator.allocatePendingSegment(
        dataSource,
        "seq2",
        identifier.toString(),
        interval,
        partialShardSpec,
        maxVersion,
        true
    );
    Assert.assertEquals("ds_2017-01-01T00:00:00.000Z_2017-02-01T00:00:00.000Z_A_1", identifier1.toString());
    // Assume it publishes; create its corresponding segment
    segment = new DataSegment(
        "ds",
        Intervals.of("2017-01-01T00Z/2017-02-01T00Z"),
        "A",
        ImmutableMap.of(),
        ImmutableList.of("dim1"),
        ImmutableList.of("m1"),
        new LinearShardSpec(1),
        9,
        100
    );
    Assert.assertTrue(insertUsedSegments(ImmutableSet.of(segment)));
    ids = retrieveUsedSegmentIds();
    Assert.assertEquals("ds_2017-01-01T00:00:00.000Z_2017-02-01T00:00:00.000Z_A_1", ids.get(1));


    // 1.2) simulate one more append load  (as if previous segment was published, note different sequence name)
    final SegmentIdWithShardSpec identifier2 = coordinator.allocatePendingSegment(
        dataSource,
        "seq3",
        identifier1.toString(),
        interval,
        partialShardSpec,
        maxVersion,
        true
    );
    Assert.assertEquals("ds_2017-01-01T00:00:00.000Z_2017-02-01T00:00:00.000Z_A_2", identifier2.toString());
    // Assume it publishes; create its corresponding segment
    segment = new DataSegment(
        "ds",
        Intervals.of("2017-01-01T00Z/2017-02-01T00Z"),
        "A",
        ImmutableMap.of(),
        ImmutableList.of("dim1"),
        ImmutableList.of("m1"),
        new LinearShardSpec(2),
        9,
        100
    );
    // state so far:
    // pendings: A: 0,1,2
    // used segments A: 0,1,2
    // unused segments:
    Assert.assertTrue(insertUsedSegments(ImmutableSet.of(segment)));
    ids = retrieveUsedSegmentIds();
    Assert.assertEquals("ds_2017-01-01T00:00:00.000Z_2017-02-01T00:00:00.000Z_A_2", ids.get(2));


    // 2)
    // now simulate that one compaction was done (batch) ingestion for same interval (like reindex of the previous three):
    DataSegment compactedSegment = new DataSegment(
        "ds",
        Intervals.of("2017-01-01T00Z/2017-02-01T00Z"),
        "B",
        ImmutableMap.of(),
        ImmutableList.of("dim1"),
        ImmutableList.of("m1"),
        new LinearShardSpec(0),
        9,
        100
    );
    Assert.assertTrue(insertUsedSegments(ImmutableSet.of(compactedSegment)));
    ids = retrieveUsedSegmentIds();
    Assert.assertEquals("ds_2017-01-01T00:00:00.000Z_2017-02-01T00:00:00.000Z_B", ids.get(3));
    // 3) When overshadowing, segments are still marked as "used" in the segments table
    // state so far:
    // pendings: A: 0,1,2
    // used segments: A: 0,1,2; B: 0 <- new compacted segment, overshadows previous version A
    // unused segment:

    // 4) pending segment of version = B, id = 1 <= appending new data, aborted
    final SegmentIdWithShardSpec identifier3 = coordinator.allocatePendingSegment(
        dataSource,
        "seq4",
        identifier2.toString(),
        interval,
        partialShardSpec,
        maxVersion,
        true
    );
    Assert.assertEquals("ds_2017-01-01T00:00:00.000Z_2017-02-01T00:00:00.000Z_B_1", identifier3.toString());
    // no corresponding segment, pending aborted
    // state so far:
    // pendings: A: 0,1,2; B:1 (note that B_1 does not make it into segments since its task aborted)
    // used segments: A: 0,1,2; B: 0 <-  compacted segment, overshadows previous version A
    // unused segment:

    // 5) reverted compaction (by marking B_0 as unused)
    // Revert compaction a manual metadata update which is basically the following two steps:
    markAllSegmentsUnused(ImmutableSet.of(compactedSegment), DateTimes.nowUtc()); // <- drop compacted segment
    //        pending: version = A, id = 0,1,2
    //                 version = B, id = 1
    //
    //        used segment: version = A, id = 0,1,2
    //        unused segment: version = B, id = 0
    List<String> pendings = retrievePendingSegmentIds();
    Assert.assertEquals(4, pendings.size());

    List<String> used = retrieveUsedSegmentIds();
    Assert.assertEquals(3, used.size());

    List<String> unused = retrieveUnusedSegmentIds();
    Assert.assertEquals(1, unused.size());

    // Simulate one more append load
    final SegmentIdWithShardSpec identifier4 = coordinator.allocatePendingSegment(
        dataSource,
        "seq5",
        identifier1.toString(),
        interval,
        partialShardSpec,
        maxVersion,
        true
    );
    // maxid = B_1 -> new partno = 2
    // versionofexistingchunk=A
    // ds_2017-01-01T00:00:00.000Z_2017-02-01T00:00:00.000Z_A_2
    Assert.assertEquals("ds_2017-01-01T00:00:00.000Z_2017-02-01T00:00:00.000Z_A_3", identifier4.toString());
    // Assume it publishes; create its corresponding segment
    segment = new DataSegment(
        "ds",
        Intervals.of("2017-01-01T00Z/2017-02-01T00Z"),
        "A",
        ImmutableMap.of(),
        ImmutableList.of("dim1"),
        ImmutableList.of("m1"),
        new LinearShardSpec(3),
        9,
        100
    );
    //        pending: version = A, id = 0,1,2,3
    //                 version = B, id = 1
    //
    //        used segment: version = A, id = 0,1,2,3
    //        unused segment: version = B, id = 0
    Assert.assertTrue(insertUsedSegments(ImmutableSet.of(segment)));
    ids = retrieveUsedSegmentIds();
    Assert.assertEquals("ds_2017-01-01T00:00:00.000Z_2017-02-01T00:00:00.000Z_A_3", ids.get(3));

  }

  @Test
  public void testAllocatePendingSegments()
  {
    final PartialShardSpec partialShardSpec = NumberedPartialShardSpec.instance();
    final String dataSource = "ds";
    final Interval interval = Intervals.of("2017-01-01/2017-02-01");
    final String sequenceName = "seq";

    final SegmentCreateRequest request = new SegmentCreateRequest(sequenceName, null, "v1", partialShardSpec);
    final SegmentIdWithShardSpec segmentId0 = coordinator.allocatePendingSegments(
        dataSource,
        interval,
        false,
        Collections.singletonList(request)
    ).get(request);

    Assert.assertEquals("ds_2017-01-01T00:00:00.000Z_2017-02-01T00:00:00.000Z_v1", segmentId0.toString());

    final SegmentCreateRequest request1 =
        new SegmentCreateRequest(sequenceName, segmentId0.toString(), segmentId0.getVersion(), partialShardSpec);
    final SegmentIdWithShardSpec segmentId1 = coordinator.allocatePendingSegments(
        dataSource,
        interval,
        false,
        Collections.singletonList(request1)
    ).get(request1);

    Assert.assertEquals("ds_2017-01-01T00:00:00.000Z_2017-02-01T00:00:00.000Z_v1_1", segmentId1.toString());

    final SegmentCreateRequest request2 =
        new SegmentCreateRequest(sequenceName, segmentId1.toString(), segmentId1.getVersion(), partialShardSpec);
    final SegmentIdWithShardSpec segmentId2 = coordinator.allocatePendingSegments(
        dataSource,
        interval,
        false,
        Collections.singletonList(request2)
    ).get(request2);

    Assert.assertEquals("ds_2017-01-01T00:00:00.000Z_2017-02-01T00:00:00.000Z_v1_2", segmentId2.toString());

    final SegmentCreateRequest request3 =
        new SegmentCreateRequest(sequenceName, segmentId1.toString(), segmentId1.getVersion(), partialShardSpec);
    final SegmentIdWithShardSpec segmentId3 = coordinator.allocatePendingSegments(
        dataSource,
        interval,
        false,
        Collections.singletonList(request3)
    ).get(request3);

    Assert.assertEquals("ds_2017-01-01T00:00:00.000Z_2017-02-01T00:00:00.000Z_v1_2", segmentId3.toString());
    Assert.assertEquals(segmentId2, segmentId3);

    final SegmentCreateRequest request4 =
        new SegmentCreateRequest("seq1", null, "v1", partialShardSpec);
    final SegmentIdWithShardSpec segmentId4 = coordinator.allocatePendingSegments(
        dataSource,
        interval,
        false,
        Collections.singletonList(request4)
    ).get(request4);

    Assert.assertEquals("ds_2017-01-01T00:00:00.000Z_2017-02-01T00:00:00.000Z_v1_3", segmentId4.toString());
  }

  @Test
  public void testNoPendingSegmentsAndOneUsedSegment()
  {
    String maxVersion = "Z";

    // create one used segment
    DataSegment segment = new DataSegment(
        "ds",
        Intervals.of("2017-01-01T00Z/2017-02-01T00Z"),
        "A",
        ImmutableMap.of(),
        ImmutableList.of("dim1"),
        ImmutableList.of("m1"),
        new LinearShardSpec(0),
        9,
        100
    );
    Assert.assertTrue(insertUsedSegments(ImmutableSet.of(segment)));
    List<String> ids = retrieveUsedSegmentIds();
    Assert.assertEquals("ds_2017-01-01T00:00:00.000Z_2017-02-01T00:00:00.000Z_A", ids.get(0));


    // simulate one aborted append load
    final PartialShardSpec partialShardSpec = NumberedPartialShardSpec.instance();
    final String dataSource = "ds";
    final Interval interval = Intervals.of("2017-01-01/2017-02-01");
    final SegmentIdWithShardSpec identifier = coordinator.allocatePendingSegment(
        dataSource,
        "seq",
        null,
        interval,
        partialShardSpec,
        maxVersion,
        true
    );
    Assert.assertEquals("ds_2017-01-01T00:00:00.000Z_2017-02-01T00:00:00.000Z_A_1", identifier.toString());

  }


  @Test
  public void testDeletePendingSegment() throws InterruptedException
  {
    final PartialShardSpec partialShardSpec = NumberedPartialShardSpec.instance();
    final String dataSource = "ds";
    final Interval interval = Intervals.of("2017-01-01/2017-02-01");
    String prevSegmentId = null;

    final DateTime begin = DateTimes.nowUtc();

    for (int i = 0; i < 10; i++) {
      final SegmentIdWithShardSpec identifier = coordinator.allocatePendingSegment(
          dataSource,
          "seq",
          prevSegmentId,
          interval,
          partialShardSpec,
          "version",
          false
      );
      prevSegmentId = identifier.toString();
    }
    Thread.sleep(100);

    final DateTime secondBegin = DateTimes.nowUtc();
    for (int i = 0; i < 5; i++) {
      final SegmentIdWithShardSpec identifier = coordinator.allocatePendingSegment(
          dataSource,
          "seq",
          prevSegmentId,
          interval,
          partialShardSpec,
          "version",
          false
      );
      prevSegmentId = identifier.toString();
    }

    final int numDeleted = coordinator.deletePendingSegmentsCreatedInInterval(
        dataSource,
        new Interval(begin, secondBegin)
    );
    Assert.assertEquals(10, numDeleted);
  }

  @Test
  public void testAllocatePendingSegmentsWithOvershadowingSegments()
  {
    final String dataSource = "ds";
    final Interval interval = Intervals.of("2017-01-01/2017-02-01");
    String prevSegmentId = null;

    for (int i = 0; i < 10; i++) {
      final SegmentIdWithShardSpec identifier = coordinator.allocatePendingSegment(
          dataSource,
          "seq",
          prevSegmentId,
          interval,
          new NumberedOverwritePartialShardSpec(0, 1, (short) (i + 1)),
          "version",
          false
      );
      Assert.assertEquals(
          StringUtils.format(
              "ds_2017-01-01T00:00:00.000Z_2017-02-01T00:00:00.000Z_version%s",
              "_" + (i + PartitionIds.NON_ROOT_GEN_START_PARTITION_ID)
          ),
          identifier.toString()
      );
      prevSegmentId = identifier.toString();
      final Set<DataSegment> toBeAnnounced = Collections.singleton(
          new DataSegment(
              identifier.getDataSource(),
              identifier.getInterval(),
              identifier.getVersion(),
              null,
              Collections.emptyList(),
              Collections.emptyList(),
              ((NumberedOverwriteShardSpec) identifier.getShardSpec()).withAtomicUpdateGroupSize(1),
              0,
              10L
          )
      );
      final Set<DataSegment> announced = coordinator.commitSegments(toBeAnnounced);

      Assert.assertEquals(toBeAnnounced, announced);
    }

    final Collection<DataSegment> visibleSegments =
        coordinator.retrieveUsedSegmentsForInterval(dataSource, interval, Segments.ONLY_VISIBLE);

    Assert.assertEquals(1, visibleSegments.size());
    Assert.assertEquals(
        new DataSegment(
            dataSource,
            interval,
            "version",
            null,
            Collections.emptyList(),
            Collections.emptyList(),
            new NumberedOverwriteShardSpec(
                9 + PartitionIds.NON_ROOT_GEN_START_PARTITION_ID,
                0,
                1,
                (short) 9,
                (short) 1
            ),
            0,
            10L
        ),
        Iterables.getOnlyElement(visibleSegments)
    );
  }

  @Test
  public void testAllocatePendingSegmentsForHashBasedNumberedShardSpec()
  {
    final PartialShardSpec partialShardSpec = new HashBasedNumberedPartialShardSpec(null, 2, 5, null);
    final String dataSource = "ds";
    final Interval interval = Intervals.of("2017-01-01/2017-02-01");

    SegmentIdWithShardSpec id = coordinator.allocatePendingSegment(
        dataSource,
        "seq",
        null,
        interval,
        partialShardSpec,
        "version",
        true
    );

    HashBasedNumberedShardSpec shardSpec = (HashBasedNumberedShardSpec) id.getShardSpec();
    Assert.assertEquals(0, shardSpec.getPartitionNum());
    Assert.assertEquals(0, shardSpec.getNumCorePartitions());
    Assert.assertEquals(5, shardSpec.getNumBuckets());

    coordinator.commitSegments(
        Collections.singleton(
            new DataSegment(
                id.getDataSource(),
                id.getInterval(),
                id.getVersion(),
                null,
                Collections.emptyList(),
                Collections.emptyList(),
                id.getShardSpec(),
                0,
                10L
            )
        )
    );

    id = coordinator.allocatePendingSegment(
        dataSource,
        "seq2",
        null,
        interval,
        partialShardSpec,
        "version",
        true
    );

    shardSpec = (HashBasedNumberedShardSpec) id.getShardSpec();
    Assert.assertEquals(1, shardSpec.getPartitionNum());
    Assert.assertEquals(0, shardSpec.getNumCorePartitions());
    Assert.assertEquals(5, shardSpec.getNumBuckets());

    coordinator.commitSegments(
        Collections.singleton(
            new DataSegment(
                id.getDataSource(),
                id.getInterval(),
                id.getVersion(),
                null,
                Collections.emptyList(),
                Collections.emptyList(),
                id.getShardSpec(),
                0,
                10L
            )
        )
    );

    id = coordinator.allocatePendingSegment(
        dataSource,
        "seq3",
        null,
        interval,
        new HashBasedNumberedPartialShardSpec(null, 2, 3, null),
        "version",
        true
    );

    shardSpec = (HashBasedNumberedShardSpec) id.getShardSpec();
    Assert.assertEquals(2, shardSpec.getPartitionNum());
    Assert.assertEquals(0, shardSpec.getNumCorePartitions());
    Assert.assertEquals(3, shardSpec.getNumBuckets());
  }

  @Test
  public void testAddNumberedShardSpecAfterMultiDimensionsShardSpecWithUnknownCorePartitionSize()
  {
    final String datasource = "datasource";
    final Interval interval = Intervals.of("2020-01-01/P1D");
    final String version = "version";
    final List<String> dimensions = ImmutableList.of("dim");
    final List<String> metrics = ImmutableList.of("met");
    final Set<DataSegment> originalSegments = new HashSet<>();
    for (int i = 0; i < 6; i++) {
      originalSegments.add(
          new DataSegment(
              datasource,
              interval,
              version,
              ImmutableMap.of(),
              dimensions,
              metrics,
              new DimensionRangeShardSpec(
                  Collections.singletonList("dim"),
                  i == 0 ? null : StringTuple.create(String.valueOf(i - 1)),
                  i == 5 ? null : StringTuple.create(String.valueOf(i)),
                  i,
                  null // emulate shardSpecs created in older versions of Druid
              ),
              9,
              10L
          )
      );
    }
    coordinator.commitSegments(originalSegments);
    final SegmentIdWithShardSpec id = coordinator.allocatePendingSegment(
        datasource,
        "seq",
        null,
        interval,
        NumberedPartialShardSpec.instance(),
        version,
        false
    );
    Assert.assertNull(id);
  }

  @Test
  public void testAddNumberedShardSpecAfterSingleDimensionsShardSpecWithUnknownCorePartitionSize()
  {
    final String datasource = "datasource";
    final Interval interval = Intervals.of("2020-01-01/P1D");
    final String version = "version";
    final List<String> dimensions = ImmutableList.of("dim");
    final List<String> metrics = ImmutableList.of("met");
    final Set<DataSegment> originalSegments = new HashSet<>();
    for (int i = 0; i < 6; i++) {
      final String start = i == 0 ? null : String.valueOf(i - 1);
      final String end = i == 5 ? null : String.valueOf(i);
      originalSegments.add(
          new DataSegment(
              datasource,
              interval,
              version,
              ImmutableMap.of(),
              dimensions,
              metrics,
              new SingleDimensionShardSpec(
                  "dim",
                  start,
                  end,
                  i,
                  null // emulate shardSpecs created in older versions of Druid
              ),
              9,
              10L
          )
      );
    }
    coordinator.commitSegments(originalSegments);
    final SegmentIdWithShardSpec id = coordinator.allocatePendingSegment(
        datasource,
        "seq",
        null,
        interval,
        NumberedPartialShardSpec.instance(),
        version,
        false
    );
    Assert.assertNull(id);
  }

  @Test
  public void testRemoveDataSourceMetadataOlderThanDatasourceActiveShouldNotBeDeleted()
  {
    coordinator.commitSegmentsAndMetadata(
        ImmutableSet.of(defaultSegment),
        new ObjectMetadata(null),
        new ObjectMetadata(ImmutableMap.of("foo", "bar"))
    );

    Assert.assertEquals(
        new ObjectMetadata(ImmutableMap.of("foo", "bar")),
        coordinator.retrieveDataSourceMetadata("fooDataSource")
    );

    // Try delete. Datasource should not be deleted as it is in excluded set
    int deletedCount = coordinator.removeDataSourceMetadataOlderThan(
        System.currentTimeMillis(),
        ImmutableSet.of("fooDataSource")
    );

    // Datasource should not be deleted
    Assert.assertEquals(
        new ObjectMetadata(ImmutableMap.of("foo", "bar")),
        coordinator.retrieveDataSourceMetadata("fooDataSource")
    );
    Assert.assertEquals(0, deletedCount);
  }

  @Test
  public void testRemoveDataSourceMetadataOlderThanDatasourceNotActiveAndOlderThanTimeShouldBeDeleted()
  {
    coordinator.commitSegmentsAndMetadata(
        ImmutableSet.of(defaultSegment),
        new ObjectMetadata(null),
        new ObjectMetadata(ImmutableMap.of("foo", "bar"))
    );

    Assert.assertEquals(
        new ObjectMetadata(ImmutableMap.of("foo", "bar")),
        coordinator.retrieveDataSourceMetadata("fooDataSource")
    );

    // Try delete. Datasource should be deleted as it is not in excluded set and created time older than given time
    int deletedCount = coordinator.removeDataSourceMetadataOlderThan(System.currentTimeMillis(), ImmutableSet.of());

    // Datasource should be deleted
    Assert.assertNull(
        coordinator.retrieveDataSourceMetadata("fooDataSource")
    );
    Assert.assertEquals(1, deletedCount);
  }

  @Test
  public void testRemoveDataSourceMetadataOlderThanDatasourceNotActiveButNotOlderThanTimeShouldNotBeDeleted()
  {
    coordinator.commitSegmentsAndMetadata(
        ImmutableSet.of(defaultSegment),
        new ObjectMetadata(null),
        new ObjectMetadata(ImmutableMap.of("foo", "bar"))
    );

    Assert.assertEquals(
        new ObjectMetadata(ImmutableMap.of("foo", "bar")),
        coordinator.retrieveDataSourceMetadata("fooDataSource")
    );

    // Do delete. Datasource metadata should not be deleted. Datasource is not active but it was created just now so it's
    // created timestamp will be later than the timestamp 2012-01-01T00:00:00Z
    int deletedCount = coordinator.removeDataSourceMetadataOlderThan(
        DateTimes.of("2012-01-01T00:00:00Z").getMillis(),
        ImmutableSet.of()
    );

    // Datasource should not be deleted
    Assert.assertEquals(
        new ObjectMetadata(ImmutableMap.of("foo", "bar")),
        coordinator.retrieveDataSourceMetadata("fooDataSource")
    );
    Assert.assertEquals(0, deletedCount);
  }

  @Test
  public void testMarkSegmentsAsUnusedWithinIntervalOneYear()
  {
    coordinator.commitSegments(ImmutableSet.of(existingSegment1, existingSegment2));

    // interval covers existingSegment1 and partially overlaps existingSegment2,
    // only existingSegment1 will be dropped
    coordinator.markSegmentsAsUnusedWithinInterval(
        existingSegment1.getDataSource(),
        Intervals.of("1994-01-01/1994-01-02T12Z")
    );

    Assert.assertEquals(
        ImmutableSet.of(existingSegment1),
        ImmutableSet.copyOf(
            coordinator.retrieveUnusedSegmentsForInterval(
                existingSegment1.getDataSource(),
                existingSegment1.getInterval().withEnd(existingSegment1.getInterval().getEnd().plus(1)),
                null,
                null
            )
        )
    );
    Assert.assertEquals(
        ImmutableSet.of(),
        ImmutableSet.copyOf(
            coordinator.retrieveUnusedSegmentsForInterval(
                existingSegment2.getDataSource(),
                existingSegment2.getInterval().withEnd(existingSegment2.getInterval().getEnd().plusYears(1)),
                null,
                null
            )
        )
    );
  }

  @Test
  public void testMarkSegmentsAsUnusedWithinIntervalTwoYears()
  {
    coordinator.commitSegments(ImmutableSet.of(existingSegment1, existingSegment2));

    // interval covers existingSegment1 and partially overlaps existingSegment2,
    // only existingSegment1 will be dropped
    coordinator.markSegmentsAsUnusedWithinInterval(
        existingSegment1.getDataSource(),
        Intervals.of("1993-12-31T12Z/1994-01-02T12Z")
    );

    Assert.assertEquals(
        ImmutableSet.of(existingSegment1),
        ImmutableSet.copyOf(
            coordinator.retrieveUnusedSegmentsForInterval(
                existingSegment1.getDataSource(),
                existingSegment1.getInterval().withEnd(existingSegment1.getInterval().getEnd().plus(1)),
                null,
                null
            )
        )
    );
    Assert.assertEquals(
        ImmutableSet.of(),
        ImmutableSet.copyOf(
            coordinator.retrieveUnusedSegmentsForInterval(
                existingSegment2.getDataSource(),
                existingSegment2.getInterval().withEnd(existingSegment2.getInterval().getEnd().plusYears(1)),
                null,
                null
            )
        )
    );
  }

  @Test
  public void testGetPendingSegmentsForIntervalWithSequencePrefixes()
  {
    Pair<SegmentIdWithShardSpec, String> validIntervalValidSequence = Pair.of(
        SegmentIdWithShardSpec.fromDataSegment(defaultSegment),
        "validLOL"
    );
    insertPendingSegmentAndSequenceName(validIntervalValidSequence);

    Pair<SegmentIdWithShardSpec, String> validIntervalInvalidSequence = Pair.of(
        SegmentIdWithShardSpec.fromDataSegment(defaultSegment2),
        "invalidRandom"
    );
    insertPendingSegmentAndSequenceName(validIntervalInvalidSequence);

    Pair<SegmentIdWithShardSpec, String> invalidIntervalvalidSequence = Pair.of(
        SegmentIdWithShardSpec.fromDataSegment(existingSegment1),
        "validStuff"
    );
    insertPendingSegmentAndSequenceName(invalidIntervalvalidSequence);

    Pair<SegmentIdWithShardSpec, String> twentyFifteenWithAnotherValidSequence = Pair.of(
        new SegmentIdWithShardSpec(
            existingSegment1.getDataSource(),
            Intervals.of("2015/2016"),
            "1970-01-01",
            new NumberedShardSpec(1, 0)
        ),
        "alsoValidAgain"
    );
    insertPendingSegmentAndSequenceName(twentyFifteenWithAnotherValidSequence);

    Pair<SegmentIdWithShardSpec, String> twentyFifteenWithInvalidSequence = Pair.of(
        new SegmentIdWithShardSpec(
            existingSegment1.getDataSource(),
            Intervals.of("2015/2016"),
            "1970-01-01",
            new NumberedShardSpec(2, 0)
        ),
        "definitelyInvalid"
    );
    insertPendingSegmentAndSequenceName(twentyFifteenWithInvalidSequence);


    final Map<SegmentIdWithShardSpec, String> expected = new HashMap<>();
    expected.put(validIntervalValidSequence.lhs, validIntervalValidSequence.rhs);
    expected.put(twentyFifteenWithAnotherValidSequence.lhs, twentyFifteenWithAnotherValidSequence.rhs);

    final Map<SegmentIdWithShardSpec, String> actual =
        derbyConnector.retryWithHandle(handle -> coordinator.getPendingSegmentsForIntervalWithHandle(
            handle,
            defaultSegment.getDataSource(),
            defaultSegment.getInterval(),
            ImmutableSet.of("valid", "alsoValid")
        ));
    Assert.assertEquals(expected, actual);
  }

  @Test
  public void testRetrieveUsedSegmentsAndCreatedDates()
  {
    insertUsedSegments(ImmutableSet.of(defaultSegment));

    List<Pair<DataSegment, String>> resultForIntervalOnTheLeft =
        coordinator.retrieveUsedSegmentsAndCreatedDates(defaultSegment.getDataSource(), Collections.singletonList(Intervals.of("2000/2001")));
    Assert.assertTrue(resultForIntervalOnTheLeft.isEmpty());

    List<Pair<DataSegment, String>> resultForIntervalOnTheRight =
        coordinator.retrieveUsedSegmentsAndCreatedDates(defaultSegment.getDataSource(), Collections.singletonList(Intervals.of("3000/3001")));
    Assert.assertTrue(resultForIntervalOnTheRight.isEmpty());

    List<Pair<DataSegment, String>> resultForExactInterval =
        coordinator.retrieveUsedSegmentsAndCreatedDates(defaultSegment.getDataSource(), Collections.singletonList(defaultSegment.getInterval()));
    Assert.assertEquals(1, resultForExactInterval.size());
    Assert.assertEquals(defaultSegment, resultForExactInterval.get(0).lhs);

    List<Pair<DataSegment, String>> resultForIntervalWithLeftOverlap =
        coordinator.retrieveUsedSegmentsAndCreatedDates(defaultSegment.getDataSource(), Collections.singletonList(Intervals.of("2000/2015-01-02")));
    Assert.assertEquals(resultForExactInterval, resultForIntervalWithLeftOverlap);

    List<Pair<DataSegment, String>> resultForIntervalWithRightOverlap =
        coordinator.retrieveUsedSegmentsAndCreatedDates(defaultSegment.getDataSource(), Collections.singletonList(Intervals.of("2015-01-01/3000")));
    Assert.assertEquals(resultForExactInterval, resultForIntervalWithRightOverlap);

    List<Pair<DataSegment, String>> resultForEternity =
        coordinator.retrieveUsedSegmentsAndCreatedDates(defaultSegment.getDataSource(), Collections.singletonList(Intervals.ETERNITY));
    Assert.assertEquals(resultForExactInterval, resultForEternity);

    List<Pair<DataSegment, String>> resultForFirstHalfEternity =
        coordinator.retrieveUsedSegmentsAndCreatedDates(defaultSegment.getDataSource(), Collections.singletonList(firstHalfEternityRangeSegment.getInterval()));
    Assert.assertEquals(resultForExactInterval, resultForFirstHalfEternity);

    List<Pair<DataSegment, String>> resultForSecondHalfEternity =
        coordinator.retrieveUsedSegmentsAndCreatedDates(defaultSegment.getDataSource(), Collections.singletonList(secondHalfEternityRangeSegment.getInterval()));
    Assert.assertEquals(resultForExactInterval, resultForSecondHalfEternity);
  }

  @Test
  public void testRetrieveUsedSegmentsAndCreatedDatesFetchesEternityForAnyInterval()
  {

    insertUsedSegments(ImmutableSet.of(eternitySegment, firstHalfEternityRangeSegment, secondHalfEternityRangeSegment));

    List<Pair<DataSegment, String>> resultForRandomInterval =
        coordinator.retrieveUsedSegmentsAndCreatedDates(defaultSegment.getDataSource(), Collections.singletonList(defaultSegment.getInterval()));
    Assert.assertEquals(3, resultForRandomInterval.size());

    List<Pair<DataSegment, String>> resultForEternity =
        coordinator.retrieveUsedSegmentsAndCreatedDates(defaultSegment.getDataSource(), Collections.singletonList(eternitySegment.getInterval()));
    Assert.assertEquals(3, resultForEternity.size());

    List<Pair<DataSegment, String>> resultForFirstHalfEternity =
        coordinator.retrieveUsedSegmentsAndCreatedDates(defaultSegment.getDataSource(), Collections.singletonList(firstHalfEternityRangeSegment.getInterval()));
    Assert.assertEquals(3, resultForFirstHalfEternity.size());

    List<Pair<DataSegment, String>> resultForSecondHalfEternity =
        coordinator.retrieveUsedSegmentsAndCreatedDates(defaultSegment.getDataSource(), Collections.singletonList(secondHalfEternityRangeSegment.getInterval()));
    Assert.assertEquals(3, resultForSecondHalfEternity.size());
  }

  @Test
  public void testTimelineVisibilityWith0CorePartitionTombstone()
  {
    final Interval interval = Intervals.of("2020/2021");
    // Create and commit a tombstone segment
    final DataSegment tombstoneSegment = createSegment(
        interval,
        "version",
        new TombstoneShardSpec()
    );

    final Set<DataSegment> tombstones = new HashSet<>(Collections.singleton(tombstoneSegment));
    Assert.assertTrue(coordinator.commitSegments(tombstones).containsAll(tombstones));

    // Allocate and commit a data segment by appending to the same interval
    final SegmentIdWithShardSpec identifier = coordinator.allocatePendingSegment(
        DS.WIKI,
        "seq",
        tombstoneSegment.getVersion(),
        interval,
        NumberedPartialShardSpec.instance(),
        "version",
        false
    );

    Assert.assertEquals("wiki_2020-01-01T00:00:00.000Z_2021-01-01T00:00:00.000Z_version_1", identifier.toString());
    Assert.assertEquals(0, identifier.getShardSpec().getNumCorePartitions());

    final DataSegment dataSegment = createSegment(
        interval,
        "version",
        identifier.getShardSpec()
    );
    final Set<DataSegment> dataSegments = new HashSet<>(Collections.singleton(dataSegment));
    Assert.assertTrue(coordinator.commitSegments(dataSegments).containsAll(dataSegments));

    // Mark the tombstone as unused
    markAllSegmentsUnused(tombstones, DateTimes.nowUtc());

    final Collection<DataSegment> allUsedSegments = coordinator.retrieveAllUsedSegments(
        DS.WIKI,
        Segments.ONLY_VISIBLE
    );

    // The appended data segment will still be visible in the timeline since the
    // tombstone contains 0 core partitions
    SegmentTimeline segmentTimeline = SegmentTimeline.forSegments(allUsedSegments);
    Assert.assertEquals(1, segmentTimeline.lookup(interval).size());
    Assert.assertEquals(dataSegment, segmentTimeline.lookup(interval).get(0).getObject().getChunk(1).getObject());
  }

  @Test
  public void testTimelineWith1CorePartitionTombstone()
  {
    // Register the old generation tombstone spec for this test.
    mapper.registerSubtypes(TombstoneShardSpecWith1CorePartition.class);

    final Interval interval = Intervals.of("2020/2021");
    // Create and commit an old generation tombstone with 1 core partition
    final DataSegment tombstoneSegment = createSegment(
        interval,
        "version",
        new TombstoneShardSpecWith1CorePartition()
    );

    final Set<DataSegment> tombstones = new HashSet<>(Collections.singleton(tombstoneSegment));
    Assert.assertTrue(coordinator.commitSegments(tombstones).containsAll(tombstones));

    // Allocate and commit a data segment by appending to the same interval
    final SegmentIdWithShardSpec identifier = coordinator.allocatePendingSegment(
        DS.WIKI,
        "seq",
        tombstoneSegment.getVersion(),
        interval,
        NumberedPartialShardSpec.instance(),
        "version",
        false
    );

    Assert.assertEquals("wiki_2020-01-01T00:00:00.000Z_2021-01-01T00:00:00.000Z_version_1", identifier.toString());
    Assert.assertEquals(1, identifier.getShardSpec().getNumCorePartitions());

    final DataSegment dataSegment = createSegment(
        interval,
        "version",
        identifier.getShardSpec()
    );
    final Set<DataSegment> dataSegments = new HashSet<>(Collections.singleton(dataSegment));
    Assert.assertTrue(coordinator.commitSegments(dataSegments).containsAll(dataSegments));

    // Mark the tombstone as unused
    markAllSegmentsUnused(tombstones, DateTimes.nowUtc());

    final Collection<DataSegment> allUsedSegments = coordinator.retrieveAllUsedSegments(
        DS.WIKI,
        Segments.ONLY_VISIBLE
    );

    // The appended data segment will not be visible in the timeline since the old generation
    // tombstone contains 1 core partition
    SegmentTimeline segmentTimeline = SegmentTimeline.forSegments(allUsedSegments);
    Assert.assertEquals(0, segmentTimeline.lookup(interval).size());
  }

  private static class DS
  {
    static final String WIKI = "wiki";
  }

  private DataSegment createSegment(Interval interval, String version, ShardSpec shardSpec)
  {
    return DataSegment.builder()
                      .dataSource(DS.WIKI)
                      .interval(interval)
                      .version(version)
                      .shardSpec(shardSpec)
                      .size(100)
                      .build();
  }

  private List<DataSegment> createAndGetUsedYearSegments(final int startYear, final int endYear)
  {
    final List<DataSegment> segments = new ArrayList<>();

    for (int year = startYear; year < endYear; year++) {
      segments.add(createSegment(
          Intervals.of("%d/%d", year, year + 1),
          "version",
          new LinearShardSpec(0))
      );
    }
    final Set<DataSegment> segmentsSet = new HashSet<>(segments);
    final Set<DataSegment> committedSegments = coordinator.commitSegments(segmentsSet);
    Assert.assertTrue(committedSegments.containsAll(segmentsSet));

    return segments;
  }

  private ImmutableList<DataSegment> retrieveUnusedSegments(
      final List<Interval> intervals,
      final Integer limit,
      final String lastSegmentId,
      final SortOrder sortOrder,
      final DateTime maxUsedStatusLastUpdatedTime
  )
  {
    return derbyConnector.inReadOnlyTransaction(
        (handle, status) -> {
          try (final CloseableIterator<DataSegment> iterator =
                   SqlSegmentsMetadataQuery.forHandle(
                           handle,
                           derbyConnector,
                           derbyConnectorRule.metadataTablesConfigSupplier().get(),
                           mapper
                       )
                       .retrieveUnusedSegments(DS.WIKI, intervals, limit, lastSegmentId, sortOrder, maxUsedStatusLastUpdatedTime)) {
            return ImmutableList.copyOf(iterator);
          }
        }
    );
  }

  /**
   * This test-only shard type is to test the behavior of "old generation" tombstones with 1 core partition.
   */
  private static class TombstoneShardSpecWith1CorePartition extends TombstoneShardSpec
  {
    @Override
    @JsonProperty("partitions")
    public int getNumCorePartitions()
    {
      return 1;
    }
  }
}<|MERGE_RESOLUTION|>--- conflicted
+++ resolved
@@ -1433,10 +1433,7 @@
   }
 
   @Test
-<<<<<<< HEAD
-  public void testSimpleUnusedList()
-=======
-  public void testRetrieveUnusedSegmentsWithMaxUsedStatusLastUpdatedTime() throws IOException
+  public void testRetrieveUnusedSegmentsWithMaxUsedStatusLastUpdatedTime()
   {
     final List<DataSegment> segments = createAndGetUsedYearSegments(1905, 1910);
     markAllSegmentsUnused(new HashSet<>(segments), DateTimes.nowUtc());
@@ -1463,7 +1460,7 @@
   }
 
   @Test
-  public void testRetrieveUnusedSegmentsWithMaxUsedStatusLastUpdatedTime2() throws IOException
+  public void testRetrieveUnusedSegmentsWithMaxUsedStatusLastUpdatedTime2()
   {
     final List<DataSegment> segments = createAndGetUsedYearSegments(1900, 1950);
     final List<DataSegment> evenYearSegments = new ArrayList<>();
@@ -1506,8 +1503,7 @@
   }
 
   @Test
-  public void testSimpleUnusedList() throws IOException
->>>>>>> 38c1def9
+  public void testSimpleUnusedList()
   {
     coordinator.commitSegments(SEGMENTS);
     markAllSegmentsUnused();
