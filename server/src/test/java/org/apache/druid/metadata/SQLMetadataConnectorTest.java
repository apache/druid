/*
 * Licensed to the Apache Software Foundation (ASF) under one
 * or more contributor license agreements.  See the NOTICE file
 * distributed with this work for additional information
 * regarding copyright ownership.  The ASF licenses this file
 * to you under the Apache License, Version 2.0 (the
 * "License"); you may not use this file except in compliance
 * with the License.  You may obtain a copy of the License at
 *
 *   http://www.apache.org/licenses/LICENSE-2.0
 *
 * Unless required by applicable law or agreed to in writing,
 * software distributed under the License is distributed on an
 * "AS IS" BASIS, WITHOUT WARRANTIES OR CONDITIONS OF ANY
 * KIND, either express or implied.  See the License for the
 * specific language governing permissions and limitations
 * under the License.
 */

package org.apache.druid.metadata;

import com.google.common.base.Supplier;
import com.google.common.base.Suppliers;
import com.google.common.collect.ImmutableMap;
import com.google.common.collect.Lists;
import com.google.common.collect.Sets;
import org.apache.commons.dbcp2.BasicDataSource;
import org.apache.druid.java.util.common.StringUtils;
import org.junit.Assert;
import org.junit.Before;
import org.junit.Rule;
import org.junit.Test;
import org.skife.jdbi.v2.Batch;
import org.skife.jdbi.v2.DBI;
import org.skife.jdbi.v2.Handle;
import org.skife.jdbi.v2.exceptions.CallbackFailedException;
import org.skife.jdbi.v2.exceptions.UnableToExecuteStatementException;
import org.skife.jdbi.v2.exceptions.UnableToObtainConnectionException;

import java.sql.SQLException;
import java.sql.SQLRecoverableException;
import java.sql.SQLTransientConnectionException;
import java.sql.SQLTransientException;
import java.util.ArrayList;
import java.util.Arrays;
import java.util.Collections;
import java.util.HashSet;
import java.util.List;
<<<<<<< HEAD
import java.util.Locale;
=======
import java.util.Map;
import java.util.Set;
import java.util.stream.Collectors;
>>>>>>> ec28672d


public class SQLMetadataConnectorTest
{
  @Rule
  public final TestDerbyConnector.DerbyConnectorRule derbyConnectorRule = new TestDerbyConnector.DerbyConnectorRule();

  private TestDerbyConnector connector;
  private MetadataStorageTablesConfig tablesConfig;

  @Before
  public void setUp()
  {
    connector = derbyConnectorRule.getConnector();
    tablesConfig = derbyConnectorRule.metadataTablesConfigSupplier().get();
  }

  @Test
  public void testCreateTables()
  {
    final List<String> tables = new ArrayList<>();
    final String entryType = tablesConfig.getTaskEntryType();
    tables.add(tablesConfig.getConfigTable());
    tables.add(tablesConfig.getSegmentsTable());
    tables.add(tablesConfig.getRulesTable());
    tables.add(tablesConfig.getLockTable(entryType));
    tables.add(tablesConfig.getLogTable(entryType));
    tables.add(tablesConfig.getEntryTable(entryType));
    tables.add(tablesConfig.getAuditTable());
    tables.add(tablesConfig.getSupervisorTable());

    connector.createSegmentTable();
    connector.createConfigTable();
    connector.createRulesTable();
    connector.createTaskTables();
    connector.createAuditTable();
    connector.createSupervisorsTable();

    connector.getDBI().withHandle(
<<<<<<< HEAD
        new HandleCallback<Void>()
        {
          @Override
          public Void withHandle(Handle handle)
          {
            for (String table : tables) {
              Assert.assertTrue(
                  StringUtils.format("table %s was not created!", table),
                  connector.tableExists(handle, table)
              );
            }

            String taskTable = tablesConfig.getTasksTable();
            for (String column : Arrays.asList("type", "group_id")) {
              Assert.assertTrue(
                  StringUtils.format("Tasks table column %s was not created!", column),
                  connector.tableHasColumn(taskTable, column)
              );
            }

            return null;
=======
        handle -> {
          for (String table : tables) {
            Assert.assertTrue(
                StringUtils.format("table %s was not created!", table),
                connector.tableExists(handle, table)
            );
>>>>>>> ec28672d
          }

          String taskTable = tablesConfig.getTasksTable();
          for (String column : Arrays.asList("type", "group_id")) {
            Assert.assertTrue(
                StringUtils.format("Tasks table column %s was not created!", column),
                connector.tableContainsColumn(handle, taskTable, column)
            );
          }

          return null;
        }
    );

    for (String table : tables) {
      dropTable(table);
    }
  }

  /**
   * This is a test for the upgrade path where a cluster is upgrading from a version that did not have used_flag_last_updated
   * in the segments table.
   */
  @Test
  public void testAlterSegmentTableAddLastUsed()
  {
    connector.createSegmentTable();

    // Drop column used_flag_last_updated to bring us in line with pre-upgrade state
    derbyConnectorRule.getConnector().retryWithHandle(
        new HandleCallback<Void>()
        {
          @Override
          public Void withHandle(Handle handle)
          {
            final Batch batch = handle.createBatch();
            batch.add(
                StringUtils.format(
                    "ALTER TABLE %1$s DROP COLUMN USED_FLAG_LAST_UPDATED",
                    derbyConnectorRule.metadataTablesConfigSupplier()
                                      .get()
                                      .getSegmentsTable()
                                      .toUpperCase(Locale.ENGLISH)
                )
            );
            batch.execute();
            return null;
          }
        }
    );

    connector.alterSegmentTableAddUsedFlagLastUpdated();
    connector.tableHasColumn(
        derbyConnectorRule.metadataTablesConfigSupplier().get().getSegmentsTable(),
        "USED_FLAG_LAST_UPDATED"
    );
  }

  @Test
  public void testIndexCreationOnTaskTable()
  {
    final String entryType = tablesConfig.getTaskEntryType();
    String entryTableName = tablesConfig.getEntryTable(entryType);
    connector.createTaskTables();
    Set<String> createdIndexSet = connector.getIndexOnTable(entryTableName);
    Set<String> expectedIndexSet = Sets.newHashSet(
        StringUtils.format("idx_%1$s_active_created_date", entryTableName),
        StringUtils.format("idx_%1$s_datasource_active", entryTableName)
    ).stream().map(StringUtils::toUpperCase).collect(Collectors.toSet());

    for (String expectedIndex : expectedIndexSet) {
      Assert.assertTrue(
          StringUtils.format("Failed to find the expected Index %s on entry table", expectedIndex),
          createdIndexSet.contains(expectedIndex)
      );
    }
    connector.createTaskTables();
    dropTable(entryTableName);
  }

  @Test
  public void testCreateIndexOnNoTable()
  {
    String tableName = "noTable";
    try {
      connector.createIndex(
          tableName,
          "some_string",
          Lists.newArrayList("a", "b"),
          new HashSet<>()
      );
    }
    catch (Exception e) {
      Assert.fail("Index creation should never throw an exception");
    }
  }

  @Test
  public void testGeIndexOnNoTable()
  {
    String tableName = "noTable";
    try {
      Set<String> res = connector.getIndexOnTable(tableName);
      Assert.assertEquals(0, res.size());
    }
    catch (Exception e) {
      Assert.fail("getIndexOnTable should never throw an exception");
    }
  }

  @Test
  public void testInsertOrUpdate()
  {
    final String tableName = "test";
    connector.createConfigTable(tableName);

    Assert.assertNull(connector.lookup(tableName, "name", "payload", "emperor"));

    connector.insertOrUpdate(
        tableName,
        "name",
        "payload",
        "emperor",
        StringUtils.toUtf8("penguin")
    );
    Assert.assertArrayEquals(
        StringUtils.toUtf8("penguin"),
        connector.lookup(tableName, "name", "payload", "emperor")
    );

    connector.insertOrUpdate(
        tableName,
        "name",
        "payload",
        "emperor",
        StringUtils.toUtf8("penguin chick")
    );

    Assert.assertArrayEquals(
        StringUtils.toUtf8("penguin chick"),
        connector.lookup(tableName, "name", "payload", "emperor")
    );

    dropTable(tableName);
  }

  private void dropTable(final String tableName)
  {
    connector.getDBI().withHandle(
        handle -> handle.createStatement(StringUtils.format("DROP TABLE %s", tableName))
                        .execute()
    );
  }

  static class TestSQLMetadataConnector extends SQLMetadataConnector
  {
    public TestSQLMetadataConnector(
        Supplier<MetadataStorageConnectorConfig> config,
        Supplier<MetadataStorageTablesConfig> tablesConfigSupplier
    )
    {
      super(config, tablesConfigSupplier);
    }

    @Override
    public String getSerialType()
    {
      return null;
    }

    @Override
    public int getStreamingFetchSize()
    {
      return 0;
    }

    @Override
    public String limitClause(int limit)
    {
      return "";
    }

    @Override
    public String getQuoteString()
    {
      return null;
    }

    @Override
    public boolean tableExists(Handle handle, String tableName)
    {
      return false;
    }

    @Override
    public DBI getDBI()
    {
      return null;
    }

    @Override
    protected BasicDataSource getDatasource()
    {
      return super.getDatasource();
    }
  }

  @Test
  public void testBasicDataSourceCreation()
  {
    Map<String, String> props = ImmutableMap.of(
        "maxConnLifetimeMillis", "1200000",
        "defaultQueryTimeout", "30000"
    );
    MetadataStorageConnectorConfig config =
        MetadataStorageConnectorConfig.create("connectURI", "user", "password", props);

    TestSQLMetadataConnector testSQLMetadataConnector = new TestSQLMetadataConnector(
        Suppliers.ofInstance(config),
        Suppliers.ofInstance(tablesConfig)
    );
    BasicDataSource dataSource = testSQLMetadataConnector.getDatasource();
    Assert.assertEquals(dataSource.getMaxConnLifetimeMillis(), 1200000);
    Assert.assertEquals(dataSource.getDefaultQueryTimeout().intValue(), 30000);
  }

  @Test
  public void testIsTransientException()
  {
    MetadataStorageConnectorConfig config =
        MetadataStorageConnectorConfig.create("connectURI", "user", "password", Collections.emptyMap());
    TestSQLMetadataConnector metadataConnector = new TestSQLMetadataConnector(
        Suppliers.ofInstance(config),
        Suppliers.ofInstance(tablesConfig)
    );

    // Transient exceptions
    Assert.assertTrue(metadataConnector.isTransientException(new RetryTransactionException("")));
    Assert.assertTrue(metadataConnector.isTransientException(new SQLRecoverableException()));
    Assert.assertTrue(metadataConnector.isTransientException(new SQLTransientException()));
    Assert.assertTrue(metadataConnector.isTransientException(new SQLTransientConnectionException()));

    // Non transient exceptions
    Assert.assertFalse(metadataConnector.isTransientException(null));
    Assert.assertFalse(metadataConnector.isTransientException(new SQLException()));
    Assert.assertFalse(metadataConnector.isTransientException(new UnableToExecuteStatementException("")));

    // Nested transient exceptions
    Assert.assertTrue(
        metadataConnector.isTransientException(
            new CallbackFailedException(new SQLTransientException())
        )
    );
    Assert.assertTrue(
        metadataConnector.isTransientException(
            new UnableToObtainConnectionException(new SQLException())
        )
    );
    Assert.assertTrue(
        metadataConnector.isTransientException(
            new UnableToExecuteStatementException(new SQLTransientException())
        )
    );

    // Nested non-transient exceptions
    Assert.assertFalse(
        metadataConnector.isTransientException(
            new CallbackFailedException(new SQLException())
        )
    );
    Assert.assertFalse(
        metadataConnector.isTransientException(
            new UnableToExecuteStatementException(new SQLException())
        )
    );

  }
}<|MERGE_RESOLUTION|>--- conflicted
+++ resolved
@@ -46,13 +46,10 @@
 import java.util.Collections;
 import java.util.HashSet;
 import java.util.List;
-<<<<<<< HEAD
-import java.util.Locale;
-=======
 import java.util.Map;
 import java.util.Set;
 import java.util.stream.Collectors;
->>>>>>> ec28672d
+import java.util.Locale;
 
 
 public class SQLMetadataConnectorTest
@@ -92,43 +89,19 @@
     connector.createSupervisorsTable();
 
     connector.getDBI().withHandle(
-<<<<<<< HEAD
-        new HandleCallback<Void>()
-        {
-          @Override
-          public Void withHandle(Handle handle)
-          {
-            for (String table : tables) {
-              Assert.assertTrue(
-                  StringUtils.format("table %s was not created!", table),
-                  connector.tableExists(handle, table)
-              );
-            }
-
-            String taskTable = tablesConfig.getTasksTable();
-            for (String column : Arrays.asList("type", "group_id")) {
-              Assert.assertTrue(
-                  StringUtils.format("Tasks table column %s was not created!", column),
-                  connector.tableHasColumn(taskTable, column)
-              );
-            }
-
-            return null;
-=======
         handle -> {
           for (String table : tables) {
             Assert.assertTrue(
                 StringUtils.format("table %s was not created!", table),
                 connector.tableExists(handle, table)
             );
->>>>>>> ec28672d
           }
 
           String taskTable = tablesConfig.getTasksTable();
           for (String column : Arrays.asList("type", "group_id")) {
             Assert.assertTrue(
                 StringUtils.format("Tasks table column %s was not created!", column),
-                connector.tableContainsColumn(handle, taskTable, column)
+                connector.tableHasColumn(handle, taskTable, column)
             );
           }
 
@@ -138,6 +111,58 @@
 
     for (String table : tables) {
       dropTable(table);
+    }
+  }
+
+  @Test
+  public void testIndexCreationOnTaskTable()
+  {
+    final String entryType = tablesConfig.getTaskEntryType();
+    String entryTableName = tablesConfig.getEntryTable(entryType);
+    connector.createTaskTables();
+    Set<String> createdIndexSet = connector.getIndexOnTable(entryTableName);
+    Set<String> expectedIndexSet = Sets.newHashSet(
+        StringUtils.format("idx_%1$s_active_created_date", entryTableName),
+        StringUtils.format("idx_%1$s_datasource_active", entryTableName)
+    ).stream().map(StringUtils::toUpperCase).collect(Collectors.toSet());
+
+    for (String expectedIndex : expectedIndexSet) {
+      Assert.assertTrue(
+          StringUtils.format("Failed to find the expected Index %s on entry table", expectedIndex),
+          createdIndexSet.contains(expectedIndex)
+      );
+    }
+    connector.createTaskTables();
+    dropTable(entryTableName);
+  }
+
+  @Test
+  public void testCreateIndexOnNoTable()
+  {
+    String tableName = "noTable";
+    try {
+      connector.createIndex(
+          tableName,
+          "some_string",
+          Lists.newArrayList("a", "b"),
+          new HashSet<>()
+      );
+    }
+    catch (Exception e) {
+      Assert.fail("Index creation should never throw an exception");
+    }
+  }
+
+  @Test
+  public void testGeIndexOnNoTable()
+  {
+    String tableName = "noTable";
+    try {
+      Set<String> res = connector.getIndexOnTable(tableName);
+      Assert.assertEquals(0, res.size());
+    }
+    catch (Exception e) {
+      Assert.fail("getIndexOnTable should never throw an exception");
     }
   }
 
@@ -181,58 +206,6 @@
   }
 
   @Test
-  public void testIndexCreationOnTaskTable()
-  {
-    final String entryType = tablesConfig.getTaskEntryType();
-    String entryTableName = tablesConfig.getEntryTable(entryType);
-    connector.createTaskTables();
-    Set<String> createdIndexSet = connector.getIndexOnTable(entryTableName);
-    Set<String> expectedIndexSet = Sets.newHashSet(
-        StringUtils.format("idx_%1$s_active_created_date", entryTableName),
-        StringUtils.format("idx_%1$s_datasource_active", entryTableName)
-    ).stream().map(StringUtils::toUpperCase).collect(Collectors.toSet());
-
-    for (String expectedIndex : expectedIndexSet) {
-      Assert.assertTrue(
-          StringUtils.format("Failed to find the expected Index %s on entry table", expectedIndex),
-          createdIndexSet.contains(expectedIndex)
-      );
-    }
-    connector.createTaskTables();
-    dropTable(entryTableName);
-  }
-
-  @Test
-  public void testCreateIndexOnNoTable()
-  {
-    String tableName = "noTable";
-    try {
-      connector.createIndex(
-          tableName,
-          "some_string",
-          Lists.newArrayList("a", "b"),
-          new HashSet<>()
-      );
-    }
-    catch (Exception e) {
-      Assert.fail("Index creation should never throw an exception");
-    }
-  }
-
-  @Test
-  public void testGeIndexOnNoTable()
-  {
-    String tableName = "noTable";
-    try {
-      Set<String> res = connector.getIndexOnTable(tableName);
-      Assert.assertEquals(0, res.size());
-    }
-    catch (Exception e) {
-      Assert.fail("getIndexOnTable should never throw an exception");
-    }
-  }
-
-  @Test
   public void testInsertOrUpdate()
   {
     final String tableName = "test";
