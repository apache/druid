--- conflicted
+++ resolved
@@ -49,14 +49,12 @@
 import org.junit.Before;
 import org.junit.Rule;
 import org.junit.Test;
-<<<<<<< HEAD
 import org.skife.jdbi.v2.DBI;
-import org.skife.jdbi.v2.Handle;
 import org.skife.jdbi.v2.tweak.HandleCallback;
-=======
->>>>>>> 1ad489a2
 
 import java.io.IOException;
+import java.util.List;
+import java.util.Map;
 import java.util.Set;
 import java.util.stream.Collectors;
 
@@ -92,22 +90,9 @@
       = new TestDerbyConnector.DerbyConnectorRule();
 
   private SqlSegmentsMetadataManager sqlSegmentsMetadataManager;
-<<<<<<< HEAD
   private SQLMetadataConnector connector;
   private MetadataStorageTablesConfig config;
-  private final ObjectMapper jsonMapper = TestHelper.makeJsonMapper();
-
-  private final DataSegment segment1 = createSegment(
-      "wikipedia",
-      "2012-03-15T00:00:00.000/2012-03-16T00:00:00.000",
-      "2012-03-16T00:36:30.848Z",
-      "index/y=2012/m=03/d=15/2012-03-16T00:36:30.848Z/0/index.zip",
-      0
-  );
-=======
-  private SQLMetadataSegmentPublisher publisher;
   private static final ObjectMapper JSON_MAPPER = TestHelper.makeJsonMapper();
->>>>>>> 1ad489a2
 
   private final DataSegment wikiSegment1 =
       CreateDataSegments.ofDatasource(DS.WIKI).startingAt("2012-03-15").eachOfSizeInMb(500).get(0);
@@ -117,7 +102,7 @@
   private void publishUnusedSegments(DataSegment... segments) throws IOException
   {
     for (DataSegment segment : segments) {
-      publisher.publishSegment(segment);
+      publishSegment(segment);
       sqlSegmentsMetadataManager.markSegmentAsUnused(segment.getId());
     }
   }
@@ -125,39 +110,18 @@
   private void publishWikiSegments()
   {
     try {
-      publisher.publishSegment(wikiSegment1);
-      publisher.publishSegment(wikiSegment2);
+      publishSegment(wikiSegment1);
+      publishSegment(wikiSegment2);
     }
     catch (Exception e) {
       throw new RuntimeException(e);
     }
-<<<<<<< HEAD
-    publishSegment(
-        connector,
-        config,
-        segment.getId().toString(),
-        segment.getDataSource(),
-        DateTimes.nowUtc().toString(),
-        segment.getInterval().getStart().toString(),
-        segment.getInterval().getEnd().toString(),
-        partitioned,
-        segment.getVersion(),
-        used,
-        jsonMapper.writeValueAsBytes(segment),
-        usedFlagLastUpdatedStr
-    );
-=======
->>>>>>> 1ad489a2
   }
 
   @Before
   public void setUp()
   {
-<<<<<<< HEAD
     connector = derbyConnectorRule.getConnector();
-=======
-    final TestDerbyConnector connector = derbyConnectorRule.getConnector();
->>>>>>> 1ad489a2
     SegmentsMetadataManagerConfig config = new SegmentsMetadataManagerConfig();
     config.setPollDuration(Period.millis(1));
     sqlSegmentsMetadataManager = new SqlSegmentsMetadataManager(
@@ -168,21 +132,8 @@
     );
     sqlSegmentsMetadataManager.start();
 
-<<<<<<< HEAD
     this.config = derbyConnectorRule.metadataTablesConfigSupplier().get();
     connector.createSegmentTable();
-
-    publishSegment(segment1);
-    publishSegment(segment2);
-=======
-    publisher = new SQLMetadataSegmentPublisher(
-        JSON_MAPPER,
-        derbyConnectorRule.metadataTablesConfigSupplier().get(),
-        connector
-    );
-
-    connector.createSegmentTable();
->>>>>>> 1ad489a2
   }
 
   @After
@@ -303,13 +254,7 @@
                            .map(ImmutableDruidDataSource::getName)
                            .collect(Collectors.toList())
     );
-<<<<<<< HEAD
-    final String newDataSource2 = "wikipedia2";
-    final DataSegment newSegment2 = createNewSegment1(newDataSource2);
-    publishSegment(newSegment2);
-=======
-    publisher.publishSegment(createNewSegment1(DS.KOALA));
->>>>>>> 1ad489a2
+    publishSegment(createNewSegment1(DS.KOALA));
 
     // This call will force on demand poll
     sqlSegmentsMetadataManager.forceOrWaitOngoingDatabasePoll();
@@ -326,12 +271,7 @@
     );
 
     final String newDataSource3 = "wikipedia3";
-<<<<<<< HEAD
-    final DataSegment newSegment3 = createNewSegment1(newDataSource3);
-    publishSegment(newSegment3);
-=======
-    publisher.publishSegment(createNewSegment1(newDataSource3));
->>>>>>> 1ad489a2
+    publishSegment(createNewSegment1(newDataSource3));
 
     // This time wait for periodic poll (not doing on demand poll so we have to wait a bit...)
     while (sqlSegmentsMetadataManager.getDataSourcesSnapshot().getDataSource(newDataSource3) == null) {
@@ -409,51 +349,25 @@
         ImmutableSet.of(DS.WIKI),
         sqlSegmentsMetadataManager.retrieveAllDataSourceNames()
     );
-<<<<<<< HEAD
-    DataSegment newSegment = createNewSegment1("wikipedia2");
-    publishSegment(newSegment);
-=======
     final DataSegment koalaSegment = createNewSegment1(DS.KOALA);
-    publisher.publishSegment(koalaSegment);
->>>>>>> 1ad489a2
+    publishSegment(koalaSegment);
     sqlSegmentsMetadataManager.startPollingDatabasePeriodically();
     return koalaSegment;
   }
+
   /**
    * Create a corrupted segment entry in the segments table to test
    * whether the overall loading of segments from the database continues to work
    * even if one of the entries is corrupted.
    */
   @Test
-<<<<<<< HEAD
-  public void testPollWithCorruptedSegment()
-  {
-    //create a corrupted segment entry in segments table, which tests
-    //that overall loading of segments from database continues to work
-    //even in one of the entries are corrupted.
-    publishSegment(
-        connector,
-        config,
-        "corrupt-segment-id",
-        "corrupt-datasource",
-        "corrupt-create-date",
-        "corrupt-start-date",
-        "corrupt-end-date",
-        true,
-        "corrupt-version",
-        true,
-        StringUtils.toUtf8("corrupt-payload"),
-        "corrupt-last-used-date"
-    );
-=======
   public void testPollWithCorruptedSegment() throws IOException
   {
     publishWikiSegments();
 
     final DataSegment corruptSegment = DataSegment.builder(wikiSegment1).dataSource("corrupt-datasource").build();
-    publisher.publishSegment(corruptSegment);
+    publishSegment(corruptSegment);
     updateSegmentPayload(corruptSegment, StringUtils.toUtf8("corrupt-payload"));
->>>>>>> 1ad489a2
 
     EmittingLogger.registerEmitter(new NoopServiceEmitter());
     sqlSegmentsMetadataManager.startPollingDatabasePeriodically();
@@ -514,26 +428,56 @@
 
     Assert.assertEquals(
         ImmutableList.of(wikiSegment2.getInterval()),
-        sqlSegmentsMetadataManager.getUnusedSegmentIntervals(DS.WIKI, null, DateTimes.of("3000"), 1, DateTimes.COMPARE_DATE_AS_STRING_MAX)
+        sqlSegmentsMetadataManager.getUnusedSegmentIntervals(
+            DS.WIKI,
+            null,
+            DateTimes.of("3000"),
+            1,
+            DateTimes.COMPARE_DATE_AS_STRING_MAX
+        )
     );
 
     // Test the DateTime maxEndTime argument of getUnusedSegmentIntervals
     Assert.assertEquals(
         ImmutableList.of(wikiSegment2.getInterval()),
-        sqlSegmentsMetadataManager.getUnusedSegmentIntervals(DS.WIKI, null, DateTimes.of(2012, 1, 7, 0, 0), 1, DateTimes.COMPARE_DATE_AS_STRING_MAX)
+        sqlSegmentsMetadataManager.getUnusedSegmentIntervals(
+            DS.WIKI,
+            null,
+            DateTimes.of(2012, 1, 7, 0, 0),
+            1,
+            DateTimes.COMPARE_DATE_AS_STRING_MAX
+        )
     );
     Assert.assertEquals(
         ImmutableList.of(wikiSegment1.getInterval()),
-        sqlSegmentsMetadataManager.getUnusedSegmentIntervals(DS.WIKI, DateTimes.of(2012, 1, 7, 0, 0), DateTimes.of(2012, 4, 7, 0, 0), 1, DateTimes.COMPARE_DATE_AS_STRING_MAX)
+        sqlSegmentsMetadataManager.getUnusedSegmentIntervals(
+            DS.WIKI,
+            DateTimes.of(2012, 1, 7, 0, 0),
+            DateTimes.of(2012, 4, 7, 0, 0),
+            1,
+            DateTimes.COMPARE_DATE_AS_STRING_MAX
+        )
     );
     Assert.assertEquals(
         ImmutableList.of(),
-        sqlSegmentsMetadataManager.getUnusedSegmentIntervals(DS.WIKI, DateTimes.of(2012, 1, 7, 0, 0), DateTimes.of(2012, 1, 7, 0, 0), 1, DateTimes.COMPARE_DATE_AS_STRING_MAX)
+        sqlSegmentsMetadataManager.getUnusedSegmentIntervals(
+            DS.WIKI,
+            DateTimes.of(2012, 1, 7, 0, 0),
+            DateTimes.of(2012, 1, 7, 0, 0),
+            1,
+            DateTimes.COMPARE_DATE_AS_STRING_MAX
+        )
     );
 
     Assert.assertEquals(
         ImmutableList.of(wikiSegment2.getInterval(), wikiSegment1.getInterval()),
-        sqlSegmentsMetadataManager.getUnusedSegmentIntervals(DS.WIKI, null, DateTimes.of("3000"), 5, DateTimes.COMPARE_DATE_AS_STRING_MAX)
+        sqlSegmentsMetadataManager.getUnusedSegmentIntervals(
+            DS.WIKI,
+            null,
+            DateTimes.of("3000"),
+            5,
+            DateTimes.COMPARE_DATE_AS_STRING_MAX
+        )
     );
 
     // Test a buffer period that should exclude some segments
@@ -541,7 +485,13 @@
     // The wikipedia datasource has segments generated with last used time equal to roughly the time of test run. None of these segments should be selected with a bufer period of 1 day
     Assert.assertEquals(
         ImmutableList.of(),
-        sqlSegmentsMetadataManager.getUnusedSegmentIntervals(DS.WIKI, DateTimes.COMPARE_DATE_AS_STRING_MIN, DateTimes.of("3000"), 5, DateTimes.nowUtc().minus(Duration.parse("PT86400S")))
+        sqlSegmentsMetadataManager.getUnusedSegmentIntervals(
+            DS.WIKI,
+            DateTimes.COMPARE_DATE_AS_STRING_MIN,
+            DateTimes.of("3000"),
+            5,
+            DateTimes.nowUtc().minus(Duration.parse("PT86400S"))
+        )
     );
 
     // koalaSegment3 has a null used_status_last_updated which should mean getUnusedSegmentIntervals never returns it
@@ -566,17 +516,10 @@
     sqlSegmentsMetadataManager.poll();
     Assert.assertTrue(sqlSegmentsMetadataManager.isPollingDatabasePeriodically());
 
-    publisher.publishSegment(createNewSegment1(DS.KOALA));
-
-<<<<<<< HEAD
-    publishSegment(newSegment);
-
-    awaitDataSourceAppeared(newDataSource);
-    int numChangedSegments = sqlSegmentsMetadataManager.markAsUnusedAllSegmentsInDataSource(newDataSource);
-=======
+    publishSegment(createNewSegment1(DS.KOALA));
+
     awaitDataSourceAppeared(DS.KOALA);
     int numChangedSegments = sqlSegmentsMetadataManager.markAsUnusedAllSegmentsInDataSource(DS.KOALA);
->>>>>>> 1ad489a2
     Assert.assertEquals(1, numChangedSegments);
     awaitDataSourceDisappeared(DS.KOALA);
     Assert.assertNull(sqlSegmentsMetadataManager.getImmutableDataSourceWithUsedSegments(DS.KOALA));
@@ -613,15 +556,9 @@
         "2017-10-15T20:19:12.565Z"
     );
 
-<<<<<<< HEAD
-    publishSegment(newSegment);
-    awaitDataSourceAppeared(newDataSource);
-    Assert.assertNotNull(sqlSegmentsMetadataManager.getImmutableDataSourceWithUsedSegments(newDataSource));
-=======
-    publisher.publishSegment(koalaSegment);
+    publishSegment(koalaSegment);
     awaitDataSourceAppeared(DS.KOALA);
     Assert.assertNotNull(sqlSegmentsMetadataManager.getImmutableDataSourceWithUsedSegments(DS.KOALA));
->>>>>>> 1ad489a2
 
     Assert.assertTrue(sqlSegmentsMetadataManager.markSegmentAsUnused(koalaSegment.getId()));
     awaitDataSourceDisappeared(DS.KOALA);
@@ -783,7 +720,10 @@
     );
 
     // 2 out of 3 segments match the interval
-    Assert.assertEquals(2, sqlSegmentsMetadataManager.markAsUsedNonOvershadowedSegmentsInInterval(DS.KOALA, theInterval));
+    Assert.assertEquals(
+        2,
+        sqlSegmentsMetadataManager.markAsUsedNonOvershadowedSegmentsInInterval(DS.KOALA, theInterval)
+    );
 
     sqlSegmentsMetadataManager.poll();
     Assert.assertEquals(
@@ -831,7 +771,10 @@
     );
 
     // 1 out of 3 segments match the interval, other 2 overlap, only the segment fully contained will be marked unused
-    Assert.assertEquals(1, sqlSegmentsMetadataManager.markAsUsedNonOvershadowedSegmentsInInterval(DS.KOALA, theInterval));
+    Assert.assertEquals(
+        1,
+        sqlSegmentsMetadataManager.markAsUsedNonOvershadowedSegmentsInInterval(DS.KOALA, theInterval)
+    );
 
     sqlSegmentsMetadataManager.poll();
     Assert.assertEquals(
@@ -851,14 +794,9 @@
     final DataSegment koalaSegment1 = createNewSegment1(DS.KOALA);
     final DataSegment koalaSegment2 = createNewSegment1(DS.KOALA);
 
-    publisher.publishSegment(koalaSegment1);
-    publisher.publishSegment(koalaSegment2);
-
-<<<<<<< HEAD
-    publishSegment(newSegment1);
-    publishSegment(newSegment2);
-=======
->>>>>>> 1ad489a2
+    publishSegment(koalaSegment1);
+    publishSegment(koalaSegment2);
+
     final ImmutableSet<SegmentId> segmentIds =
         ImmutableSet.of(koalaSegment1.getId(), koalaSegment1.getId());
 
@@ -886,15 +824,9 @@
         "2017-10-15T20:19:12.565Z"
     );
 
-<<<<<<< HEAD
-    publishSegment(newSegment1);
-    publishSegment(newSegment2);
-    publishSegment(newSegment3);
-=======
-    publisher.publishSegment(koalaSegment1);
-    publisher.publishSegment(koalaSegment2);
-    publisher.publishSegment(koalaSegment3);
->>>>>>> 1ad489a2
+    publishSegment(koalaSegment1);
+    publishSegment(koalaSegment2);
+    publishSegment(koalaSegment3);
     final Interval theInterval = Intervals.of("2017-10-15T00:00:00.000/2017-10-18T00:00:00.000");
 
     // 2 out of 3 segments match the interval
@@ -927,15 +859,9 @@
         "2017-10-15T20:19:12.565Z"
     );
 
-<<<<<<< HEAD
-    publishSegment(newSegment1);
-    publishSegment(newSegment2);
-    publishSegment(newSegment3);
-=======
-    publisher.publishSegment(koalaSegment1);
-    publisher.publishSegment(koalaSegment2);
-    publisher.publishSegment(koalaSegment3);
->>>>>>> 1ad489a2
+    publishSegment(koalaSegment1);
+    publishSegment(koalaSegment2);
+    publishSegment(koalaSegment3);
     final Interval theInterval = Intervals.of("2017-10-16T00:00:00.000/2017-10-20T00:00:00.000");
 
     // 1 out of 3 segments match the interval, other 2 overlap, only the segment fully contained will be marked unused
@@ -987,11 +913,7 @@
         "2012-03-16T00:00:00.000/2012-03-17T00:00:00.000",
         "2017-10-15T20:19:12.565Z"
     );
-<<<<<<< HEAD
-    publishSegment(newSegment2);
-=======
-    publisher.publishSegment(wikiSegment3);
->>>>>>> 1ad489a2
+    publishSegment(wikiSegment3);
 
     // New segment is not returned since we call without force poll
     segments = sqlSegmentsMetadataManager
@@ -1072,7 +994,7 @@
 
   private void publishSegment(final DataSegment segment) throws IOException
   {
-    publishSegment(connector, config, jsonMapper, segment);
+    publishSegment(connector, config, JSON_MAPPER, segment);
   }
 
   public static void publishSegment(
