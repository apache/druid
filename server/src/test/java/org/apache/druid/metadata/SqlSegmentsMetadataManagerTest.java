--- conflicted
+++ resolved
@@ -33,16 +33,12 @@
 import org.apache.druid.java.util.common.Intervals;
 import org.apache.druid.java.util.common.StringUtils;
 import org.apache.druid.java.util.emitter.EmittingLogger;
-<<<<<<< HEAD
-import org.apache.druid.segment.TestHelper;
-import org.apache.druid.server.coordination.ChangeRequestHistory;
-import org.apache.druid.server.coordination.ChangeRequestsSnapshot;
-=======
 import org.apache.druid.segment.metadata.CentralizedDatasourceSchemaConfig;
 import org.apache.druid.segment.metadata.SegmentSchemaCache;
 import org.apache.druid.segment.metadata.SegmentSchemaManager;
+import org.apache.druid.server.coordination.ChangeRequestHistory;
+import org.apache.druid.server.coordination.ChangeRequestsSnapshot;
 import org.apache.druid.server.coordinator.CreateDataSegments;
->>>>>>> a0437b6c
 import org.apache.druid.server.metrics.NoopServiceEmitter;
 import org.apache.druid.timeline.DataSegment;
 import org.apache.druid.timeline.DataSegmentChange;
@@ -1410,7 +1406,65 @@
   }
 
   @Test
-<<<<<<< HEAD
+  public void testPopulateUsedFlagLastUpdated() throws IOException
+  {
+    allowUsedFlagLastUpdatedToBeNullable();
+    final DataSegment koalaSegment = createSegment(
+        DS.KOALA,
+        "2017-10-17T00:00:00.000/2017-10-18T00:00:00.000",
+        "2017-10-15T20:19:12.565Z"
+    );
+
+    publishUnusedSegments(koalaSegment);
+    updateUsedStatusLastUpdatedToNull(koalaSegment);
+
+    Assert.assertEquals(1, getCountOfRowsWithLastUsedNull());
+    sqlSegmentsMetadataManager.populateUsedFlagLastUpdated();
+    Assert.assertEquals(0, getCountOfRowsWithLastUsedNull());
+  }
+
+  private int getCountOfRowsWithLastUsedNull()
+  {
+    return derbyConnectorRule.getConnector().retryWithHandle(
+        handle -> handle.select(
+            StringUtils.format(
+                "SELECT ID FROM %1$s WHERE USED_STATUS_LAST_UPDATED IS NULL",
+                derbyConnectorRule.segments().getTableName()
+            )
+        ).size()
+    );
+  }
+
+  private void updateSegmentPayload(DataSegment segment, byte[] payload)
+  {
+    derbyConnectorRule.segments().update(
+        "UPDATE %1$s SET PAYLOAD = ? WHERE ID = ?",
+        payload,
+        segment.getId().toString()
+    );
+  }
+
+  private void updateUsedStatusLastUpdatedToNull(DataSegment segment)
+  {
+    derbyConnectorRule.segments().update(
+        "UPDATE %1$s SET USED_STATUS_LAST_UPDATED = NULL WHERE ID = ?",
+        segment.getId().toString()
+    );
+  }
+
+  /**
+   * Alters the column used_status_last_updated to be nullable. This is used to
+   * test backward compatibility with versions of Druid without this column
+   * present in the segments table.
+   */
+  private void allowUsedFlagLastUpdatedToBeNullable()
+  {
+    derbyConnectorRule.segments().update(
+        "ALTER TABLE %1$s ALTER COLUMN USED_STATUS_LAST_UPDATED NULL"
+    );
+  }
+
+  @Test
   public void testGetChangesSince() throws IOException
   {
     sqlSegmentsMetadataManager.poll();
@@ -1421,8 +1475,8 @@
 
     DataSegment dataSegment2 = dataSegmentWithIntervalAndVersion("2023-04-05T01:00:00Z/P1D", "v1");
     DataSegment dataSegment3 = dataSegmentWithIntervalAndVersion("2023-04-06T01:00:00Z/P1D", "v1");
-    publisher.publishSegment(dataSegment2);
-    publisher.publishSegment(dataSegment3);
+    publishSegment(dataSegment2);
+    publishSegment(dataSegment3);
     sqlSegmentsMetadataManager.markSegmentAsUnused(segment1.getId());
     sqlSegmentsMetadataManager.markSegmentAsUnused(segment2.getId());
     sqlSegmentsMetadataManager.poll();
@@ -1431,7 +1485,7 @@
 
     DataSegment dataSegment4 = dataSegmentWithIntervalAndVersion("2023-04-07T01:00:00Z/P1D", "v1");
     sqlSegmentsMetadataManager.markSegmentAsLoaded(dataSegment2.getId());
-    publisher.publishSegment(dataSegment4);
+    publishSegment(dataSegment4);
     sqlSegmentsMetadataManager.poll();
     ChangeRequestHistory.Counter counterP3 = changeRequestHistory.getLastCounter();
     Assert.assertEquals(2, counterP3.getCounter());
@@ -1481,63 +1535,5 @@
     changeRequestsSnapshot = changeRequestHistory.getRequestsSinceSync(counterP3);
     Assert.assertFalse(changeRequestsSnapshot.isResetCounter());
     Assert.assertEquals(0, changeRequestsSnapshot.getRequests().size());
-=======
-  public void testPopulateUsedFlagLastUpdated() throws IOException
-  {
-    allowUsedFlagLastUpdatedToBeNullable();
-    final DataSegment koalaSegment = createSegment(
-        DS.KOALA,
-        "2017-10-17T00:00:00.000/2017-10-18T00:00:00.000",
-        "2017-10-15T20:19:12.565Z"
-    );
-
-    publishUnusedSegments(koalaSegment);
-    updateUsedStatusLastUpdatedToNull(koalaSegment);
-
-    Assert.assertEquals(1, getCountOfRowsWithLastUsedNull());
-    sqlSegmentsMetadataManager.populateUsedFlagLastUpdated();
-    Assert.assertEquals(0, getCountOfRowsWithLastUsedNull());
-  }
-
-  private int getCountOfRowsWithLastUsedNull()
-  {
-    return derbyConnectorRule.getConnector().retryWithHandle(
-        handle -> handle.select(
-            StringUtils.format(
-                "SELECT ID FROM %1$s WHERE USED_STATUS_LAST_UPDATED IS NULL",
-                derbyConnectorRule.segments().getTableName()
-            )
-        ).size()
-    );
-  }
-
-  private void updateSegmentPayload(DataSegment segment, byte[] payload)
-  {
-    derbyConnectorRule.segments().update(
-        "UPDATE %1$s SET PAYLOAD = ? WHERE ID = ?",
-        payload,
-        segment.getId().toString()
-    );
-  }
-
-  private void updateUsedStatusLastUpdatedToNull(DataSegment segment)
-  {
-    derbyConnectorRule.segments().update(
-        "UPDATE %1$s SET USED_STATUS_LAST_UPDATED = NULL WHERE ID = ?",
-        segment.getId().toString()
-    );
-  }
-
-  /**
-   * Alters the column used_status_last_updated to be nullable. This is used to
-   * test backward compatibility with versions of Druid without this column
-   * present in the segments table.
-   */
-  private void allowUsedFlagLastUpdatedToBeNullable()
-  {
-    derbyConnectorRule.segments().update(
-        "ALTER TABLE %1$s ALTER COLUMN USED_STATUS_LAST_UPDATED NULL"
-    );
->>>>>>> a0437b6c
   }
 }