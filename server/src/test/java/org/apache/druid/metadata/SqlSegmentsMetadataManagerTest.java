--- conflicted
+++ resolved
@@ -53,12 +53,8 @@
 import org.junit.Before;
 import org.junit.Rule;
 import org.junit.Test;
-import org.skife.jdbi.v2.DBI;
-import org.skife.jdbi.v2.tweak.HandleCallback;
 
 import java.io.IOException;
-import java.util.List;
-import java.util.Map;
 import java.util.Set;
 import java.util.stream.Collectors;
 
@@ -95,7 +91,6 @@
 
   private SqlSegmentsMetadataManager sqlSegmentsMetadataManager;
   private SQLMetadataConnector connector;
-  private MetadataStorageTablesConfig config;
   private static final ObjectMapper JSON_MAPPER = TestHelper.makeJsonMapper();
 
   private final DataSegment wikiSegment1 =
@@ -128,6 +123,7 @@
     connector = derbyConnectorRule.getConnector();
     SegmentsMetadataManagerConfig config = new SegmentsMetadataManagerConfig();
     config.setPollDuration(Period.seconds(3));
+    storageConfig = derbyConnectorRule.metadataTablesConfigSupplier().get();
 
     segmentSchemaCache = new SegmentSchemaCache(new NoopServiceEmitter());
     segmentSchemaManager = new SegmentSchemaManager(
@@ -148,17 +144,7 @@
     );
     sqlSegmentsMetadataManager.start();
 
-<<<<<<< HEAD
-    this.config = derbyConnectorRule.metadataTablesConfigSupplier().get();
-=======
-    publisher = new SQLMetadataSegmentPublisher(
-        JSON_MAPPER,
-        derbyConnectorRule.metadataTablesConfigSupplier().get(),
-        connector
-    );
-
     connector.createSegmentSchemasTable();
->>>>>>> 836cdb48
     connector.createSegmentTable();
   }
 
@@ -1235,9 +1221,9 @@
         v2
     );
 
-    publisher.publishSegment(koalaSegment1);
-    publisher.publishSegment(koalaSegment2);
-    publisher.publishSegment(koalaSegment3);
+    publishSegment(koalaSegment1);
+    publishSegment(koalaSegment2);
+    publishSegment(koalaSegment3);
     final Interval theInterval = Intervals.of("2017-10-15/2017-10-18");
 
     Assert.assertEquals(
@@ -1284,9 +1270,9 @@
         v2
     );
 
-    publisher.publishSegment(koalaSegment1);
-    publisher.publishSegment(koalaSegment2);
-    publisher.publishSegment(koalaSegment3);
+    publishSegment(koalaSegment1);
+    publishSegment(koalaSegment2);
+    publishSegment(koalaSegment3);
     final Interval theInterval = Intervals.of("2017-10-15/2017-10-18");
 
     Assert.assertEquals(
@@ -1459,92 +1445,4 @@
         "ALTER TABLE %1$s ALTER COLUMN USED_STATUS_LAST_UPDATED NULL"
     );
   }
-
-  private void publishSegment(final DataSegment segment) throws IOException
-  {
-    publishSegment(connector, config, JSON_MAPPER, segment);
-  }
-
-  public static void publishSegment(
-      final SQLMetadataConnector connector,
-      final MetadataStorageTablesConfig config,
-      final ObjectMapper jsonMapper,
-      final DataSegment segment
-  ) throws IOException
-  {
-    String now = DateTimes.nowUtc().toString();
-    publishSegment(
-        connector,
-        config,
-        segment.getId().toString(),
-        segment.getDataSource(),
-        now,
-        segment.getInterval().getStart().toString(),
-        segment.getInterval().getEnd().toString(),
-        (segment.getShardSpec() instanceof NoneShardSpec) ? false : true,
-        segment.getVersion(),
-        true,
-        jsonMapper.writeValueAsBytes(segment),
-        now
-    );
-  }
-
-  private static void publishSegment(
-      final SQLMetadataConnector connector,
-      final MetadataStorageTablesConfig config,
-      final String segmentId,
-      final String dataSource,
-      final String createdDate,
-      final String start,
-      final String end,
-      final boolean partitioned,
-      final String version,
-      final boolean used,
-      final byte[] payload,
-      final String usedFlagLastUpdated
-  )
-  {
-    try {
-      final DBI dbi = connector.getDBI();
-      List<Map<String, Object>> exists = dbi.withHandle(
-          handle ->
-              handle.createQuery(StringUtils.format("SELECT id FROM %s WHERE id=:id", config.getSegmentsTable()))
-                    .bind("id", segmentId)
-                    .list()
-      );
-
-      if (!exists.isEmpty()) {
-        return;
-      }
-
-      final String publishStatement = StringUtils.format(
-          "INSERT INTO %1$s (id, dataSource, created_date, start, %2$send%2$s, partitioned, version, used, payload, used_status_last_updated) "
-          + "VALUES (:id, :dataSource, :created_date, :start, :end, :partitioned, :version, :used, :payload, :used_status_last_updated)",
-          config.getSegmentsTable(),
-          connector.getQuoteString()
-      );
-
-      dbi.withHandle(
-          (HandleCallback<Void>) handle -> {
-            handle.createStatement(publishStatement)
-                  .bind("id", segmentId)
-                  .bind("dataSource", dataSource)
-                  .bind("created_date", createdDate)
-                  .bind("start", start)
-                  .bind("end", end)
-                  .bind("partitioned", partitioned)
-                  .bind("version", version)
-                  .bind("used", used)
-                  .bind("payload", payload)
-                  .bind("used_status_last_updated", usedFlagLastUpdated)
-                  .execute();
-
-            return null;
-          }
-      );
-    }
-    catch (Exception e) {
-      throw new RuntimeException(e);
-    }
-  }
 }