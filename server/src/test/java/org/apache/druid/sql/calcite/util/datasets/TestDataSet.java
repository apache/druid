--- conflicted
+++ resolved
@@ -29,16 +29,10 @@
 {
   String TIMESTAMP_COLUMN = "t";
 
-<<<<<<< HEAD
-  public static final MapBasedTestDataset NUMFOO = new NumFoo();
-  public static final MapBasedTestDataset LARRY = new Larry();
-  public static final MapBasedTestDataset BROADCAST = new NumFoo("broadcast");
-  public static final MapBasedTestDataset RESTRICTED_BROADCAST = new NumFoo("restrictedBroadcastDatasource_m1_is_6");
-=======
   MapBasedTestDataset NUMFOO = new NumFoo();
+  MapBasedTestDataset LARRY = new Larry();
   MapBasedTestDataset BROADCAST = new NumFoo("broadcast");
   MapBasedTestDataset RESTRICTED_BROADCAST = new NumFoo("restrictedBroadcastDatasource_m1_is_6");
->>>>>>> 88bd9ab9
 
   MapBasedTestDataset NUMBERS = new Numbers();
 
