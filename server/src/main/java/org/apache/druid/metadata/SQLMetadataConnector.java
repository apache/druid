/*
 * Licensed to the Apache Software Foundation (ASF) under one
 * or more contributor license agreements.  See the NOTICE file
 * distributed with this work for additional information
 * regarding copyright ownership.  The ASF licenses this file
 * to you under the Apache License, Version 2.0 (the
 * "License"); you may not use this file except in compliance
 * with the License.  You may obtain a copy of the License at
 *
 *   http://www.apache.org/licenses/LICENSE-2.0
 *
 * Unless required by applicable law or agreed to in writing,
 * software distributed under the License is distributed on an
 * "AS IS" BASIS, WITHOUT WARRANTIES OR CONDITIONS OF ANY
 * KIND, either express or implied.  See the License for the
 * specific language governing permissions and limitations
 * under the License.
 */

package org.apache.druid.metadata;

import com.google.common.base.Joiner;
import com.google.common.base.Predicate;
import com.google.common.base.Supplier;
import com.google.common.base.Throwables;
import com.google.common.collect.ImmutableList;
import com.google.common.collect.ImmutableSet;
import org.apache.commons.dbcp2.BasicDataSource;
import org.apache.commons.dbcp2.BasicDataSourceFactory;
import org.apache.druid.java.util.common.ISE;
import org.apache.druid.java.util.common.RetryUtils;
import org.apache.druid.java.util.common.StringUtils;
import org.apache.druid.java.util.common.logger.Logger;
import org.apache.druid.segment.metadata.CentralizedDatasourceSchemaConfig;
import org.skife.jdbi.v2.Batch;
import org.skife.jdbi.v2.DBI;
import org.skife.jdbi.v2.Handle;
import org.skife.jdbi.v2.TransactionCallback;
import org.skife.jdbi.v2.TransactionIsolationLevel;
import org.skife.jdbi.v2.TransactionStatus;
import org.skife.jdbi.v2.exceptions.DBIException;
import org.skife.jdbi.v2.exceptions.UnableToExecuteStatementException;
import org.skife.jdbi.v2.exceptions.UnableToObtainConnectionException;
import org.skife.jdbi.v2.tweak.HandleCallback;
import org.skife.jdbi.v2.util.ByteArrayMapper;
import org.skife.jdbi.v2.util.IntegerMapper;

import javax.annotation.Nullable;
import java.sql.Connection;
import java.sql.DatabaseMetaData;
import java.sql.ResultSet;
import java.sql.SQLException;
import java.sql.SQLRecoverableException;
import java.sql.SQLTransientException;
import java.util.ArrayList;
import java.util.Arrays;
import java.util.HashMap;
import java.util.HashSet;
import java.util.List;
import java.util.Map;
import java.util.Properties;
import java.util.Set;

public abstract class SQLMetadataConnector implements MetadataStorageConnector
{
  private static final Logger log = new Logger(SQLMetadataConnector.class);
  private static final String PAYLOAD_TYPE = "BLOB";
  private static final String COLLATION = "";

  static final int DEFAULT_MAX_TRIES = 10;

  private final Supplier<MetadataStorageConnectorConfig> config;
  private final Supplier<MetadataStorageTablesConfig> tablesConfigSupplier;
  private final Predicate<Throwable> shouldRetry;
  private final CentralizedDatasourceSchemaConfig centralizedDatasourceSchemaConfig;

  public SQLMetadataConnector(
      Supplier<MetadataStorageConnectorConfig> config,
      Supplier<MetadataStorageTablesConfig> tablesConfigSupplier,
      CentralizedDatasourceSchemaConfig centralizedDatasourceSchemaConfig
  )
  {
    this.config = config;
    this.tablesConfigSupplier = tablesConfigSupplier;
    this.shouldRetry = this::isTransientException;
    this.centralizedDatasourceSchemaConfig = centralizedDatasourceSchemaConfig;
  }

  /**
   * SQL type to use for payload data (e.g. JSON blobs).
   * Must be a binary type, which values can be accessed using ResultSet.getBytes()
   * <p/>
   * The resulting string will be interpolated into the table creation statement, e.g.
   * <code>CREATE TABLE druid_table ( payload <type> NOT NULL, ... )</code>
   *
   * @return String representing the SQL type
   */
  public String getPayloadType()
  {
    return PAYLOAD_TYPE;
  }

  /**
   * The character set and collation for case-sensitive nonbinary string comparison
   *
   * @return the collation for the character set
   */
  public String getCollation()
  {
    return COLLATION;
  }

  /**
   * Auto-incrementing integer SQL type to use for IDs.
   * The returned string is interpolated into the table creation statement as follows:
   * <pre>
   * CREATE TABLE druid_table (
   *   id &lt;serial-type&gt; NOT NULL,
   *   col_2 VARCHAR(255) NOT NULL,
   *   col_3 VARCHAR(255) NOT NULL
   *   ...
   * )
   * </pre>
   *
   * @return String representing auto-incrementing SQL integer type to use for IDs.
   */
  public abstract String getSerialType();

  /**
   * Returns the value that should be passed to statement.setFetchSize to ensure results
   * are streamed back from the database instead of fetching the entire result set in memory.
   *
   * @return optimal fetch size to stream results back
   */
  public abstract int getStreamingFetchSize();

  /**
   * @return the string that should be used to quote string fields
   */
  public abstract String getQuoteString();

  public String getValidationQuery()
  {
    return "SELECT 1";
  }

  public abstract boolean tableExists(Handle handle, String tableName);

  public abstract String limitClause(int limit);

  public <T> T retryWithHandle(
      final HandleCallback<T> callback,
      final Predicate<Throwable> myShouldRetry
  )
  {
    try {
      return RetryUtils.retry(() -> getDBI().withHandle(callback), myShouldRetry, DEFAULT_MAX_TRIES);
    }
    catch (Exception e) {
      Throwables.propagateIfPossible(e);
      throw new RuntimeException(e);
    }
  }

  public <T> T retryWithHandle(final HandleCallback<T> callback)
  {
    return retryWithHandle(callback, shouldRetry);
  }

  public <T> T retryTransaction(final TransactionCallback<T> callback, final int quietTries, final int maxTries)
  {
    try {
      return RetryUtils.retry(() -> getDBI().inTransaction(TransactionIsolationLevel.READ_COMMITTED, callback), shouldRetry, quietTries, maxTries);
    }
    catch (Exception e) {
      Throwables.propagateIfPossible(e);
      throw new RuntimeException(e);
    }
  }

  public final boolean isTransientException(Throwable e)
  {
    return e != null && (e instanceof RetryTransactionException
                         || e instanceof SQLTransientException
                         || e instanceof SQLRecoverableException
                         || e instanceof UnableToObtainConnectionException
                         || (e instanceof UnableToExecuteStatementException && isTransientException(e.getCause()))
                         || connectorIsTransientException(e)
                         || (e instanceof SQLException && isTransientException(e.getCause()))
                         || (e instanceof DBIException && isTransientException(e.getCause())));
  }

  /**
   * Vendor specific errors that are not covered by {@link #isTransientException(Throwable)}
   */
  protected boolean connectorIsTransientException(Throwable e)
  {
    return false;
  }

  /**
   * Checks if the root cause of the given exception is a PacketTooBigException.
   *
   * @return false by default. Specific implementations should override this method
   * to correctly classify their packet exceptions.
   */
  protected boolean isRootCausePacketTooBigException(Throwable t)
  {
    return false;
  }

  /**
   * Creates the given table and indexes if the table doesn't already exist.
   */
  public void createTable(final String tableName, final Iterable<String> sql)
  {
    try {
      retryWithHandle(handle -> {
        if (tableExists(handle, tableName)) {
          log.info("Table[%s] already exists", tableName);
        } else {
          log.info("Creating table[%s]", tableName);
          final Batch batch = handle.createBatch();
          for (String s : sql) {
            batch.add(s);
          }
          batch.execute();
        }
        return null;
      });
    }
    catch (Exception e) {
      log.warn(e, "Exception creating table");
    }
  }

  /**
   * Execute the desired ALTER statement on the desired table
   *
   * @param tableName The name of the table being altered
   * @param sql ALTER statment to be executed
   */
  private void alterTable(final String tableName, final Iterable<String> sql)
  {
    try {
      retryWithHandle(handle -> {
        if (tableExists(handle, tableName)) {
          final Batch batch = handle.createBatch();
          for (String s : sql) {
            log.info("Altering table[%s], with command: %s", tableName, s);
            batch.add(s);
          }
          batch.execute();
        } else {
          log.info("Table[%s] doesn't exist.", tableName);
        }
        return null;
      });
    }
    catch (Exception e) {
      log.warn(e, "Exception Altering table[%s]", tableName);
    }
  }

  public void createPendingSegmentsTable(final String tableName)
  {
    createTable(
        tableName,
        ImmutableList.of(
            StringUtils.format(
                "CREATE TABLE %1$s (\n"
                + "  id VARCHAR(255) NOT NULL,\n"
                + "  dataSource VARCHAR(255) %4$s NOT NULL,\n"
                + "  created_date VARCHAR(255) NOT NULL,\n"
                + "  start VARCHAR(255) NOT NULL,\n"
                + "  %3$send%3$s VARCHAR(255) NOT NULL,\n"
                + "  sequence_name VARCHAR(255) NOT NULL,\n"
                + "  sequence_prev_id VARCHAR(255) NOT NULL,\n"
                + "  sequence_name_prev_id_sha1 VARCHAR(255) NOT NULL,\n"
                + "  payload %2$s NOT NULL,\n"
                + "  PRIMARY KEY (id),\n"
                + "  UNIQUE (sequence_name_prev_id_sha1)\n"
                + ")",
                tableName, getPayloadType(), getQuoteString(), getCollation()
            ),
            StringUtils.format(
                "CREATE INDEX idx_%1$s_datasource_end ON %1$s(dataSource, %2$send%2$s)",
                tableName,
                getQuoteString()
            ),
            StringUtils.format(
                "CREATE INDEX idx_%1$s_datasource_sequence ON %1$s(dataSource, sequence_name)",
                tableName
            )
        )
    );
    alterPendingSegmentsTable(tableName);
  }

  public void createDataSourceTable(final String tableName)
  {
    createTable(
        tableName,
        ImmutableList.of(
            StringUtils.format(
                "CREATE TABLE %1$s (\n"
                + "  dataSource VARCHAR(255) %3$s NOT NULL,\n"
                + "  created_date VARCHAR(255) NOT NULL,\n"
                + "  commit_metadata_payload %2$s NOT NULL,\n"
                + "  commit_metadata_sha1 VARCHAR(255) NOT NULL,\n"
                + "  PRIMARY KEY (dataSource)\n"
                + ")",
                tableName, getPayloadType(), getCollation()
            )
        )
    );
  }

  public void createSegmentTable(final String tableName)
  {
    final List<String> columns = new ArrayList<>();
    columns.add("id VARCHAR(255) NOT NULL");
    columns.add("dataSource VARCHAR(255) %4$s NOT NULL");
    columns.add("created_date VARCHAR(255) NOT NULL");
    columns.add("start VARCHAR(255) NOT NULL");
    columns.add("%3$send%3$s VARCHAR(255) NOT NULL");
    columns.add("partitioned BOOLEAN NOT NULL");
    columns.add("version VARCHAR(255) NOT NULL");
    columns.add("used BOOLEAN NOT NULL");
    columns.add("payload %2$s NOT NULL");
    columns.add("used_status_last_updated VARCHAR(255) NOT NULL");

    if (centralizedDatasourceSchemaConfig.isEnabled()) {
      columns.add("schema_fingerprint VARCHAR(255)");
      columns.add("num_rows BIGINT");
    }

    StringBuilder createStatementBuilder = new StringBuilder("CREATE TABLE %1$s (");

    for (String column : columns) {
      createStatementBuilder.append(column);
      createStatementBuilder.append(",\n");
    }

    createStatementBuilder.append("PRIMARY KEY (id)\n)");

    createTable(
        tableName,
        ImmutableList.of(
            StringUtils.format(
                createStatementBuilder.toString(),
                tableName, getPayloadType(), getQuoteString(), getCollation()
            ),
            StringUtils.format("CREATE INDEX idx_%1$s_used ON %1$s(used)", tableName),
            StringUtils.format(
                "CREATE INDEX idx_%1$s_datasource_used_end_start ON %1$s(dataSource, used, %2$send%2$s, start)",
                tableName,
                getQuoteString()
            )
        )
    );
  }

<<<<<<< HEAD
  private void alterSegmentsTable(final String tableName)
  {
    try {
      retryWithHandle(
          (HandleCallback<Void>) handle -> {
            final Batch batch = handle.createBatch();
            if (!tableContainsColumn(handle, tableName, "has_loaded")) {
              log.info("Adding column [has_loaded] to table[%s]", tableName);
              batch.add(StringUtils.format("ALTER TABLE %1$s ADD COLUMN has_loaded BOOLEAN NOT NULL DEFAULT FALSE", tableName));
            }
            batch.execute();
            return null;
          }
      );
    }
    catch (Exception e) {
      log.warn(e, "Exception altering table");
    }
=======
  private void createUpgradeSegmentsTable(final String tableName)
  {
    createTable(
        tableName,
        ImmutableList.of(
            StringUtils.format(
                "CREATE TABLE %1$s (\n"
                + "  id %2$s NOT NULL,\n"
                + "  task_id VARCHAR(255) NOT NULL,\n"
                + "  segment_id VARCHAR(255) NOT NULL,\n"
                + "  lock_version VARCHAR(255) NOT NULL,\n"
                + "  PRIMARY KEY (id)\n"
                + ")",
                tableName, getSerialType()
            ),
            StringUtils.format(
                "CREATE INDEX idx_%1$s_task ON %1$s(task_id)",
                tableName
            )
        )
    );
>>>>>>> a0437b6c
  }

  public void createRulesTable(final String tableName)
  {
    createTable(
        tableName,
        ImmutableList.of(
            StringUtils.format(
                "CREATE TABLE %1$s (\n"
                + "  id VARCHAR(255) NOT NULL,\n"
                + "  dataSource VARCHAR(255) %3$s NOT NULL,\n"
                + "  version VARCHAR(255) NOT NULL,\n"
                + "  payload %2$s NOT NULL,\n"
                + "  PRIMARY KEY (id)\n"
                + ")",
                tableName, getPayloadType(), getCollation()
            ),
            StringUtils.format("CREATE INDEX idx_%1$s_datasource ON %1$s(dataSource)", tableName)
        )
    );
  }

  public void createConfigTable(final String tableName)
  {
    createTable(
        tableName,
        ImmutableList.of(
            StringUtils.format(
                "CREATE TABLE %1$s (\n"
                + "  name VARCHAR(255) NOT NULL,\n"
                + "  payload %2$s NOT NULL,\n"
                + "  PRIMARY KEY(name)\n"
                + ")",
                tableName, getPayloadType()
            )
        )
    );
  }

  public void prepareTaskEntryTable(final String tableName)
  {
    createEntryTable(tableName);
    alterEntryTableAddTypeAndGroupId(tableName);
  }

  public void createEntryTable(final String tableName)
  {
    createTable(
        tableName,
        ImmutableList.of(
            StringUtils.format(
                "CREATE TABLE %1$s (\n"
                + "  id VARCHAR(255) NOT NULL,\n"
                + "  created_date VARCHAR(255) NOT NULL,\n"
                + "  datasource VARCHAR(255) %3$s NOT NULL,\n"
                + "  payload %2$s NOT NULL,\n"
                + "  status_payload %2$s NOT NULL,\n"
                + "  active BOOLEAN NOT NULL DEFAULT FALSE,\n"
                + "  PRIMARY KEY (id)\n"
                + ")",
                tableName, getPayloadType(), getCollation()
            )
        )
    );
    final Set<String> createdIndexSet = getIndexOnTable(tableName);
    createIndex(
        tableName,
        StringUtils.format("idx_%1$s_active_created_date", tableName),
        ImmutableList.of("active", "created_date"),
        createdIndexSet
    );
    createIndex(
        tableName,
        StringUtils.format("idx_%1$s_datasource_active", tableName),
        ImmutableList.of("datasource", "active"),
        createdIndexSet
    );
  }

  private void alterEntryTableAddTypeAndGroupId(final String tableName)
  {
    List<String> statements = new ArrayList<>();
    if (tableHasColumn(tableName, "type")) {
      log.info("Table[%s] already has column[type].", tableName);
    } else {
      log.info("Adding column[type] to table[%s].", tableName);
      statements.add(StringUtils.format("ALTER TABLE %1$s ADD COLUMN type VARCHAR(255)", tableName));
    }
    if (tableHasColumn(tableName, "group_id")) {
      log.info("Table[%s] already has column[group_id].", tableName);
    } else {
      log.info("Adding column[group_id] to table[%s].", tableName);
      statements.add(StringUtils.format("ALTER TABLE %1$s ADD COLUMN group_id VARCHAR(255)", tableName));
    }
    if (!statements.isEmpty()) {
      alterTable(tableName, statements);
    }
  }

  /**
   * Adds the following columns to the pending segments table to clean up unused records,
   * and to faciliatate concurrent append and replace.
   * 1) task_allocator_id -> The task id / task group id / task replica group id of the task that allocated it.
   * 2) upgraded_from_segment_id -> The id of the segment from which the entry was upgraded upon concurrent replace.
   *
   * Also, adds an index on (dataSource, task_allocator_id)
   * @param tableName name of the pending segments table
   */
  private void alterPendingSegmentsTable(final String tableName)
  {
    List<String> statements = new ArrayList<>();
    if (tableHasColumn(tableName, "upgraded_from_segment_id")) {
      log.info("Table[%s] already has column[upgraded_from_segment_id].", tableName);
    } else {
      log.info("Adding column[upgraded_from_segment_id] to table[%s].", tableName);
      statements.add(StringUtils.format("ALTER TABLE %1$s ADD COLUMN upgraded_from_segment_id VARCHAR(255)", tableName));
    }
    if (tableHasColumn(tableName, "task_allocator_id")) {
      log.info("Table[%s] already has column[task_allocator_id].", tableName);
    } else {
      log.info("Adding column[task_allocator_id] to table[%s].", tableName);
      statements.add(StringUtils.format("ALTER TABLE %1$s ADD COLUMN task_allocator_id VARCHAR(255)", tableName));
    }
    if (!statements.isEmpty()) {
      alterTable(tableName, statements);
    }

    final Set<String> createdIndexSet = getIndexOnTable(tableName);
    createIndex(
        tableName,
        StringUtils.format("idx_%1$s_datasource_task_allocator_id", tableName),
        ImmutableList.of("dataSource", "task_allocator_id"),
        createdIndexSet
    );
  }

  public void createLockTable(final String tableName, final String entryTypeName)
  {
    createTable(
        tableName,
        ImmutableList.of(
            StringUtils.format(
                "CREATE TABLE %1$s (\n"
                + "  id %2$s NOT NULL,\n"
                + "  %4$s_id VARCHAR(255) DEFAULT NULL,\n"
                + "  lock_payload %3$s,\n"
                + "  PRIMARY KEY (id)\n"
                + ")",
                tableName, getSerialType(), getPayloadType(), entryTypeName
            ),
            StringUtils.format("CREATE INDEX idx_%1$s_%2$s_id ON %1$s(%2$s_id)", tableName, entryTypeName)
        )
    );
  }

  public void createSupervisorsTable(final String tableName)
  {
    createTable(
        tableName,
        ImmutableList.of(
            StringUtils.format(
                "CREATE TABLE %1$s (\n"
                + "  id %2$s NOT NULL,\n"
                + "  spec_id VARCHAR(255) NOT NULL,\n"
                + "  created_date VARCHAR(255) NOT NULL,\n"
                + "  payload %3$s NOT NULL,\n"
                + "  PRIMARY KEY (id)\n"
                + ")",
                tableName, getSerialType(), getPayloadType()
            ),
            StringUtils.format("CREATE INDEX idx_%1$s_spec_id ON %1$s(spec_id)", tableName)
        )
    );
  }

  /**
   * Adds new columns (used_status_last_updated) to the "segments" table.
   * Conditionally, add schema_fingerprint, num_rows columns.
   */
  protected void alterSegmentTable()
  {
    final String tableName = tablesConfigSupplier.get().getSegmentsTable();

    Map<String, String> columnNameTypes = new HashMap<>();
    columnNameTypes.put("used_status_last_updated", "VARCHAR(255)");

    columnNameTypes.put("upgraded_from_segment_id", "VARCHAR(255)");

    if (centralizedDatasourceSchemaConfig.isEnabled()) {
      columnNameTypes.put("schema_fingerprint", "VARCHAR(255)");
      columnNameTypes.put("num_rows", "BIGINT");
    }

    Set<String> columnsToAdd = new HashSet<>();

    for (String columnName : columnNameTypes.keySet()) {
      if (tableHasColumn(tableName, columnName)) {
        log.info("Table[%s] already has column[%s].", tableName, columnName);
      } else {
        columnsToAdd.add(columnName);
      }
    }

    List<String> alterCommands = new ArrayList<>();
    if (!columnsToAdd.isEmpty()) {
      for (String columnName : columnsToAdd) {
        alterCommands.add(
            StringUtils.format(
                "ALTER TABLE %1$s ADD %2$s %3$s",
                tableName,
                columnName,
                columnNameTypes.get(columnName)
            )
        );
      }

      log.info("Adding columns %s to table[%s].", columnsToAdd, tableName);
    }

    alterTable(tableName, alterCommands);

    final Set<String> createdIndexSet = getIndexOnTable(tableName);
    createIndex(
        tableName,
        StringUtils.format("idx_%1$s_datasource_upgraded_from_segment_id", tableName),
        ImmutableList.of("dataSource", "upgraded_from_segment_id"),
        createdIndexSet
    );
  }

  @Override
  public Void insertOrUpdate(
      final String tableName,
      final String keyColumn,
      final String valueColumn,
      final String key,
      final byte[] value
  )
  {
    return getDBI().inTransaction(
        new TransactionCallback<Void>()
        {
          @Override
          public Void inTransaction(Handle handle, TransactionStatus transactionStatus)
          {
            int count = handle
                .createQuery(
                    StringUtils.format("SELECT COUNT(*) FROM %1$s WHERE %2$s = :key", tableName, keyColumn)
                )
                .bind("key", key)
                .map(IntegerMapper.FIRST)
                .first();
            if (count == 0) {
              handle.createStatement(
                  StringUtils.format(
                      "INSERT INTO %1$s (%2$s, %3$s) VALUES (:key, :value)",
                      tableName, keyColumn, valueColumn
                  )
              )
                    .bind("key", key)
                    .bind("value", value)
                    .execute();
            } else {
              handle.createStatement(
                  StringUtils.format(
                      "UPDATE %1$s SET %3$s=:value WHERE %2$s=:key",
                      tableName, keyColumn, valueColumn
                  )
              )
                    .bind("key", key)
                    .bind("value", value)
                    .execute();
            }
            return null;
          }
        }
    );
  }

  @Override
  public boolean compareAndSwap(
      List<MetadataCASUpdate> updates
  )
  {
    return getDBI().inTransaction(
        TransactionIsolationLevel.REPEATABLE_READ,
        new TransactionCallback<Boolean>()
        {
          @Override
          public Boolean inTransaction(Handle handle, TransactionStatus transactionStatus)
          {
            List<byte[]> currentValues = new ArrayList<byte[]>();

            // Compare
            for (MetadataCASUpdate update : updates) {
              byte[] currentValue = handle
                  .createQuery(
                      StringUtils.format(
                          "SELECT %1$s FROM %2$s WHERE %3$s = :key FOR UPDATE",
                          update.getValueColumn(),
                          update.getTableName(),
                          update.getKeyColumn()
                      )
                  )
                  .bind("key", update.getKey())
                  .map(ByteArrayMapper.FIRST)
                  .first();

              if (!Arrays.equals(currentValue, update.getOldValue())) {
                return false;
              }
              currentValues.add(currentValue);
            }

            // Swap
            for (int i = 0; i < updates.size(); i++) {
              MetadataCASUpdate update = updates.get(i);
              byte[] currentValue = currentValues.get(i);

              if (currentValue == null) {
                handle.createStatement(
                    StringUtils.format(
                        "INSERT INTO %1$s (%2$s, %3$s) VALUES (:key, :value)",
                        update.getTableName(),
                        update.getKeyColumn(),
                        update.getValueColumn()
                    )
                )
                      .bind("key", update.getKey())
                      .bind("value", update.getNewValue())
                      .execute();
              } else {
                handle.createStatement(
                    StringUtils.format(
                        "UPDATE %1$s SET %3$s=:value WHERE %2$s=:key",
                        update.getTableName(),
                        update.getKeyColumn(),
                        update.getValueColumn()
                    )
                )
                      .bind("key", update.getKey())
                      .bind("value", update.getNewValue())
                      .execute();
              }
            }

            return true;
          }
        }
    );
  }

  public abstract DBI getDBI();

  @Override
  public void createDataSourceTable()
  {
    if (config.get().isCreateTables()) {
      createDataSourceTable(tablesConfigSupplier.get().getDataSourceTable());
    }
  }

  @Override
  public void createPendingSegmentsTable()
  {
    if (config.get().isCreateTables()) {
      createPendingSegmentsTable(tablesConfigSupplier.get().getPendingSegmentsTable());
    }
  }

  @Override
  public void createSegmentTable()
  {
    if (config.get().isCreateTables()) {
<<<<<<< HEAD
      String tableName = tablesConfigSupplier.get().getSegmentsTable();
      createSegmentTable(tableName);
      alterSegmentsTable(tableName);
=======
      createSegmentTable(tablesConfigSupplier.get().getSegmentsTable());
      alterSegmentTable();
    }
    // Called outside of the above conditional because we want to validate the table
    // regardless of cluster configuration for creating tables.
    validateSegmentsTable();
  }

  @Override
  public void createUpgradeSegmentsTable()
  {
    if (config.get().isCreateTables()) {
      createUpgradeSegmentsTable(tablesConfigSupplier.get().getUpgradeSegmentsTable());
>>>>>>> a0437b6c
    }
  }

  @Override
  public void createRulesTable()
  {
    if (config.get().isCreateTables()) {
      createRulesTable(tablesConfigSupplier.get().getRulesTable());
    }
  }

  @Override
  public void createConfigTable()
  {
    if (config.get().isCreateTables()) {
      createConfigTable(tablesConfigSupplier.get().getConfigTable());
    }
  }

  @Override
  public void createTaskTables()
  {
    if (config.get().isCreateTables()) {
      final MetadataStorageTablesConfig tablesConfig = tablesConfigSupplier.get();
      final String entryType = tablesConfig.getTaskEntryType();
      prepareTaskEntryTable(tablesConfig.getEntryTable(entryType));
      createLockTable(tablesConfig.getLockTable(entryType), entryType);
    }
  }

  @Override
  public void createSupervisorsTable()
  {
    if (config.get().isCreateTables()) {
      createSupervisorsTable(tablesConfigSupplier.get().getSupervisorTable());
    }
  }

  @Override
  public @Nullable byte[] lookup(
      final String tableName,
      final String keyColumn,
      final String valueColumn,
      final String key
  )
  {
    return getDBI().withHandle(
        handle -> lookupWithHandle(handle, tableName, keyColumn, valueColumn, key)
    );
  }

  public @Nullable byte[] lookupWithHandle(
      final Handle handle,
      final String tableName,
      final String keyColumn,
      final String valueColumn,
      final String key
  )
  {
    final String selectStatement = StringUtils.format(
        "SELECT %s FROM %s WHERE %s = :key", valueColumn,
        tableName, keyColumn
    );

    List<byte[]> matched = handle.createQuery(selectStatement)
                                 .bind("key", key)
                                 .map(ByteArrayMapper.FIRST)
                                 .list();

    if (matched.isEmpty()) {
      return null;
    }

    if (matched.size() > 1) {
      throw new ISE("Error! More than one matching entry[%d] found for [%s]?!", matched.size(), key);
    }

    return matched.get(0);
  }

  public MetadataStorageConnectorConfig getConfig()
  {
    return config.get();
  }

  protected static BasicDataSource makeDatasource(MetadataStorageConnectorConfig connectorConfig, String validationQuery)
  {
    BasicDataSource dataSource;

    try {
      Properties dbcpProperties = connectorConfig.getDbcpProperties();
      if (dbcpProperties != null) {
        dataSource = BasicDataSourceFactory.createDataSource(dbcpProperties);
      } else {
        dataSource = new BasicDataSourceExt(connectorConfig);
      }
    }
    catch (Exception e) {
      throw new RuntimeException(e);
    }

    dataSource.setUsername(connectorConfig.getUser());
    dataSource.setPassword(connectorConfig.getPassword());
    String uri = connectorConfig.getConnectURI();
    dataSource.setUrl(uri);

    dataSource.setValidationQuery(validationQuery);
    dataSource.setTestOnBorrow(true);

    return dataSource;
  }

  protected BasicDataSource getDatasource()
  {
    return makeDatasource(getConfig(), getValidationQuery());
  }

  public final <T> T inReadOnlyTransaction(
      final TransactionCallback<T> callback
  )
  {
    return getDBI().withHandle(
        new HandleCallback<T>()
        {
          @Override
          public T withHandle(Handle handle) throws Exception
          {
            final Connection connection = handle.getConnection();
            final boolean readOnly = connection.isReadOnly();
            connection.setReadOnly(true);
            try {
              return handle.inTransaction(callback);
            }
            finally {
              try {
                connection.setReadOnly(readOnly);
              }
              catch (SQLException e) {
                // at least try to log it so we don't swallow exceptions
                log.error(e, "Unable to reset connection read-only state");
              }
            }
          }
        }
    );
  }

  private void createAuditTable(final String tableName)
  {
    createTable(
        tableName,
        ImmutableList.of(
            StringUtils.format(
                "CREATE TABLE %1$s (\n"
                + "  id %2$s NOT NULL,\n"
                + "  audit_key VARCHAR(255) NOT NULL,\n"
                + "  type VARCHAR(255) NOT NULL,\n"
                + "  author VARCHAR(255) NOT NULL,\n"
                + "  comment VARCHAR(2048) NOT NULL,\n"
                + "  created_date VARCHAR(255) NOT NULL,\n"
                + "  payload %3$s NOT NULL,\n"
                + "  PRIMARY KEY(id)\n"
                + ")",
                tableName, getSerialType(), getPayloadType()
            ),
            StringUtils.format("CREATE INDEX idx_%1$s_key_time ON %1$s(audit_key, created_date)", tableName),
            StringUtils.format("CREATE INDEX idx_%1$s_type_time ON %1$s(type, created_date)", tableName),
            StringUtils.format("CREATE INDEX idx_%1$s_audit_time ON %1$s(created_date)", tableName)
        )
    );
  }

  @Override
  public void createAuditTable()
  {
    if (config.get().isCreateTables()) {
      createAuditTable(tablesConfigSupplier.get().getAuditTable());
    }
  }

  @Override
  public void deleteAllRecords(final String tableName)
  {
    try {
      retryWithHandle(
          new HandleCallback<Void>()
          {
            @Override
            public Void withHandle(Handle handle)
            {
              if (tableExists(handle, tableName)) {
                log.info("Deleting all records from table[%s]", tableName);
                final Batch batch = handle.createBatch();
                batch.add("DELETE FROM " + tableName);
                batch.execute();
              } else {
                log.info("Table[%s] does not exit.", tableName);
              }
              return null;
            }
          }
      );
    }
    catch (Exception e) {
      log.warn(e, "Exception while deleting records from table");
    }
  }

  public void createSegmentSchemaTable(final String tableName)
  {
    createTable(
        tableName,
        ImmutableList.of(
            StringUtils.format(
                "CREATE TABLE %1$s (\n"
                + "  id %2$s NOT NULL,\n"
                + "  created_date VARCHAR(255) NOT NULL,\n"
                + "  datasource VARCHAR(255) NOT NULL,\n"
                + "  fingerprint VARCHAR(255) NOT NULL,\n"
                + "  payload %3$s NOT NULL,\n"
                + "  used BOOLEAN NOT NULL,\n"
                + "  used_status_last_updated VARCHAR(255) NOT NULL,\n"
                + "  version INTEGER NOT NULL,\n"
                + "  PRIMARY KEY (id),\n"
                + "  UNIQUE (fingerprint) \n"
                + ")",
                tableName, getSerialType(), getPayloadType()
            ),
            StringUtils.format("CREATE INDEX idx_%1$s_fingerprint ON %1$s(fingerprint)", tableName),
            StringUtils.format("CREATE INDEX idx_%1$s_used ON %1$s(used, used_status_last_updated)", tableName)
        )
    );
  }

  @Override
  public void createSegmentSchemasTable()
  {
    if (config.get().isCreateTables() && centralizedDatasourceSchemaConfig.isEnabled()) {
      createSegmentSchemaTable(tablesConfigSupplier.get().getSegmentSchemasTable());
    }
  }

  /**
   * Get the Set of the index on given table
   *
   * @param tableName name of the table to fetch the index map
   * @return Set of the uppercase index names, returns empty set if table does not exist
   */
  public Set<String> getIndexOnTable(String tableName)
  {
    Set<String> res = new HashSet<>();
    try {
      retryWithHandle(new HandleCallback<Void>()
      {
        @Override
        public Void withHandle(Handle handle) throws Exception
        {
          DatabaseMetaData databaseMetaData = handle.getConnection().getMetaData();
          // Fetch the index for given table
          ResultSet resultSet = getIndexInfo(databaseMetaData, tableName);
          while (resultSet.next()) {
            String indexName = resultSet.getString("INDEX_NAME");
            if (org.apache.commons.lang.StringUtils.isNotBlank(indexName)) {
              res.add(StringUtils.toUpperCase(indexName));
            }
          }
          return null;
        }
      });
    }
    catch (Exception e) {
      log.error(e, "Exception while listing the index on table %s ", tableName);
    }
    return ImmutableSet.copyOf(res);
  }

  /**
   * Get the ResultSet for indexInfo for given table
   *
   * @param databaseMetaData DatabaseMetaData
   * @param tableName        Name of table
   * @return ResultSet with index info
   */
  public ResultSet getIndexInfo(DatabaseMetaData databaseMetaData, String tableName) throws SQLException
  {
    return databaseMetaData.getIndexInfo(
        null,
        null,
        tableName,  // tableName is case-sensitive in mysql default setting
        false,
        false
    );
  }

  /**
   * create index on the table with retry if not already exist, to be called after createTable
   *
   * @param tableName       Name of the table to create index on
   * @param indexName       case-insensitive string index name, it helps to check the existing index on table
   * @param indexCols       List of columns to be indexed on
   * @param createdIndexSet
   */
  public void createIndex(
      final String tableName,
      final String indexName,
      final List<String> indexCols,
      final Set<String> createdIndexSet
  )
  {
    try {
      retryWithHandle(
          new HandleCallback<Void>()
          {
            @Override
            public Void withHandle(Handle handle)
            {
              if (!createdIndexSet.contains(StringUtils.toUpperCase(indexName))) {
                String indexSQL = StringUtils.format(
                    "CREATE INDEX %1$s ON %2$s(%3$s)",
                    indexName,
                    tableName,
                    Joiner.on(",").join(indexCols)
                );
                log.info("Creating Index on Table [%s], sql: [%s] ", tableName, indexSQL);
                handle.execute(indexSQL);
              } else {
                log.info("Index [%s] on Table [%s] already exists", indexName, tableName);
              }
              return null;
            }
          }
      );
    }
    catch (Exception e) {
      log.error(e, StringUtils.format("Exception while creating index on table [%s]", tableName));
    }
  }

  /**
   * Checks table metadata to determine if the given column exists in the table.
   *
   * @return true if the column exists in the table, false otherwise
   */
  protected boolean tableHasColumn(String tableName, String columnName)
  {
    return getDBI().withHandle(handle -> {
      try {
        if (tableExists(handle, tableName)) {
          DatabaseMetaData dbMetaData = handle.getConnection().getMetaData();
          ResultSet columns = dbMetaData.getColumns(null, null, tableName, columnName);
          return columns.next();
        } else {
          return false;
        }
      }
      catch (SQLException e) {
        return false;
      }
    });
  }

  /**
   * Ensures that the "segments" table has a schema compatible with the current version of Druid.
   *
   * @throws RuntimeException if the "segments" table has an incompatible schema.
   *                          There is no recovering from an invalid schema, the program should crash.
   * @see <a href="https://druid.apache.org/docs/latest/operations/metadata-migration/">Metadata migration</a> for info
   * on manually preparing the "segments" table.
   */
  private void validateSegmentsTable()
  {
    String segmentsTables = tablesConfigSupplier.get().getSegmentsTable();

    final boolean schemaPersistenceRequirementMet =
        !centralizedDatasourceSchemaConfig.isEnabled() ||
        (tableHasColumn(segmentsTables, "schema_fingerprint")
         && tableHasColumn(segmentsTables, "num_rows"));

    if (tableHasColumn(segmentsTables, "used_status_last_updated") && schemaPersistenceRequirementMet) {
      // do nothing
    } else {
      throw new ISE(
          "Cannot start Druid as table[%s] has an incompatible schema."
          + " Reason: One or all of these columns [used_status_last_updated, schema_fingerprint, num_rows] does not exist in table."
          + " See https://druid.apache.org/docs/latest/operations/upgrade-prep.html for more info on remediation.",
          tablesConfigSupplier.get().getSegmentsTable()
      );
    }
  }
}<|MERGE_RESOLUTION|>--- conflicted
+++ resolved
@@ -329,6 +329,7 @@
     columns.add("used BOOLEAN NOT NULL");
     columns.add("payload %2$s NOT NULL");
     columns.add("used_status_last_updated VARCHAR(255) NOT NULL");
+    columns.add("has_loaded BOOLEAN NOT NULL DEFAULT FALSE");
 
     if (centralizedDatasourceSchemaConfig.isEnabled()) {
       columns.add("schema_fingerprint VARCHAR(255)");
@@ -361,26 +362,6 @@
     );
   }
 
-<<<<<<< HEAD
-  private void alterSegmentsTable(final String tableName)
-  {
-    try {
-      retryWithHandle(
-          (HandleCallback<Void>) handle -> {
-            final Batch batch = handle.createBatch();
-            if (!tableContainsColumn(handle, tableName, "has_loaded")) {
-              log.info("Adding column [has_loaded] to table[%s]", tableName);
-              batch.add(StringUtils.format("ALTER TABLE %1$s ADD COLUMN has_loaded BOOLEAN NOT NULL DEFAULT FALSE", tableName));
-            }
-            batch.execute();
-            return null;
-          }
-      );
-    }
-    catch (Exception e) {
-      log.warn(e, "Exception altering table");
-    }
-=======
   private void createUpgradeSegmentsTable(final String tableName)
   {
     createTable(
@@ -402,7 +383,6 @@
             )
         )
     );
->>>>>>> a0437b6c
   }
 
   public void createRulesTable(final String tableName)
@@ -588,8 +568,8 @@
 
     Map<String, String> columnNameTypes = new HashMap<>();
     columnNameTypes.put("used_status_last_updated", "VARCHAR(255)");
-
     columnNameTypes.put("upgraded_from_segment_id", "VARCHAR(255)");
+    columnNameTypes.put("has_loaded", "BOOLEAN NOT NULL DEFAULT FALSE");
 
     if (centralizedDatasourceSchemaConfig.isEnabled()) {
       columnNameTypes.put("schema_fingerprint", "VARCHAR(255)");
@@ -777,11 +757,6 @@
   public void createSegmentTable()
   {
     if (config.get().isCreateTables()) {
-<<<<<<< HEAD
-      String tableName = tablesConfigSupplier.get().getSegmentsTable();
-      createSegmentTable(tableName);
-      alterSegmentsTable(tableName);
-=======
       createSegmentTable(tablesConfigSupplier.get().getSegmentsTable());
       alterSegmentTable();
     }
@@ -795,7 +770,6 @@
   {
     if (config.get().isCreateTables()) {
       createUpgradeSegmentsTable(tablesConfigSupplier.get().getUpgradeSegmentsTable());
->>>>>>> a0437b6c
     }
   }
 
