--- conflicted
+++ resolved
@@ -981,32 +981,6 @@
     return ImmutableMap.of("created", DateTimes.nowUtc().toString());
   }
 
-<<<<<<< HEAD
-=======
-  /**
-   * For the garbage collector in Java, it's better to keep new objects short-living, but once they are old enough
-   * (i. e. promoted to old generation), try to keep them alive. In {@link #poll()}, we fetch and deserialize all
-   * existing segments each time, and then replace them in {@link #dataSourcesSnapshot}. This method allows to use
-   * already existing (old) segments when possible, effectively interning them a-la {@link String#intern} or {@link
-   * com.google.common.collect.Interner}, aiming to make the majority of {@link DataSegment} objects garbage soon after
-   * they are deserialized and to die in young generation. It allows to avoid fragmentation of the old generation and
-   * full GCs.
-   */
-  private DataSegment replaceWithExistingSegmentIfPresent(DataSegment segment)
-  {
-    @MonotonicNonNull DataSourcesSnapshot dataSourcesSnapshot = this.dataSourcesSnapshot;
-    if (dataSourcesSnapshot == null) {
-      return segment;
-    }
-    @Nullable ImmutableDruidDataSource dataSource = dataSourcesSnapshot.getDataSource(segment.getDataSource());
-    if (dataSource == null) {
-      return segment;
-    }
-    DataSegment alreadyExistingSegment = dataSource.getSegment(segment.getId());
-    return alreadyExistingSegment != null ? alreadyExistingSegment : segment;
-  }
-
->>>>>>> 31a29d88
   private String getSegmentsTable()
   {
     return dbTables.get().getSegmentsTable();
