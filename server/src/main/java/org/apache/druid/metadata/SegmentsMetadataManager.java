/*
 * Licensed to the Apache Software Foundation (ASF) under one
 * or more contributor license agreements.  See the NOTICE file
 * distributed with this work for additional information
 * regarding copyright ownership.  The ASF licenses this file
 * to you under the Apache License, Version 2.0 (the
 * "License"); you may not use this file except in compliance
 * with the License.  You may obtain a copy of the License at
 *
 *   http://www.apache.org/licenses/LICENSE-2.0
 *
 * Unless required by applicable law or agreed to in writing,
 * software distributed under the License is distributed on an
 * "AS IS" BASIS, WITHOUT WARRANTIES OR CONDITIONS OF ANY
 * KIND, either express or implied.  See the License for the
 * specific language governing permissions and limitations
 * under the License.
 */

package org.apache.druid.metadata;

import com.google.common.annotations.VisibleForTesting;
import com.google.common.base.Optional;
import org.apache.druid.client.DataSourcesSnapshot;
import org.apache.druid.client.ImmutableDruidDataSource;
import org.apache.druid.timeline.DataSegment;
import org.apache.druid.timeline.SegmentId;
import org.joda.time.DateTime;
import org.joda.time.Interval;

import javax.annotation.Nullable;
import java.util.Collection;
import java.util.List;
import java.util.Set;

/**
 * The difference between this class and org.apache.druid.sql.calcite.schema.MetadataSegmentView is that this class
 * resides in Coordinator's memory, while org.apache.druid.sql.calcite.schema.MetadataSegmentView resides in Broker's
 * memory.
 */
public interface SegmentsMetadataManager
{
  void startPollingDatabasePeriodically();

  void stopPollingDatabasePeriodically();

  boolean isPollingDatabasePeriodically();

  /**
   * Returns the number of segment entries in the database whose state was changed as the result of this call (that is,
   * the segments were marked as used). If the call results in a database error, an exception is relayed to the caller.
   */
  int markAsUsedAllNonOvershadowedSegmentsInDataSource(String dataSource);

  int markAsUsedNonOvershadowedSegmentsInInterval(String dataSource, Interval interval);

  int markAsUsedNonOvershadowedSegments(String dataSource, Set<String> segmentIds)
      throws UnknownSegmentIdsException;

  /**
   * Returns true if the state of the segment entry is changed in the database as the result of this call (that is, the
   * segment was marked as used), false otherwise. If the call results in a database error, an exception is relayed to
   * the caller.
   */
  boolean markSegmentAsUsed(String segmentId);

  /**
   * Returns the number of segment entries in the database whose state was changed as the result of this call (that is,
   * the segments were marked as unused). If the call results in a database error, an exception is relayed to the
   * caller.
   */
  int markAsUnusedAllSegmentsInDataSource(String dataSource);

  int markAsUnusedSegmentsInInterval(String dataSource, Interval interval);

  int markSegmentsAsUnused(Set<SegmentId> segmentIds);

  /**
   * Returns true if the state of the segment entry is changed in the database as the result of this call (that is, the
   * segment was marked as unused), false otherwise. If the call results in a database error, an exception is relayed to
   * the caller.
   */
  boolean markSegmentAsUnused(SegmentId segmentId);

  /**
   * If there are used segments belonging to the given data source this method returns them as an {@link
   * ImmutableDruidDataSource} object. If there are no used segments belonging to the given data source this method
   * returns null.
   */
  @Nullable ImmutableDruidDataSource getImmutableDataSourceWithUsedSegments(String dataSource);

  /**
   * Returns a set of {@link ImmutableDruidDataSource} objects containing information about all used segments. {@link
   * ImmutableDruidDataSource} objects in the returned collection are unique. If there are no used segments, this method
   * returns an empty collection.
   */
  Collection<ImmutableDruidDataSource> getImmutableDataSourcesWithAllUsedSegments();

  /**
   * Returns a snapshot of DruidDataSources and overshadowed segments
   */
  DataSourcesSnapshot getSnapshotOfDataSourcesWithAllUsedSegments();

  /**
   * Returns an iterable to go over all segments in all data sources. The order in which segments are iterated is
   * unspecified. Note: the iteration may not be as trivially cheap as, for example, iteration over an ArrayList. Try
   * (to some reasonable extent) to organize the code so that it iterates the returned iterable only once rather than
   * several times.
   */
  Iterable<DataSegment> iterateAllUsedSegments();

  /**
   * Returns an iterable to go over all used and non-overshadowed segments of given data sources over given interval.
   * The order in which segments are iterated is unspecified. Note: the iteration may not be as trivially cheap as,
   * for example, iteration over an ArrayList. Try (to some reasonable extent) to organize the code so that it
   * iterates the returned iterable only once rather than several times.
   * If {@param requiresLatest} is true then a force metadatastore poll will be triggered. This can cause a longer
   * response time but will ensure that the latest segment information (at the time this method is called) is returned.
   * If {@param requiresLatest} is false then segment information from stale snapshot of up to the last periodic poll
   * period {@link SqlSegmentsMetadataManager#periodicPollDelay} will be used.
   */
  Optional<Iterable<DataSegment>> iterateAllUsedNonOvershadowedSegmentsForDatasourceInterval(
      String datasource,
      Interval interval,
      boolean requiresLatest
  );

  /**
   * Retrieves all data source names for which there are segment in the database, regardless of whether those segments
   * are used or not. If there are no segments in the database, returns an empty set.
   *
   * Performance warning: this method makes a query into the database.
   *
   * This method might return a different set of data source names than may be observed via {@link
   * #getImmutableDataSourcesWithAllUsedSegments} method. This method will include a data source name even if there
   * are no used segments belonging to it, while {@link #getImmutableDataSourcesWithAllUsedSegments} won't return
   * such a data source.
   */
  Set<String> retrieveAllDataSourceNames();

  /**
<<<<<<< HEAD
   * Returns top N unused segment intervals with the start time no earlier than the specified start tiem, and the
   * end time no later than the specified maxEndTime when ordered by segment start time, end time.
   */
  List<Interval> getUnusedSegmentIntervals(String dataSource, DateTime minStartTime, DateTime maxEndTime, int limit);
=======
   * Returns top N unused segment intervals with the end time no later than the specified maxEndTime and
   * used_status_last_updated time no later than maxLastUsedTime when ordered by segment start time, end time. Any segment having no
   * used_status_last_updated time due to upgrade from legacy Druid means maxUsedFlagLastUpdatedTime is ignored for that segment.
   */
  List<Interval> getUnusedSegmentIntervals(
      String dataSource,
      DateTime maxEndTime,
      int limit,
      DateTime maxUsedFlagLastUpdatedTime
  );
>>>>>>> 097b6450

  @VisibleForTesting
  void poll();

  /**
   * Populates used_status_last_updated column in the segments table iteratively until there are no segments with a NULL
   * value for that column.
   */
  void populateUsedFlagLastUpdatedAsync();

  void stopAsyncUsedFlagLastUpdatedUpdate();
}<|MERGE_RESOLUTION|>--- conflicted
+++ resolved
@@ -139,23 +139,17 @@
   Set<String> retrieveAllDataSourceNames();
 
   /**
-<<<<<<< HEAD
-   * Returns top N unused segment intervals with the start time no earlier than the specified start tiem, and the
-   * end time no later than the specified maxEndTime when ordered by segment start time, end time.
-   */
-  List<Interval> getUnusedSegmentIntervals(String dataSource, DateTime minStartTime, DateTime maxEndTime, int limit);
-=======
-   * Returns top N unused segment intervals with the end time no later than the specified maxEndTime and
-   * used_status_last_updated time no later than maxLastUsedTime when ordered by segment start time, end time. Any segment having no
-   * used_status_last_updated time due to upgrade from legacy Druid means maxUsedFlagLastUpdatedTime is ignored for that segment.
+   * Returns top N unused segment intervals with the start time no earlier than the specified start time (if not null)
+   * and with the end time no later than the specified maxEndTime and with sed_status_last_updated time no later than
+   * maxLastUsedTime when ordered by segment start time, end time. Any segment having no used_status_last_updated time
+   * due to upgrade from legacy Druid means maxUsedFlagLastUpdatedTime is ignored for that segment.
    */
   List<Interval> getUnusedSegmentIntervals(
       String dataSource,
+      DateTime minStartTime,
       DateTime maxEndTime,
       int limit,
-      DateTime maxUsedFlagLastUpdatedTime
-  );
->>>>>>> 097b6450
+      DateTime maxUsedFlagLastUpdatedTime);
 
   @VisibleForTesting
   void poll();
