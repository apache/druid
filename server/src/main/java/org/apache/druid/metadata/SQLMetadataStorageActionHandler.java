/*
 * Licensed to the Apache Software Foundation (ASF) under one
 * or more contributor license agreements.  See the NOTICE file
 * distributed with this work for additional information
 * regarding copyright ownership.  The ASF licenses this file
 * to you under the Apache License, Version 2.0 (the
 * "License"); you may not use this file except in compliance
 * with the License.  You may obtain a copy of the License at
 *
 *   http://www.apache.org/licenses/LICENSE-2.0
 *
 * Unless required by applicable law or agreed to in writing,
 * software distributed under the License is distributed on an
 * "AS IS" BASIS, WITHOUT WARRANTIES OR CONDITIONS OF ANY
 * KIND, either express or implied.  See the License for the
 * specific language governing permissions and limitations
 * under the License.
 */

package org.apache.druid.metadata;

import com.fasterxml.jackson.core.JsonProcessingException;
import com.fasterxml.jackson.core.type.TypeReference;
import com.fasterxml.jackson.databind.JsonNode;
import com.fasterxml.jackson.databind.ObjectMapper;
import com.fasterxml.jackson.databind.node.ObjectNode;
import com.google.common.annotations.VisibleForTesting;
import com.google.common.base.Optional;
import com.google.common.base.Throwables;
import com.google.common.collect.Maps;
import org.apache.druid.common.exception.DruidException;
import org.apache.druid.indexer.TaskIdentifier;
import org.apache.druid.indexer.TaskInfo;
import org.apache.druid.java.util.common.DateTimes;
import org.apache.druid.java.util.common.IAE;
import org.apache.druid.java.util.common.Pair;
import org.apache.druid.java.util.common.StringUtils;
import org.apache.druid.java.util.emitter.EmittingLogger;
import org.apache.druid.metadata.TaskLookup.CompleteTaskLookup;
import org.apache.druid.metadata.TaskLookup.TaskLookupType;
import org.joda.time.DateTime;
import org.skife.jdbi.v2.Batch;
import org.skife.jdbi.v2.FoldController;
import org.skife.jdbi.v2.Folder3;
import org.skife.jdbi.v2.Handle;
import org.skife.jdbi.v2.Query;
import org.skife.jdbi.v2.StatementContext;
import org.skife.jdbi.v2.exceptions.CallbackFailedException;
import org.skife.jdbi.v2.exceptions.StatementException;
import org.skife.jdbi.v2.tweak.HandleCallback;
import org.skife.jdbi.v2.tweak.ResultSetMapper;
import org.skife.jdbi.v2.util.ByteArrayMapper;

import javax.annotation.Nullable;
import java.io.IOException;
import java.sql.ResultSet;
import java.sql.SQLException;
import java.util.ArrayList;
import java.util.List;
import java.util.Map;
import java.util.Map.Entry;
import java.util.concurrent.ExecutorService;
import java.util.concurrent.Executors;
import java.util.concurrent.Future;

public abstract class SQLMetadataStorageActionHandler<EntryType, StatusType, LogType, LockType>
    implements MetadataStorageActionHandler<EntryType, StatusType, LogType, LockType>
{
  private static final EmittingLogger log = new EmittingLogger(SQLMetadataStorageActionHandler.class);

  private final SQLMetadataConnector connector;
  private final ObjectMapper jsonMapper;
  private final TypeReference<EntryType> entryType;
  private final TypeReference<StatusType> statusType;
  private final TypeReference<LogType> logType;
  private final TypeReference<LockType> lockType;

  private final String entryTypeName;
  private final String entryTable;
  private final String logTable;
  private final String lockTable;

  private final TaskInfoMapper<EntryType, StatusType> taskInfoMapper;
  private final TaskStatusMapper taskStatusMapper;
  private final TaskStatusMapperFromPayload taskStatusMapperFromPayload;
  private final TaskIdentifierMapper taskIdentifierMapper;

  private Future<Boolean> taskMigrationCompleteFuture;

  @SuppressWarnings("PMD.UnnecessaryFullyQualifiedName")
  public SQLMetadataStorageActionHandler(
      final SQLMetadataConnector connector,
      final ObjectMapper jsonMapper,
      final MetadataStorageActionHandlerTypes<EntryType, StatusType, LogType, LockType> types,
      final String entryTypeName,
      final String entryTable,
      final String logTable,
      final String lockTable
  )
  {
    this.connector = connector;
    //fully qualified references required below due to identical package names across project modules.
    //noinspection UnnecessaryFullyQualifiedName
    this.jsonMapper = jsonMapper.copy().addMixIn(org.apache.druid.metadata.PasswordProvider.class,
            org.apache.druid.metadata.PasswordProviderRedactionMixIn.class);
    this.entryType = types.getEntryType();
    this.statusType = types.getStatusType();
    this.logType = types.getLogType();
    this.lockType = types.getLockType();
    this.entryTypeName = entryTypeName;
    this.entryTable = entryTable;
    this.logTable = logTable;
    this.lockTable = lockTable;
    this.taskInfoMapper = new TaskInfoMapper<>(jsonMapper, entryType, statusType);
    this.taskStatusMapper = new TaskStatusMapper(jsonMapper);
    this.taskStatusMapperFromPayload = new TaskStatusMapperFromPayload(jsonMapper);
    this.taskIdentifierMapper = new TaskIdentifierMapper(jsonMapper);
  }

  protected SQLMetadataConnector getConnector()
  {
    return connector;
  }

  protected ObjectMapper getJsonMapper()
  {
    return jsonMapper;
  }

  protected TypeReference<StatusType> getStatusType()
  {
    return statusType;
  }

  protected String getEntryTable()
  {
    return entryTable;
  }

  protected String getLogTable()
  {
    return logTable;
  }

  protected String getEntryTypeName()
  {
    return entryTypeName;
  }

  public TypeReference<EntryType> getEntryType()
  {
    return entryType;
  }

  @Override
  public void insert(
      final String id,
      final DateTime timestamp,
      final String dataSource,
      final EntryType entry,
      final boolean active,
      final StatusType status,
      final String type,
      final String groupId
  ) throws EntryExistsException
  {
    try {
      executeWithRetryForTask(
          id,
          handle -> {
            final String sql = StringUtils.format(
                "INSERT INTO %s (id, created_date, datasource, payload, type, group_id, active, status_payload) "
                + "VALUES (:id, :created_date, :datasource, :payload, :type, :group_id, :active, :status_payload)",
                getEntryTable()
            );
            handle.createStatement(sql)
                  .bind("id", id)
                  .bind("created_date", timestamp.toString())
                  .bind("datasource", dataSource)
                  .bind("payload", jsonMapper.writeValueAsBytes(entry))
                  .bind("type", type)
                  .bind("group_id", groupId)
                  .bind("active", active)
                  .bind("status_payload", jsonMapper.writeValueAsBytes(status))
                  .execute();
            return null;
          }
      );
    }
    catch (Exception e) {
      Throwables.propagateIfPossible(e);
      throw new RuntimeException(e);
    }
  }

  public static boolean isStatementException(Throwable e)
  {
    return e instanceof StatementException ||
           (e instanceof CallbackFailedException && e.getCause() instanceof StatementException);
  }

  @Override
  public boolean setStatus(final String entryId, final boolean active, final StatusType status)
  {
    return connector.retryWithHandle(
        new HandleCallback<Boolean>()
        {
          @Override
          public Boolean withHandle(Handle handle) throws Exception
          {
            return handle.createStatement(
                StringUtils.format(
                    "UPDATE %s SET active = :active, status_payload = :status_payload WHERE id = :id AND active = TRUE",
                    entryTable
                )
            )
                         .bind("id", entryId)
                         .bind("active", active)
                         .bind("status_payload", jsonMapper.writeValueAsBytes(status))
                         .execute() == 1;
          }
        }
    );
  }

  @Override
  public Optional<EntryType> getEntry(final String entryId)
  {
    return connector.retryWithHandle(
        new HandleCallback<Optional<EntryType>>()
        {
          @Override
          public Optional<EntryType> withHandle(Handle handle) throws Exception
          {
            byte[] res = handle.createQuery(
                StringUtils.format("SELECT payload FROM %s WHERE id = :id", entryTable)
            )
                               .bind("id", entryId)
                               .map(ByteArrayMapper.FIRST)
                               .first();

            return Optional.fromNullable(
                res == null ? null : jsonMapper.readValue(res, entryType)
            );
          }
        }
    );

  }

  @Override
  public Optional<StatusType> getStatus(final String entryId)
  {
    return connector.retryWithHandle(
        new HandleCallback<Optional<StatusType>>()
        {
          @Override
          public Optional<StatusType> withHandle(Handle handle) throws Exception
          {
            byte[] res = handle.createQuery(
                StringUtils.format("SELECT status_payload FROM %s WHERE id = :id", entryTable)
            )
                               .bind("id", entryId)
                               .map(ByteArrayMapper.FIRST)
                               .first();

            return Optional.fromNullable(
                res == null ? null : jsonMapper.readValue(res, statusType)
            );
          }
        }
    );
  }

  @Override
  @Nullable
  public TaskInfo<EntryType, StatusType> getTaskInfo(String entryId)
  {
    return connector.retryWithHandle(handle -> {
      final String query = StringUtils.format(
          "SELECT id, status_payload, payload, datasource, created_date FROM %s WHERE id = :id",
          entryTable
      );
      return handle.createQuery(query)
                   .bind("id", entryId)
                   .map(taskInfoMapper)
                   .first();
    });
  }

  @Override
  public List<TaskInfo<EntryType, StatusType>> getTaskInfos(
      Map<TaskLookupType, TaskLookup> taskLookups,
      @Nullable String dataSource
  )
  {
    return getConnector().retryTransaction(
        (handle, status) -> {
          final List<TaskInfo<EntryType, StatusType>> tasks = new ArrayList<>();
          for (Entry<TaskLookupType, TaskLookup> entry : taskLookups.entrySet()) {
            final Query<Map<String, Object>> query;
            switch (entry.getKey()) {
              case ACTIVE:
                query = createActiveTaskStreamingQuery(handle, dataSource);
                tasks.addAll(query.map(taskInfoMapper).list());
                break;
              case COMPLETE:
                CompleteTaskLookup completeTaskLookup = (CompleteTaskLookup) entry.getValue();
                query = createCompletedTaskStreamingQuery(
                    handle,
                    completeTaskLookup.getTasksCreatedPriorTo(),
                    completeTaskLookup.getMaxTaskStatuses(),
                    dataSource
                );
                tasks.addAll(query.map(taskInfoMapper).list());
                break;
              default:
                throw new IAE("Unknown TaskLookupType: [%s]", entry.getKey());
            }
          }
          return tasks;
        },
        3,
        SQLMetadataConnector.DEFAULT_MAX_TRIES
    );
  }

  @Override
  public List<TaskInfo<TaskIdentifier, StatusType>> getTaskStatusList(
      Map<TaskLookupType, TaskLookup> taskLookups,
      @Nullable String dataSource
  )
  {
    boolean fetchPayload = true;
    if (taskMigrationCompleteFuture != null && taskMigrationCompleteFuture.isDone()) {
      try {
        fetchPayload = !taskMigrationCompleteFuture.get();
      }
      catch (Exception e) {
        log.info(e, "Exception getting task migration future");
      }
    }
    return getTaskStatusList(taskLookups, dataSource, fetchPayload);
  }

  @VisibleForTesting
  List<TaskInfo<TaskIdentifier, StatusType>> getTaskStatusList(
      Map<TaskLookupType, TaskLookup> taskLookups,
      @Nullable String dataSource,
      boolean fetchPayload
  )
  {
    ResultSetMapper<TaskInfo<TaskIdentifier, StatusType>> resultSetMapper =
        fetchPayload ? taskStatusMapperFromPayload : taskStatusMapper;
    return getConnector().retryTransaction(
        (handle, status) -> {
          final List<TaskInfo<TaskIdentifier, StatusType>> taskMetadataInfos = new ArrayList<>();
          for (Entry<TaskLookupType, TaskLookup> entry : taskLookups.entrySet()) {
            final Query<Map<String, Object>> query;
            switch (entry.getKey()) {
              case ACTIVE:
                query = fetchPayload
                        ? createActiveTaskStreamingQuery(handle, dataSource)
                        : createActiveTaskSummaryStreamingQuery(handle, dataSource);
                taskMetadataInfos.addAll(query.map(resultSetMapper).list());
                break;
              case COMPLETE:
                CompleteTaskLookup completeTaskLookup = (CompleteTaskLookup) entry.getValue();
                DateTime priorTo = completeTaskLookup.getTasksCreatedPriorTo();
                Integer limit = completeTaskLookup.getMaxTaskStatuses();
                query = fetchPayload
                        ? createCompletedTaskStreamingQuery(handle, priorTo, limit, dataSource)
                        : createCompletedTaskSummaryStreamingQuery(handle, priorTo, limit, dataSource);
                taskMetadataInfos.addAll(query.map(resultSetMapper).list());
                break;
              default:
                throw new IAE("Unknown TaskLookupType: [%s]", entry.getKey());
            }
          }
          return taskMetadataInfos;
        },
        3,
        SQLMetadataConnector.DEFAULT_MAX_TRIES
    );
  }

  /**
   * Executes the given callback for the specified taskId. If the execution fails,
   * the exception thrown is always a DruidException. If the thrown DruidException
   * is found to be transient, the execution is retried.
   */
  private <T> void executeWithRetryForTask(String taskId, HandleCallback<T> callback)
  {
    connector.retryWithHandle(
        handle -> {
          try {
            return callback.withHandle(handle);
          }
          catch (Throwable t) {
            if (isStatementException(t) && getEntry(taskId).isPresent()) {
              throw new EntryExistsException("Task", taskId);
            } else if (connector.isRootCausePacketTooBigException(t)) {
              throw new DruidException(
                  StringUtils.format(
                      "Payload for task [%s] exceeds the packet limit."
                      + " Update the max_allowed_packet on your metadata store"
                      + " server or in the connection properties.",
                      taskId
                  ),
                  DruidException.HTTP_CODE_BAD_REQUEST,
                  t
              );
            } else {
              throw new DruidException(
                  StringUtils.format("Encountered metadata exception for task [%s]", taskId),
                  t
              );
            }
          }
        },
        e -> e instanceof DruidException && ((DruidException) e).isTransient()
    );
  }

  /**
   * Fetches the columns needed to build TaskStatusPlus for completed tasks
   * Please note that this requires completion of data migration to avoid empty values for task type and groupId
   * Recommended for GET /tasks API
   * Uses streaming SQL query to avoid fetching too many rows at once into memory
   * @param handle db handle
   * @param dataSource datasource to which the tasks belong. null if we don't want to filter
   * @return Query object for TaskStatusPlus for completed tasks of interest
   */
  private Query<Map<String, Object>> createCompletedTaskSummaryStreamingQuery(
      Handle handle,
      DateTime timestamp,
      @Nullable Integer maxNumStatuses,
      @Nullable String dataSource
  )
  {
    String sql = StringUtils.format(
        "SELECT "
        + "  id, "
        + "  created_date, "
        + "  datasource, "
        + "  group_id, "
        + "  type, "
        + "  status_payload "
        + "FROM "
        + "  %s "
        + "WHERE "
        + getWhereClauseForInactiveStatusesSinceQuery(dataSource)
        + "ORDER BY created_date DESC",
        getEntryTable()
    );

    if (maxNumStatuses != null) {
      sql = decorateSqlWithLimit(sql);
    }
    Query<Map<String, Object>> query = handle.createQuery(sql)
                                             .bind("start", timestamp.toString())
                                             .setFetchSize(connector.getStreamingFetchSize());

    if (maxNumStatuses != null) {
      query = query.bind("n", maxNumStatuses);
    }
    if (dataSource != null) {
      query = query.bind("ds", dataSource);
    }
    return query;
  }

  /**
   * Fetches the columns needed to build a Task object with payload for completed tasks
   * This requires the task payload which can be large. Please use only when necessary.
   * For example for ingestion tasks view before migration of the new columns
   * Uses streaming SQL query to avoid fetching too many rows at once into memory
   * @param handle db handle
   * @param dataSource datasource to which the tasks belong. null if we don't want to filter
   * @return Query object for completed TaskInfos of interest
   */
  private Query<Map<String, Object>> createCompletedTaskStreamingQuery(
      Handle handle,
      DateTime timestamp,
      @Nullable Integer maxNumStatuses,
      @Nullable String dataSource
  )
  {
    String sql = StringUtils.format(
        "SELECT "
        + "  id, "
        + "  status_payload, "
        + "  created_date, "
        + "  datasource, "
        + "  payload "
        + "FROM "
        + "  %s "
        + "WHERE "
        + getWhereClauseForInactiveStatusesSinceQuery(dataSource)
        + "ORDER BY created_date DESC",
        getEntryTable()
    );

    if (maxNumStatuses != null) {
      sql = decorateSqlWithLimit(sql);
    }
    Query<Map<String, Object>> query = handle.createQuery(sql)
                                             .bind("start", timestamp.toString())
                                             .setFetchSize(connector.getStreamingFetchSize());

    if (maxNumStatuses != null) {
      query = query.bind("n", maxNumStatuses);
    }
    if (dataSource != null) {
      query = query.bind("ds", dataSource);
    }
    return query;
  }

  protected abstract String decorateSqlWithLimit(String sql);

  private String getWhereClauseForInactiveStatusesSinceQuery(@Nullable String datasource)
  {
    String sql = StringUtils.format("active = FALSE AND created_date >= :start ");
    if (datasource != null) {
      sql += " AND datasource = :ds ";
    }
    return sql;
  }

  /**
   * Fetches the columns needed to build TaskStatusPlus for active tasks
   * Please note that this requires completion of data migration to avoid empty values for task type and groupId
   * Recommended for GET /tasks API
   * Uses streaming SQL query to avoid fetching too many rows at once into memory
   * @param handle db handle
   * @param dataSource datasource to which the tasks belong. null if we don't want to filter
   * @return Query object for TaskStatusPlus for active tasks of interest
   */
  private Query<Map<String, Object>> createActiveTaskSummaryStreamingQuery(Handle handle, @Nullable String dataSource)
  {
    String sql = StringUtils.format(
        "SELECT "
        + "  id, "
        + "  status_payload, "
        + "  group_id, "
        + "  type, "
        + "  datasource, "
        + "  created_date "
        + "FROM "
        + "  %s "
        + "WHERE "
        + getWhereClauseForActiveStatusesQuery(dataSource)
        + "ORDER BY created_date",
        entryTable
    );

    Query<Map<String, Object>> query = handle.createQuery(sql)
                                             .setFetchSize(connector.getStreamingFetchSize());
    if (dataSource != null) {
      query = query.bind("ds", dataSource);
    }
    return query;
  }

  /**
   * Fetches the columns needed to build Task objects with payload for active tasks
   * This requires the task payload which can be large. Please use only when necessary.
   * For example for ingestion tasks view before migration of the new columns
   * Uses streaming SQL query to avoid fetching too many rows at once into memory
   * @param handle db handle
   * @param dataSource datasource to which the tasks belong. null if we don't want to filter
   * @return Query object for active TaskInfos of interest
   */
  private Query<Map<String, Object>> createActiveTaskStreamingQuery(Handle handle, @Nullable String dataSource)
  {
    String sql = StringUtils.format(
        "SELECT "
        + "  id, "
        + "  status_payload, "
        + "  payload, "
        + "  datasource, "
        + "  created_date "
        + "FROM "
        + "  %s "
        + "WHERE "
        + getWhereClauseForActiveStatusesQuery(dataSource)
        + "ORDER BY created_date",
        entryTable
    );

    Query<Map<String, Object>> query = handle.createQuery(sql)
                                             .setFetchSize(connector.getStreamingFetchSize());
    if (dataSource != null) {
      query = query.bind("ds", dataSource);
    }
    return query;
  }

  private String getWhereClauseForActiveStatusesQuery(String dataSource)
  {
    String sql = StringUtils.format("active = TRUE ");
    if (dataSource != null) {
      sql += " AND datasource = :ds ";
    }
    return sql;
  }

  private class TaskStatusMapperFromPayload implements ResultSetMapper<TaskInfo<TaskIdentifier, StatusType>>
  {
    private final ObjectMapper objectMapper;

    TaskStatusMapperFromPayload(ObjectMapper objectMapper)
    {
      this.objectMapper = objectMapper;
    }

    @Override
    public TaskInfo<TaskIdentifier, StatusType> map(int index, ResultSet resultSet, StatementContext context)
        throws SQLException
    {
      return toTaskIdentifierInfo(objectMapper, resultSet, true);
    }
  }

  private class TaskStatusMapper implements ResultSetMapper<TaskInfo<TaskIdentifier, StatusType>>
  {
    private final ObjectMapper objectMapper;

    TaskStatusMapper(ObjectMapper objectMapper)
    {
      this.objectMapper = objectMapper;
    }

    @Override
    public TaskInfo<TaskIdentifier, StatusType> map(int index, ResultSet resultSet, StatementContext context)
        throws SQLException
    {
      return toTaskIdentifierInfo(objectMapper, resultSet, false);
    }
  }

  private TaskInfo<TaskIdentifier, StatusType> toTaskIdentifierInfo(ObjectMapper objectMapper,
                                                                    ResultSet resultSet,
                                                                    boolean usePayload
  ) throws SQLException
  {
    String type;
    String groupId;
    if (usePayload) {
      try {
        ObjectNode payload = objectMapper.readValue(resultSet.getBytes("payload"), ObjectNode.class);
        type = payload.get("type").asText();
        groupId = payload.get("groupId").asText();
      }
      catch (IOException e) {
        log.error(e, "Encountered exception while deserializing task payload");
        throw new SQLException(e);
      }
    } else {
      type = resultSet.getString("type");
      groupId = resultSet.getString("group_id");
    }

    String id = resultSet.getString("id");
    DateTime createdTime = DateTimes.of(resultSet.getString("created_date"));
    StatusType status;
    try {
      status = objectMapper.readValue(resultSet.getBytes("status_payload"), statusType);
    }
    catch (IOException e) {
      log.error(e, "Encountered exception while deserializing task status_payload");
      throw new SQLException(e);
    }
    String datasource = resultSet.getString("datasource");
    TaskIdentifier taskIdentifier = new TaskIdentifier(id, groupId, type);

    return new TaskInfo<>(id, createdTime, status, datasource, taskIdentifier);
  }

  static class TaskIdentifierMapper implements ResultSetMapper<TaskIdentifier>
  {
    private final ObjectMapper objectMapper;

    TaskIdentifierMapper(ObjectMapper objectMapper)
    {
      this.objectMapper = objectMapper;
    }

    @Override
    public TaskIdentifier map(int index, ResultSet resultSet, StatementContext context)
        throws SQLException
    {
      try {
        ObjectNode payload = objectMapper.readValue(resultSet.getBytes("payload"), ObjectNode.class);
        // If field is absent (older task version), use blank string to avoid a loop of migration of such tasks.
        JsonNode type = payload.get("type");
        JsonNode groupId = payload.get("groupId");
        return new TaskIdentifier(
            resultSet.getString("id"),
            groupId == null ? "" : groupId.asText(),
            type == null ? "" : type.asText()
        );
      }
      catch (IOException e) {
        log.error(e, "Encountered exception while deserializing task payload");
        throw new SQLException(e);
      }
    }
  }

  static class TaskInfoMapper<EntryType, StatusType> implements ResultSetMapper<TaskInfo<EntryType, StatusType>>
  {
    private final ObjectMapper objectMapper;
    private final TypeReference<EntryType> entryType;
    private final TypeReference<StatusType> statusType;

    TaskInfoMapper(ObjectMapper objectMapper, TypeReference<EntryType> entryType, TypeReference<StatusType> statusType)
    {
      this.objectMapper = objectMapper;
      this.entryType = entryType;
      this.statusType = statusType;
    }

    @Override
    public TaskInfo<EntryType, StatusType> map(int index, ResultSet resultSet, StatementContext context)
        throws SQLException
    {
      final TaskInfo<EntryType, StatusType> taskInfo;
      EntryType task;
      StatusType status;
      try {
        task = objectMapper.readValue(resultSet.getBytes("payload"), entryType);
      }
      catch (IOException e) {
        log.warn("Encountered exception[%s] while deserializing task payload, setting payload to null", e.getMessage());
        task = null;
      }
      try {
        status = objectMapper.readValue(resultSet.getBytes("status_payload"), statusType);
      }
      catch (IOException e) {
        log.error(e, "Encountered exception while deserializing task status_payload");
        throw new SQLException(e);
      }
      taskInfo = new TaskInfo<>(
          resultSet.getString("id"),
          DateTimes.of(resultSet.getString("created_date")),
          status,
          resultSet.getString("datasource"),
          task
      );
      return taskInfo;
    }
  }

  @Override
  public boolean addLock(final String entryId, final LockType lock)
  {
    return connector.retryWithHandle(
        new HandleCallback<Boolean>()
        {
          @Override
          public Boolean withHandle(Handle handle) throws Exception
          {
            return addLock(handle, entryId, lock);
          }
        }
    );
  }

  private boolean addLock(Handle handle, String entryId, LockType lock) throws JsonProcessingException
  {
    final String statement = StringUtils.format(
        "INSERT INTO %1$s (%2$s_id, lock_payload) VALUES (:entryId, :payload)",
        lockTable, entryTypeName
    );
    return handle.createStatement(statement)
                 .bind("entryId", entryId)
                 .bind("payload", jsonMapper.writeValueAsBytes(lock))
                 .execute() == 1;
  }

  @Override
  public boolean replaceLock(final String entryId, final long oldLockId, final LockType newLock)
  {
    return connector.retryTransaction(
        (handle, transactionStatus) -> {
          int numDeletedRows = removeLock(handle, oldLockId);

          if (numDeletedRows != 1) {
            transactionStatus.setRollbackOnly();
            final String message = numDeletedRows == 0 ?
                                   StringUtils.format("Cannot find lock[%d]", oldLockId) :
                                   StringUtils.format("Found multiple locks for lockId[%d]", oldLockId);
            throw new RuntimeException(message);
          }

          return addLock(handle, entryId, newLock);
        },
        3,
        SQLMetadataConnector.DEFAULT_MAX_TRIES
    );
  }

  @Override
  public void removeLock(final long lockId)
  {
    connector.retryWithHandle(
        new HandleCallback<Void>()
        {
          @Override
          public Void withHandle(Handle handle)
          {
            removeLock(handle, lockId);

            return null;
          }
        }
    );
  }

  @Override
  public void removeTasksOlderThan(final long timestamp)
  {
    DateTime dateTime = DateTimes.utc(timestamp);
    connector.retryWithHandle(
        handle -> {
          handle.createStatement(getSqlRemoveLogsOlderThan())
                .bind("date_time", dateTime.toString())
                .execute();
          handle.createStatement(
              StringUtils.format(
                  "DELETE FROM %s WHERE created_date < :date_time AND active = false",
                  entryTable
              )
          )
                .bind("date_time", dateTime.toString())
                .execute();

          return null;
        }
    );
  }

  private int removeLock(Handle handle, long lockId)
  {
    return handle.createStatement(StringUtils.format("DELETE FROM %s WHERE id = :id", lockTable))
                 .bind("id", lockId)
                 .execute();
  }

  @Override
  public boolean addLog(final String entryId, final LogType log)
  {
    return connector.retryWithHandle(
        new HandleCallback<Boolean>()
        {
          @Override
          public Boolean withHandle(Handle handle) throws Exception
          {
            return handle.createStatement(
                StringUtils.format(
                    "INSERT INTO %1$s (%2$s_id, log_payload) VALUES (:entryId, :payload)",
                    logTable, entryTypeName
                )
            )
                         .bind("entryId", entryId)
                         .bind("payload", jsonMapper.writeValueAsBytes(log))
                         .execute() == 1;
          }
        }
    );
  }

  @Override
  public List<LogType> getLogs(final String entryId)
  {
    return connector.retryWithHandle(
        new HandleCallback<List<LogType>>()
        {
          @Override
          public List<LogType> withHandle(Handle handle)
          {
            return handle
                .createQuery(
                    StringUtils.format(
                        "SELECT log_payload FROM %1$s WHERE %2$s_id = :entryId",
                        logTable, entryTypeName
                    )
                )
                .bind("entryId", entryId)
                .map(ByteArrayMapper.FIRST)
                .fold(
                    new ArrayList<>(),
                    (List<LogType> list, byte[] bytes, FoldController control, StatementContext ctx) -> {
                      try {
                        list.add(jsonMapper.readValue(bytes, logType));
                        return list;
                      }
                      catch (IOException e) {
                        log.makeAlert(e, "Failed to deserialize log")
                           .addData("entryId", entryId)
                           .addData("payload", StringUtils.fromUtf8(bytes))
                           .emit();
                        throw new SQLException(e);
                      }
                    }
                );
          }
        }
    );
  }

  @Deprecated
  public String getSqlRemoveLogsOlderThan()
  {
    return StringUtils.format(
        "DELETE a FROM %s a INNER JOIN %s b ON a.%s_id = b.id "
        + "WHERE b.created_date < :date_time and b.active = false",
        logTable, entryTable, entryTypeName
    );
  }

  @Override
  public Map<Long, LockType> getLocks(final String entryId)
  {
    return connector.retryWithHandle(
        new HandleCallback<Map<Long, LockType>>()
        {
          @Override
          public Map<Long, LockType> withHandle(Handle handle)
          {
            return handle.createQuery(
                StringUtils.format(
                    "SELECT id, lock_payload FROM %1$s WHERE %2$s_id = :entryId",
                    lockTable, entryTypeName
                )
            )
                         .bind("entryId", entryId)
                         .map(
                             new ResultSetMapper<Pair<Long, LockType>>()
                             {
                               @Override
                               public Pair<Long, LockType> map(int index, ResultSet r, StatementContext ctx)
                                   throws SQLException
                               {
                                 try {
                                   return Pair.of(
                                       r.getLong("id"),
                                       jsonMapper.readValue(
                                           r.getBytes("lock_payload"),
                                           lockType
                                       )
                                   );
                                 }
                                 catch (IOException e) {
                                   log.makeAlert(e, "Failed to deserialize " + lockType.getType())
                                      .addData("id", r.getLong("id"))
                                      .addData(
                                          "lockPayload", StringUtils.fromUtf8(r.getBytes("lock_payload"))
                                      )
                                      .emit();
                                   throw new SQLException(e);
                                 }
                               }
                             }
                         )
                         .fold(
                             Maps.newLinkedHashMap(),
                             new Folder3<Map<Long, LockType>, Pair<Long, LockType>>()
                             {
                               @Override
                               public Map<Long, LockType> fold(
                                   Map<Long, LockType> accumulator,
                                   Pair<Long, LockType> lock,
                                   FoldController control,
                                   StatementContext ctx
                               )
                               {
                                 accumulator.put(lock.lhs, lock.rhs);
                                 return accumulator;
                               }
                             }
                         );
          }
        }
    );
  }

  @Override
  @Nullable
  public Long getLockId(String entryId, LockType lock)
  {
    return getLocks(entryId).entrySet().stream()
                            .filter(entry -> entry.getValue().equals(lock))
                            .map(Entry::getKey)
                            .findAny()
                            .orElse(null);
  }

  private List<TaskIdentifier> fetchTaskMetadatas(String tableName, String id, int limit)
  {
    List<TaskIdentifier> taskIdentifiers = new ArrayList<>();
    connector.retryWithHandle(
        handle -> {
          String sql = StringUtils.format(
              "SELECT * FROM %1$s WHERE id > '%2$s' AND type IS null ORDER BY id %3$s",
              tableName,
              id,
              connector.limitClause(limit)
          );
          Query<Map<String, Object>> query = handle.createQuery(sql);
          taskIdentifiers.addAll(query.map(taskIdentifierMapper).list());
          return null;
        }
    );
    return taskIdentifiers;
  }

  private void updateTaskMetadatas(String tasksTable, List<TaskIdentifier> taskIdentifiers)
  {
    connector.retryWithHandle(
        handle -> {
          Batch batch = handle.createBatch();
          String sql = "UPDATE %1$s SET type = '%2$s', group_id = '%3$s' WHERE id = '%4$s'";
          for (TaskIdentifier metadata : taskIdentifiers) {
            batch.add(
                StringUtils.format(sql, tasksTable, metadata.getType(), metadata.getGroupId(), metadata.getId())
            );
          }
          batch.execute();
          return null;
        }
    );
  }

  @Override
  public void populateTaskTypeAndGroupIdAsync()
  {
    ExecutorService executorService = Executors.newSingleThreadExecutor();
<<<<<<< HEAD
    taskMigrationCompleteFuture = executorService.submit(
        this::populateTaskTypeAndGroupId
    );
=======
    taskMigrationCompleteFuture = executorService.submit(this::populateTaskTypeAndGroupId);
>>>>>>> 0e51c270
  }

  /**
   * Utility to migrate existing tasks to the new schema by populating type and groupId synchronously
   *
   * @return true if successful
   */
  @VisibleForTesting
  boolean populateTaskTypeAndGroupId()
  {
    log.info("Populate fields task and group_id of task entry table [%s] from payload", entryTable);
    String id = "";
    int limit = 100;
    int count = 0;
    while (true) {
      List<TaskIdentifier> taskIdentifiers;
      try {
        taskIdentifiers = fetchTaskMetadatas(entryTable, id, limit);
      }
      catch (Exception e) {
        log.warn(e, "Task migration failed while reading entries from task table");
        return false;
      }
      if (taskIdentifiers.isEmpty()) {
        break;
      }
      try {
        updateTaskMetadatas(entryTable, taskIdentifiers);
        count += taskIdentifiers.size();
        log.info("Successfully updated type and groupId for [%d] tasks", count);
      }
      catch (Exception e) {
        log.warn(e, "Task migration failed while updating entries in task table");
        return false;
      }
      id = taskIdentifiers.get(taskIdentifiers.size() - 1).getId();

      try {
        Thread.sleep(1000);
      }
      catch (InterruptedException e) {
        log.info("Interrupted, exiting!");
        Thread.currentThread().interrupt();
      }
    }
    log.info("Task migration for table [%s] successful", entryTable);
    return true;
  }
}<|MERGE_RESOLUTION|>--- conflicted
+++ resolved
@@ -1039,13 +1039,7 @@
   public void populateTaskTypeAndGroupIdAsync()
   {
     ExecutorService executorService = Executors.newSingleThreadExecutor();
-<<<<<<< HEAD
-    taskMigrationCompleteFuture = executorService.submit(
-        this::populateTaskTypeAndGroupId
-    );
-=======
     taskMigrationCompleteFuture = executorService.submit(this::populateTaskTypeAndGroupId);
->>>>>>> 0e51c270
   }
 
   /**
