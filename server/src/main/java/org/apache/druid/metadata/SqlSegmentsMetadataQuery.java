/*
 * Licensed to the Apache Software Foundation (ASF) under one
 * or more contributor license agreements.  See the NOTICE file
 * distributed with this work for additional information
 * regarding copyright ownership.  The ASF licenses this file
 * to you under the Apache License, Version 2.0 (the
 * "License"); you may not use this file except in compliance
 * with the License.  You may obtain a copy of the License at
 *
 *   http://www.apache.org/licenses/LICENSE-2.0
 *
 * Unless required by applicable law or agreed to in writing,
 * software distributed under the License is distributed on an
 * "AS IS" BASIS, WITHOUT WARRANTIES OR CONDITIONS OF ANY
 * KIND, either express or implied.  See the License for the
 * specific language governing permissions and limitations
 * under the License.
 */

package org.apache.druid.metadata;

import com.fasterxml.jackson.databind.ObjectMapper;
import com.google.common.collect.ImmutableList;
import com.google.common.collect.Iterators;
import com.google.common.collect.Lists;
import com.google.common.collect.UnmodifiableIterator;
import org.apache.druid.java.util.common.CloseableIterators;
import org.apache.druid.java.util.common.DateTimes;
import org.apache.druid.java.util.common.IAE;
import org.apache.druid.java.util.common.Intervals;
import org.apache.druid.java.util.common.StringUtils;
import org.apache.druid.java.util.common.jackson.JacksonUtils;
import org.apache.druid.java.util.common.logger.Logger;
import org.apache.druid.java.util.common.parsers.CloseableIterator;
import org.apache.druid.server.http.DataSegmentPlus;
import org.apache.druid.timeline.DataSegment;
import org.apache.druid.timeline.SegmentId;
import org.joda.time.DateTime;
import org.joda.time.Interval;
import org.skife.jdbi.v2.Handle;
import org.skife.jdbi.v2.PreparedBatch;
import org.skife.jdbi.v2.Query;
import org.skife.jdbi.v2.ResultIterator;
import org.skife.jdbi.v2.SQLStatement;
import org.skife.jdbi.v2.Update;

import javax.annotation.Nullable;
import java.util.ArrayList;
import java.util.Collection;
import java.util.Collections;
import java.util.Iterator;
import java.util.List;
import java.util.Map;
import java.util.Set;
import java.util.stream.Collectors;

/**
 * An object that helps {@link SqlSegmentsMetadataManager} and {@link IndexerSQLMetadataStorageCoordinator} make
 * queries to the metadata store segments table. Each instance of this class is scoped to a single handle and is meant
 * to be short-lived.
 */
public class SqlSegmentsMetadataQuery
{
  private static final Logger log = new Logger(SqlSegmentsMetadataQuery.class);

  /**
   * Maximum number of intervals to consider for a batch.
   * This is similar to {@link IndexerSQLMetadataStorageCoordinator#MAX_NUM_SEGMENTS_TO_ANNOUNCE_AT_ONCE}, but imposed
   * on the intervals size.
   */
  private static final int MAX_INTERVALS_PER_BATCH = 100;

  private final Handle handle;
  private final SQLMetadataConnector connector;
  private final MetadataStorageTablesConfig dbTables;
  private final ObjectMapper jsonMapper;

  private SqlSegmentsMetadataQuery(
      final Handle handle,
      final SQLMetadataConnector connector,
      final MetadataStorageTablesConfig dbTables,
      final ObjectMapper jsonMapper
  )
  {
    this.handle = handle;
    this.connector = connector;
    this.dbTables = dbTables;
    this.jsonMapper = jsonMapper;
  }

  /**
   * Create a query object. This instance is scoped to a single handle and is meant to be short-lived. It is okay
   * to use it for more than one query, though.
   */
  public static SqlSegmentsMetadataQuery forHandle(
      final Handle handle,
      final SQLMetadataConnector connector,
      final MetadataStorageTablesConfig dbTables,
      final ObjectMapper jsonMapper
  )
  {
    return new SqlSegmentsMetadataQuery(handle, connector, dbTables, jsonMapper);
  }

  /**
   * Retrieves segments for a given datasource that are marked used (i.e. published) in the metadata store, and that
   * *overlap* any interval in a particular collection of intervals. If the collection of intervals is empty, this
   * method will retrieve all used segments.
   *
   * You cannot assume that segments returned by this call are actually active. Because there is some delay between
   * new segment publishing and the marking-unused of older segments, it is possible that some segments returned
   * by this call are overshadowed by other segments. To check for this, use
   * {@link org.apache.druid.timeline.SegmentTimeline#forSegments(Iterable)}.
   *
   * This call does not return any information about realtime segments.
   *
   * @return a closeable iterator. You should close it when you are done.
   */
  public CloseableIterator<DataSegment> retrieveUsedSegments(
      final String dataSource,
      final Collection<Interval> intervals
  )
  {
    return retrieveUsedSegments(dataSource, intervals, null);
  }

  /**
   * Similar to {@link #retrieveUsedSegments}, but with an additional {@code versions} argument. When {@code versions}
   * is specified, all used segments in the specified {@code intervals} and {@code versions} are retrieved.
   */
  public CloseableIterator<DataSegment> retrieveUsedSegments(
      final String dataSource,
      final Collection<Interval> intervals,
      final List<String> versions
  )
  {
    return retrieveSegments(
        dataSource,
        intervals,
        versions,
        IntervalMode.OVERLAPS,
        true,
        null,
        null,
        null,
        null
    );
  }

  /**
   * Retrieves segments for a given datasource that are marked unused and that are <b>fully contained by</b> any interval
   * in a particular collection of intervals. If the collection of intervals is empty, this method will retrieve all
   * unused segments.
   * <p>
   * This call does not return any information about realtime segments.
   * </p>
   *
   * @param dataSource    The name of the datasource
   * @param intervals     The intervals to search over
   * @param versions      An optional list of unused segment versions to retrieve in the given {@code intervals}.
   *                      If unspecified, all versions of unused segments in the {@code intervals} must be retrieved. If an
   *                      empty list is passed, no segments are retrieved.
   * @param limit         The limit of segments to return
   * @param lastSegmentId the last segment id from which to search for results. All segments returned are >
   *                      this segment lexigraphically if sortOrder is null or ASC, or < this segment
   *                      lexigraphically if sortOrder is DESC.
   * @param sortOrder     Specifies the order with which to return the matching segments by start time, end time.
   *                      A null value indicates that order does not matter.
   * @param maxUsedStatusLastUpdatedTime The maximum {@code used_status_last_updated} time. Any unused segment in {@code intervals}
   *                                     with {@code used_status_last_updated} no later than this time will be included in the
   *                                     iterator. Segments without {@code used_status_last_updated} time (due to an upgrade
   *                                     from legacy Druid) will have {@code maxUsedStatusLastUpdatedTime} ignored
   *
   * @return a closeable iterator. You should close it when you are done.
   *
   */
  public CloseableIterator<DataSegment> retrieveUnusedSegments(
      final String dataSource,
      final Collection<Interval> intervals,
      @Nullable final List<String> versions,
      @Nullable final Integer limit,
      @Nullable final String lastSegmentId,
      @Nullable final SortOrder sortOrder,
      @Nullable final DateTime maxUsedStatusLastUpdatedTime
  )
  {
    return retrieveSegments(
        dataSource,
        intervals,
        versions,
        IntervalMode.CONTAINS,
        false,
        limit,
        lastSegmentId,
        sortOrder,
        maxUsedStatusLastUpdatedTime
    );
  }

  /**
   * Similar to {@link #retrieveUnusedSegments}, but also retrieves associated metadata for the segments for a given
   * datasource that are marked unused and that are <b>fully contained by</b> any interval in a particular collection of
   * intervals. If the collection of intervals is empty, this method will retrieve all unused segments.
   *
   * This call does not return any information about realtime segments.
   *
   * @param dataSource    The name of the datasource
   * @param intervals     The intervals to search over
   * @param limit         The limit of segments to return
   * @param lastSegmentId the last segment id from which to search for results. All segments returned are >
   *                      this segment lexigraphically if sortOrder is null or ASC, or < this segment
   *                      lexigraphically if sortOrder is DESC.
   * @param sortOrder     Specifies the order with which to return the matching segments by start time, end time.
   *                      A null value indicates that order does not matter.
   * @param maxUsedStatusLastUpdatedTime The maximum {@code used_status_last_updated} time. Any unused segment in {@code intervals}
   *                                   with {@code used_status_last_updated} no later than this time will be included in the
   *                                   iterator. Segments without {@code used_status_last_updated} time (due to an upgrade
   *                                   from legacy Druid) will have {@code maxUsedStatusLastUpdatedTime} ignored

   * @return a closeable iterator. You should close it when you are done.
   */
  public CloseableIterator<DataSegmentPlus> retrieveUnusedSegmentsPlus(
      final String dataSource,
      final Collection<Interval> intervals,
      @Nullable final List<String> versions,
      @Nullable final Integer limit,
      @Nullable final String lastSegmentId,
      @Nullable final SortOrder sortOrder,
      @Nullable final DateTime maxUsedStatusLastUpdatedTime
  )
  {
    return retrieveSegmentsPlus(
        dataSource,
        intervals,
        versions,
        IntervalMode.CONTAINS,
        false,
        limit,
        lastSegmentId,
        sortOrder,
        maxUsedStatusLastUpdatedTime
    );
  }

  public List<DataSegmentPlus> retrieveSegmentsById(
      String datasource,
      Set<String> segmentIds,
      boolean includeSchemaInfo
  )
  {
    final List<List<String>> partitionedSegmentIds
        = Lists.partition(new ArrayList<>(segmentIds), 100);

    final List<DataSegmentPlus> fetchedSegments = new ArrayList<>(segmentIds.size());
    for (List<String> partition : partitionedSegmentIds) {
      fetchedSegments.addAll(retrieveSegmentBatchById(datasource, partition, includeSchemaInfo));
    }
    return fetchedSegments;
  }

  private List<DataSegmentPlus> retrieveSegmentBatchById(
      String datasource,
      List<String> segmentIds,
      boolean includeSchemaInfo
  )
  {
    if (segmentIds.isEmpty()) {
      return Collections.emptyList();
    }

<<<<<<< HEAD
    final String segmentIdCsv = segmentIds.stream()
                                          .map(id -> "'" + id + "'")
                                          .collect(Collectors.joining(","));

    ResultIterator<DataSegmentPlus> resultIterator;
    if (includeSchemaInfo) {
      resultIterator = handle
          .createQuery(
              StringUtils.format(
                  "SELECT payload, used, schema_id, num_rows FROM %s WHERE dataSource = :dataSource AND id IN (%s)",
                  dbTables.getSegmentsTable(), segmentIdCsv
              )
          )
          .bind("dataSource", datasource)
          .setFetchSize(connector.getStreamingFetchSize())
          .map(
              (index, r, ctx) -> {
                Long schemaId = (Long) r.getObject(3);
                Long numRows = (Long) r.getObject(4);
                return new DataSegmentPlus(
                    JacksonUtils.readValue(jsonMapper, r.getBytes(1), DataSegment.class),
                    null,
                    null,
                    r.getBoolean(2),
                    schemaId,
                    numRows
                );
              }
          )
          .iterator();
    } else {
      resultIterator = handle
          .createQuery(
              StringUtils.format(
                  "SELECT payload, used FROM %s WHERE dataSource = :dataSource AND id IN (%s)",
                  dbTables.getSegmentsTable(), segmentIdCsv
              )
          )
          .bind("dataSource", datasource)
          .setFetchSize(connector.getStreamingFetchSize())
          .map(
              (index, r, ctx) -> new DataSegmentPlus(
                  JacksonUtils.readValue(jsonMapper, r.getBytes(1), DataSegment.class),
                  null,
                  null,
                  r.getBoolean(2),
                  null,
                  null
              )
          )
          .iterator();
    }
=======
    final Query<Map<String, Object>> query = handle.createQuery(
        StringUtils.format(
            "SELECT payload, used FROM %s WHERE dataSource = :dataSource %s",
            dbTables.getSegmentsTable(), getParameterizedInConditionForColumn("id", segmentIds)
        )
    );

    bindColumnValuesToQueryWithInCondition("id", segmentIds, query);

    ResultIterator<DataSegmentPlus> resultIterator = query
        .bind("dataSource", datasource)
        .setFetchSize(connector.getStreamingFetchSize())
        .map(
            (index, r, ctx) -> new DataSegmentPlus(
                JacksonUtils.readValue(jsonMapper, r.getBytes(1), DataSegment.class),
                null,
                null,
                r.getBoolean(2)
            )
        )
        .iterator();
>>>>>>> cf9a3bdc

    return Lists.newArrayList(resultIterator);
  }

  /**
   * Marks the provided segments as either used or unused.
   *
   * For better performance, please try to
   * 1) ensure that the caller passes only used segments to this method when marking them as unused.
   * 2) Similarly, please try to call this method only on unused segments when marking segments as used with this method.
   *
   * @return the number of segments actually modified.
   */
  public int markSegments(final Collection<SegmentId> segmentIds, final boolean used)
  {
    final String dataSource;

    if (segmentIds.isEmpty()) {
      return 0;
    } else {
      dataSource = segmentIds.iterator().next().getDataSource();
      if (segmentIds.stream().anyMatch(segment -> !dataSource.equals(segment.getDataSource()))) {
        throw new IAE("Segments to drop must all be part of the same datasource");
      }
    }

    final PreparedBatch batch =
        handle.prepareBatch(
            StringUtils.format(
                "UPDATE %s SET used = ?, used_status_last_updated = ? WHERE datasource = ? AND id = ?",
                dbTables.getSegmentsTable()
            )
        );

    for (SegmentId segmentId : segmentIds) {
      batch.add(used, DateTimes.nowUtc().toString(), dataSource, segmentId.toString());
    }

    final int[] segmentChanges = batch.execute();
    return computeNumChangedSegments(
        segmentIds.stream().map(SegmentId::toString).collect(Collectors.toList()),
        segmentChanges
    );
  }

  /**
   * Marks all used segments that are <b>fully contained by</b> a particular interval as unused.
   *
   * @return Number of segments updated.
   */
  public int markSegmentsUnused(final String dataSource, final Interval interval)
  {
    return markSegmentsUnused(dataSource, interval, null);
  }

  /**
   * Marks all used segments that are <b>fully contained by</b> a particular interval filtered by an optional list of versions
   * as unused.
   *
   * @return Number of segments updated.
   */
  public int markSegmentsUnused(final String dataSource, final Interval interval, @Nullable final List<String> versions)
  {
    if (versions != null && versions.isEmpty()) {
      return 0;
    }

    if (Intervals.isEternity(interval)) {
      final StringBuilder sb = new StringBuilder();
      sb.append(
          StringUtils.format(
              "UPDATE %s SET used=:used, used_status_last_updated = :used_status_last_updated "
              + "WHERE dataSource = :dataSource AND used = true",
              dbTables.getSegmentsTable()
          )
      );

      if (versions != null) {
        sb.append(getParameterizedInConditionForColumn("version", versions));
      }

      final Update stmt = handle
          .createStatement(sb.toString())
          .bind("dataSource", dataSource)
          .bind("used", false)
          .bind("used_status_last_updated", DateTimes.nowUtc().toString());

      if (versions != null) {
        bindColumnValuesToQueryWithInCondition("version", versions, stmt);
      }

      return stmt.execute();
    } else if (Intervals.canCompareEndpointsAsStrings(interval)
               && interval.getStart().getYear() == interval.getEnd().getYear()) {
      // Safe to write a WHERE clause with this interval. Note that it is unsafe if the years are different, because
      // that means extra characters can sneak in. (Consider a query interval like "2000-01-01/2001-01-01" and a
      // segment interval like "20001/20002".)
      final StringBuilder sb = new StringBuilder();
      sb.append(
          StringUtils.format(
              "UPDATE %s SET used=:used, used_status_last_updated = :used_status_last_updated "
              + "WHERE dataSource = :dataSource AND used = true AND %s",
              dbTables.getSegmentsTable(),
              IntervalMode.CONTAINS.makeSqlCondition(connector.getQuoteString(), ":start", ":end")
          )
      );

      if (versions != null) {
        sb.append(getParameterizedInConditionForColumn("version", versions));
      }

      final Update stmt = handle
          .createStatement(sb.toString())
          .bind("dataSource", dataSource)
          .bind("used", false)
          .bind("start", interval.getStart().toString())
          .bind("end", interval.getEnd().toString())
          .bind("used_status_last_updated", DateTimes.nowUtc().toString());

      if (versions != null) {
        bindColumnValuesToQueryWithInCondition("version", versions, stmt);
      }
      return stmt.execute();
    } else {
      // Retrieve, then drop, since we can't write a WHERE clause directly.
      final List<SegmentId> segments = ImmutableList.copyOf(
          Iterators.transform(
              retrieveSegments(
                  dataSource,
                  Collections.singletonList(interval),
                  versions,
                  IntervalMode.CONTAINS,
                  true,
                  null,
                  null,
                  null,
                  null
              ),
              DataSegment::getId
          )
      );
      return markSegments(segments, false);
    }
  }

  /**
   * Retrieve the used segment for a given id if it exists in the metadata store and null otherwise
   */
  public DataSegment retrieveUsedSegmentForId(String id)
  {
    final String query = "SELECT payload FROM %s WHERE used = true AND id = :id";

    final Query<Map<String, Object>> sql = handle
        .createQuery(StringUtils.format(query, dbTables.getSegmentsTable()))
        .bind("id", id);

    final ResultIterator<DataSegment> resultIterator =
        sql.map((index, r, ctx) -> JacksonUtils.readValue(jsonMapper, r.getBytes(1), DataSegment.class))
           .iterator();

    if (resultIterator.hasNext()) {
      return resultIterator.next();
    }

    return null;
  }

  /**
   * Retrieve the segment for a given id if it exists in the metadata store and null otherwise
   */
  public DataSegment retrieveSegmentForId(String id)
  {
    final String query = "SELECT payload FROM %s WHERE id = :id";

    final Query<Map<String, Object>> sql = handle
        .createQuery(StringUtils.format(query, dbTables.getSegmentsTable()))
        .bind("id", id);

    final ResultIterator<DataSegment> resultIterator =
        sql.map((index, r, ctx) -> JacksonUtils.readValue(jsonMapper, r.getBytes(1), DataSegment.class))
           .iterator();

    if (resultIterator.hasNext()) {
      return resultIterator.next();
    }

    return null;
  }

  /**
   * Get the condition for the interval and match mode.
   * @param intervals - intervals to fetch the segments for
   * @param matchMode - Interval match mode - overlaps or contains
   * @param quoteString - the connector-specific quote string
   */
  public static String getConditionForIntervalsAndMatchMode(
      final Collection<Interval> intervals,
      final IntervalMode matchMode,
      final String quoteString
  )
  {
    if (intervals.isEmpty()) {
      return "";
    }

    final StringBuilder sb = new StringBuilder();

    sb.append(" AND (");
    for (int i = 0; i < intervals.size(); i++) {
      sb.append(
          matchMode.makeSqlCondition(
              quoteString,
              StringUtils.format(":start%d", i),
              StringUtils.format(":end%d", i)
          )
      );

      // Add a special check for a segment which have one end at eternity and the other at some finite value. Since
      // we are using string comparison, a segment with this start or end will not be returned otherwise.
      if (matchMode.equals(IntervalMode.OVERLAPS)) {
        sb.append(StringUtils.format(
            " OR (start = '%s' AND \"end\" != '%s' AND \"end\" > :start%d)",
            Intervals.ETERNITY.getStart(), Intervals.ETERNITY.getEnd(), i
        ));
        sb.append(StringUtils.format(
            " OR (start != '%s' AND \"end\" = '%s' AND start < :end%d)",
            Intervals.ETERNITY.getStart(), Intervals.ETERNITY.getEnd(), i
        ));
      }

      if (i != intervals.size() - 1) {
        sb.append(" OR ");
      }
    }

    // Add a special check for a single segment with eternity. Since we are using string comparison, a segment with
    // this start and end will not be returned otherwise.
    // Known Issue: https://github.com/apache/druid/issues/12860
    if (matchMode.equals(IntervalMode.OVERLAPS)) {
      sb.append(StringUtils.format(
          " OR (start = '%s' AND \"end\" = '%s')", Intervals.ETERNITY.getStart(), Intervals.ETERNITY.getEnd()
      ));
    }
    sb.append(")");
    return sb.toString();
  }

  /**
   * Bind the supplied {@code intervals} to {@code query}.
   * @see #getConditionForIntervalsAndMatchMode(Collection, IntervalMode, String)
   */
  public static void bindIntervalsToQuery(final Query<Map<String, Object>> query, final Collection<Interval> intervals)
  {
    if (intervals.isEmpty()) {
      return;
    }

    final Iterator<Interval> iterator = intervals.iterator();
    for (int i = 0; iterator.hasNext(); i++) {
      Interval interval = iterator.next();
      query.bind(StringUtils.format("start%d", i), interval.getStart().toString())
           .bind(StringUtils.format("end%d", i), interval.getEnd().toString());
    }
  }

  private CloseableIterator<DataSegment> retrieveSegments(
      final String dataSource,
      final Collection<Interval> intervals,
      @Nullable final List<String> versions,
      final IntervalMode matchMode,
      final boolean used,
      @Nullable final Integer limit,
      @Nullable final String lastSegmentId,
      @Nullable final SortOrder sortOrder,
      @Nullable final DateTime maxUsedStatusLastUpdatedTime
  )
  {
    if (versions != null && versions.isEmpty()) {
      return CloseableIterators.withEmptyBaggage(Collections.emptyIterator());
    }

    if (intervals.isEmpty() || intervals.size() <= MAX_INTERVALS_PER_BATCH) {
      return CloseableIterators.withEmptyBaggage(
          retrieveSegmentsInIntervalsBatch(dataSource, intervals, versions, matchMode, used, limit, lastSegmentId, sortOrder, maxUsedStatusLastUpdatedTime)
      );
    } else {
      final List<List<Interval>> intervalsLists = Lists.partition(new ArrayList<>(intervals), MAX_INTERVALS_PER_BATCH);
      final List<Iterator<DataSegment>> resultingIterators = new ArrayList<>();
      Integer limitPerBatch = limit;

      for (final List<Interval> intervalList : intervalsLists) {
        final UnmodifiableIterator<DataSegment> iterator = retrieveSegmentsInIntervalsBatch(
            dataSource,
            intervalList,
            versions,
            matchMode,
            used,
            limitPerBatch,
            lastSegmentId,
            sortOrder,
            maxUsedStatusLastUpdatedTime
        );
        if (limitPerBatch != null) {
          // If limit is provided, we need to shrink the limit for subsequent batches or circuit break if
          // we have reached what was requested for.
          final List<DataSegment> dataSegments = ImmutableList.copyOf(iterator);
          resultingIterators.add(dataSegments.iterator());
          if (dataSegments.size() >= limitPerBatch) {
            break;
          }
          limitPerBatch -= dataSegments.size();
        } else {
          resultingIterators.add(iterator);
        }
      }
      return CloseableIterators.withEmptyBaggage(Iterators.concat(resultingIterators.iterator()));
    }
  }

  private CloseableIterator<DataSegmentPlus> retrieveSegmentsPlus(
      final String dataSource,
      final Collection<Interval> intervals,
      @Nullable final List<String> versions,
      final IntervalMode matchMode,
      final boolean used,
      @Nullable final Integer limit,
      @Nullable final String lastSegmentId,
      @Nullable final SortOrder sortOrder,
      @Nullable final DateTime maxUsedStatusLastUpdatedTime
  )
  {
    if (intervals.isEmpty() || intervals.size() <= MAX_INTERVALS_PER_BATCH) {
      return CloseableIterators.withEmptyBaggage(
          retrieveSegmentsPlusInIntervalsBatch(dataSource, intervals, versions, matchMode, used, limit, lastSegmentId, sortOrder, maxUsedStatusLastUpdatedTime)
      );
    } else {
      final List<List<Interval>> intervalsLists = Lists.partition(new ArrayList<>(intervals), MAX_INTERVALS_PER_BATCH);
      final List<Iterator<DataSegmentPlus>> resultingIterators = new ArrayList<>();
      Integer limitPerBatch = limit;

      for (final List<Interval> intervalList : intervalsLists) {
        final UnmodifiableIterator<DataSegmentPlus> iterator = retrieveSegmentsPlusInIntervalsBatch(
            dataSource,
            intervalList,
            versions,
            matchMode,
            used,
            limitPerBatch,
            lastSegmentId,
            sortOrder,
            maxUsedStatusLastUpdatedTime
        );
        if (limitPerBatch != null) {
          // If limit is provided, we need to shrink the limit for subsequent batches or circuit break if
          // we have reached what was requested for.
          final List<DataSegmentPlus> dataSegments = ImmutableList.copyOf(iterator);
          resultingIterators.add(dataSegments.iterator());
          if (dataSegments.size() >= limitPerBatch) {
            break;
          }
          limitPerBatch -= dataSegments.size();
        } else {
          resultingIterators.add(iterator);
        }
      }
      return CloseableIterators.withEmptyBaggage(Iterators.concat(resultingIterators.iterator()));
    }
  }

  private UnmodifiableIterator<DataSegment> retrieveSegmentsInIntervalsBatch(
      final String dataSource,
      final Collection<Interval> intervals,
      @Nullable final List<String> versions,
      final IntervalMode matchMode,
      final boolean used,
      @Nullable final Integer limit,
      @Nullable final String lastSegmentId,
      @Nullable final SortOrder sortOrder,
      @Nullable final DateTime maxUsedStatusLastUpdatedTime
  )
  {
    final Query<Map<String, Object>> sql = buildSegmentsTableQuery(
        dataSource,
        intervals,
        versions,
        matchMode,
        used,
        limit,
        lastSegmentId,
        sortOrder,
        maxUsedStatusLastUpdatedTime,
        false
    );

    final ResultIterator<DataSegment> resultIterator = getDataSegmentResultIterator(sql);

    return filterDataSegmentIteratorByInterval(resultIterator, intervals, matchMode);
  }

  private UnmodifiableIterator<DataSegmentPlus> retrieveSegmentsPlusInIntervalsBatch(
      final String dataSource,
      final Collection<Interval> intervals,
      @Nullable final List<String> versions,
      final IntervalMode matchMode,
      final boolean used,
      @Nullable final Integer limit,
      @Nullable final String lastSegmentId,
      @Nullable final SortOrder sortOrder,
      @Nullable final DateTime maxUsedStatusLastUpdatedTime
  )
  {

    final Query<Map<String, Object>> sql = buildSegmentsTableQuery(
        dataSource,
        intervals,
        versions,
        matchMode,
        used,
        limit,
        lastSegmentId,
        sortOrder,
        maxUsedStatusLastUpdatedTime,
        true
    );

    final ResultIterator<DataSegmentPlus> resultIterator = getDataSegmentPlusResultIterator(sql);

    return filterDataSegmentPlusIteratorByInterval(resultIterator, intervals, matchMode);
  }

  private Query<Map<String, Object>> buildSegmentsTableQuery(
      final String dataSource,
      final Collection<Interval> intervals,
      @Nullable final List<String> versions,
      final IntervalMode matchMode,
      final boolean used,
      @Nullable final Integer limit,
      @Nullable final String lastSegmentId,
      @Nullable final SortOrder sortOrder,
      @Nullable final DateTime maxUsedStatusLastUpdatedTime,
      final boolean includeExtraInfo
  )
  {
    // Check if the intervals all support comparing as strings. If so, bake them into the SQL.
    final boolean compareAsString = intervals.stream().allMatch(Intervals::canCompareEndpointsAsStrings);
    final StringBuilder sb = new StringBuilder();
    if (includeExtraInfo) {
      sb.append("SELECT payload, created_date, used_status_last_updated FROM %s WHERE used = :used AND dataSource = :dataSource");
    } else {
      sb.append("SELECT payload FROM %s WHERE used = :used AND dataSource = :dataSource");
    }

    if (compareAsString) {
      sb.append(getConditionForIntervalsAndMatchMode(intervals, matchMode, connector.getQuoteString()));
    }

    if (versions != null) {
      sb.append(getParameterizedInConditionForColumn("version", versions));
    }

    // Add the used_status_last_updated time filter only for unused segments when maxUsedStatusLastUpdatedTime is non-null.
    final boolean addMaxUsedLastUpdatedTimeFilter = !used && maxUsedStatusLastUpdatedTime != null;
    if (addMaxUsedLastUpdatedTimeFilter) {
      sb.append(" AND (used_status_last_updated IS NOT NULL AND used_status_last_updated <= :used_status_last_updated)");
    }

    if (lastSegmentId != null) {
      sb.append(
          StringUtils.format(
              " AND id %s :id",
              (sortOrder == null || sortOrder == SortOrder.ASC)
                  ? ">"
                  : "<"
          )
      );
    }

    if (sortOrder != null) {
      sb.append(StringUtils.format(" ORDER BY id %2$s, start %2$s, %1$send%1$s %2$s",
          connector.getQuoteString(),
          sortOrder.toString()));
    }
    final Query<Map<String, Object>> sql = handle
        .createQuery(StringUtils.format(
            sb.toString(),
            dbTables.getSegmentsTable()
        ))
        .setFetchSize(connector.getStreamingFetchSize())
        .bind("used", used)
        .bind("dataSource", dataSource);

    if (addMaxUsedLastUpdatedTimeFilter) {
      sql.bind("used_status_last_updated", maxUsedStatusLastUpdatedTime.toString());
    }

    if (lastSegmentId != null) {
      sql.bind("id", lastSegmentId);
    }

    if (limit != null) {
      sql.setMaxRows(limit);
    }

    if (compareAsString) {
      bindIntervalsToQuery(sql, intervals);
    }

    if (versions != null) {
      bindColumnValuesToQueryWithInCondition("version", versions, sql);
    }

    return sql;
  }

  private ResultIterator<DataSegment> getDataSegmentResultIterator(Query<Map<String, Object>> sql)
  {
    return sql.map((index, r, ctx) -> JacksonUtils.readValue(jsonMapper, r.getBytes(1), DataSegment.class))
        .iterator();
  }

  private ResultIterator<DataSegmentPlus> getDataSegmentPlusResultIterator(Query<Map<String, Object>> sql)
  {
    return sql.map((index, r, ctx) -> new DataSegmentPlus(
            JacksonUtils.readValue(jsonMapper, r.getBytes(1), DataSegment.class),
            DateTimes.of(r.getString(2)),
            DateTimes.of(r.getString(3)),
            null,
            null,
            null
        ))
        .iterator();
  }

  private UnmodifiableIterator<DataSegment> filterDataSegmentIteratorByInterval(
      ResultIterator<DataSegment> resultIterator,
      final Collection<Interval> intervals,
      final IntervalMode matchMode
  )
  {
    return Iterators.filter(
        resultIterator,
        dataSegment -> {
          if (intervals.isEmpty()) {
            return true;
          } else {
            // Must re-check that the interval matches, even if comparing as string, because the *segment interval*
            // might not be string-comparable. (Consider a query interval like "2000-01-01/3000-01-01" and a
            // segment interval like "20010/20011".)
            for (Interval interval : intervals) {
              if (matchMode.apply(interval, dataSegment.getInterval())) {
                return true;
              }
            }

            return false;
          }
        }
    );
  }

  private UnmodifiableIterator<DataSegmentPlus> filterDataSegmentPlusIteratorByInterval(
      ResultIterator<DataSegmentPlus> resultIterator,
      final Collection<Interval> intervals,
      final IntervalMode matchMode
  )
  {
    return Iterators.filter(
        resultIterator,
        dataSegment -> {
          if (intervals.isEmpty()) {
            return true;
          } else {
            // Must re-check that the interval matches, even if comparing as string, because the *segment interval*
            // might not be string-comparable. (Consider a query interval like "2000-01-01/3000-01-01" and a
            // segment interval like "20010/20011".)
            for (Interval interval : intervals) {
              if (matchMode.apply(interval, dataSegment.getDataSegment().getInterval())) {
                return true;
              }
            }

            return false;
          }
        }
    );
  }

  private static int computeNumChangedSegments(List<String> segmentIds, int[] segmentChanges)
  {
    int numChangedSegments = 0;
    for (int i = 0; i < segmentChanges.length; i++) {
      int numUpdatedRows = segmentChanges[i];
      if (numUpdatedRows < 0) {
        log.error(
            "ASSERTION_ERROR: Negative number of rows updated for segment id [%s]: %d",
            segmentIds.get(i),
            numUpdatedRows
        );
      } else if (numUpdatedRows > 1) {
        log.error(
            "More than one row updated for segment id [%s]: %d, "
            + "there may be more than one row for the segment id in the database",
            segmentIds.get(i),
            numUpdatedRows
        );
      }
      if (numUpdatedRows > 0) {
        numChangedSegments += 1;
      }
    }
    return numChangedSegments;
  }

  /**
   * @return a parameterized {@code IN} clause for the specified {@code columnName}. The column values need to be bound
   * to a query by calling {@link #bindColumnValuesToQueryWithInCondition(String, List, SQLStatement)}.
   *
   * @implNote JDBI 3.x has better support for binding {@code IN} clauses directly.
   */
  private static String getParameterizedInConditionForColumn(final String columnName, final List<String> values)
  {
    if (values == null) {
      return "";
    }

    final StringBuilder sb = new StringBuilder();

    sb.append(StringUtils.format(" AND %s IN (", columnName));
    for (int i = 0; i < values.size(); i++) {
      sb.append(StringUtils.format(":%s%d", columnName, i));
      if (i != values.size() - 1) {
        sb.append(",");
      }
    }
    sb.append(")");
    return sb.toString();
  }

  /**
   * Binds the provided list of {@code values} to the specified {@code columnName} in the given SQL {@code query} that
   * contains an {@code IN} clause.
   *
   * @see #getParameterizedInConditionForColumn(String, List)
   */
  private static void bindColumnValuesToQueryWithInCondition(
      final String columnName,
      final List<String> values,
      final SQLStatement<?> query
  )
  {
    if (values == null) {
      return;
    }

    for (int i = 0; i < values.size(); i++) {
      query.bind(StringUtils.format("%s%d", columnName, i), values.get(i));
    }
  }

  enum IntervalMode
  {
    CONTAINS {
      @Override
      public String makeSqlCondition(String quoteString, String startPlaceholder, String endPlaceholder)
      {
        // 2 range conditions are used on different columns, but not all SQL databases properly optimize it.
        // Some databases can only use an index on one of the columns. An additional condition provides
        // explicit knowledge that 'start' cannot be greater than 'end'.
        return StringUtils.format(
            "(start >= %2$s and start <= %3$s and %1$send%1$s <= %3$s)",
            quoteString,
            startPlaceholder,
            endPlaceholder
        );
      }

      @Override
      public boolean apply(Interval a, Interval b)
      {
        return a.contains(b);
      }
    },
    OVERLAPS {
      @Override
      public String makeSqlCondition(String quoteString, String startPlaceholder, String endPlaceholder)
      {
        return StringUtils.format(
            "(start < %3$s AND %1$send%1$s > %2$s)",
            quoteString,
            startPlaceholder,
            endPlaceholder
        );
      }

      @Override
      public boolean apply(Interval a, Interval b)
      {
        return a.overlaps(b);
      }
    };

    public abstract String makeSqlCondition(String quoteString, String startPlaceholder, String endPlaceholder);

    public abstract boolean apply(Interval a, Interval b);
  }
}<|MERGE_RESOLUTION|>--- conflicted
+++ resolved
@@ -268,20 +268,18 @@
       return Collections.emptyList();
     }
 
-<<<<<<< HEAD
-    final String segmentIdCsv = segmentIds.stream()
-                                          .map(id -> "'" + id + "'")
-                                          .collect(Collectors.joining(","));
-
     ResultIterator<DataSegmentPlus> resultIterator;
     if (includeSchemaInfo) {
-      resultIterator = handle
-          .createQuery(
-              StringUtils.format(
-                  "SELECT payload, used, schema_id, num_rows FROM %s WHERE dataSource = :dataSource AND id IN (%s)",
-                  dbTables.getSegmentsTable(), segmentIdCsv
-              )
+      final Query<Map<String, Object>> query = handle.createQuery(
+          StringUtils.format(
+              "SELECT payload, used, schema_id, num_rows FROM %s WHERE dataSource = :dataSource %s",
+              dbTables.getSegmentsTable(), getParameterizedInConditionForColumn("id", segmentIds)
           )
+      );
+
+      bindColumnValuesToQueryWithInCondition("id", segmentIds, query);
+
+      resultIterator = query
           .bind("dataSource", datasource)
           .setFetchSize(connector.getStreamingFetchSize())
           .map(
@@ -300,13 +298,16 @@
           )
           .iterator();
     } else {
-      resultIterator = handle
-          .createQuery(
-              StringUtils.format(
-                  "SELECT payload, used FROM %s WHERE dataSource = :dataSource AND id IN (%s)",
-                  dbTables.getSegmentsTable(), segmentIdCsv
-              )
+      final Query<Map<String, Object>> query = handle.createQuery(
+          StringUtils.format(
+              "SELECT payload, used FROM %s WHERE dataSource = :dataSource %s",
+              dbTables.getSegmentsTable(), getParameterizedInConditionForColumn("id", segmentIds)
           )
+      );
+
+      bindColumnValuesToQueryWithInCondition("id", segmentIds, query);
+
+      resultIterator = query
           .bind("dataSource", datasource)
           .setFetchSize(connector.getStreamingFetchSize())
           .map(
@@ -321,29 +322,6 @@
           )
           .iterator();
     }
-=======
-    final Query<Map<String, Object>> query = handle.createQuery(
-        StringUtils.format(
-            "SELECT payload, used FROM %s WHERE dataSource = :dataSource %s",
-            dbTables.getSegmentsTable(), getParameterizedInConditionForColumn("id", segmentIds)
-        )
-    );
-
-    bindColumnValuesToQueryWithInCondition("id", segmentIds, query);
-
-    ResultIterator<DataSegmentPlus> resultIterator = query
-        .bind("dataSource", datasource)
-        .setFetchSize(connector.getStreamingFetchSize())
-        .map(
-            (index, r, ctx) -> new DataSegmentPlus(
-                JacksonUtils.readValue(jsonMapper, r.getBytes(1), DataSegment.class),
-                null,
-                null,
-                r.getBoolean(2)
-            )
-        )
-        .iterator();
->>>>>>> cf9a3bdc
 
     return Lists.newArrayList(resultIterator);
   }
