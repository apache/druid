--- conflicted
+++ resolved
@@ -2740,28 +2740,6 @@
                        + "commit_metadata_sha1 = :new_commit_metadata_sha1 "
                        + "WHERE dataSource = :dataSource";
     return connector.retryWithHandle(
-<<<<<<< HEAD
-        new HandleCallback<>()
-        {
-          @Override
-          public Boolean withHandle(Handle handle)
-          {
-            final int numRows = handle.createStatement(
-                                          StringUtils.format(
-                                              "UPDATE %s SET "
-                                              + "commit_metadata_payload = :new_commit_metadata_payload, "
-                                              + "commit_metadata_sha1 = :new_commit_metadata_sha1 "
-                                              + "WHERE dataSource = :dataSource",
-                                              dbTables.getDataSourceTable()
-                                          )
-                                      )
-                                      .bind("dataSource", dataSource)
-                                      .bind("new_commit_metadata_payload", newCommitMetadataBytes)
-                                      .bind("new_commit_metadata_sha1", newCommitMetadataSha1)
-                                      .execute();
-            return numRows == 1;
-          }
-=======
         handle -> {
           final int numRows = handle.createStatement(StringUtils.format(sql, dbTables.getDataSourceTable()))
                                     .bind("dataSource", dataSource)
@@ -2769,7 +2747,6 @@
                                     .bind("new_commit_metadata_sha1", newCommitMetadataSha1)
                                     .execute();
           return numRows == 1;
->>>>>>> 12eed753
         }
     );
   }
