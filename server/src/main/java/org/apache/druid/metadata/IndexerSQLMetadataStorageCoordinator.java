/*
 * Licensed to the Apache Software Foundation (ASF) under one
 * or more contributor license agreements.  See the NOTICE file
 * distributed with this work for additional information
 * regarding copyright ownership.  The ASF licenses this file
 * to you under the Apache License, Version 2.0 (the
 * "License"); you may not use this file except in compliance
 * with the License.  You may obtain a copy of the License at
 *
 *   http://www.apache.org/licenses/LICENSE-2.0
 *
 * Unless required by applicable law or agreed to in writing,
 * software distributed under the License is distributed on an
 * "AS IS" BASIS, WITHOUT WARRANTIES OR CONDITIONS OF ANY
 * KIND, either express or implied.  See the License for the
 * specific language governing permissions and limitations
 * under the License.
 */

package org.apache.druid.metadata;

import com.fasterxml.jackson.core.JsonProcessingException;
import com.fasterxml.jackson.databind.ObjectMapper;
import com.google.common.annotations.VisibleForTesting;
import com.google.common.base.Preconditions;
import com.google.common.collect.FluentIterable;
import com.google.common.collect.ImmutableList;
import com.google.common.collect.ImmutableSet;
import com.google.common.collect.Iterables;
import com.google.common.collect.Lists;
import com.google.common.hash.Hasher;
import com.google.common.hash.Hashing;
import com.google.common.io.BaseEncoding;
import com.google.inject.Inject;
import org.apache.commons.lang.StringEscapeUtils;
import org.apache.druid.indexing.overlord.DataSourceMetadata;
import org.apache.druid.indexing.overlord.IndexerMetadataStorageCoordinator;
import org.apache.druid.indexing.overlord.SegmentCreateRequest;
import org.apache.druid.indexing.overlord.SegmentPublishResult;
import org.apache.druid.indexing.overlord.Segments;
import org.apache.druid.java.util.common.DateTimes;
import org.apache.druid.java.util.common.IAE;
import org.apache.druid.java.util.common.ISE;
import org.apache.druid.java.util.common.Intervals;
import org.apache.druid.java.util.common.Pair;
import org.apache.druid.java.util.common.StringUtils;
import org.apache.druid.java.util.common.jackson.JacksonUtils;
import org.apache.druid.java.util.common.lifecycle.LifecycleStart;
import org.apache.druid.java.util.common.logger.Logger;
import org.apache.druid.java.util.common.parsers.CloseableIterator;
import org.apache.druid.segment.SegmentUtils;
import org.apache.druid.segment.column.MinimalSegmentSchemas;
import org.apache.druid.segment.metadata.CentralizedDatasourceSchemaConfig;
import org.apache.druid.segment.metadata.SegmentSchemaManager;
import org.apache.druid.segment.realtime.appenderator.SegmentIdWithShardSpec;
import org.apache.druid.server.http.DataSegmentPlus;
import org.apache.druid.timeline.DataSegment;
import org.apache.druid.timeline.Partitions;
import org.apache.druid.timeline.SegmentId;
import org.apache.druid.timeline.SegmentTimeline;
import org.apache.druid.timeline.TimelineObjectHolder;
import org.apache.druid.timeline.partition.NoneShardSpec;
import org.apache.druid.timeline.partition.NumberedPartialShardSpec;
import org.apache.druid.timeline.partition.NumberedShardSpec;
import org.apache.druid.timeline.partition.PartialShardSpec;
import org.apache.druid.timeline.partition.PartitionChunk;
import org.apache.druid.timeline.partition.PartitionIds;
import org.apache.druid.timeline.partition.ShardSpec;
import org.apache.druid.timeline.partition.SingleDimensionShardSpec;
import org.joda.time.DateTime;
import org.joda.time.Interval;
import org.joda.time.chrono.ISOChronology;
import org.skife.jdbi.v2.Handle;
import org.skife.jdbi.v2.PreparedBatch;
import org.skife.jdbi.v2.PreparedBatchPart;
import org.skife.jdbi.v2.Query;
import org.skife.jdbi.v2.ResultIterator;
import org.skife.jdbi.v2.StatementContext;
import org.skife.jdbi.v2.TransactionCallback;
import org.skife.jdbi.v2.TransactionStatus;
import org.skife.jdbi.v2.exceptions.CallbackFailedException;
import org.skife.jdbi.v2.tweak.HandleCallback;
import org.skife.jdbi.v2.util.ByteArrayMapper;

import javax.annotation.Nullable;
import javax.validation.constraints.NotNull;
import java.io.IOException;
import java.sql.ResultSet;
import java.sql.SQLException;
import java.util.ArrayList;
import java.util.Arrays;
import java.util.Collection;
import java.util.Collections;
import java.util.Comparator;
import java.util.HashMap;
import java.util.HashSet;
import java.util.List;
import java.util.Map;
import java.util.Objects;
import java.util.Set;
import java.util.TreeMap;
import java.util.concurrent.atomic.AtomicBoolean;
import java.util.stream.Collectors;
import java.util.stream.IntStream;

/**
 *
 */
public class IndexerSQLMetadataStorageCoordinator implements IndexerMetadataStorageCoordinator
{
  private static final Logger log = new Logger(IndexerSQLMetadataStorageCoordinator.class);
  private static final int MAX_NUM_SEGMENTS_TO_ANNOUNCE_AT_ONCE = 100;

  private static final String UPGRADED_PENDING_SEGMENT_PREFIX = "upgraded_to_version__";

  private final ObjectMapper jsonMapper;
  private final MetadataStorageTablesConfig dbTables;
  private final SQLMetadataConnector connector;
  private final SegmentSchemaManager segmentSchemaManager;
  private final CentralizedDatasourceSchemaConfig centralizedDatasourceSchemaConfig;

  @Inject
  public IndexerSQLMetadataStorageCoordinator(
      ObjectMapper jsonMapper,
      MetadataStorageTablesConfig dbTables,
      SQLMetadataConnector connector,
      SegmentSchemaManager segmentSchemaManager,
      CentralizedDatasourceSchemaConfig centralizedDatasourceSchemaConfig
  )
  {
    this.jsonMapper = jsonMapper;
    this.dbTables = dbTables;
    this.connector = connector;
    this.segmentSchemaManager = segmentSchemaManager;
    this.centralizedDatasourceSchemaConfig = centralizedDatasourceSchemaConfig;
  }

  @LifecycleStart
  public void start()
  {
    connector.createDataSourceTable();
    connector.createPendingSegmentsTable();
    if (centralizedDatasourceSchemaConfig.isEnabled()) {
      connector.createSegmentSchemaTable();
    }
    connector.createSegmentTable();
    connector.createUpgradeSegmentsTable();
  }

  @Override
  public Collection<DataSegment> retrieveUsedSegmentsForIntervals(
      final String dataSource,
      final List<Interval> intervals,
      final Segments visibility
  )
  {
    if (intervals == null || intervals.isEmpty()) {
      throw new IAE("null/empty intervals");
    }
    return doRetrieveUsedSegments(dataSource, intervals, visibility);
  }

  @Override
  public Collection<DataSegment> retrieveAllUsedSegments(String dataSource, Segments visibility)
  {
    return doRetrieveUsedSegments(dataSource, Collections.emptyList(), visibility);
  }

  /**
   * @param intervals empty list means unrestricted interval.
   */
  private Collection<DataSegment> doRetrieveUsedSegments(
      final String dataSource,
      final List<Interval> intervals,
      final Segments visibility
  )
  {
    return connector.retryWithHandle(
        handle -> {
          if (visibility == Segments.ONLY_VISIBLE) {
            final SegmentTimeline timeline =
                getTimelineForIntervalsWithHandle(handle, dataSource, intervals);
            return timeline.findNonOvershadowedObjectsInInterval(Intervals.ETERNITY, Partitions.ONLY_COMPLETE);
          } else {
            return retrieveAllUsedSegmentsForIntervalsWithHandle(handle, dataSource, intervals);
          }
        }
    );
  }

  @Override
  public List<Pair<DataSegment, String>> retrieveUsedSegmentsAndCreatedDates(String dataSource, List<Interval> intervals)
  {
    StringBuilder queryBuilder = new StringBuilder(
        "SELECT created_date, payload FROM %1$s WHERE dataSource = :dataSource AND used = true"
    );

    final boolean compareIntervalEndpointsAsString = intervals.stream()
                                                              .allMatch(Intervals::canCompareEndpointsAsStrings);
    final SqlSegmentsMetadataQuery.IntervalMode intervalMode = SqlSegmentsMetadataQuery.IntervalMode.OVERLAPS;

    SqlSegmentsMetadataQuery.appendConditionForIntervalsAndMatchMode(
        queryBuilder,
        compareIntervalEndpointsAsString ? intervals : Collections.emptyList(),
        intervalMode,
        connector
    );

    final String queryString = StringUtils.format(queryBuilder.toString(), dbTables.getSegmentsTable());
    return connector.retryWithHandle(
        handle -> {
          Query<Map<String, Object>> query = handle
              .createQuery(queryString)
              .bind("dataSource", dataSource);

          if (compareIntervalEndpointsAsString) {
            SqlSegmentsMetadataQuery.bindQueryIntervals(query, intervals);
          }

          final List<Pair<DataSegment, String>> segmentsWithCreatedDates = query
              .map((int index, ResultSet r, StatementContext ctx) ->
                       new Pair<>(
                           JacksonUtils.readValue(jsonMapper, r.getBytes("payload"), DataSegment.class),
                           r.getString("created_date")
                       )
              )
              .list();

          if (intervals.isEmpty() || compareIntervalEndpointsAsString) {
            return segmentsWithCreatedDates;
          } else {
            return segmentsWithCreatedDates
                .stream()
                .filter(pair -> {
                  for (Interval interval : intervals) {
                    if (intervalMode.apply(interval, pair.lhs.getInterval())) {
                      return true;
                    }
                  }
                  return false;
                }).collect(Collectors.toList());
          }
        }
    );
  }

  @Override
  public List<DataSegment> retrieveUnusedSegmentsForInterval(
      String dataSource,
      Interval interval,
      @Nullable List<String> versions,
      @Nullable Integer limit,
      @Nullable DateTime maxUsedStatusLastUpdatedTime
  )
  {
    final List<DataSegment> matchingSegments = connector.inReadOnlyTransaction(
        (handle, status) -> {
          try (final CloseableIterator<DataSegment> iterator =
                   SqlSegmentsMetadataQuery.forHandle(handle, connector, dbTables, jsonMapper)
                                           .retrieveUnusedSegments(
                                               dataSource,
                                               Collections.singletonList(interval),
                                               versions,
                                               limit,
                                               null,
                                               null,
                                               maxUsedStatusLastUpdatedTime
                                           )
          ) {
            return ImmutableList.copyOf(iterator);
          }
        }
    );

    log.info("Found [%,d] unused segments for datasource[%s] in interval[%s] and versions[%s] with maxUsedStatusLastUpdatedTime[%s].",
             matchingSegments.size(), dataSource, interval, versions, maxUsedStatusLastUpdatedTime);
    return matchingSegments;
  }

  @Override
  public int markSegmentsAsUnusedWithinInterval(String dataSource, Interval interval)
  {
    final Integer numSegmentsMarkedUnused = connector.retryTransaction(
        (handle, status) ->
            SqlSegmentsMetadataQuery.forHandle(handle, connector, dbTables, jsonMapper)
                                    .markSegmentsUnused(dataSource, interval),
        3,
        SQLMetadataConnector.DEFAULT_MAX_TRIES
    );

    log.info("Marked %,d segments unused for %s for interval %s.", numSegmentsMarkedUnused, dataSource, interval);
    return numSegmentsMarkedUnused;
  }

  /**
   * Fetches all the pending segments, whose interval overlaps with the given
   * search interval and has a sequence_name that begins with one of the prefixes in sequenceNamePrefixFilter
   * from the metadata store. Returns a Map from the pending segment ID to the sequence name.
   */
  @VisibleForTesting
  Map<SegmentIdWithShardSpec, String> getPendingSegmentsForIntervalWithHandle(
      final Handle handle,
      final String dataSource,
      final Interval interval,
      final Set<String> sequenceNamePrefixFilter
  ) throws IOException
  {
    if (sequenceNamePrefixFilter.isEmpty()) {
      return Collections.emptyMap();
    }

    final List<String> sequenceNamePrefixes = new ArrayList<>(sequenceNamePrefixFilter);
    final List<String> sequenceNamePrefixConditions = new ArrayList<>();
    for (int i = 0; i < sequenceNamePrefixes.size(); i++) {
      sequenceNamePrefixConditions.add(StringUtils.format("(sequence_name LIKE :prefix%d)", i));
    }

    String sql = "SELECT sequence_name, payload"
                 + " FROM " + dbTables.getPendingSegmentsTable()
                 + " WHERE dataSource = :dataSource"
                 + " AND start < :end"
                 + StringUtils.format(" AND %1$send%1$s > :start", connector.getQuoteString())
                 + " AND ( " + String.join(" OR ", sequenceNamePrefixConditions) + " )";

    Query<Map<String, Object>> query = handle.createQuery(sql)
                                             .bind("dataSource", dataSource)
                                             .bind("start", interval.getStart().toString())
                                             .bind("end", interval.getEnd().toString());

    for (int i = 0; i < sequenceNamePrefixes.size(); i++) {
      query.bind(StringUtils.format("prefix%d", i), sequenceNamePrefixes.get(i) + "%");
    }

    final ResultIterator<PendingSegmentsRecord> dbSegments =
        query.map((index, r, ctx) -> PendingSegmentsRecord.fromResultSet(r))
             .iterator();

    final Map<SegmentIdWithShardSpec, String> pendingSegmentToSequenceName = new HashMap<>();
    while (dbSegments.hasNext()) {
      PendingSegmentsRecord record = dbSegments.next();
      final SegmentIdWithShardSpec identifier = jsonMapper.readValue(record.payload, SegmentIdWithShardSpec.class);

      if (interval.overlaps(identifier.getInterval())) {
        pendingSegmentToSequenceName.put(identifier, record.sequenceName);
      }
    }

    dbSegments.close();

    return pendingSegmentToSequenceName;
  }

  private Map<SegmentIdWithShardSpec, String> getPendingSegmentsForIntervalWithHandle(
      final Handle handle,
      final String dataSource,
      final Interval interval
  ) throws IOException
  {
    final ResultIterator<PendingSegmentsRecord> dbSegments =
        handle.createQuery(
            StringUtils.format(
                // This query might fail if the year has a different number of digits
                // See https://github.com/apache/druid/pull/11582 for a similar issue
                // Using long for these timestamps instead of varchar would give correct time comparisons
                "SELECT sequence_name, payload FROM %1$s"
                + " WHERE dataSource = :dataSource AND start < :end and %2$send%2$s > :start",
                dbTables.getPendingSegmentsTable(), connector.getQuoteString()
            )
        )
              .bind("dataSource", dataSource)
              .bind("start", interval.getStart().toString())
              .bind("end", interval.getEnd().toString())
              .map((index, r, ctx) -> PendingSegmentsRecord.fromResultSet(r))
              .iterator();

    final Map<SegmentIdWithShardSpec, String> pendingSegmentToSequenceName = new HashMap<>();
    while (dbSegments.hasNext()) {
      PendingSegmentsRecord record = dbSegments.next();
      final SegmentIdWithShardSpec identifier = jsonMapper.readValue(record.payload, SegmentIdWithShardSpec.class);

      if (interval.overlaps(identifier.getInterval())) {
        pendingSegmentToSequenceName.put(identifier, record.sequenceName);
      }
    }

    dbSegments.close();

    return pendingSegmentToSequenceName;
  }

  private SegmentTimeline getTimelineForIntervalsWithHandle(
      final Handle handle,
      final String dataSource,
      final List<Interval> intervals
  ) throws IOException
  {
    try (final CloseableIterator<DataSegment> iterator =
             SqlSegmentsMetadataQuery.forHandle(handle, connector, dbTables, jsonMapper)
                                     .retrieveUsedSegments(dataSource, intervals)) {
      return SegmentTimeline.forSegments(iterator);
    }
  }

  private Collection<DataSegment> retrieveAllUsedSegmentsForIntervalsWithHandle(
      final Handle handle,
      final String dataSource,
      final List<Interval> intervals
  ) throws IOException
  {
    try (final CloseableIterator<DataSegment> iterator =
             SqlSegmentsMetadataQuery.forHandle(handle, connector, dbTables, jsonMapper)
                                     .retrieveUsedSegments(dataSource, intervals)) {
      final List<DataSegment> retVal = new ArrayList<>();
      iterator.forEachRemaining(retVal::add);
      return retVal;
    }
  }

  @Override
  public Set<DataSegment> commitSegments(
      final Set<DataSegment> segments,
      final MinimalSegmentSchemas minimalSegmentSchemas
  ) throws IOException
  {
    final SegmentPublishResult result =
        commitSegmentsAndMetadata(
            segments,
            null,
            null,
            minimalSegmentSchemas
        );

    // Metadata transaction cannot fail because we are not trying to do one.
    if (!result.isSuccess()) {
      throw new ISE("announceHistoricalSegments failed with null metadata, should not happen.");
    }

    return result.getSegments();
  }

  @Override
  public SegmentPublishResult commitSegmentsAndMetadata(
      final Set<DataSegment> segments,
      @Nullable final DataSourceMetadata startMetadata,
      @Nullable final DataSourceMetadata endMetadata,
      final MinimalSegmentSchemas minimalSegmentSchemas
  ) throws IOException
  {
    if (segments.isEmpty()) {
      throw new IllegalArgumentException("segment set must not be empty");
    }

    final String dataSource = segments.iterator().next().getDataSource();
    for (DataSegment segment : segments) {
      if (!dataSource.equals(segment.getDataSource())) {
        throw new IllegalArgumentException("segments must all be from the same dataSource");
      }
    }

    if ((startMetadata == null && endMetadata != null) || (startMetadata != null && endMetadata == null)) {
      throw new IllegalArgumentException("start/end metadata pair must be either null or non-null");
    }

    // Find which segments are used (i.e. not overshadowed).
    final Set<DataSegment> usedSegments = new HashSet<>();
    List<TimelineObjectHolder<String, DataSegment>> segmentHolders =
        SegmentTimeline.forSegments(segments).lookupWithIncompletePartitions(Intervals.ETERNITY);
    for (TimelineObjectHolder<String, DataSegment> holder : segmentHolders) {
      for (PartitionChunk<DataSegment> chunk : holder.getObject()) {
        usedSegments.add(chunk.getObject());
      }
    }

    final AtomicBoolean definitelyNotUpdated = new AtomicBoolean(false);

    try {
      return connector.retryTransaction(
          new TransactionCallback<SegmentPublishResult>()
          {
            @Override
            public SegmentPublishResult inTransaction(
                final Handle handle,
                final TransactionStatus transactionStatus
            ) throws Exception
            {
              // Set definitelyNotUpdated back to false upon retrying.
              definitelyNotUpdated.set(false);

              if (startMetadata != null) {
                final DataStoreMetadataUpdateResult result = updateDataSourceMetadataWithHandle(
                    handle,
                    dataSource,
                    startMetadata,
                    endMetadata
                );

                if (result.isFailed()) {
                  // Metadata was definitely not updated.
                  transactionStatus.setRollbackOnly();
                  definitelyNotUpdated.set(true);

                  if (result.canRetry()) {
                    throw new RetryTransactionException(result.getErrorMsg());
                  } else {
                    throw new RuntimeException(result.getErrorMsg());
                  }
                }
              }

              final Set<DataSegment> inserted =
                  announceHistoricalSegmentBatch(
                      handle,
                      segments,
                      usedSegments,
                      minimalSegmentSchemas
                  );
              return SegmentPublishResult.ok(ImmutableSet.copyOf(inserted));
            }
          },
          3,
          getSqlMetadataMaxRetry()
      );
    }
    catch (CallbackFailedException e) {
      if (definitelyNotUpdated.get()) {
        return SegmentPublishResult.fail(e.getMessage());
      } else {
        // Must throw exception if we are not sure if we updated or not.
        throw e;
      }
    }
  }

  @Override
  public SegmentPublishResult commitReplaceSegments(
      final Set<DataSegment> replaceSegments,
      final Set<ReplaceTaskLock> locksHeldByReplaceTask,
      final MinimalSegmentSchemas minimalSegmentSchemas
  )
  {
    verifySegmentsToCommit(replaceSegments);

    try {
      return connector.retryTransaction(
          (handle, transactionStatus) -> {
            final Set<DataSegment> segmentsToInsert = new HashSet<>(replaceSegments);
            Set<DataSegmentPlus> appendAfterReplaceSegmentMetadata =
                createNewIdsOfAppendSegmentsAfterReplace(handle, replaceSegments, locksHeldByReplaceTask);

            return SegmentPublishResult.ok(
                insertSegments(handle, segmentsToInsert, minimalSegmentSchemas, appendAfterReplaceSegmentMetadata)
            );
          },
          3,
          getSqlMetadataMaxRetry()
      );
    }
    catch (CallbackFailedException e) {
      return SegmentPublishResult.fail(e.getMessage());
    }
  }

  @Override
  public SegmentPublishResult commitAppendSegments(
      final Set<DataSegment> appendSegments,
      final Map<DataSegment, ReplaceTaskLock> appendSegmentToReplaceLock,
      final MinimalSegmentSchemas minimalSegmentSchemas
  )
  {
    return commitAppendSegmentsAndMetadataInTransaction(
        appendSegments,
        appendSegmentToReplaceLock,
        null,
        null,
        minimalSegmentSchemas
    );
  }

  @Override
  public SegmentPublishResult commitAppendSegmentsAndMetadata(
      Set<DataSegment> appendSegments,
      Map<DataSegment, ReplaceTaskLock> appendSegmentToReplaceLock,
      DataSourceMetadata startMetadata,
      DataSourceMetadata endMetadata,
      MinimalSegmentSchemas minimalSegmentSchemas
  )
  {
    return commitAppendSegmentsAndMetadataInTransaction(
        appendSegments,
        appendSegmentToReplaceLock,
        startMetadata,
        endMetadata,
        minimalSegmentSchemas
    );
  }

  @Override
  public SegmentPublishResult commitMetadataOnly(
      String dataSource,
      DataSourceMetadata startMetadata,
      DataSourceMetadata endMetadata
  )
  {
    if (dataSource == null) {
      throw new IllegalArgumentException("datasource name cannot be null");
    }
    if (startMetadata == null) {
      throw new IllegalArgumentException("start metadata cannot be null");
    }
    if (endMetadata == null) {
      throw new IllegalArgumentException("end metadata cannot be null");
    }

    final AtomicBoolean definitelyNotUpdated = new AtomicBoolean(false);

    try {
      return connector.retryTransaction(
          new TransactionCallback<SegmentPublishResult>()
          {
            @Override
            public SegmentPublishResult inTransaction(
                final Handle handle,
                final TransactionStatus transactionStatus
            ) throws Exception
            {
              // Set definitelyNotUpdated back to false upon retrying.
              definitelyNotUpdated.set(false);

              final DataStoreMetadataUpdateResult result = updateDataSourceMetadataWithHandle(
                  handle,
                  dataSource,
                  startMetadata,
                  endMetadata
              );

              if (result.isFailed()) {
                // Metadata was definitely not updated.
                transactionStatus.setRollbackOnly();
                definitelyNotUpdated.set(true);

                if (result.canRetry()) {
                  throw new RetryTransactionException(result.getErrorMsg());
                } else {
                  throw new RuntimeException(result.getErrorMsg());
                }
              }

              return SegmentPublishResult.ok(ImmutableSet.of());
            }
          },
          3,
          getSqlMetadataMaxRetry()
      );
    }
    catch (CallbackFailedException e) {
      if (definitelyNotUpdated.get()) {
        return SegmentPublishResult.fail(e.getMessage());
      } else {
        // Must throw exception if we are not sure if we updated or not.
        throw e;
      }
    }
  }

  @VisibleForTesting
  public int getSqlMetadataMaxRetry()
  {
    return SQLMetadataConnector.DEFAULT_MAX_TRIES;
  }

  @Override
  public Map<SegmentCreateRequest, SegmentIdWithShardSpec> allocatePendingSegments(
      String dataSource,
      Interval allocateInterval,
      boolean skipSegmentLineageCheck,
      List<SegmentCreateRequest> requests
  )
  {
    Preconditions.checkNotNull(dataSource, "dataSource");
    Preconditions.checkNotNull(allocateInterval, "interval");

    final Interval interval = allocateInterval.withChronology(ISOChronology.getInstanceUTC());
    return connector.retryWithHandle(
        handle -> allocatePendingSegments(handle, dataSource, interval, skipSegmentLineageCheck, requests)
    );
  }

  @Override
  public SegmentIdWithShardSpec allocatePendingSegment(
      final String dataSource,
      final String sequenceName,
      @Nullable final String previousSegmentId,
      final Interval interval,
      final PartialShardSpec partialShardSpec,
      final String maxVersion,
      final boolean skipSegmentLineageCheck
  )
  {
    Preconditions.checkNotNull(dataSource, "dataSource");
    Preconditions.checkNotNull(sequenceName, "sequenceName");
    Preconditions.checkNotNull(interval, "interval");
    Preconditions.checkNotNull(maxVersion, "version");
    final Interval allocateInterval = interval.withChronology(ISOChronology.getInstanceUTC());

    return connector.retryWithHandle(
        handle -> {
          // Get the time chunk and associated data segments for the given interval, if any
          final List<TimelineObjectHolder<String, DataSegment>> existingChunks =
              getTimelineForIntervalsWithHandle(handle, dataSource, ImmutableList.of(interval))
                  .lookup(interval);
          if (existingChunks.size() > 1) {
            // Not possible to expand more than one chunk with a single segment.
            log.warn(
                "Cannot allocate new segment for dataSource[%s], interval[%s] as it already has [%,d] versions.",
                dataSource, interval, existingChunks.size()
            );
            return null;
          }

          if (skipSegmentLineageCheck) {
            return allocatePendingSegment(
                handle,
                dataSource,
                sequenceName,
                allocateInterval,
                partialShardSpec,
                maxVersion,
                existingChunks
            );
          } else {
            return allocatePendingSegmentWithSegmentLineageCheck(
                handle,
                dataSource,
                sequenceName,
                previousSegmentId,
                allocateInterval,
                partialShardSpec,
                maxVersion,
                existingChunks
            );
          }
        }
    );
  }

  @Override
  public Map<SegmentIdWithShardSpec, SegmentIdWithShardSpec> upgradePendingSegmentsOverlappingWith(
      Set<DataSegment> replaceSegments,
      Set<String> activeRealtimeSequencePrefixes
  )
  {
    if (replaceSegments.isEmpty()) {
      return Collections.emptyMap();
    }

    // Any replace interval has exactly one version of segments
    final Map<Interval, DataSegment> replaceIntervalToMaxId = new HashMap<>();
    for (DataSegment segment : replaceSegments) {
      DataSegment committedMaxId = replaceIntervalToMaxId.get(segment.getInterval());
      if (committedMaxId == null
          || committedMaxId.getShardSpec().getPartitionNum() < segment.getShardSpec().getPartitionNum()) {
        replaceIntervalToMaxId.put(segment.getInterval(), segment);
      }
    }

    final String datasource = replaceSegments.iterator().next().getDataSource();
    return connector.retryWithHandle(
        handle -> upgradePendingSegments(handle, datasource, replaceIntervalToMaxId, activeRealtimeSequencePrefixes)
    );
  }

  /**
   * Creates and inserts new IDs for the pending segments contained in each replace
   * interval. The newly created pending segment IDs
   * <ul>
   * <li>Have the same interval and version as that of an overlapping segment
   * committed by the REPLACE task.</li>
   * <li>Cannot be committed but are only used to serve realtime queries against
   * those versions.</li>
   * </ul>
   *
   * @return Map from original pending segment to the new upgraded ID.
   */
  private Map<SegmentIdWithShardSpec, SegmentIdWithShardSpec> upgradePendingSegments(
      Handle handle,
      String datasource,
      Map<Interval, DataSegment> replaceIntervalToMaxId,
      Set<String> activeRealtimeSequencePrefixes
  ) throws IOException
  {
    final Map<SegmentCreateRequest, SegmentIdWithShardSpec> newPendingSegmentVersions = new HashMap<>();
    final Map<SegmentIdWithShardSpec, SegmentIdWithShardSpec> pendingSegmentToNewId = new HashMap<>();

    for (Map.Entry<Interval, DataSegment> entry : replaceIntervalToMaxId.entrySet()) {
      final Interval replaceInterval = entry.getKey();
      final DataSegment maxSegmentId = entry.getValue();
      final String replaceVersion = maxSegmentId.getVersion();

      final int numCorePartitions = maxSegmentId.getShardSpec().getNumCorePartitions();
      int currentPartitionNumber = maxSegmentId.getShardSpec().getPartitionNum();

      final Map<SegmentIdWithShardSpec, String> overlappingPendingSegments
          = getPendingSegmentsForIntervalWithHandle(handle, datasource, replaceInterval, activeRealtimeSequencePrefixes);

      for (Map.Entry<SegmentIdWithShardSpec, String> overlappingPendingSegment
          : overlappingPendingSegments.entrySet()) {
        final SegmentIdWithShardSpec pendingSegmentId = overlappingPendingSegment.getKey();
        final String pendingSegmentSequence = overlappingPendingSegment.getValue();

        if (shouldUpgradePendingSegment(pendingSegmentId, pendingSegmentSequence, replaceInterval, replaceVersion)) {
          // Ensure unique sequence_name_prev_id_sha1 by setting
          // sequence_prev_id -> pendingSegmentId
          // sequence_name -> prefix + replaceVersion
          SegmentIdWithShardSpec newId = new SegmentIdWithShardSpec(
              datasource,
              replaceInterval,
              replaceVersion,
              new NumberedShardSpec(++currentPartitionNumber, numCorePartitions)
          );
          newPendingSegmentVersions.put(
              new SegmentCreateRequest(
                  UPGRADED_PENDING_SEGMENT_PREFIX + replaceVersion,
                  pendingSegmentId.toString(),
                  replaceVersion,
                  NumberedPartialShardSpec.instance()
              ),
              newId
          );
          pendingSegmentToNewId.put(pendingSegmentId, newId);
        }
      }
    }

    // Do not skip lineage check so that the sequence_name_prev_id_sha1
    // includes hash of both sequence_name and prev_segment_id
    int numInsertedPendingSegments = insertPendingSegmentsIntoMetastore(
        handle,
        newPendingSegmentVersions,
        datasource,
        false
    );
    log.info(
        "Inserted total [%d] new versions for [%d] pending segments.",
        numInsertedPendingSegments, newPendingSegmentVersions.size()
    );

    return pendingSegmentToNewId;
  }

  private boolean shouldUpgradePendingSegment(
      SegmentIdWithShardSpec pendingSegmentId,
      String pendingSegmentSequenceName,
      Interval replaceInterval,
      String replaceVersion
  )
  {
    if (pendingSegmentId.getVersion().compareTo(replaceVersion) >= 0) {
      return false;
    } else if (!replaceInterval.contains(pendingSegmentId.getInterval())) {
      return false;
    } else {
      // Do not upgrade already upgraded pending segment
      return pendingSegmentSequenceName == null
             || !pendingSegmentSequenceName.startsWith(UPGRADED_PENDING_SEGMENT_PREFIX);
    }
  }

  @Nullable
  private SegmentIdWithShardSpec allocatePendingSegmentWithSegmentLineageCheck(
      final Handle handle,
      final String dataSource,
      final String sequenceName,
      @Nullable final String previousSegmentId,
      final Interval interval,
      final PartialShardSpec partialShardSpec,
      final String maxVersion,
      final List<TimelineObjectHolder<String, DataSegment>> existingChunks
  ) throws IOException
  {
    final String previousSegmentIdNotNull = previousSegmentId == null ? "" : previousSegmentId;

    final String sql = StringUtils.format(
        "SELECT payload FROM %s WHERE "
        + "dataSource = :dataSource AND "
        + "sequence_name = :sequence_name AND "
        + "sequence_prev_id = :sequence_prev_id",
        dbTables.getPendingSegmentsTable()
    );
    final Query<Map<String, Object>> query
        = handle.createQuery(sql)
                .bind("dataSource", dataSource)
                .bind("sequence_name", sequenceName)
                .bind("sequence_prev_id", previousSegmentIdNotNull);

    final String usedSegmentVersion = existingChunks.isEmpty() ? null : existingChunks.get(0).getVersion();
    final CheckExistingSegmentIdResult result = findExistingPendingSegment(
        query,
        interval,
        sequenceName,
        previousSegmentIdNotNull,
        usedSegmentVersion
    );

    if (result.found) {
      // The found existing segment identifier can be null if its interval doesn't match with the given interval
      return result.segmentIdentifier;
    }

    final SegmentIdWithShardSpec newIdentifier = createNewSegment(
        handle,
        dataSource,
        interval,
        partialShardSpec,
        maxVersion,
        existingChunks
    );
    if (newIdentifier == null) {
      return null;
    }

    // SELECT -> INSERT can fail due to races; callers must be prepared to retry.
    // Avoiding ON DUPLICATE KEY since it's not portable.
    // Avoiding try/catch since it may cause inadvertent transaction-splitting.

    // UNIQUE key for the row, ensuring sequences do not fork in two directions.
    // Using a single column instead of (sequence_name, sequence_prev_id) as some MySQL storage engines
    // have difficulty with large unique keys (see https://github.com/apache/druid/issues/2319)
    final String sequenceNamePrevIdSha1 = BaseEncoding.base16().encode(
        Hashing.sha1()
               .newHasher()
               .putBytes(StringUtils.toUtf8(sequenceName))
               .putByte((byte) 0xff)
               .putBytes(StringUtils.toUtf8(previousSegmentIdNotNull))
               .putByte((byte) 0xff)
               .putBytes(StringUtils.toUtf8(newIdentifier.getVersion()))
               .hash()
               .asBytes()
    );

    insertPendingSegmentIntoMetastore(
        handle,
        newIdentifier,
        dataSource,
        interval,
        previousSegmentIdNotNull,
        sequenceName,
        sequenceNamePrevIdSha1
    );
    return newIdentifier;
  }

  private Map<SegmentCreateRequest, SegmentIdWithShardSpec> allocatePendingSegments(
      final Handle handle,
      final String dataSource,
      final Interval interval,
      final boolean skipSegmentLineageCheck,
      final List<SegmentCreateRequest> requests
  ) throws IOException
  {
    // Get the time chunk and associated data segments for the given interval, if any
    final List<TimelineObjectHolder<String, DataSegment>> existingChunks =
        getTimelineForIntervalsWithHandle(handle, dataSource, Collections.singletonList(interval))
            .lookup(interval);
    if (existingChunks.size() > 1) {
      log.warn(
          "Cannot allocate new segments for dataSource[%s], interval[%s] as interval already has [%,d] chunks.",
          dataSource, interval, existingChunks.size()
      );
      return Collections.emptyMap();
    }

    final String existingVersion = existingChunks.isEmpty() ? null : existingChunks.get(0).getVersion();
    final Map<SegmentCreateRequest, CheckExistingSegmentIdResult> existingSegmentIds;
    if (skipSegmentLineageCheck) {
      existingSegmentIds =
          getExistingSegmentIdsSkipLineageCheck(handle, dataSource, interval, existingVersion, requests);
    } else {
      existingSegmentIds =
          getExistingSegmentIdsWithLineageCheck(handle, dataSource, interval, existingVersion, requests);
    }

    // For every request see if a segment id already exists
    final Map<SegmentCreateRequest, SegmentIdWithShardSpec> allocatedSegmentIds = new HashMap<>();
    final List<SegmentCreateRequest> requestsForNewSegments = new ArrayList<>();
    for (SegmentCreateRequest request : requests) {
      CheckExistingSegmentIdResult existingSegmentId = existingSegmentIds.get(request);
      if (existingSegmentId == null || !existingSegmentId.found) {
        requestsForNewSegments.add(request);
      } else if (existingSegmentId.segmentIdentifier != null) {
        log.info("Found valid existing segment [%s] for request.", existingSegmentId.segmentIdentifier);
        allocatedSegmentIds.put(request, existingSegmentId.segmentIdentifier);
      } else {
        log.info("Found clashing existing segment [%s] for request.", existingSegmentId);
      }
    }

    // For each of the remaining requests, create a new segment
    final Map<SegmentCreateRequest, SegmentIdWithShardSpec> createdSegments = createNewSegments(
        handle,
        dataSource,
        interval,
        skipSegmentLineageCheck,
        existingChunks,
        requestsForNewSegments
    );

    // SELECT -> INSERT can fail due to races; callers must be prepared to retry.
    // Avoiding ON DUPLICATE KEY since it's not portable.
    // Avoiding try/catch since it may cause inadvertent transaction-splitting.

    // UNIQUE key for the row, ensuring we don't have more than one segment per sequence per interval.
    // Using a single column instead of (sequence_name, sequence_prev_id) as some MySQL storage engines
    // have difficulty with large unique keys (see https://github.com/apache/druid/issues/2319)
    insertPendingSegmentsIntoMetastore(
        handle,
        createdSegments,
        dataSource,
        skipSegmentLineageCheck
    );

    allocatedSegmentIds.putAll(createdSegments);
    return allocatedSegmentIds;
  }

  @SuppressWarnings("UnstableApiUsage")
  private String getSequenceNameAndPrevIdSha(
      SegmentCreateRequest request,
      SegmentIdWithShardSpec pendingSegmentId,
      boolean skipSegmentLineageCheck
  )
  {
    final Hasher hasher = Hashing.sha1().newHasher()
                                 .putBytes(StringUtils.toUtf8(request.getSequenceName()))
                                 .putByte((byte) 0xff);

    if (skipSegmentLineageCheck) {
      final Interval interval = pendingSegmentId.getInterval();
      hasher
          .putLong(interval.getStartMillis())
          .putLong(interval.getEndMillis());
    } else {
      hasher
          .putBytes(StringUtils.toUtf8(request.getPreviousSegmentId()));
    }

    hasher.putByte((byte) 0xff);
    hasher.putBytes(StringUtils.toUtf8(pendingSegmentId.getVersion()));

    return BaseEncoding.base16().encode(hasher.hash().asBytes());
  }

  @Nullable
  private SegmentIdWithShardSpec allocatePendingSegment(
      final Handle handle,
      final String dataSource,
      final String sequenceName,
      final Interval interval,
      final PartialShardSpec partialShardSpec,
      final String maxVersion,
      final List<TimelineObjectHolder<String, DataSegment>> existingChunks
  ) throws IOException
  {
    final String sql = StringUtils.format(
        "SELECT payload FROM %s WHERE "
        + "dataSource = :dataSource AND "
        + "sequence_name = :sequence_name AND "
        + "start = :start AND "
        + "%2$send%2$s = :end",
        dbTables.getPendingSegmentsTable(),
        connector.getQuoteString()
    );
    final Query<Map<String, Object>> query
        = handle.createQuery(sql)
                .bind("dataSource", dataSource)
                .bind("sequence_name", sequenceName)
                .bind("start", interval.getStart().toString())
                .bind("end", interval.getEnd().toString());

    final CheckExistingSegmentIdResult result = findExistingPendingSegment(
        query,
        interval,
        sequenceName,
        null,
        existingChunks.isEmpty() ? null : existingChunks.get(0).getVersion()
    );

    if (result.found) {
      return result.segmentIdentifier;
    }

    final SegmentIdWithShardSpec newIdentifier = createNewSegment(
        handle,
        dataSource,
        interval,
        partialShardSpec,
        maxVersion,
        existingChunks
    );
    if (newIdentifier == null) {
      return null;
    }

    // SELECT -> INSERT can fail due to races; callers must be prepared to retry.
    // Avoiding ON DUPLICATE KEY since it's not portable.
    // Avoiding try/catch since it may cause inadvertent transaction-splitting.

    // UNIQUE key for the row, ensuring we don't have more than one segment per sequence per interval.
    // Using a single column instead of (sequence_name, sequence_prev_id) as some MySQL storage engines
    // have difficulty with large unique keys (see https://github.com/apache/druid/issues/2319)
    final String sequenceNamePrevIdSha1 = BaseEncoding.base16().encode(
        Hashing.sha1()
               .newHasher()
               .putBytes(StringUtils.toUtf8(sequenceName))
               .putByte((byte) 0xff)
               .putLong(interval.getStartMillis())
               .putLong(interval.getEndMillis())
               .putByte((byte) 0xff)
               .putBytes(StringUtils.toUtf8(newIdentifier.getVersion()))
               .hash()
               .asBytes()
    );

    // always insert empty previous sequence id
    insertPendingSegmentIntoMetastore(handle, newIdentifier, dataSource, interval, "", sequenceName, sequenceNamePrevIdSha1);

    log.info(
        "Created new pending segment[%s] for datasource[%s], sequence[%s], interval[%s].",
        newIdentifier, dataSource, sequenceName, interval
    );

    return newIdentifier;
  }

  /**
   * Returns a map from sequenceName to segment id.
   */
  private Map<SegmentCreateRequest, CheckExistingSegmentIdResult> getExistingSegmentIdsSkipLineageCheck(
      Handle handle,
      String dataSource,
      Interval interval,
      String usedSegmentVersion,
      List<SegmentCreateRequest> requests
  ) throws IOException
  {
    final Query<Map<String, Object>> query = handle
        .createQuery(
            StringUtils.format(
                "SELECT sequence_name, payload "
                + "FROM %s WHERE "
                + "dataSource = :dataSource AND "
                + "start = :start AND "
                + "%2$send%2$s = :end",
                dbTables.getPendingSegmentsTable(),
                connector.getQuoteString()
            )
        )
        .bind("dataSource", dataSource)
        .bind("start", interval.getStart().toString())
        .bind("end", interval.getEnd().toString());

    final ResultIterator<PendingSegmentsRecord> dbSegments = query
        .map((index, r, ctx) -> PendingSegmentsRecord.fromResultSet(r))
        .iterator();

    // Map from sequenceName to segment id
    final Map<String, SegmentIdWithShardSpec> sequenceToSegmentId = new HashMap<>();
    while (dbSegments.hasNext()) {
      final PendingSegmentsRecord record = dbSegments.next();
      final SegmentIdWithShardSpec segmentId =
          jsonMapper.readValue(record.getPayload(), SegmentIdWithShardSpec.class);

      // Consider only the pending segments allocated for the latest used segment version
      if (usedSegmentVersion == null || segmentId.getVersion().equals(usedSegmentVersion)) {
        sequenceToSegmentId.put(record.getSequenceName(), segmentId);
      }
    }

    final Map<SegmentCreateRequest, CheckExistingSegmentIdResult> requestToResult = new HashMap<>();
    for (SegmentCreateRequest request : requests) {
      SegmentIdWithShardSpec segmentId = sequenceToSegmentId.get(request.getSequenceName());
      requestToResult.put(request, new CheckExistingSegmentIdResult(segmentId != null, segmentId));
    }

    return requestToResult;
  }

  /**
   * Returns a map from sequenceName to segment id.
   */
  private Map<SegmentCreateRequest, CheckExistingSegmentIdResult> getExistingSegmentIdsWithLineageCheck(
      Handle handle,
      String dataSource,
      Interval interval,
      String usedSegmentVersion,
      List<SegmentCreateRequest> requests
  ) throws IOException
  {
    // This cannot be batched because there doesn't seem to be a clean option:
    // 1. WHERE must have sequence_name and sequence_prev_id but not start or end.
    //    (sequence columns are used to find the matching segment whereas start and
    //    end are used to determine if the found segment is valid or not)
    // 2. IN filters on sequence_name and sequence_prev_id might perform worse than individual SELECTs?
    // 3. IN filter on sequence_name alone might be a feasible option worth evaluating
    final String sql = StringUtils.format(
        "SELECT payload FROM %s WHERE "
        + "dataSource = :dataSource AND "
        + "sequence_name = :sequence_name AND "
        + "sequence_prev_id = :sequence_prev_id",
        dbTables.getPendingSegmentsTable()
    );

    final Map<SegmentCreateRequest, CheckExistingSegmentIdResult> requestToResult = new HashMap<>();
    for (SegmentCreateRequest request : requests) {
      CheckExistingSegmentIdResult result = findExistingPendingSegment(
          handle.createQuery(sql)
                .bind("dataSource", dataSource)
                .bind("sequence_name", request.getSequenceName())
                .bind("sequence_prev_id", request.getPreviousSegmentId()),
          interval,
          request.getSequenceName(),
          request.getPreviousSegmentId(),
          usedSegmentVersion
      );
      requestToResult.put(request, result);
    }

    return requestToResult;
  }

  private CheckExistingSegmentIdResult findExistingPendingSegment(
      final Query<Map<String, Object>> query,
      final Interval interval,
      final String sequenceName,
      final @Nullable String previousSegmentId,
      final @Nullable String usedSegmentVersion
  ) throws IOException
  {
    final List<byte[]> records = query.map(ByteArrayMapper.FIRST).list();
    if (records.isEmpty()) {
      return new CheckExistingSegmentIdResult(false, null);
    }

    for (byte[] record : records) {
      final SegmentIdWithShardSpec pendingSegment
          = jsonMapper.readValue(record, SegmentIdWithShardSpec.class);

      // Consider only pending segments matching the expected version
      if (usedSegmentVersion == null || pendingSegment.getVersion().equals(usedSegmentVersion)) {
        if (pendingSegment.getInterval().isEqual(interval)) {
          log.info(
              "Found existing pending segment[%s] for sequence[%s], previous segment[%s], version[%s] in DB",
              pendingSegment, sequenceName, previousSegmentId, usedSegmentVersion
          );
          return new CheckExistingSegmentIdResult(true, pendingSegment);
        } else {
          log.warn(
              "Cannot use existing pending segment [%s] for sequence[%s], previous segment[%s] in DB"
              + " as it does not match requested interval[%s], version[%s].",
              pendingSegment, sequenceName, previousSegmentId, interval, usedSegmentVersion
          );
          return new CheckExistingSegmentIdResult(true, null);
        }
      }
    }

    return new CheckExistingSegmentIdResult(false, null);
  }

  private static class CheckExistingSegmentIdResult
  {
    private final boolean found;
    @Nullable
    private final SegmentIdWithShardSpec segmentIdentifier;

    CheckExistingSegmentIdResult(boolean found, @Nullable SegmentIdWithShardSpec segmentIdentifier)
    {
      this.found = found;
      this.segmentIdentifier = segmentIdentifier;
    }
  }

  private static class UniqueAllocateRequest
  {
    private final Interval interval;
    private final String previousSegmentId;
    private final String sequenceName;
    private final boolean skipSegmentLineageCheck;

    private final int hashCode;

    public UniqueAllocateRequest(
        Interval interval,
        SegmentCreateRequest request,
        boolean skipSegmentLineageCheck
    )
    {
      this.interval = interval;
      this.sequenceName = request.getSequenceName();
      this.previousSegmentId = request.getPreviousSegmentId();
      this.skipSegmentLineageCheck = skipSegmentLineageCheck;

      this.hashCode = Objects.hash(interval, sequenceName, previousSegmentId, skipSegmentLineageCheck);
    }

    @Override
    public boolean equals(Object o)
    {
      if (this == o) {
        return true;
      }
      if (o == null || getClass() != o.getClass()) {
        return false;
      }
      UniqueAllocateRequest that = (UniqueAllocateRequest) o;
      return skipSegmentLineageCheck == that.skipSegmentLineageCheck
             && Objects.equals(interval, that.interval)
             && Objects.equals(sequenceName, that.sequenceName)
             && Objects.equals(previousSegmentId, that.previousSegmentId);
    }

    @Override
    public int hashCode()
    {
      return hashCode;
    }
  }

  private SegmentPublishResult commitAppendSegmentsAndMetadataInTransaction(
      Set<DataSegment> appendSegments,
      Map<DataSegment, ReplaceTaskLock> appendSegmentToReplaceLock,
      @Nullable DataSourceMetadata startMetadata,
      @Nullable DataSourceMetadata endMetadata,
      MinimalSegmentSchemas minimalSegmentSchemas
  )
  {
    verifySegmentsToCommit(appendSegments);
    if ((startMetadata == null && endMetadata != null)
        || (startMetadata != null && endMetadata == null)) {
      throw new IllegalArgumentException("start/end metadata pair must be either null or non-null");
    }

    final String dataSource = appendSegments.iterator().next().getDataSource();
    final Set<DataSegment> segmentIdsForNewVersions = connector.retryTransaction(
        (handle, transactionStatus)
            -> createNewIdsForAppendSegments(handle, dataSource, appendSegments),
        0,
        SQLMetadataConnector.DEFAULT_MAX_TRIES
    );

    // Create entries for all required versions of the append segments
    final Set<DataSegment> allSegmentsToInsert = new HashSet<>(appendSegments);
    allSegmentsToInsert.addAll(segmentIdsForNewVersions);

    final AtomicBoolean metadataNotUpdated = new AtomicBoolean(false);
    try {
      return connector.retryTransaction(
          (handle, transactionStatus) -> {
            metadataNotUpdated.set(false);

            if (startMetadata != null) {
              final DataStoreMetadataUpdateResult metadataUpdateResult
                  = updateDataSourceMetadataWithHandle(handle, dataSource, startMetadata, endMetadata);

              if (metadataUpdateResult.isFailed()) {
                transactionStatus.setRollbackOnly();
                metadataNotUpdated.set(true);

                if (metadataUpdateResult.canRetry()) {
                  throw new RetryTransactionException(metadataUpdateResult.getErrorMsg());
                } else {
                  throw new RuntimeException(metadataUpdateResult.getErrorMsg());
                }
              }
            }

            insertIntoUpgradeSegmentsTable(handle, appendSegmentToReplaceLock);
            return SegmentPublishResult.ok(insertSegments(handle, allSegmentsToInsert, minimalSegmentSchemas, Collections.emptySet()));
          },
          3,
          getSqlMetadataMaxRetry()
      );
    }
    catch (CallbackFailedException e) {
      if (metadataNotUpdated.get()) {
        // Return failed result if metadata was definitely not updated
        return SegmentPublishResult.fail(e.getMessage());
      } else {
        throw e;
      }
    }
  }

  private int insertPendingSegmentsIntoMetastore(
      Handle handle,
      Map<SegmentCreateRequest, SegmentIdWithShardSpec> createdSegments,
      String dataSource,
      boolean skipSegmentLineageCheck
  ) throws JsonProcessingException
  {
    final PreparedBatch insertBatch = handle.prepareBatch(
        StringUtils.format(
        "INSERT INTO %1$s (id, dataSource, created_date, start, %2$send%2$s, sequence_name, sequence_prev_id, "
        + "sequence_name_prev_id_sha1, payload) "
        + "VALUES (:id, :dataSource, :created_date, :start, :end, :sequence_name, :sequence_prev_id, "
        + ":sequence_name_prev_id_sha1, :payload)",
        dbTables.getPendingSegmentsTable(),
        connector.getQuoteString()
    ));

    // Deduplicate the segment ids by inverting the map
    Map<SegmentIdWithShardSpec, SegmentCreateRequest> segmentIdToRequest = new HashMap<>();
    createdSegments.forEach((request, segmentId) -> segmentIdToRequest.put(segmentId, request));

    final String now = DateTimes.nowUtc().toString();
    for (Map.Entry<SegmentIdWithShardSpec, SegmentCreateRequest> entry : segmentIdToRequest.entrySet()) {
      final SegmentCreateRequest request = entry.getValue();
      final SegmentIdWithShardSpec segmentId = entry.getKey();
      final Interval interval = segmentId.getInterval();

      insertBatch.add()
                 .bind("id", segmentId.toString())
                 .bind("dataSource", dataSource)
                 .bind("created_date", now)
                 .bind("start", interval.getStart().toString())
                 .bind("end", interval.getEnd().toString())
                 .bind("sequence_name", request.getSequenceName())
                 .bind("sequence_prev_id", request.getPreviousSegmentId())
                 .bind(
                     "sequence_name_prev_id_sha1",
                     getSequenceNameAndPrevIdSha(request, segmentId, skipSegmentLineageCheck)
                 )
                 .bind("payload", jsonMapper.writeValueAsBytes(segmentId));
    }
    int[] updated = insertBatch.execute();
    return Arrays.stream(updated).sum();
  }

  private void insertPendingSegmentIntoMetastore(
      Handle handle,
      SegmentIdWithShardSpec newIdentifier,
      String dataSource,
      Interval interval,
      String previousSegmentId,
      String sequenceName,
      String sequenceNamePrevIdSha1
  ) throws JsonProcessingException
  {
    handle.createStatement(
        StringUtils.format(
            "INSERT INTO %1$s (id, dataSource, created_date, start, %2$send%2$s, sequence_name, sequence_prev_id, "
            + "sequence_name_prev_id_sha1, payload) "
            + "VALUES (:id, :dataSource, :created_date, :start, :end, :sequence_name, :sequence_prev_id, "
            + ":sequence_name_prev_id_sha1, :payload)",
            dbTables.getPendingSegmentsTable(),
            connector.getQuoteString()
        )
    )
          .bind("id", newIdentifier.toString())
          .bind("dataSource", dataSource)
          .bind("created_date", DateTimes.nowUtc().toString())
          .bind("start", interval.getStart().toString())
          .bind("end", interval.getEnd().toString())
          .bind("sequence_name", sequenceName)
          .bind("sequence_prev_id", previousSegmentId)
          .bind("sequence_name_prev_id_sha1", sequenceNamePrevIdSha1)
          .bind("payload", jsonMapper.writeValueAsBytes(newIdentifier))
          .execute();
  }

  /**
   * Creates new IDs for the given append segments if a REPLACE task started and
   * finished after these append segments had already been allocated. The newly
   * created IDs belong to the same interval and version as the segments committed
   * by the REPLACE task.
   */
  private Set<DataSegment> createNewIdsForAppendSegments(
      Handle handle,
      String dataSource,
      Set<DataSegment> segmentsToAppend
  ) throws IOException
  {
    if (segmentsToAppend.isEmpty()) {
      return Collections.emptySet();
    }

    final Set<Interval> appendIntervals = new HashSet<>();
    final TreeMap<String, Set<DataSegment>> appendVersionToSegments = new TreeMap<>();
    for (DataSegment segment : segmentsToAppend) {
      appendIntervals.add(segment.getInterval());
      appendVersionToSegments.computeIfAbsent(segment.getVersion(), v -> new HashSet<>())
                             .add(segment);
    }

    // Fetch all used segments that overlap with any of the append intervals
    final Collection<DataSegment> overlappingSegments = retrieveUsedSegmentsForIntervals(
        dataSource,
        new ArrayList<>(appendIntervals),
        Segments.INCLUDING_OVERSHADOWED
    );

    final Map<String, Set<Interval>> overlappingVersionToIntervals = new HashMap<>();
    final Map<Interval, Set<DataSegment>> overlappingIntervalToSegments = new HashMap<>();
    for (DataSegment segment : overlappingSegments) {
      overlappingVersionToIntervals.computeIfAbsent(segment.getVersion(), v -> new HashSet<>())
                                   .add(segment.getInterval());
      overlappingIntervalToSegments.computeIfAbsent(segment.getInterval(), i -> new HashSet<>())
                                   .add(segment);
    }

    final Set<DataSegment> upgradedSegments = new HashSet<>();
    for (Map.Entry<String, Set<Interval>> entry : overlappingVersionToIntervals.entrySet()) {
      final String upgradeVersion = entry.getKey();
      Map<Interval, Set<DataSegment>> segmentsToUpgrade = getSegmentsWithVersionLowerThan(
          upgradeVersion,
          entry.getValue(),
          appendVersionToSegments
      );
      for (Map.Entry<Interval, Set<DataSegment>> upgradeEntry : segmentsToUpgrade.entrySet()) {
        final Interval upgradeInterval = upgradeEntry.getKey();
        final Set<DataSegment> segmentsAlreadyOnVersion
            = overlappingIntervalToSegments.getOrDefault(upgradeInterval, Collections.emptySet())
                                           .stream()
                                           .filter(s -> s.getVersion().equals(upgradeVersion))
                                           .collect(Collectors.toSet());
        Set<DataSegment> segmentsUpgradedToVersion = createNewIdsForAppendSegmentsWithVersion(
            handle,
            upgradeVersion,
            upgradeInterval,
            upgradeEntry.getValue(),
            segmentsAlreadyOnVersion
        );
        log.info("Upgraded [%d] segments to version[%s].", segmentsUpgradedToVersion.size(), upgradeVersion);
        upgradedSegments.addAll(segmentsUpgradedToVersion);
      }
    }

    return upgradedSegments;
  }

  /**
   * Creates a Map from eligible interval to Set of segments that are fully
   * contained in that interval and have a version strictly lower than {@code #cutoffVersion}.
   */
  private Map<Interval, Set<DataSegment>> getSegmentsWithVersionLowerThan(
      String cutoffVersion,
      Set<Interval> eligibleIntervals,
      TreeMap<String, Set<DataSegment>> versionToSegments
  )
  {
    final Set<DataSegment> eligibleSegments
        = versionToSegments.headMap(cutoffVersion).values().stream()
                           .flatMap(Collection::stream)
                           .collect(Collectors.toSet());

    final Map<Interval, Set<DataSegment>> eligibleIntervalToSegments = new HashMap<>();

    for (DataSegment segment : eligibleSegments) {
      final Interval segmentInterval = segment.getInterval();
      for (Interval eligibleInterval : eligibleIntervals) {
        if (eligibleInterval.contains(segmentInterval)) {
          eligibleIntervalToSegments.computeIfAbsent(eligibleInterval, itvl -> new HashSet<>())
                                    .add(segment);
          break;
        } else if (eligibleInterval.overlaps(segmentInterval)) {
          // Committed interval overlaps only partially
          throw new ISE(
              "Committed interval[%s] conflicts with interval[%s] of append segment[%s].",
              eligibleInterval, segmentInterval, segment.getId()
          );
        }
      }
    }

    return eligibleIntervalToSegments;
  }

  /**
   * Computes new segment IDs that belong to the upgradeInterval and upgradeVersion.
   *
   * @param committedSegments Segments that already exist in the upgradeInterval
   *                          at upgradeVersion.
   */
  private Set<DataSegment> createNewIdsForAppendSegmentsWithVersion(
      Handle handle,
      String upgradeVersion,
      Interval upgradeInterval,
      Set<DataSegment> segmentsToUpgrade,
      Set<DataSegment> committedSegments
  ) throws IOException
  {
    // Find the committed segments with the higest partition number
    SegmentIdWithShardSpec committedMaxId = null;
    for (DataSegment committedSegment : committedSegments) {
      if (committedMaxId == null
          || committedMaxId.getShardSpec().getPartitionNum() < committedSegment.getShardSpec().getPartitionNum()) {
        committedMaxId = SegmentIdWithShardSpec.fromDataSegment(committedSegment);
      }
    }

    // Get pending segments for the new version to determine the next partition number to allocate
    final String dataSource = segmentsToUpgrade.iterator().next().getDataSource();
    final Set<SegmentIdWithShardSpec> pendingSegmentIds
        = getPendingSegmentsForIntervalWithHandle(handle, dataSource, upgradeInterval).keySet();
    final Set<SegmentIdWithShardSpec> allAllocatedIds = new HashSet<>(pendingSegmentIds);

    // Create new IDs for each append segment
    final Set<DataSegment> newSegmentIds = new HashSet<>();
    for (DataSegment segment : segmentsToUpgrade) {
      SegmentCreateRequest request = new SegmentCreateRequest(
          segment.getId() + "__" + upgradeVersion,
          null,
          upgradeVersion,
          NumberedPartialShardSpec.instance()
      );

      // Create new segment ID based on committed segments, allocated pending segments
      // and new IDs created so far in this method
      final SegmentIdWithShardSpec newId = createNewSegment(
          request,
          dataSource,
          upgradeInterval,
          upgradeVersion,
          committedMaxId,
          allAllocatedIds
      );

      // Update the set so that subsequent segment IDs use a higher partition number
      allAllocatedIds.add(newId);
      newSegmentIds.add(
          DataSegment.builder(segment)
                     .interval(newId.getInterval())
                     .version(newId.getVersion())
                     .shardSpec(newId.getShardSpec())
                     .build()
      );
    }

    return newSegmentIds;
  }

  private Map<SegmentCreateRequest, SegmentIdWithShardSpec> createNewSegments(
      Handle handle,
      String dataSource,
      Interval interval,
      boolean skipSegmentLineageCheck,
      List<TimelineObjectHolder<String, DataSegment>> existingChunks,
      List<SegmentCreateRequest> requests
  ) throws IOException
  {
    if (requests.isEmpty()) {
      return Collections.emptyMap();
    }

    // Shard spec of any of the requests (as they are all compatible) can be used to
    // identify existing shard specs that share partition space with the requested ones.
    final PartialShardSpec partialShardSpec = requests.get(0).getPartialShardSpec();

    // max partitionId of published data segments which share the same partition space.
    SegmentIdWithShardSpec committedMaxId = null;

    @Nullable
    final String versionOfExistingChunk;
    if (existingChunks.isEmpty()) {
      versionOfExistingChunk = null;
    } else {
      TimelineObjectHolder<String, DataSegment> existingHolder = Iterables.getOnlyElement(existingChunks);
      versionOfExistingChunk = existingHolder.getVersion();

      // Don't use the stream API for performance.
      for (DataSegment segment : FluentIterable
          .from(existingHolder.getObject())
          .transform(PartitionChunk::getObject)
          // Here we check only the segments of the shardSpec which shares the same partition space with the given
          // partialShardSpec. Note that OverwriteShardSpec doesn't share the partition space with others.
          // See PartitionIds.
          .filter(segment -> segment.getShardSpec().sharePartitionSpace(partialShardSpec))) {
        if (committedMaxId == null
            || committedMaxId.getShardSpec().getPartitionNum() < segment.getShardSpec().getPartitionNum()) {
          committedMaxId = SegmentIdWithShardSpec.fromDataSegment(segment);
        }
      }
    }


    // Fetch the pending segments for this interval to determine max partitionId
    // across all shard specs (published + pending).
    // A pending segment having a higher partitionId must also be considered
    // to avoid clashes when inserting the pending segment created here.
    final Set<SegmentIdWithShardSpec> pendingSegments =
        new HashSet<>(getPendingSegmentsForIntervalWithHandle(handle, dataSource, interval).keySet());

    final Map<SegmentCreateRequest, SegmentIdWithShardSpec> createdSegments = new HashMap<>();
    final Map<UniqueAllocateRequest, SegmentIdWithShardSpec> uniqueRequestToSegment = new HashMap<>();

    for (SegmentCreateRequest request : requests) {
      // Check if the required segment has already been created in this batch
      final UniqueAllocateRequest uniqueRequest =
          new UniqueAllocateRequest(interval, request, skipSegmentLineageCheck);

      final SegmentIdWithShardSpec createdSegment;
      if (uniqueRequestToSegment.containsKey(uniqueRequest)) {
        createdSegment = uniqueRequestToSegment.get(uniqueRequest);
      } else {
        createdSegment = createNewSegment(
            request,
            dataSource,
            interval,
            versionOfExistingChunk,
            committedMaxId,
            pendingSegments
        );

        // Add to pendingSegments to consider for partitionId
        if (createdSegment != null) {
          pendingSegments.add(createdSegment);
          uniqueRequestToSegment.put(uniqueRequest, createdSegment);
          log.info("Created new segment[%s]", createdSegment);
        }
      }

      if (createdSegment != null) {
        createdSegments.put(request, createdSegment);
      }
    }

    log.info("Created [%d] new segments for [%d] allocate requests.", uniqueRequestToSegment.size(), requests.size());
    return createdSegments;
  }

  private SegmentIdWithShardSpec createNewSegment(
      SegmentCreateRequest request,
      String dataSource,
      Interval interval,
      String versionOfExistingChunk,
      SegmentIdWithShardSpec committedMaxId,
      Set<SegmentIdWithShardSpec> pendingSegments
  )
  {
    final PartialShardSpec partialShardSpec = request.getPartialShardSpec();
    final String existingVersion = request.getVersion();
    final Set<SegmentIdWithShardSpec> mutablePendingSegments = new HashSet<>(pendingSegments);

    // Include the committedMaxId while computing the overallMaxId
    if (committedMaxId != null) {
      mutablePendingSegments.add(committedMaxId);
    }

    // If there is an existing chunk, find the max id with the same version as the existing chunk.
    // There may still be a pending segment with a higher version (but no corresponding used segments)
    // which may generate a clash with an existing segment once the new id is generated
    final SegmentIdWithShardSpec overallMaxId =
        mutablePendingSegments.stream()
                              .filter(id -> id.getShardSpec().sharePartitionSpace(partialShardSpec))
                              .filter(id -> versionOfExistingChunk == null
                                            || id.getVersion().equals(versionOfExistingChunk))
                              .max(Comparator.comparing(SegmentIdWithShardSpec::getVersion)
                                             .thenComparing(id -> id.getShardSpec().getPartitionNum()))
                              .orElse(null);

    // Determine the version of the new segment
    final String newSegmentVersion;
    if (versionOfExistingChunk != null) {
      newSegmentVersion = versionOfExistingChunk;
    } else if (overallMaxId != null) {
      newSegmentVersion = overallMaxId.getVersion();
    } else {
      // this is the first segment for this interval
      newSegmentVersion = null;
    }

    if (overallMaxId == null) {
      // When appending segments, null overallMaxId means that we are allocating the very initial
      // segment for this time chunk.
      // This code is executed when the Overlord coordinates segment allocation, which is either you append segments
      // or you use segment lock. Since the core partitions set is not determined for appended segments, we set
      // it 0. When you use segment lock, the core partitions set doesn't work with it. We simply set it 0 so that the
      // OvershadowableManager handles the atomic segment update.
      final int newPartitionId = partialShardSpec.useNonRootGenerationPartitionSpace()
                                 ? PartitionIds.NON_ROOT_GEN_START_PARTITION_ID
                                 : PartitionIds.ROOT_GEN_START_PARTITION_ID;

      String version = newSegmentVersion == null ? existingVersion : newSegmentVersion;
      return new SegmentIdWithShardSpec(
          dataSource,
          interval,
          version,
          partialShardSpec.complete(jsonMapper, newPartitionId, 0)
      );

    } else if (!overallMaxId.getInterval().equals(interval)) {
      log.warn(
          "Cannot allocate new segment for dataSource[%s], interval[%s], existingVersion[%s]: conflicting segment[%s].",
          dataSource,
          interval,
          existingVersion,
          overallMaxId
      );
      return null;
    } else if (committedMaxId != null
               && committedMaxId.getShardSpec().getNumCorePartitions()
                  == SingleDimensionShardSpec.UNKNOWN_NUM_CORE_PARTITIONS) {
      log.warn(
          "Cannot allocate new segment because of unknown core partition size of segment[%s], shardSpec[%s]",
          committedMaxId,
          committedMaxId.getShardSpec()
      );
      return null;
    } else {
      // The number of core partitions must always be chosen from the set of used segments in the SegmentTimeline.
      // When the core partitions have been dropped, using pending segments may lead to an incorrect state
      // where the chunk is believed to have core partitions and queries results are incorrect.

      return new SegmentIdWithShardSpec(
          dataSource,
          interval,
          Preconditions.checkNotNull(newSegmentVersion, "newSegmentVersion"),
          partialShardSpec.complete(
              jsonMapper,
              overallMaxId.getShardSpec().getPartitionNum() + 1,
              committedMaxId == null ? 0 : committedMaxId.getShardSpec().getNumCorePartitions()
          )
      );
    }
  }

  /**
   * This function creates a new segment for the given datasource/interval/etc. A critical
   * aspect of the creation is to make sure that the new version & new partition number will make
   * sense given the existing segments & pending segments also very important is to avoid
   * clashes with existing pending & used/unused segments.
   * @param handle Database handle
   * @param dataSource datasource for the new segment
   * @param interval interval for the new segment
   * @param partialShardSpec Shard spec info minus segment id stuff
   * @param existingVersion Version of segments in interval, used to compute the version of the very first segment in
   *                        interval
   * @return
   * @throws IOException
   */
  @Nullable
  private SegmentIdWithShardSpec createNewSegment(
      final Handle handle,
      final String dataSource,
      final Interval interval,
      final PartialShardSpec partialShardSpec,
      final String existingVersion,
      final List<TimelineObjectHolder<String, DataSegment>> existingChunks
  ) throws IOException
  {
    // max partitionId of published data segments which share the same partition space.
    SegmentIdWithShardSpec committedMaxId = null;

    @Nullable
    final String versionOfExistingChunk;
    if (existingChunks.isEmpty()) {
      versionOfExistingChunk = null;
    } else {
      TimelineObjectHolder<String, DataSegment> existingHolder = Iterables.getOnlyElement(existingChunks);
      versionOfExistingChunk = existingHolder.getVersion();

      // Don't use the stream API for performance.
      for (DataSegment segment : FluentIterable
          .from(existingHolder.getObject())
          .transform(PartitionChunk::getObject)
          // Here we check only the segments of the shardSpec which shares the same partition space with the given
          // partialShardSpec. Note that OverwriteShardSpec doesn't share the partition space with others.
          // See PartitionIds.
          .filter(segment -> segment.getShardSpec().sharePartitionSpace(partialShardSpec))) {
        if (committedMaxId == null
            || committedMaxId.getShardSpec().getPartitionNum() < segment.getShardSpec().getPartitionNum()) {
          committedMaxId = SegmentIdWithShardSpec.fromDataSegment(segment);
        }
      }
    }


    // Fetch the pending segments for this interval to determine max partitionId
    // across all shard specs (published + pending).
    // A pending segment having a higher partitionId must also be considered
    // to avoid clashes when inserting the pending segment created here.
    final Set<SegmentIdWithShardSpec> pendings = new HashSet<>(
        getPendingSegmentsForIntervalWithHandle(handle, dataSource, interval).keySet()
    );
    if (committedMaxId != null) {
      pendings.add(committedMaxId);
    }

    // If there is an existing chunk, find the max id with the same version as the existing chunk.
    // There may still be a pending segment with a higher version (but no corresponding used segments)
    // which may generate a clash with an existing segment once the new id is generated
    final SegmentIdWithShardSpec overallMaxId;
    overallMaxId = pendings.stream()
                           .filter(id -> id.getShardSpec().sharePartitionSpace(partialShardSpec))
                           .filter(id -> versionOfExistingChunk == null
                                         || id.getVersion().equals(versionOfExistingChunk))
                           .max(Comparator.comparing(SegmentIdWithShardSpec::getVersion)
                                          .thenComparing(id -> id.getShardSpec().getPartitionNum()))
                           .orElse(null);


    // Determine the version of the new segment
    final String newSegmentVersion;
    if (versionOfExistingChunk != null) {
      newSegmentVersion = versionOfExistingChunk;
    } else if (overallMaxId != null) {
      newSegmentVersion = overallMaxId.getVersion();
    } else {
      // this is the first segment for this interval
      newSegmentVersion = null;
    }

    if (overallMaxId == null) {
      // When appending segments, null overallMaxId means that we are allocating the very initial
      // segment for this time chunk.
      // This code is executed when the Overlord coordinates segment allocation, which is either you append segments
      // or you use segment lock. Since the core partitions set is not determined for appended segments, we set
      // it 0. When you use segment lock, the core partitions set doesn't work with it. We simply set it 0 so that the
      // OvershadowableManager handles the atomic segment update.
      final int newPartitionId = partialShardSpec.useNonRootGenerationPartitionSpace()
                                 ? PartitionIds.NON_ROOT_GEN_START_PARTITION_ID
                                 : PartitionIds.ROOT_GEN_START_PARTITION_ID;
      String version = newSegmentVersion == null ? existingVersion : newSegmentVersion;
      return new SegmentIdWithShardSpec(
          dataSource,
          interval,
          version,
          partialShardSpec.complete(jsonMapper, newPartitionId, 0)
      );
    } else if (!overallMaxId.getInterval().equals(interval)) {
      log.warn(
          "Cannot allocate new segment for dataSource[%s], interval[%s], existingVersion[%s]: conflicting segment[%s].",
          dataSource,
          interval,
          existingVersion,
          overallMaxId
      );
      return null;
    } else if (committedMaxId != null
               && committedMaxId.getShardSpec().getNumCorePartitions()
                  == SingleDimensionShardSpec.UNKNOWN_NUM_CORE_PARTITIONS) {
      log.warn(
          "Cannot allocate new segment because of unknown core partition size of segment[%s], shardSpec[%s]",
          committedMaxId,
          committedMaxId.getShardSpec()
      );
      return null;
    } else {
      // The number of core partitions must always be chosen from the set of used segments in the SegmentTimeline.
      // When the core partitions have been dropped, using pending segments may lead to an incorrect state
      // where the chunk is believed to have core partitions and queries results are incorrect.

      return new SegmentIdWithShardSpec(
          dataSource,
          interval,
          Preconditions.checkNotNull(newSegmentVersion, "newSegmentVersion"),
          partialShardSpec.complete(
              jsonMapper,
              overallMaxId.getShardSpec().getPartitionNum() + 1,
              committedMaxId == null ? 0 : committedMaxId.getShardSpec().getNumCorePartitions()
          )
      );
    }
  }

  @Override
  public int deletePendingSegmentsCreatedInInterval(String dataSource, Interval deleteInterval)
  {
    return connector.getDBI().inTransaction(
        (handle, status) -> handle
            .createStatement(
                StringUtils.format(
                    "DELETE FROM %s WHERE datasource = :dataSource AND created_date >= :start AND created_date < :end",
                    dbTables.getPendingSegmentsTable()
                )
            )
            .bind("dataSource", dataSource)
            .bind("start", deleteInterval.getStart().toString())
            .bind("end", deleteInterval.getEnd().toString())
            .execute()
    );
  }

  @Override
  public int deletePendingSegments(String dataSource)
  {
    return connector.getDBI().inTransaction(
        (handle, status) -> handle
            .createStatement(
                StringUtils.format("DELETE FROM %s WHERE datasource = :dataSource", dbTables.getPendingSegmentsTable())
            )
            .bind("dataSource", dataSource)
            .execute()
    );
  }

  private Set<DataSegment> announceHistoricalSegmentBatch(
      final Handle handle,
      final Set<DataSegment> segments,
      final Set<DataSegment> usedSegments,
      final MinimalSegmentSchemas minimalSegmentSchemas
  ) throws IOException
  {
    final Set<DataSegment> toInsertSegments = new HashSet<>();
    Map<String, Long> fingerprintSchemaIdMap = null;
    boolean schemaPresent = false;
    try {
      if (centralizedDatasourceSchemaConfig.isEnabled()
          && minimalSegmentSchemas != null
          && minimalSegmentSchemas.isNonEmpty()) {
        schemaPresent = true;
        log.info("Persisting segment schema: [%s].", minimalSegmentSchemas);
        segmentSchemaManager.persistSegmentSchema(handle, minimalSegmentSchemas.getSchemaPayloadMap());

        // fetch schemaId
        fingerprintSchemaIdMap =
            segmentSchemaManager.schemaIdFetchBatch(handle, minimalSegmentSchemas.getSchemaPayloadMap().keySet());

        log.info("Fingerprint schema map is [%s]", fingerprintSchemaIdMap);
      }

      Set<String> existedSegments = segmentExistsBatch(handle, segments);
      log.info("Found these segments already exist in DB: %s", existedSegments);

      for (DataSegment segment : segments) {
        if (!existedSegments.contains(segment.getId().toString())) {
          toInsertSegments.add(segment);
        }
      }

      // SELECT -> INSERT can fail due to races; callers must be prepared to retry.
      // Avoiding ON DUPLICATE KEY since it's not portable.
      // Avoiding try/catch since it may cause inadvertent transaction-splitting.
      final List<List<DataSegment>> partitionedSegments = Lists.partition(
          new ArrayList<>(toInsertSegments),
          MAX_NUM_SEGMENTS_TO_ANNOUNCE_AT_ONCE
      );

      final String now = DateTimes.nowUtc().toString();
      PreparedBatch preparedBatch = handle.prepareBatch(buildSqlToInsertSegments());
      for (List<DataSegment> partition : partitionedSegments) {
        for (DataSegment segment : partition) {
          String segmentId = segment.getId().toString();
          Long schemaId = null;
          Long numRows = null;

          if (schemaPresent && minimalSegmentSchemas.getSegmentStatsMap().containsKey(segmentId)) {
            MinimalSegmentSchemas.SegmentStats segmentStats = minimalSegmentSchemas.getSegmentStatsMap().get(segmentId);
            if (segmentStats != null) {
              numRows = segmentStats.getNumRows();
              String fingerprint = segmentStats.getFingerprint();
              if (fingerprintSchemaIdMap != null && fingerprintSchemaIdMap.containsKey(fingerprint)) {
                schemaId = fingerprintSchemaIdMap.get(fingerprint);
              }
            }
          }

          PreparedBatchPart preparedBatchPart = preparedBatch.add()
              .bind("id", segmentId)
              .bind("dataSource", segment.getDataSource())
              .bind("created_date", now)
              .bind("start", segment.getInterval().getStart().toString())
              .bind("end", segment.getInterval().getEnd().toString())
              .bind("partitioned", (segment.getShardSpec() instanceof NoneShardSpec) ? false : true)
              .bind("version", segment.getVersion())
              .bind("used", usedSegments.contains(segment))
              .bind("payload", jsonMapper.writeValueAsBytes(segment))
              .bind("used_status_last_updated", now);

          if (centralizedDatasourceSchemaConfig.isEnabled()) {
            preparedBatchPart
                .bind("schema_id", schemaId)
                .bind("num_rows", numRows);
          }
        }
        final int[] affectedRows = preparedBatch.execute();
        final boolean succeeded = Arrays.stream(affectedRows).allMatch(eachAffectedRows -> eachAffectedRows == 1);
        if (succeeded) {
          log.infoSegments(partition, "Published segments to DB");
        } else {
          final List<DataSegment> failedToPublish = IntStream.range(0, partition.size())
              .filter(i -> affectedRows[i] != 1)
              .mapToObj(partition::get)
              .collect(Collectors.toList());
          throw new ISE(
              "Failed to publish segments to DB: %s",
              SegmentUtils.commaSeparatedIdentifiers(failedToPublish)
          );
        }
      }
    }
    catch (Exception e) {
      log.errorSegments(segments, "Exception inserting segments");
      throw e;
    }

    return toInsertSegments;
  }

  /**
   * Creates new versions of segments appended while a REPLACE task was in progress.
   */
  private Set<DataSegmentPlus> createNewIdsOfAppendSegmentsAfterReplace(
      final Handle handle,
      final Set<DataSegment> replaceSegments,
      final Set<ReplaceTaskLock> locksHeldByReplaceTask
  )
  {
    // If a REPLACE task has locked an interval, it would commit some segments
    // (or at least tombstones) in that interval (except in LEGACY_REPLACE ingestion mode)
    if (replaceSegments.isEmpty() || locksHeldByReplaceTask.isEmpty()) {
      return Collections.emptySet();
    }

    final String datasource = replaceSegments.iterator().next().getDataSource();

    // For each replace interval, find the number of core partitions and total partitions
    final Map<Interval, Integer> intervalToNumCorePartitions = new HashMap<>();
    final Map<Interval, Integer> intervalToCurrentPartitionNum = new HashMap<>();
    for (DataSegment segment : replaceSegments) {
      intervalToNumCorePartitions.put(segment.getInterval(), segment.getShardSpec().getNumCorePartitions());

      int partitionNum = segment.getShardSpec().getPartitionNum();
      intervalToCurrentPartitionNum.compute(
          segment.getInterval(),
          (i, value) -> value == null ? partitionNum : Math.max(value, partitionNum)
      );
    }

    // Find the segments that need to be upgraded
    final String taskId = locksHeldByReplaceTask.stream()
                                                .map(ReplaceTaskLock::getSupervisorTaskId)
                                                .findFirst().orElse(null);
    final Map<String, String> upgradeSegmentToLockVersion
        = getAppendSegmentsCommittedDuringTask(handle, taskId);
<<<<<<< HEAD
    final List<DataSegmentPlus> segmentsToUpgrade
        = retrieveSegmentsById(handle, upgradeSegmentToLockVersion.keySet());
=======
    final List<DataSegment> segmentsToUpgrade
        = retrieveSegmentsById(handle, datasource, upgradeSegmentToLockVersion.keySet());
>>>>>>> 5e603ac5

    log.info("createNewIdsOfAppendSegmentsAfterReplace SegmentsToUpgrade are [%s]", segmentsToUpgrade);
    if (segmentsToUpgrade.isEmpty()) {
      return Collections.emptySet();
    }

    final Set<Interval> replaceIntervals = intervalToNumCorePartitions.keySet();

    final Set<DataSegmentPlus> upgradedSegments = new HashSet<>();
    for (DataSegmentPlus oldSegmentMetadata : segmentsToUpgrade) {
      // Determine interval of the upgraded segment
      DataSegment oldSegment = oldSegmentMetadata.getDataSegment();
      final Interval oldInterval = oldSegment.getInterval();
      Interval newInterval = null;
      for (Interval replaceInterval : replaceIntervals) {
        if (replaceInterval.contains(oldInterval)) {
          newInterval = replaceInterval;
          break;
        } else if (replaceInterval.overlaps(oldInterval)) {
          throw new ISE(
              "Incompatible segment intervals for commit: [%s] and [%s].",
              oldInterval, replaceInterval
          );
        }
      }

      if (newInterval == null) {
        // This can happen only if no replace interval contains this segment
        // but a (revoked) REPLACE lock covers this segment
        newInterval = oldInterval;
      }

      // Compute shard spec of the upgraded segment
      final int partitionNum = intervalToCurrentPartitionNum.compute(
          newInterval,
          (i, value) -> value == null ? 0 : value + 1
      );
      final int numCorePartitions = intervalToNumCorePartitions.get(newInterval);
      ShardSpec shardSpec = new NumberedShardSpec(partitionNum, numCorePartitions);

      // Create upgraded segment with the correct interval, version and shard spec
      String lockVersion = upgradeSegmentToLockVersion.get(oldSegment.getId().toString());
      DataSegment dataSegment = DataSegment.builder(oldSegment)
                                           .interval(newInterval)
                                           .version(lockVersion)
                                           .shardSpec(shardSpec)
                                           .build();

      upgradedSegments.add(new DataSegmentPlus(dataSegment, oldSegmentMetadata.getSchemaId(), oldSegmentMetadata.getNumRows()));
    }

    return upgradedSegments;
  }

  /**
   * Verifies that:
   * <ul>
   * <li>The set of segments being committed is non-empty.</li>
   * <li>All segments belong to the same datasource.</li>
   * </ul>
   */
  private void verifySegmentsToCommit(Collection<DataSegment> segments)
  {
    if (segments.isEmpty()) {
      throw new IllegalArgumentException("No segment to commit");
    }

    final String dataSource = segments.iterator().next().getDataSource();
    for (DataSegment segment : segments) {
      if (!dataSource.equals(segment.getDataSource())) {
        throw new IllegalArgumentException("Segments to commit must all belong to the same datasource");
      }
    }
  }

  /**
   * Inserts the given segments into the DB in batches of size
   * {@link #MAX_NUM_SEGMENTS_TO_ANNOUNCE_AT_ONCE} and returns the set of
   * segments actually inserted.
   * <p>
   * This method avoids inserting segment IDs which already exist in the DB.
   * Callers of this method might need to retry as INSERT followed by SELECT
   * might fail due to race conditions.
   */
  private Set<DataSegment> insertSegments(
      Handle handle,
      Set<DataSegment> segments,
      MinimalSegmentSchemas minimalSegmentSchemas,
      Set<DataSegmentPlus> appendAfterReplaceSegmentMetadata
  ) throws IOException
  {
    Map<String, Long> fingerprintSchemaIdMap = null;
    boolean schemaPresent = false;

    if (minimalSegmentSchemas != null && minimalSegmentSchemas.isNonEmpty()) {
      schemaPresent = true;
      log.info("Persisting segment schema: [%s].", minimalSegmentSchemas);
      segmentSchemaManager.persistSegmentSchema(handle, minimalSegmentSchemas.getSchemaPayloadMap());

      // fetch schemaId
      fingerprintSchemaIdMap =
          segmentSchemaManager.schemaIdFetchBatch(handle, minimalSegmentSchemas.getSchemaPayloadMap().keySet());

      log.info("Fingerprint schema map is [%s].", fingerprintSchemaIdMap);
    }

    Map<SegmentId, Pair<Long, Long>> upgradeSegmentMetadata = new HashMap<>();
    for (DataSegmentPlus dataSegmentPlus : appendAfterReplaceSegmentMetadata) {
      segments.add(dataSegmentPlus.getDataSegment());
      upgradeSegmentMetadata.put(
          dataSegmentPlus.getDataSegment().getId(),
          Pair.of(dataSegmentPlus.getSchemaId(), dataSegmentPlus.getNumRows())
      );
    }
    // Do not insert segment IDs which already exist
    Set<String> existingSegmentIds = segmentExistsBatch(handle, segments);
    final Set<DataSegment> segmentsToInsert = segments.stream().filter(
        s -> !existingSegmentIds.contains(s.getId().toString())
    ).collect(Collectors.toSet());

    // Insert the segments in batches of manageable size
    final List<List<DataSegment>> partitionedSegments = Lists.partition(
        new ArrayList<>(segmentsToInsert),
        MAX_NUM_SEGMENTS_TO_ANNOUNCE_AT_ONCE
    );

    final String now = DateTimes.nowUtc().toString();
    final PreparedBatch batch = handle.prepareBatch(buildSqlToInsertSegments());
    for (List<DataSegment> partition : partitionedSegments) {
      for (DataSegment segment : partition) {
        String segmentId = segment.getId().toString();
        Long schemaId = null;
        Long numRows = null;

        if (schemaPresent && minimalSegmentSchemas.getSegmentStatsMap().containsKey(segmentId)) {
          MinimalSegmentSchemas.SegmentStats segmentStats = minimalSegmentSchemas.getSegmentStatsMap().get(segmentId);
          if (segmentStats != null) {
            numRows = segmentStats.getNumRows();
            String fingerprint = segmentStats.getFingerprint();
            if (fingerprintSchemaIdMap != null && fingerprintSchemaIdMap.containsKey(fingerprint)) {
              schemaId = fingerprintSchemaIdMap.get(fingerprint);
            }
          }
        } else if (upgradeSegmentMetadata.containsKey(segment.getId())) {
          Pair<Long, Long> metadata = upgradeSegmentMetadata.get(segment.getId());
          schemaId = metadata.lhs;
          numRows = metadata.rhs;
        }

        PreparedBatchPart preparedBatchPart =
            batch.add()
                 .bind("id", segmentId)
                 .bind("dataSource", segment.getDataSource())
                 .bind("created_date", now)
                 .bind("start", segment.getInterval().getStart().toString())
                 .bind("end", segment.getInterval().getEnd().toString())
                 .bind("partitioned", (segment.getShardSpec() instanceof NoneShardSpec) ? false : true)
                 .bind("version", segment.getVersion())
                 .bind("used", true)
                 .bind("payload", jsonMapper.writeValueAsBytes(segment))
                 .bind("used_status_last_updated", now);

        if (centralizedDatasourceSchemaConfig.isEnabled()) {
          preparedBatchPart
              .bind("schema_id", schemaId)
              .bind("num_rows", numRows);
        }
      }

      final int[] affectedRows = batch.execute();

      final List<DataSegment> failedInserts = new ArrayList<>();
      for (int i = 0; i < partition.size(); ++i) {
        if (affectedRows[i] != 1) {
          failedInserts.add(partition.get(i));
        }
      }
      if (failedInserts.isEmpty()) {
        log.infoSegments(partition, "Published segments to DB");
      } else {
        throw new ISE(
            "Failed to publish segments to DB: %s",
            SegmentUtils.commaSeparatedIdentifiers(failedInserts)
        );
      }
    }

    return segmentsToInsert;
  }

  /**
   * Inserts entries into the upgrade_segments table in batches of size
   * {@link #MAX_NUM_SEGMENTS_TO_ANNOUNCE_AT_ONCE}.
   */
  private void insertIntoUpgradeSegmentsTable(
      Handle handle,
      Map<DataSegment, ReplaceTaskLock> segmentToReplaceLock
  )
  {
    if (segmentToReplaceLock.isEmpty()) {
      return;
    }

    final PreparedBatch batch = handle.prepareBatch(
        StringUtils.format(
            "INSERT INTO %1$s (task_id, segment_id, lock_version)"
            + " VALUES (:task_id, :segment_id, :lock_version)",
            dbTables.getUpgradeSegmentsTable()
        )
    );

    final List<List<Map.Entry<DataSegment, ReplaceTaskLock>>> partitions = Lists.partition(
        new ArrayList<>(segmentToReplaceLock.entrySet()),
        MAX_NUM_SEGMENTS_TO_ANNOUNCE_AT_ONCE
    );
    for (List<Map.Entry<DataSegment, ReplaceTaskLock>> partition : partitions) {
      for (Map.Entry<DataSegment, ReplaceTaskLock> entry : partition) {
        DataSegment segment = entry.getKey();
        ReplaceTaskLock lock = entry.getValue();
        batch.add()
             .bind("task_id", lock.getSupervisorTaskId())
             .bind("segment_id", segment.getId().toString())
             .bind("lock_version", lock.getVersion());
      }
      final int[] affectedAppendRows = batch.execute();

      final List<DataSegment> failedInserts = new ArrayList<>();
      for (int i = 0; i < partition.size(); ++i) {
        if (affectedAppendRows[i] != 1) {
          failedInserts.add(partition.get(i).getKey());
        }
      }
      if (failedInserts.size() > 0) {
        throw new ISE(
            "Failed to insert upgrade segments in DB: %s",
            SegmentUtils.commaSeparatedIdentifiers(failedInserts)
        );
      }
    }
  }

<<<<<<< HEAD
  private List<DataSegmentPlus> retrieveSegmentsById(Handle handle, Set<String> segmentIds)
=======
  private List<DataSegment> retrieveSegmentsById(Handle handle, String datasource, Set<String> segmentIds)
>>>>>>> 5e603ac5
  {
    if (segmentIds.isEmpty()) {
      return Collections.emptyList();
    }

<<<<<<< HEAD
    final String segmentIdCsv = segmentIds.stream()
                                          .map(id -> "'" + id + "'")
                                          .collect(Collectors.joining(","));

    ResultIterator<DataSegmentPlus> resultIterator;
    if (centralizedDatasourceSchemaConfig.isEnabled()) {
      resultIterator = handle
          .createQuery(
              StringUtils.format(
                  "SELECT payload, schema_id, num_rows FROM %s WHERE id in (%s)",
                  dbTables.getSegmentsTable(), segmentIdCsv
              )
          )
          .setFetchSize(connector.getStreamingFetchSize())
          .map(
              (index, r, ctx) -> {
                DataSegment segment = JacksonUtils.readValue(jsonMapper, r.getBytes(1), DataSegment.class);
                Long schemaId = (Long) r.getObject(2);
                Long numRows = (Long) r.getObject(3);
                return new DataSegmentPlus(segment, schemaId, numRows);
              }
          )
          .iterator();
    } else {
      resultIterator = handle
          .createQuery(
              StringUtils.format(
                  "SELECT payload FROM %s WHERE id in (%s)",
                  dbTables.getSegmentsTable(), segmentIdCsv
              )
          )
          .setFetchSize(connector.getStreamingFetchSize())
          .map(
              (index, r, ctx) -> {
                DataSegment segment = JacksonUtils.readValue(jsonMapper, r.getBytes(1), DataSegment.class);
                return new DataSegmentPlus(segment, null, null);
              }
          )
          .iterator();
    }

    return Lists.newArrayList(resultIterator);
=======
    return SqlSegmentsMetadataQuery.forHandle(handle, connector, dbTables, jsonMapper)
                                   .retrieveSegmentsById(datasource, segmentIds)
                                   .stream()
                                   .map(DataSegmentPlus::getDataSegment)
                                   .collect(Collectors.toList());
>>>>>>> 5e603ac5
  }

  private String buildSqlToInsertSegments()
  {
    if (centralizedDatasourceSchemaConfig.isEnabled()) {
      return StringUtils.format(
          "INSERT INTO %1$s (id, dataSource, created_date, start, %2$send%2$s,"
          + " partitioned, version, used, payload, used_status_last_updated, schema_id, num_rows) "
          + "VALUES (:id, :dataSource, :created_date, :start, :end,"
          + " :partitioned, :version, :used, :payload, :used_status_last_updated, :schema_id, :num_rows)",
          dbTables.getSegmentsTable(),
          connector.getQuoteString()
      );
    } else {
      return StringUtils.format(
          "INSERT INTO %1$s (id, dataSource, created_date, start, %2$send%2$s,"
          + " partitioned, version, used, payload, used_status_last_updated) "
          + "VALUES (:id, :dataSource, :created_date, :start, :end,"
          + " :partitioned, :version, :used, :payload, :used_status_last_updated)",
          dbTables.getSegmentsTable(),
          connector.getQuoteString()
      );
    }
  }

  /**
   * Finds the append segments that were covered by the given task REPLACE locks.
   * These append segments must now be upgraded to the same version as the segments
   * being committed by this replace task.
   *
   * @return Map from append Segment ID to REPLACE lock version
   */
  private Map<String, String> getAppendSegmentsCommittedDuringTask(
      Handle handle,
      String taskId
  )
  {
    final String sql = StringUtils.format(
        "SELECT segment_id, lock_version FROM %1$s WHERE task_id = :task_id",
        dbTables.getUpgradeSegmentsTable()
    );

    ResultIterator<Pair<String, String>> resultIterator = handle
        .createQuery(sql)
        .bind("task_id", taskId)
        .map(
            (index, r, ctx) -> Pair.of(r.getString("segment_id"), r.getString("lock_version"))
        )
        .iterator();

    final Map<String, String> segmentIdToLockVersion = new HashMap<>();
    while (resultIterator.hasNext()) {
      Pair<String, String> result = resultIterator.next();
      segmentIdToLockVersion.put(result.lhs, result.rhs);
    }
    return segmentIdToLockVersion;
  }

  private Set<String> segmentExistsBatch(final Handle handle, final Set<DataSegment> segments)
  {
    Set<String> existedSegments = new HashSet<>();

    List<List<DataSegment>> segmentsLists = Lists.partition(new ArrayList<>(segments), MAX_NUM_SEGMENTS_TO_ANNOUNCE_AT_ONCE);
    for (List<DataSegment> segmentList : segmentsLists) {
      String segmentIds = segmentList.stream()
          .map(segment -> "'" + StringEscapeUtils.escapeSql(segment.getId().toString()) + "'")
          .collect(Collectors.joining(","));
      List<String> existIds = handle.createQuery(StringUtils.format("SELECT id FROM %s WHERE id in (%s)", dbTables.getSegmentsTable(), segmentIds))
          .mapTo(String.class)
          .list();
      existedSegments.addAll(existIds);
    }
    return existedSegments;
  }

  /**
   * Read dataSource metadata. Returns null if there is no metadata.
   */
  @Override
  public @Nullable DataSourceMetadata retrieveDataSourceMetadata(final String dataSource)
  {
    final byte[] bytes = connector.lookup(
        dbTables.getDataSourceTable(),
        "dataSource",
        "commit_metadata_payload",
        dataSource
    );

    if (bytes == null) {
      return null;
    }

    return JacksonUtils.readValue(jsonMapper, bytes, DataSourceMetadata.class);
  }

  /**
   * Read dataSource metadata as bytes, from a specific handle. Returns null if there is no metadata.
   */
  private @Nullable byte[] retrieveDataSourceMetadataWithHandleAsBytes(
      final Handle handle,
      final String dataSource
  )
  {
    return connector.lookupWithHandle(
        handle,
        dbTables.getDataSourceTable(),
        "dataSource",
        "commit_metadata_payload",
        dataSource
    );
  }

  /**
   * Compare-and-swap dataSource metadata in a transaction. This will only modify dataSource metadata if it equals
   * oldCommitMetadata when this function is called (based on T.equals). This method is idempotent in that if
   * the metadata already equals newCommitMetadata, it will return true.
   *
   * @param handle        database handle
   * @param dataSource    druid dataSource
   * @param startMetadata dataSource metadata pre-insert must match this startMetadata according to
   *                      {@link DataSourceMetadata#matches(DataSourceMetadata)}
   * @param endMetadata   dataSource metadata post-insert will have this endMetadata merged in with
   *                      {@link DataSourceMetadata#plus(DataSourceMetadata)}
   *
   * @return SUCCESS if dataSource metadata was updated from matching startMetadata to matching endMetadata, FAILURE or
   * TRY_AGAIN if it definitely was not updated. This guarantee is meant to help
   * {@link #commitSegmentsAndMetadata} achieve its own guarantee.
   *
   * @throws RuntimeException if state is unknown after this call
   */
  protected DataStoreMetadataUpdateResult updateDataSourceMetadataWithHandle(
      final Handle handle,
      final String dataSource,
      final DataSourceMetadata startMetadata,
      final DataSourceMetadata endMetadata
  ) throws IOException
  {
    Preconditions.checkNotNull(dataSource, "dataSource");
    Preconditions.checkNotNull(startMetadata, "startMetadata");
    Preconditions.checkNotNull(endMetadata, "endMetadata");

    final byte[] oldCommitMetadataBytesFromDb = retrieveDataSourceMetadataWithHandleAsBytes(handle, dataSource);
    final String oldCommitMetadataSha1FromDb;
    final DataSourceMetadata oldCommitMetadataFromDb;

    if (oldCommitMetadataBytesFromDb == null) {
      oldCommitMetadataSha1FromDb = null;
      oldCommitMetadataFromDb = null;
    } else {
      oldCommitMetadataSha1FromDb = BaseEncoding.base16().encode(
          Hashing.sha1().hashBytes(oldCommitMetadataBytesFromDb).asBytes()
      );
      oldCommitMetadataFromDb = jsonMapper.readValue(oldCommitMetadataBytesFromDb, DataSourceMetadata.class);
    }

    final boolean startMetadataMatchesExisting;
    int startMetadataGreaterThanExisting = 0;

    if (oldCommitMetadataFromDb == null) {
      startMetadataMatchesExisting = startMetadata.isValidStart();
      startMetadataGreaterThanExisting = 1;
    } else {
      // Checking against the last committed metadata.
      // If the new start sequence number is greater than the end sequence number of last commit compareTo() function will return 1,
      // 0 in all other cases. It might be because multiple tasks are publishing the sequence at around same time.
      if (startMetadata instanceof Comparable) {
        startMetadataGreaterThanExisting = ((Comparable) startMetadata.asStartMetadata()).compareTo(oldCommitMetadataFromDb.asStartMetadata());
      }

      // Converting the last one into start metadata for checking since only the same type of metadata can be matched.
      // Even though kafka/kinesis indexing services use different sequenceNumber types for representing
      // start and end sequenceNumbers, the below conversion is fine because the new start sequenceNumbers are supposed
      // to be same with end sequenceNumbers of the last commit.
      startMetadataMatchesExisting = startMetadata.asStartMetadata().matches(oldCommitMetadataFromDb.asStartMetadata());
    }

    if (startMetadataGreaterThanExisting == 1 && !startMetadataMatchesExisting) {
      // Offset stored in StartMetadata is Greater than the last commited metadata,
      // Then retry multiple task might be trying to publish the segment for same partitions.
      log.info("Failed to update the metadata Store. The new start metadata: [%s] is ahead of last commited end state: [%s].",
          startMetadata,
          oldCommitMetadataFromDb);
      return new DataStoreMetadataUpdateResult(true, false,
          "Failed to update the metadata Store. The new start metadata is ahead of last commited end state."
      );
    }

    if (!startMetadataMatchesExisting) {
      // Not in the desired start state.
      return new DataStoreMetadataUpdateResult(true, false, StringUtils.format(
          "Inconsistent metadata state. This can happen if you update input topic in a spec without changing " +
          "the supervisor name. Stored state: [%s], Target state: [%s].",
          oldCommitMetadataFromDb,
          startMetadata
      ));
    }

    // Only endOffsets should be stored in metadata store
    final DataSourceMetadata newCommitMetadata = oldCommitMetadataFromDb == null
                                                 ? endMetadata
                                                 : oldCommitMetadataFromDb.plus(endMetadata);
    final byte[] newCommitMetadataBytes = jsonMapper.writeValueAsBytes(newCommitMetadata);
    final String newCommitMetadataSha1 = BaseEncoding.base16().encode(
        Hashing.sha1().hashBytes(newCommitMetadataBytes).asBytes()
    );

    final DataStoreMetadataUpdateResult retVal;
    if (oldCommitMetadataBytesFromDb == null) {
      // SELECT -> INSERT can fail due to races; callers must be prepared to retry.
      final int numRows = handle.createStatement(
          StringUtils.format(
              "INSERT INTO %s (dataSource, created_date, commit_metadata_payload, commit_metadata_sha1) "
              + "VALUES (:dataSource, :created_date, :commit_metadata_payload, :commit_metadata_sha1)",
              dbTables.getDataSourceTable()
          )
      )
                                .bind("dataSource", dataSource)
                                .bind("created_date", DateTimes.nowUtc().toString())
                                .bind("commit_metadata_payload", newCommitMetadataBytes)
                                .bind("commit_metadata_sha1", newCommitMetadataSha1)
                                .execute();

      retVal = numRows == 1
          ? DataStoreMetadataUpdateResult.SUCCESS
          : new DataStoreMetadataUpdateResult(
              true,
          true,
          "Failed to insert metadata for datasource [%s]",
          dataSource);
    } else {
      // Expecting a particular old metadata; use the SHA1 in a compare-and-swap UPDATE
      final int numRows = handle.createStatement(
          StringUtils.format(
              "UPDATE %s SET "
              + "commit_metadata_payload = :new_commit_metadata_payload, "
              + "commit_metadata_sha1 = :new_commit_metadata_sha1 "
              + "WHERE dataSource = :dataSource AND commit_metadata_sha1 = :old_commit_metadata_sha1",
              dbTables.getDataSourceTable()
          )
      )
                                .bind("dataSource", dataSource)
                                .bind("old_commit_metadata_sha1", oldCommitMetadataSha1FromDb)
                                .bind("new_commit_metadata_payload", newCommitMetadataBytes)
                                .bind("new_commit_metadata_sha1", newCommitMetadataSha1)
                                .execute();

      retVal = numRows == 1
          ? DataStoreMetadataUpdateResult.SUCCESS
          : new DataStoreMetadataUpdateResult(
          true,
          true,
          "Failed to update metadata for datasource [%s]",
          dataSource);
    }

    if (retVal.isSuccess()) {
      log.info("Updated metadata from[%s] to[%s].", oldCommitMetadataFromDb, newCommitMetadata);
    } else {
      log.info("Not updating metadata, compare-and-swap failure.");
    }

    return retVal;
  }

  @Override
  public boolean deleteDataSourceMetadata(final String dataSource)
  {
    return connector.retryWithHandle(
        new HandleCallback<Boolean>()
        {
          @Override
          public Boolean withHandle(Handle handle)
          {
            int rows = handle.createStatement(
                StringUtils.format("DELETE from %s WHERE dataSource = :dataSource", dbTables.getDataSourceTable())
            )
                             .bind("dataSource", dataSource)
                             .execute();

            return rows > 0;
          }
        }
    );
  }

  @Override
  public boolean resetDataSourceMetadata(final String dataSource, final DataSourceMetadata dataSourceMetadata)
      throws IOException
  {
    final byte[] newCommitMetadataBytes = jsonMapper.writeValueAsBytes(dataSourceMetadata);
    final String newCommitMetadataSha1 = BaseEncoding.base16().encode(
        Hashing.sha1().hashBytes(newCommitMetadataBytes).asBytes()
    );

    return connector.retryWithHandle(
        new HandleCallback<Boolean>()
        {
          @Override
          public Boolean withHandle(Handle handle)
          {
            final int numRows = handle.createStatement(
                StringUtils.format(
                    "UPDATE %s SET "
                    + "commit_metadata_payload = :new_commit_metadata_payload, "
                    + "commit_metadata_sha1 = :new_commit_metadata_sha1 "
                    + "WHERE dataSource = :dataSource",
                    dbTables.getDataSourceTable()
                )
            )
                                      .bind("dataSource", dataSource)
                                      .bind("new_commit_metadata_payload", newCommitMetadataBytes)
                                      .bind("new_commit_metadata_sha1", newCommitMetadataSha1)
                                      .execute();
            return numRows == 1;
          }
        }
    );
  }

  @Override
  public void updateSegmentMetadata(final Set<DataSegment> segments)
  {
    connector.getDBI().inTransaction(
        new TransactionCallback<Void>()
        {
          @Override
          public Void inTransaction(Handle handle, TransactionStatus transactionStatus) throws Exception
          {
            for (final DataSegment segment : segments) {
              updatePayload(handle, segment);
            }

            return null;
          }
        }
    );
  }

  @Override
  public void deleteSegments(final Set<DataSegment> segments)
  {
    if (segments.isEmpty()) {
      log.info("No segments to delete.");
      return;
    }

    final String deleteSql = StringUtils.format("DELETE from %s WHERE id = :id", dbTables.getSegmentsTable());
    final String dataSource = segments.stream().findFirst().map(DataSegment::getDataSource).get();

    // generate the IDs outside the transaction block
    final List<String> ids = segments.stream().map(s -> s.getId().toString()).collect(Collectors.toList());

    int numDeletedSegments = connector.getDBI().inTransaction((handle, transactionStatus) -> {
          final PreparedBatch batch = handle.prepareBatch(deleteSql);

          for (final String id : ids) {
            batch.bind("id", id).add();
          }

          int[] deletedRows = batch.execute();
          return Arrays.stream(deletedRows).sum();
        }
    );

    log.debugSegments(segments, "Delete the metadata of segments");
    log.info("Deleted [%d] segments from metadata storage for dataSource [%s].", numDeletedSegments, dataSource);
  }

  private void updatePayload(final Handle handle, final DataSegment segment) throws IOException
  {
    try {
      handle
          .createStatement(
              StringUtils.format("UPDATE %s SET payload = :payload WHERE id = :id", dbTables.getSegmentsTable())
          )
          .bind("id", segment.getId().toString())
          .bind("payload", jsonMapper.writeValueAsBytes(segment))
          .execute();
    }
    catch (IOException e) {
      log.error(e, "Exception inserting into DB");
      throw e;
    }
  }

  @Override
  public boolean insertDataSourceMetadata(String dataSource, DataSourceMetadata metadata)
  {
    return 1 == connector.getDBI().inTransaction(
        (handle, status) -> handle
            .createStatement(
                StringUtils.format(
                    "INSERT INTO %s (dataSource, created_date, commit_metadata_payload, commit_metadata_sha1) VALUES" +
                    " (:dataSource, :created_date, :commit_metadata_payload, :commit_metadata_sha1)",
                    dbTables.getDataSourceTable()
                )
            )
            .bind("dataSource", dataSource)
            .bind("created_date", DateTimes.nowUtc().toString())
            .bind("commit_metadata_payload", jsonMapper.writeValueAsBytes(metadata))
            .bind("commit_metadata_sha1", BaseEncoding.base16().encode(
                Hashing.sha1().hashBytes(jsonMapper.writeValueAsBytes(metadata)).asBytes()))
            .execute()
    );
  }

  @Override
  public int removeDataSourceMetadataOlderThan(long timestamp, @NotNull Set<String> excludeDatasources)
  {
    DateTime dateTime = DateTimes.utc(timestamp);
    List<String> datasourcesToDelete = connector.getDBI().withHandle(
        handle -> handle
            .createQuery(
                StringUtils.format(
                    "SELECT dataSource FROM %1$s WHERE created_date < '%2$s'",
                    dbTables.getDataSourceTable(),
                    dateTime.toString()
                )
            )
            .mapTo(String.class)
            .list()
    );
    datasourcesToDelete.removeAll(excludeDatasources);
    return connector.getDBI().withHandle(
        handle -> {
          final PreparedBatch batch = handle.prepareBatch(
              StringUtils.format(
                  "DELETE FROM %1$s WHERE dataSource = :dataSource AND created_date < '%2$s'",
                  dbTables.getDataSourceTable(),
                  dateTime.toString()
              )
          );
          for (String datasource : datasourcesToDelete) {
            batch.bind("dataSource", datasource).add();
          }
          int[] result = batch.execute();
          return IntStream.of(result).sum();
        }
    );
  }

  @Override
  public DataSegment retrieveSegmentForId(final String id, boolean includeUnused)
  {
    return connector.retryTransaction(
        (handle, status) -> {
          if (includeUnused) {
            return SqlSegmentsMetadataQuery.forHandle(handle, connector, dbTables, jsonMapper)
                                           .retrieveSegmentForId(id);
          } else {
            return SqlSegmentsMetadataQuery.forHandle(handle, connector, dbTables, jsonMapper)
                                           .retrieveUsedSegmentForId(id);
          }
        },
        3,
        SQLMetadataConnector.DEFAULT_MAX_TRIES
    );
  }

  @Override
  public int deleteUpgradeSegmentsForTask(final String taskId)
  {
    return connector.getDBI().inTransaction(
        (handle, status) -> handle
            .createStatement(
                StringUtils.format(
                    "DELETE FROM %s WHERE task_id = :task_id",
                    dbTables.getUpgradeSegmentsTable()
                )
            )
            .bind("task_id", taskId)
            .execute()
    );
  }

  private static class PendingSegmentsRecord
  {
    private final String sequenceName;
    private final byte[] payload;

    /**
     * The columns expected in the result set are:
     * <ol>
     *   <li>sequence_name</li>
     *   <li>payload</li>
     * </ol>
     */
    static PendingSegmentsRecord fromResultSet(ResultSet resultSet)
    {
      try {
        return new PendingSegmentsRecord(
            resultSet.getString(1),
            resultSet.getBytes(2)
        );
      }
      catch (SQLException e) {
        throw new RuntimeException(e);
      }
    }

    PendingSegmentsRecord(String sequenceName, byte[] payload)
    {
      this.payload = payload;
      this.sequenceName = sequenceName;
    }

    public byte[] getPayload()
    {
      return payload;
    }

    public String getSequenceName()
    {
      return sequenceName;
    }
  }

  public static class DataStoreMetadataUpdateResult
  {
    private final boolean failed;
    private final boolean canRetry;
    @Nullable private final String errorMsg;

    public static final DataStoreMetadataUpdateResult SUCCESS = new DataStoreMetadataUpdateResult(false, false, null);

    DataStoreMetadataUpdateResult(boolean failed, boolean canRetry, @Nullable String errorMsg, Object... errorFormatArgs)
    {
      this.failed = failed;
      this.canRetry = canRetry;
      this.errorMsg = null == errorMsg ? null : StringUtils.format(errorMsg, errorFormatArgs);

    }

    public boolean isFailed()
    {
      return failed;
    }

    public boolean isSuccess()
    {
      return !failed;
    }

    public boolean canRetry()
    {
      return canRetry;
    }

    @Nullable
    public String getErrorMsg()
    {
      return errorMsg;
    }

    @Override
    public boolean equals(Object o)
    {
      if (this == o) {
        return true;
      }
      if (o == null || getClass() != o.getClass()) {
        return false;
      }
      DataStoreMetadataUpdateResult that = (DataStoreMetadataUpdateResult) o;
      return failed == that.failed && canRetry == that.canRetry && Objects.equals(errorMsg, that.errorMsg);
    }

    @Override
    public int hashCode()
    {
      return Objects.hash(failed, canRetry, errorMsg);
    }

    @Override
    public String toString()
    {
      return "DataStoreMetadataUpdateResult{" +
          "failed=" + failed +
          ", canRetry=" + canRetry +
          ", errorMsg='" + errorMsg + '\'' +
          '}';
    }
  }

  public static class DataSegmentPlus
  {
    private final DataSegment dataSegment;
    @Nullable
    private final Long schemaId;
    @Nullable
    private final Long numRows;

    public DataSegmentPlus(
        DataSegment dataSegment,
        @Nullable Long schemaId,
        @Nullable Long numRows
    )
    {
      this.dataSegment = dataSegment;
      this.schemaId = schemaId;
      this.numRows = numRows;
    }

    public DataSegment getDataSegment()
    {
      return dataSegment;
    }

    @Nullable
    public Long getSchemaId()
    {
      return schemaId;
    }

    @Nullable
    public Long getNumRows()
    {
      return numRows;
    }

    @Override
    public String toString()
    {
      return "DataSegmentPlus{" +
             "dataSegment=" + dataSegment +
             ", schemaId=" + schemaId +
             ", numRows=" + numRows +
             '}';
    }

    @Override
    public boolean equals(Object o)
    {
      if (this == o) {
        return true;
      }
      if (o == null || getClass() != o.getClass()) {
        return false;
      }
      DataSegmentPlus that = (DataSegmentPlus) o;
      return Objects.equals(dataSegment, that.dataSegment)
             && Objects.equals(schemaId, that.schemaId)
             && Objects.equals(numRows, that.numRows);
    }

    @Override
    public int hashCode()
    {
      return Objects.hash(dataSegment, schemaId, numRows);
    }
  }
}<|MERGE_RESOLUTION|>--- conflicted
+++ resolved
@@ -53,7 +53,6 @@
 import org.apache.druid.segment.metadata.CentralizedDatasourceSchemaConfig;
 import org.apache.druid.segment.metadata.SegmentSchemaManager;
 import org.apache.druid.segment.realtime.appenderator.SegmentIdWithShardSpec;
-import org.apache.druid.server.http.DataSegmentPlus;
 import org.apache.druid.timeline.DataSegment;
 import org.apache.druid.timeline.Partitions;
 import org.apache.druid.timeline.SegmentId;
@@ -544,7 +543,7 @@
       return connector.retryTransaction(
           (handle, transactionStatus) -> {
             final Set<DataSegment> segmentsToInsert = new HashSet<>(replaceSegments);
-            Set<DataSegmentPlus> appendAfterReplaceSegmentMetadata =
+            Set<DataSegmentWithSchemaInformation> appendAfterReplaceSegmentMetadata =
                 createNewIdsOfAppendSegmentsAfterReplace(handle, replaceSegments, locksHeldByReplaceTask);
 
             return SegmentPublishResult.ok(
@@ -2099,7 +2098,7 @@
   /**
    * Creates new versions of segments appended while a REPLACE task was in progress.
    */
-  private Set<DataSegmentPlus> createNewIdsOfAppendSegmentsAfterReplace(
+  private Set<DataSegmentWithSchemaInformation> createNewIdsOfAppendSegmentsAfterReplace(
       final Handle handle,
       final Set<DataSegment> replaceSegments,
       final Set<ReplaceTaskLock> locksHeldByReplaceTask
@@ -2132,13 +2131,9 @@
                                                 .findFirst().orElse(null);
     final Map<String, String> upgradeSegmentToLockVersion
         = getAppendSegmentsCommittedDuringTask(handle, taskId);
-<<<<<<< HEAD
-    final List<DataSegmentPlus> segmentsToUpgrade
-        = retrieveSegmentsById(handle, upgradeSegmentToLockVersion.keySet());
-=======
-    final List<DataSegment> segmentsToUpgrade
+
+    final List<DataSegmentWithSchemaInformation> segmentsToUpgrade
         = retrieveSegmentsById(handle, datasource, upgradeSegmentToLockVersion.keySet());
->>>>>>> 5e603ac5
 
     log.info("createNewIdsOfAppendSegmentsAfterReplace SegmentsToUpgrade are [%s]", segmentsToUpgrade);
     if (segmentsToUpgrade.isEmpty()) {
@@ -2147,8 +2142,8 @@
 
     final Set<Interval> replaceIntervals = intervalToNumCorePartitions.keySet();
 
-    final Set<DataSegmentPlus> upgradedSegments = new HashSet<>();
-    for (DataSegmentPlus oldSegmentMetadata : segmentsToUpgrade) {
+    final Set<DataSegmentWithSchemaInformation> upgradedSegments = new HashSet<>();
+    for (DataSegmentWithSchemaInformation oldSegmentMetadata : segmentsToUpgrade) {
       // Determine interval of the upgraded segment
       DataSegment oldSegment = oldSegmentMetadata.getDataSegment();
       final Interval oldInterval = oldSegment.getInterval();
@@ -2187,7 +2182,7 @@
                                            .shardSpec(shardSpec)
                                            .build();
 
-      upgradedSegments.add(new DataSegmentPlus(dataSegment, oldSegmentMetadata.getSchemaId(), oldSegmentMetadata.getNumRows()));
+      upgradedSegments.add(new DataSegmentWithSchemaInformation(dataSegment, oldSegmentMetadata.getSchemaId(), oldSegmentMetadata.getNumRows()));
     }
 
     return upgradedSegments;
@@ -2227,7 +2222,7 @@
       Handle handle,
       Set<DataSegment> segments,
       MinimalSegmentSchemas minimalSegmentSchemas,
-      Set<DataSegmentPlus> appendAfterReplaceSegmentMetadata
+      Set<DataSegmentWithSchemaInformation> appendAfterReplaceSegmentMetadata
   ) throws IOException
   {
     Map<String, Long> fingerprintSchemaIdMap = null;
@@ -2246,11 +2241,11 @@
     }
 
     Map<SegmentId, Pair<Long, Long>> upgradeSegmentMetadata = new HashMap<>();
-    for (DataSegmentPlus dataSegmentPlus : appendAfterReplaceSegmentMetadata) {
-      segments.add(dataSegmentPlus.getDataSegment());
+    for (DataSegmentWithSchemaInformation dataSegmentWithSchemaInformation : appendAfterReplaceSegmentMetadata) {
+      segments.add(dataSegmentWithSchemaInformation.getDataSegment());
       upgradeSegmentMetadata.put(
-          dataSegmentPlus.getDataSegment().getId(),
-          Pair.of(dataSegmentPlus.getSchemaId(), dataSegmentPlus.getNumRows())
+          dataSegmentWithSchemaInformation.getDataSegment().getId(),
+          Pair.of(dataSegmentWithSchemaInformation.getSchemaId(), dataSegmentWithSchemaInformation.getNumRows())
       );
     }
     // Do not insert segment IDs which already exist
@@ -2380,37 +2375,33 @@
     }
   }
 
-<<<<<<< HEAD
-  private List<DataSegmentPlus> retrieveSegmentsById(Handle handle, Set<String> segmentIds)
-=======
-  private List<DataSegment> retrieveSegmentsById(Handle handle, String datasource, Set<String> segmentIds)
->>>>>>> 5e603ac5
+  private List<DataSegmentWithSchemaInformation> retrieveSegmentsById(Handle handle, String datasource, Set<String> segmentIds)
   {
     if (segmentIds.isEmpty()) {
       return Collections.emptyList();
     }
 
-<<<<<<< HEAD
     final String segmentIdCsv = segmentIds.stream()
                                           .map(id -> "'" + id + "'")
                                           .collect(Collectors.joining(","));
 
-    ResultIterator<DataSegmentPlus> resultIterator;
+    ResultIterator<DataSegmentWithSchemaInformation> resultIterator;
     if (centralizedDatasourceSchemaConfig.isEnabled()) {
       resultIterator = handle
           .createQuery(
               StringUtils.format(
-                  "SELECT payload, schema_id, num_rows FROM %s WHERE id in (%s)",
+                  "SELECT payload, schema_id, num_rows FROM %s WHERE dataSource = :dataSource AND id in (%s)",
                   dbTables.getSegmentsTable(), segmentIdCsv
               )
           )
+          .bind("dataSource", datasource)
           .setFetchSize(connector.getStreamingFetchSize())
           .map(
               (index, r, ctx) -> {
                 DataSegment segment = JacksonUtils.readValue(jsonMapper, r.getBytes(1), DataSegment.class);
                 Long schemaId = (Long) r.getObject(2);
                 Long numRows = (Long) r.getObject(3);
-                return new DataSegmentPlus(segment, schemaId, numRows);
+                return new DataSegmentWithSchemaInformation(segment, schemaId, numRows);
               }
           )
           .iterator();
@@ -2418,28 +2409,22 @@
       resultIterator = handle
           .createQuery(
               StringUtils.format(
-                  "SELECT payload FROM %s WHERE id in (%s)",
+                  "SELECT payload FROM %s WHERE WHERE dataSource = :dataSource AND id in (%s)",
                   dbTables.getSegmentsTable(), segmentIdCsv
               )
           )
+          .bind("dataSource", datasource)
           .setFetchSize(connector.getStreamingFetchSize())
           .map(
               (index, r, ctx) -> {
                 DataSegment segment = JacksonUtils.readValue(jsonMapper, r.getBytes(1), DataSegment.class);
-                return new DataSegmentPlus(segment, null, null);
+                return new DataSegmentWithSchemaInformation(segment, null, null);
               }
           )
           .iterator();
     }
 
     return Lists.newArrayList(resultIterator);
-=======
-    return SqlSegmentsMetadataQuery.forHandle(handle, connector, dbTables, jsonMapper)
-                                   .retrieveSegmentsById(datasource, segmentIds)
-                                   .stream()
-                                   .map(DataSegmentPlus::getDataSegment)
-                                   .collect(Collectors.toList());
->>>>>>> 5e603ac5
   }
 
   private String buildSqlToInsertSegments()
@@ -3024,7 +3009,7 @@
     }
   }
 
-  public static class DataSegmentPlus
+  public static class DataSegmentWithSchemaInformation
   {
     private final DataSegment dataSegment;
     @Nullable
@@ -3032,7 +3017,7 @@
     @Nullable
     private final Long numRows;
 
-    public DataSegmentPlus(
+    public DataSegmentWithSchemaInformation(
         DataSegment dataSegment,
         @Nullable Long schemaId,
         @Nullable Long numRows
@@ -3079,7 +3064,7 @@
       if (o == null || getClass() != o.getClass()) {
         return false;
       }
-      DataSegmentPlus that = (DataSegmentPlus) o;
+      DataSegmentWithSchemaInformation that = (DataSegmentWithSchemaInformation) o;
       return Objects.equals(dataSegment, that.dataSegment)
              && Objects.equals(schemaId, that.schemaId)
              && Objects.equals(numRows, that.numRows);
