--- conflicted
+++ resolved
@@ -500,20 +500,13 @@
       return connector.retryTransaction(
           (handle, transactionStatus) -> {
             final Set<DataSegment> segmentsToInsert = new HashSet<>(replaceSegments);
-<<<<<<< HEAD
+
             Set<DataSegmentWithSchemaInformation> appendAfterReplaceSegmentMetadata =
                 createNewIdsOfAppendSegmentsAfterReplace(handle, replaceSegments, locksHeldByReplaceTask);
 
-            return SegmentPublishResult.ok(
+            SegmentPublishResult result = SegmentPublishResult.ok(
                 insertSegments(handle, segmentsToInsert,
                                segmentSchemaMapping, appendAfterReplaceSegmentMetadata, Collections.emptyMap())
-=======
-            segmentsToInsert.addAll(
-                createNewIdsOfAppendSegmentsAfterReplace(handle, replaceSegments, locksHeldByReplaceTask)
-            );
-            SegmentPublishResult result = SegmentPublishResult.ok(
-                insertSegments(handle, segmentsToInsert)
->>>>>>> ccc1ffb0
             );
             upgradePendingSegmentsOverlappingWith(segmentsToInsert);
             return result;
@@ -531,11 +524,8 @@
   public SegmentPublishResult commitAppendSegments(
       final Set<DataSegment> appendSegments,
       final Map<DataSegment, ReplaceTaskLock> appendSegmentToReplaceLock,
-<<<<<<< HEAD
+      final String taskAllocatorId,
       @Nullable final SegmentSchemaMapping segmentSchemaMapping
-=======
-      final String taskAllocatorId
->>>>>>> ccc1ffb0
   )
   {
     return commitAppendSegmentsAndMetadataInTransaction(
@@ -543,11 +533,8 @@
         appendSegmentToReplaceLock,
         null,
         null,
-<<<<<<< HEAD
+        taskAllocatorId,
         segmentSchemaMapping
-=======
-        taskAllocatorId
->>>>>>> ccc1ffb0
     );
   }
 
@@ -557,11 +544,8 @@
       Map<DataSegment, ReplaceTaskLock> appendSegmentToReplaceLock,
       DataSourceMetadata startMetadata,
       DataSourceMetadata endMetadata,
-<<<<<<< HEAD
+      String taskAllocatorId,
       @Nullable SegmentSchemaMapping segmentSchemaMapping
-=======
-      String taskAllocatorId
->>>>>>> ccc1ffb0
   )
   {
     return commitAppendSegmentsAndMetadataInTransaction(
@@ -569,11 +553,8 @@
         appendSegmentToReplaceLock,
         startMetadata,
         endMetadata,
-<<<<<<< HEAD
+        taskAllocatorId,
         segmentSchemaMapping
-=======
-        taskAllocatorId
->>>>>>> ccc1ffb0
     );
   }
 
@@ -1320,11 +1301,8 @@
       Map<DataSegment, ReplaceTaskLock> appendSegmentToReplaceLock,
       @Nullable DataSourceMetadata startMetadata,
       @Nullable DataSourceMetadata endMetadata,
-<<<<<<< HEAD
+      String taskAllocatorId,
       @Nullable SegmentSchemaMapping segmentSchemaMapping
-=======
-      String taskAllocatorId
->>>>>>> ccc1ffb0
   )
   {
     verifySegmentsToCommit(appendSegments);
@@ -1334,39 +1312,24 @@
     }
 
     final String dataSource = appendSegments.iterator().next().getDataSource();
-<<<<<<< HEAD
-    final Map<SegmentId, Set<DataSegment>> parentToUpgradedSegments = connector.retryTransaction(
-=======
     final List<PendingSegmentRecord> segmentIdsForNewVersions = connector.retryTransaction(
->>>>>>> ccc1ffb0
         (handle, transactionStatus)
             -> getPendingSegmentsForTaskAllocatorIdWithHandle(handle, dataSource, taskAllocatorId),
         0,
         SQLMetadataConnector.DEFAULT_MAX_TRIES
     );
 
-<<<<<<< HEAD
-    Map<SegmentId, SegmentId> newVersionSegmentToParent = new HashMap<>();
-=======
->>>>>>> ccc1ffb0
-
     // Create entries for all required versions of the append segments
     final Set<DataSegment> allSegmentsToInsert = new HashSet<>(appendSegments);
-
-<<<<<<< HEAD
-    for (Map.Entry<SegmentId, Set<DataSegment>> segmentIdToNewVersions : parentToUpgradedSegments.entrySet()) {
-      allSegmentsToInsert.addAll(segmentIdToNewVersions.getValue());
-      for (DataSegment segment : segmentIdToNewVersions.getValue()) {
-        newVersionSegmentToParent.put(segment.getId(), segmentIdToNewVersions.getKey());
-      }
-    }
-=======
+    final Map<SegmentId, SegmentId> newVersionSegmentToParent = new HashMap<>();
     final Map<String, DataSegment> segmentIdMap = new HashMap<>();
     appendSegments.forEach(segment -> segmentIdMap.put(segment.getId().toString(), segment));
     segmentIdsForNewVersions.forEach(
         pendingSegment -> {
           if (segmentIdMap.containsKey(pendingSegment.getUpgradedFromSegmentId())) {
             final DataSegment oldSegment = segmentIdMap.get(pendingSegment.getUpgradedFromSegmentId());
+            final SegmentId newVersionSegmentId = pendingSegment.getId().asSegmentId();
+            newVersionSegmentToParent.put(newVersionSegmentId, oldSegment.getId());
             allSegmentsToInsert.add(
                 new DataSegment(
                     pendingSegment.getId().asSegmentId(),
@@ -1382,7 +1345,6 @@
           }
         }
     );
->>>>>>> ccc1ffb0
 
     final AtomicBoolean metadataNotUpdated = new AtomicBoolean(false);
     try {
@@ -1501,186 +1463,7 @@
           .execute();
   }
 
-<<<<<<< HEAD
-  /**
-   * Creates new IDs for the given append segments if a REPLACE task started and
-   * finished after these append segments had already been allocated. The newly
-   * created IDs belong to the same interval and version as the segments committed
-   * by the REPLACE task.
-   */
-  private Map<SegmentId, Set<DataSegment>> createNewIdsForAppendSegments(
-      Handle handle,
-      String dataSource,
-      Set<DataSegment> segmentsToAppend
-  ) throws IOException
-  {
-    if (segmentsToAppend.isEmpty()) {
-      return Collections.emptyMap();
-    }
-
-    final Set<Interval> appendIntervals = new HashSet<>();
-    final TreeMap<String, Set<DataSegment>> appendVersionToSegments = new TreeMap<>();
-    for (DataSegment segment : segmentsToAppend) {
-      appendIntervals.add(segment.getInterval());
-      appendVersionToSegments.computeIfAbsent(segment.getVersion(), v -> new HashSet<>())
-                             .add(segment);
-    }
-
-    // Fetch all used segments that overlap with any of the append intervals
-    final Collection<DataSegment> overlappingSegments = retrieveUsedSegmentsForIntervals(
-        dataSource,
-        new ArrayList<>(appendIntervals),
-        Segments.INCLUDING_OVERSHADOWED
-    );
-
-    final Map<String, Set<Interval>> overlappingVersionToIntervals = new HashMap<>();
-    final Map<Interval, Set<DataSegment>> overlappingIntervalToSegments = new HashMap<>();
-    for (DataSegment segment : overlappingSegments) {
-      overlappingVersionToIntervals.computeIfAbsent(segment.getVersion(), v -> new HashSet<>())
-                                   .add(segment.getInterval());
-      overlappingIntervalToSegments.computeIfAbsent(segment.getInterval(), i -> new HashSet<>())
-                                   .add(segment);
-    }
-
-    final Map<SegmentId, Set<DataSegment>> upgradedSegments = new HashMap<>();
-    for (Map.Entry<String, Set<Interval>> entry : overlappingVersionToIntervals.entrySet()) {
-      final String upgradeVersion = entry.getKey();
-      Map<Interval, Set<DataSegment>> segmentsToUpgrade = getSegmentsWithVersionLowerThan(
-          upgradeVersion,
-          entry.getValue(),
-          appendVersionToSegments
-      );
-      for (Map.Entry<Interval, Set<DataSegment>> upgradeEntry : segmentsToUpgrade.entrySet()) {
-        final Interval upgradeInterval = upgradeEntry.getKey();
-        final Set<DataSegment> segmentsAlreadyOnVersion
-            = overlappingIntervalToSegments.getOrDefault(upgradeInterval, Collections.emptySet())
-                                           .stream()
-                                           .filter(s -> s.getVersion().equals(upgradeVersion))
-                                           .collect(Collectors.toSet());
-        Map<SegmentId, DataSegment> parentToUpgradeSegments = createNewIdsForAppendSegmentsWithVersion(
-            handle,
-            upgradeVersion,
-            upgradeInterval,
-            upgradeEntry.getValue(),
-            segmentsAlreadyOnVersion
-        );
-        log.info("Upgraded [%d] segments to version[%s].", parentToUpgradeSegments.size(), upgradeVersion);
-
-        for (Map.Entry<SegmentId, DataSegment> parentAndUpgradeSegment : parentToUpgradeSegments.entrySet()) {
-          upgradedSegments.computeIfAbsent(parentAndUpgradeSegment.getKey(), value -> new HashSet<>()).add(parentAndUpgradeSegment.getValue());
-        }
-      }
-    }
-
-    return upgradedSegments;
-  }
-
-  /**
-   * Creates a Map from eligible interval to Set of segments that are fully
-   * contained in that interval and have a version strictly lower than {@code #cutoffVersion}.
-   */
-  private Map<Interval, Set<DataSegment>> getSegmentsWithVersionLowerThan(
-      String cutoffVersion,
-      Set<Interval> eligibleIntervals,
-      TreeMap<String, Set<DataSegment>> versionToSegments
-  )
-  {
-    final Set<DataSegment> eligibleSegments
-        = versionToSegments.headMap(cutoffVersion).values().stream()
-                           .flatMap(Collection::stream)
-                           .collect(Collectors.toSet());
-
-    final Map<Interval, Set<DataSegment>> eligibleIntervalToSegments = new HashMap<>();
-
-    for (DataSegment segment : eligibleSegments) {
-      final Interval segmentInterval = segment.getInterval();
-      for (Interval eligibleInterval : eligibleIntervals) {
-        if (eligibleInterval.contains(segmentInterval)) {
-          eligibleIntervalToSegments.computeIfAbsent(eligibleInterval, itvl -> new HashSet<>())
-                                    .add(segment);
-          break;
-        } else if (eligibleInterval.overlaps(segmentInterval)) {
-          // Committed interval overlaps only partially
-          throw new ISE(
-              "Committed interval[%s] conflicts with interval[%s] of append segment[%s].",
-              eligibleInterval, segmentInterval, segment.getId()
-          );
-        }
-      }
-    }
-
-    return eligibleIntervalToSegments;
-  }
-
-  /**
-   * Computes new segment IDs that belong to the upgradeInterval and upgradeVersion.
-   *
-   * @param committedSegments Segments that already exist in the upgradeInterval
-   *                          at upgradeVersion.
-   */
-  private Map<SegmentId, DataSegment> createNewIdsForAppendSegmentsWithVersion(
-      Handle handle,
-      String upgradeVersion,
-      Interval upgradeInterval,
-      Set<DataSegment> segmentsToUpgrade,
-      Set<DataSegment> committedSegments
-  ) throws IOException
-  {
-    // Find the committed segments with the higest partition number
-    SegmentIdWithShardSpec committedMaxId = null;
-    for (DataSegment committedSegment : committedSegments) {
-      if (committedMaxId == null
-          || committedMaxId.getShardSpec().getPartitionNum() < committedSegment.getShardSpec().getPartitionNum()) {
-        committedMaxId = SegmentIdWithShardSpec.fromDataSegment(committedSegment);
-      }
-    }
-
-    // Get pending segments for the new version to determine the next partition number to allocate
-    final String dataSource = segmentsToUpgrade.iterator().next().getDataSource();
-    final Set<SegmentIdWithShardSpec> pendingSegmentIds
-        = getPendingSegmentsForIntervalWithHandle(handle, dataSource, upgradeInterval).keySet();
-    final Set<SegmentIdWithShardSpec> allAllocatedIds = new HashSet<>(pendingSegmentIds);
-
-    // Create new IDs for each append segment
-    final Map<SegmentId, DataSegment> parentToNewSegmentIds = new HashMap<>();
-    for (DataSegment segment : segmentsToUpgrade) {
-      SegmentCreateRequest request = new SegmentCreateRequest(
-          segment.getId() + "__" + upgradeVersion,
-          null,
-          upgradeVersion,
-          NumberedPartialShardSpec.instance()
-      );
-
-      // Create new segment ID based on committed segments, allocated pending segments
-      // and new IDs created so far in this method
-      final SegmentIdWithShardSpec newId = createNewSegment(
-          request,
-          dataSource,
-          upgradeInterval,
-          upgradeVersion,
-          committedMaxId,
-          allAllocatedIds
-      );
-
-      // Update the set so that subsequent segment IDs use a higher partition number
-      allAllocatedIds.add(newId);
-      parentToNewSegmentIds.put(
-          segment.getId(),
-          DataSegment.builder(segment)
-                     .interval(newId.getInterval())
-                     .version(newId.getVersion())
-                     .shardSpec(newId.getShardSpec())
-                     .build()
-      );
-    }
-
-    return parentToNewSegmentIds;
-  }
-
-  private Map<SegmentCreateRequest, SegmentIdWithShardSpec> createNewSegments(
-=======
   private Map<SegmentCreateRequest, PendingSegmentRecord> createNewSegments(
->>>>>>> ccc1ffb0
       Handle handle,
       String dataSource,
       Interval interval,
