/*
 * Licensed to the Apache Software Foundation (ASF) under one
 * or more contributor license agreements.  See the NOTICE file
 * distributed with this work for additional information
 * regarding copyright ownership.  The ASF licenses this file
 * to you under the Apache License, Version 2.0 (the
 * "License"); you may not use this file except in compliance
 * with the License.  You may obtain a copy of the License at
 *
 *   http://www.apache.org/licenses/LICENSE-2.0
 *
 * Unless required by applicable law or agreed to in writing,
 * software distributed under the License is distributed on an
 * "AS IS" BASIS, WITHOUT WARRANTIES OR CONDITIONS OF ANY
 * KIND, either express or implied.  See the License for the
 * specific language governing permissions and limitations
 * under the License.
 */

package org.apache.druid.metadata;

import com.fasterxml.jackson.core.JsonProcessingException;
import com.fasterxml.jackson.databind.ObjectMapper;
import com.google.common.annotations.VisibleForTesting;
import com.google.common.base.Preconditions;
import com.google.common.collect.FluentIterable;
import com.google.common.collect.ImmutableList;
import com.google.common.collect.ImmutableSet;
import com.google.common.collect.Iterables;
import com.google.common.collect.Lists;
import com.google.common.hash.Hasher;
import com.google.common.hash.Hashing;
import com.google.common.io.BaseEncoding;
import com.google.inject.Inject;
import org.apache.commons.lang.StringEscapeUtils;
import org.apache.druid.error.InvalidInput;
import org.apache.druid.indexing.overlord.DataSourceMetadata;
import org.apache.druid.indexing.overlord.IndexerMetadataStorageCoordinator;
import org.apache.druid.indexing.overlord.SegmentCreateRequest;
import org.apache.druid.indexing.overlord.SegmentPublishResult;
import org.apache.druid.indexing.overlord.Segments;
import org.apache.druid.java.util.common.DateTimes;
import org.apache.druid.java.util.common.IAE;
import org.apache.druid.java.util.common.ISE;
import org.apache.druid.java.util.common.Intervals;
import org.apache.druid.java.util.common.Pair;
import org.apache.druid.java.util.common.StringUtils;
import org.apache.druid.java.util.common.jackson.JacksonUtils;
import org.apache.druid.java.util.common.lifecycle.LifecycleStart;
import org.apache.druid.java.util.common.logger.Logger;
import org.apache.druid.java.util.common.parsers.CloseableIterator;
import org.apache.druid.segment.SegmentMetadata;
import org.apache.druid.segment.SegmentSchemaMapping;
import org.apache.druid.segment.SegmentUtils;
import org.apache.druid.segment.metadata.CentralizedDatasourceSchemaConfig;
import org.apache.druid.segment.metadata.SegmentSchemaManager;
import org.apache.druid.segment.realtime.appenderator.SegmentIdWithShardSpec;
import org.apache.druid.server.http.DataSegmentPlus;
import org.apache.druid.timeline.DataSegment;
import org.apache.druid.timeline.Partitions;
import org.apache.druid.timeline.SegmentId;
import org.apache.druid.timeline.SegmentTimeline;
import org.apache.druid.timeline.TimelineObjectHolder;
import org.apache.druid.timeline.partition.NoneShardSpec;
import org.apache.druid.timeline.partition.NumberedShardSpec;
import org.apache.druid.timeline.partition.PartialShardSpec;
import org.apache.druid.timeline.partition.PartitionChunk;
import org.apache.druid.timeline.partition.PartitionIds;
import org.apache.druid.timeline.partition.ShardSpec;
import org.apache.druid.timeline.partition.SingleDimensionShardSpec;
import org.joda.time.DateTime;
import org.joda.time.Interval;
import org.joda.time.chrono.ISOChronology;
import org.skife.jdbi.v2.Handle;
import org.skife.jdbi.v2.PreparedBatch;
import org.skife.jdbi.v2.PreparedBatchPart;
import org.skife.jdbi.v2.Query;
import org.skife.jdbi.v2.ResultIterator;
import org.skife.jdbi.v2.StatementContext;
import org.skife.jdbi.v2.TransactionCallback;
import org.skife.jdbi.v2.TransactionStatus;
import org.skife.jdbi.v2.Update;
import org.skife.jdbi.v2.exceptions.CallbackFailedException;
import org.skife.jdbi.v2.tweak.HandleCallback;
import org.skife.jdbi.v2.util.ByteArrayMapper;

import javax.annotation.Nullable;
import javax.validation.constraints.NotNull;
import java.io.IOException;
import java.sql.ResultSet;
import java.sql.SQLException;
import java.util.ArrayList;
import java.util.Arrays;
import java.util.Collection;
import java.util.Collections;
import java.util.Comparator;
import java.util.HashMap;
import java.util.HashSet;
import java.util.List;
import java.util.Map;
import java.util.Objects;
import java.util.Set;
import java.util.concurrent.atomic.AtomicBoolean;
import java.util.stream.Collectors;
import java.util.stream.IntStream;

/**
 *
 */
public class IndexerSQLMetadataStorageCoordinator implements IndexerMetadataStorageCoordinator
{
  private static final Logger log = new Logger(IndexerSQLMetadataStorageCoordinator.class);
  private static final int MAX_NUM_SEGMENTS_TO_ANNOUNCE_AT_ONCE = 100;

  private static final String UPGRADED_PENDING_SEGMENT_PREFIX = "upgraded_to_version__";

  private final ObjectMapper jsonMapper;
  private final MetadataStorageTablesConfig dbTables;
  private final SQLMetadataConnector connector;
  private final SegmentSchemaManager segmentSchemaManager;
  private final CentralizedDatasourceSchemaConfig centralizedDatasourceSchemaConfig;
  private final boolean schemaPersistEnabled;

  @Inject
  public IndexerSQLMetadataStorageCoordinator(
      ObjectMapper jsonMapper,
      MetadataStorageTablesConfig dbTables,
      SQLMetadataConnector connector,
      SegmentSchemaManager segmentSchemaManager,
      CentralizedDatasourceSchemaConfig centralizedDatasourceSchemaConfig
  )
  {
    this.jsonMapper = jsonMapper;
    this.dbTables = dbTables;
    this.connector = connector;
    this.segmentSchemaManager = segmentSchemaManager;
    this.centralizedDatasourceSchemaConfig = centralizedDatasourceSchemaConfig;
    this.schemaPersistEnabled =
        centralizedDatasourceSchemaConfig.isEnabled()
        && !centralizedDatasourceSchemaConfig.isTaskSchemaPublishDisabled();
  }

  @LifecycleStart
  public void start()
  {
    connector.createDataSourceTable();
    connector.createPendingSegmentsTable();
    if (centralizedDatasourceSchemaConfig.isEnabled()) {
      connector.createSegmentSchemasTable();
    }
    connector.createSegmentTable();
    connector.createUpgradeSegmentsTable();
  }

  @Override
  public Collection<DataSegment> retrieveUsedSegmentsForIntervals(
      final String dataSource,
      final List<Interval> intervals,
      final Segments visibility
  )
  {
    if (intervals == null || intervals.isEmpty()) {
      throw new IAE("null/empty intervals");
    }
    return doRetrieveUsedSegments(dataSource, intervals, visibility);
  }

  @Override
  public Collection<DataSegment> retrieveAllUsedSegments(String dataSource, Segments visibility)
  {
    return doRetrieveUsedSegments(dataSource, Collections.emptyList(), visibility);
  }

  /**
   * @param intervals empty list means unrestricted interval.
   */
  private Collection<DataSegment> doRetrieveUsedSegments(
      final String dataSource,
      final List<Interval> intervals,
      final Segments visibility
  )
  {
    return connector.retryWithHandle(
        handle -> {
          if (visibility == Segments.ONLY_VISIBLE) {
            final SegmentTimeline timeline =
                getTimelineForIntervalsWithHandle(handle, dataSource, intervals);
            return timeline.findNonOvershadowedObjectsInInterval(Intervals.ETERNITY, Partitions.ONLY_COMPLETE);
          } else {
            return retrieveAllUsedSegmentsForIntervalsWithHandle(handle, dataSource, intervals);
          }
        }
    );
  }

  @Override
  public List<Pair<DataSegment, String>> retrieveUsedSegmentsAndCreatedDates(String dataSource, List<Interval> intervals)
  {
    StringBuilder queryBuilder = new StringBuilder(
        "SELECT created_date, payload FROM %1$s WHERE dataSource = :dataSource AND used = true"
    );

    final boolean compareIntervalEndpointsAsString = intervals.stream()
                                                              .allMatch(Intervals::canCompareEndpointsAsStrings);
    final SqlSegmentsMetadataQuery.IntervalMode intervalMode = SqlSegmentsMetadataQuery.IntervalMode.OVERLAPS;

    queryBuilder.append(
        SqlSegmentsMetadataQuery.getConditionForIntervalsAndMatchMode(
            compareIntervalEndpointsAsString ? intervals : Collections.emptyList(),
            intervalMode,
            connector.getQuoteString()
        )
    );

    final String queryString = StringUtils.format(queryBuilder.toString(), dbTables.getSegmentsTable());
    return connector.retryWithHandle(
        handle -> {
          Query<Map<String, Object>> query = handle
              .createQuery(queryString)
              .bind("dataSource", dataSource);

          if (compareIntervalEndpointsAsString) {
            SqlSegmentsMetadataQuery.bindIntervalsToQuery(query, intervals);
          }

          final List<Pair<DataSegment, String>> segmentsWithCreatedDates = query
              .map((int index, ResultSet r, StatementContext ctx) ->
                       new Pair<>(
                           JacksonUtils.readValue(jsonMapper, r.getBytes("payload"), DataSegment.class),
                           r.getString("created_date")
                       )
              )
              .list();

          if (intervals.isEmpty() || compareIntervalEndpointsAsString) {
            return segmentsWithCreatedDates;
          } else {
            return segmentsWithCreatedDates
                .stream()
                .filter(pair -> {
                  for (Interval interval : intervals) {
                    if (intervalMode.apply(interval, pair.lhs.getInterval())) {
                      return true;
                    }
                  }
                  return false;
                }).collect(Collectors.toList());
          }
        }
    );
  }

  @Override
  public List<DataSegment> retrieveUnusedSegmentsForInterval(
      String dataSource,
      Interval interval,
      @Nullable List<String> versions,
      @Nullable Integer limit,
      @Nullable DateTime maxUsedStatusLastUpdatedTime
  )
  {
    final List<DataSegment> matchingSegments = connector.inReadOnlyTransaction(
        (handle, status) -> {
          try (final CloseableIterator<DataSegment> iterator =
                   SqlSegmentsMetadataQuery.forHandle(handle, connector, dbTables, jsonMapper)
                                           .retrieveUnusedSegments(
                                               dataSource,
                                               Collections.singletonList(interval),
                                               versions,
                                               limit,
                                               null,
                                               null,
                                               maxUsedStatusLastUpdatedTime
                                           )
          ) {
            return ImmutableList.copyOf(iterator);
          }
        }
    );

    log.info("Found [%,d] unused segments for datasource[%s] in interval[%s] and versions[%s] with maxUsedStatusLastUpdatedTime[%s].",
             matchingSegments.size(), dataSource, interval, versions, maxUsedStatusLastUpdatedTime);
    return matchingSegments;
  }

  @Override
  public int markSegmentsAsUnusedWithinInterval(String dataSource, Interval interval)
  {
    final Integer numSegmentsMarkedUnused = connector.retryTransaction(
        (handle, status) ->
            SqlSegmentsMetadataQuery.forHandle(handle, connector, dbTables, jsonMapper)
                                    .markSegmentsUnused(dataSource, interval),
        3,
        SQLMetadataConnector.DEFAULT_MAX_TRIES
    );

    log.info("Marked %,d segments unused for %s for interval %s.", numSegmentsMarkedUnused, dataSource, interval);
    return numSegmentsMarkedUnused;
  }

  /**
   * Fetches all the pending segments, whose interval overlaps with the given search interval, from the metadata store.
   */
  @VisibleForTesting
  List<PendingSegmentRecord> getPendingSegmentsForIntervalWithHandle(
      final Handle handle,
      final String dataSource,
      final Interval interval
  )
  {
    final boolean compareIntervalEndpointsAsStrings = Intervals.canCompareEndpointsAsStrings(interval);

    String sql = "SELECT payload, sequence_name, sequence_prev_id, task_allocator_id, upgraded_from_segment_id"
                 + " FROM " + dbTables.getPendingSegmentsTable()
                 + " WHERE dataSource = :dataSource";
    if (compareIntervalEndpointsAsStrings) {
      sql = sql
            + " AND start < :end"
            + StringUtils.format(" AND %1$send%1$s > :start", connector.getQuoteString());
    }

    Query<Map<String, Object>> query = handle.createQuery(sql)
                                             .bind("dataSource", dataSource);
    if (compareIntervalEndpointsAsStrings) {
      query = query.bind("start", interval.getStart().toString())
                   .bind("end", interval.getEnd().toString());
    }


    final ResultIterator<PendingSegmentRecord> pendingSegmentIterator =
        query.map((index, r, ctx) -> PendingSegmentRecord.fromResultSet(r, jsonMapper))
             .iterator();
    final ImmutableList.Builder<PendingSegmentRecord> pendingSegments = ImmutableList.builder();
    while (pendingSegmentIterator.hasNext()) {
      final PendingSegmentRecord pendingSegment = pendingSegmentIterator.next();
      if (compareIntervalEndpointsAsStrings || pendingSegment.getId().getInterval().overlaps(interval)) {
        pendingSegments.add(pendingSegment);
      }
    }
    pendingSegmentIterator.close();
    return pendingSegments.build();
  }

  List<PendingSegmentRecord> getPendingSegmentsForTaskAllocatorIdWithHandle(
      final Handle handle,
      final String dataSource,
      final String taskAllocatorId
  )
  {
    String sql = "SELECT payload, sequence_name, sequence_prev_id, task_allocator_id, upgraded_from_segment_id"
                 + " FROM " + dbTables.getPendingSegmentsTable()
                 + " WHERE dataSource = :dataSource AND task_allocator_id = :task_allocator_id";

    Query<Map<String, Object>> query = handle.createQuery(sql)
                                             .bind("dataSource", dataSource)
                                             .bind("task_allocator_id", taskAllocatorId);

    final ResultIterator<PendingSegmentRecord> pendingSegmentRecords =
        query.map((index, r, ctx) -> PendingSegmentRecord.fromResultSet(r, jsonMapper))
             .iterator();

    final List<PendingSegmentRecord> pendingSegments = new ArrayList<>();
    while (pendingSegmentRecords.hasNext()) {
      pendingSegments.add(pendingSegmentRecords.next());
    }

    pendingSegmentRecords.close();

    return pendingSegments;
  }

  private SegmentTimeline getTimelineForIntervalsWithHandle(
      final Handle handle,
      final String dataSource,
      final List<Interval> intervals
  ) throws IOException
  {
    try (final CloseableIterator<DataSegment> iterator =
             SqlSegmentsMetadataQuery.forHandle(handle, connector, dbTables, jsonMapper)
                                     .retrieveUsedSegments(dataSource, intervals)) {
      return SegmentTimeline.forSegments(iterator);
    }
  }

  private Collection<DataSegment> retrieveAllUsedSegmentsForIntervalsWithHandle(
      final Handle handle,
      final String dataSource,
      final List<Interval> intervals
  ) throws IOException
  {
    try (final CloseableIterator<DataSegment> iterator =
             SqlSegmentsMetadataQuery.forHandle(handle, connector, dbTables, jsonMapper)
                                     .retrieveUsedSegments(dataSource, intervals)) {
      final List<DataSegment> retVal = new ArrayList<>();
      iterator.forEachRemaining(retVal::add);
      return retVal;
    }
  }

  @Override
  public Set<DataSegment> commitSegments(
      final Set<DataSegment> segments,
      @Nullable final SegmentSchemaMapping segmentSchemaMapping
  ) throws IOException
  {
    final SegmentPublishResult result =
        commitSegmentsAndMetadata(
            segments,
            null,
            null,
            segmentSchemaMapping
        );

    // Metadata transaction cannot fail because we are not trying to do one.
    if (!result.isSuccess()) {
      throw new ISE("announceHistoricalSegments failed with null metadata, should not happen.");
    }

    return result.getSegments();
  }

  @Override
  public SegmentPublishResult commitSegmentsAndMetadata(
      final Set<DataSegment> segments,
      @Nullable final DataSourceMetadata startMetadata,
      @Nullable final DataSourceMetadata endMetadata,
      @Nullable final SegmentSchemaMapping segmentSchemaMapping
  ) throws IOException
  {
    verifySegmentsToCommit(segments);

    if ((startMetadata == null && endMetadata != null) || (startMetadata != null && endMetadata == null)) {
      throw new IllegalArgumentException("start/end metadata pair must be either null or non-null");
    }

    final String dataSource = segments.iterator().next().getDataSource();

    // Find which segments are used (i.e. not overshadowed).
    final Set<DataSegment> usedSegments = new HashSet<>();
    List<TimelineObjectHolder<String, DataSegment>> segmentHolders =
        SegmentTimeline.forSegments(segments).lookupWithIncompletePartitions(Intervals.ETERNITY);
    for (TimelineObjectHolder<String, DataSegment> holder : segmentHolders) {
      for (PartitionChunk<DataSegment> chunk : holder.getObject()) {
        usedSegments.add(chunk.getObject());
      }
    }

    final AtomicBoolean definitelyNotUpdated = new AtomicBoolean(false);

    try {
      return connector.retryTransaction(
          (handle, transactionStatus) -> {
            // Set definitelyNotUpdated back to false upon retrying.
            definitelyNotUpdated.set(false);

            if (startMetadata != null) {
              final DataStoreMetadataUpdateResult result = updateDataSourceMetadataWithHandle(
                  handle,
                  dataSource,
                  startMetadata,
                  endMetadata
              );

              if (result.isFailed()) {
                // Metadata was definitely not updated.
                transactionStatus.setRollbackOnly();
                definitelyNotUpdated.set(true);

                if (result.canRetry()) {
                  throw new RetryTransactionException(result.getErrorMsg());
                } else {
                  throw InvalidInput.exception(result.getErrorMsg());
                }
              }
            }

            final Set<DataSegment> inserted =
                announceHistoricalSegmentBatch(
                    handle,
                    segments,
                    usedSegments,
                    segmentSchemaMapping
                );
            return SegmentPublishResult.ok(ImmutableSet.copyOf(inserted));
          },
          3,
          getSqlMetadataMaxRetry()
      );
    }
    catch (CallbackFailedException e) {
      if (definitelyNotUpdated.get()) {
        return SegmentPublishResult.fail(e.getMessage());
      } else {
        // Must throw exception if we are not sure if we updated or not.
        throw e;
      }
    }
  }

  @Override
  public SegmentPublishResult commitReplaceSegments(
      final Set<DataSegment> replaceSegments,
      final Set<ReplaceTaskLock> locksHeldByReplaceTask,
      @Nullable final SegmentSchemaMapping segmentSchemaMapping
  )
  {
    verifySegmentsToCommit(replaceSegments);

    try {
      return connector.retryTransaction(
          (handle, transactionStatus) -> {
            final Set<DataSegment> segmentsToInsert = new HashSet<>(replaceSegments);

            Set<DataSegmentPlus> upgradedSegments =
                createNewIdsOfAppendSegmentsAfterReplace(handle, replaceSegments, locksHeldByReplaceTask);

            Map<SegmentId, SegmentMetadata> upgradeSegmentMetadata = new HashMap<>();
            for (DataSegmentPlus dataSegmentPlus : upgradedSegments) {
              segmentsToInsert.add(dataSegmentPlus.getDataSegment());
              if (dataSegmentPlus.getSchemaFingerprint() != null && dataSegmentPlus.getNumRows() != null) {
                upgradeSegmentMetadata.put(
                    dataSegmentPlus.getDataSegment().getId(),
                    new SegmentMetadata(dataSegmentPlus.getNumRows(), dataSegmentPlus.getSchemaFingerprint())
                );
              }
            }
            SegmentPublishResult result = SegmentPublishResult.ok(
<<<<<<< HEAD
                insertSegments(handle, segmentsToInsert),
                upgradePendingSegmentsOverlappingWith(segmentsToInsert)
=======
                insertSegments(
                    handle,
                    segmentsToInsert,
                    segmentSchemaMapping,
                    upgradeSegmentMetadata,
                    Collections.emptyMap()
                )
>>>>>>> e74da6a6
            );
            return result;
          },
          3,
          getSqlMetadataMaxRetry()
      );
    }
    catch (CallbackFailedException e) {
      return SegmentPublishResult.fail(e.getMessage());
    }
  }

  @Override
  public SegmentPublishResult commitAppendSegments(
      final Set<DataSegment> appendSegments,
      final Map<DataSegment, ReplaceTaskLock> appendSegmentToReplaceLock,
      final String taskAllocatorId,
      @Nullable final SegmentSchemaMapping segmentSchemaMapping
  )
  {
    return commitAppendSegmentsAndMetadataInTransaction(
        appendSegments,
        appendSegmentToReplaceLock,
        null,
        null,
        taskAllocatorId,
        segmentSchemaMapping
    );
  }

  @Override
  public SegmentPublishResult commitAppendSegmentsAndMetadata(
      Set<DataSegment> appendSegments,
      Map<DataSegment, ReplaceTaskLock> appendSegmentToReplaceLock,
      DataSourceMetadata startMetadata,
      DataSourceMetadata endMetadata,
      String taskAllocatorId,
      @Nullable SegmentSchemaMapping segmentSchemaMapping
  )
  {
    return commitAppendSegmentsAndMetadataInTransaction(
        appendSegments,
        appendSegmentToReplaceLock,
        startMetadata,
        endMetadata,
        taskAllocatorId,
        segmentSchemaMapping
    );
  }

  @Override
  public SegmentPublishResult commitMetadataOnly(
      String dataSource,
      DataSourceMetadata startMetadata,
      DataSourceMetadata endMetadata
  )
  {
    if (dataSource == null) {
      throw new IllegalArgumentException("datasource name cannot be null");
    }
    if (startMetadata == null) {
      throw new IllegalArgumentException("start metadata cannot be null");
    }
    if (endMetadata == null) {
      throw new IllegalArgumentException("end metadata cannot be null");
    }

    final AtomicBoolean definitelyNotUpdated = new AtomicBoolean(false);

    try {
      return connector.retryTransaction(
          new TransactionCallback<SegmentPublishResult>()
          {
            @Override
            public SegmentPublishResult inTransaction(
                final Handle handle,
                final TransactionStatus transactionStatus
            ) throws Exception
            {
              // Set definitelyNotUpdated back to false upon retrying.
              definitelyNotUpdated.set(false);

              final DataStoreMetadataUpdateResult result = updateDataSourceMetadataWithHandle(
                  handle,
                  dataSource,
                  startMetadata,
                  endMetadata
              );

              if (result.isFailed()) {
                // Metadata was definitely not updated.
                transactionStatus.setRollbackOnly();
                definitelyNotUpdated.set(true);

                if (result.canRetry()) {
                  throw new RetryTransactionException(result.getErrorMsg());
                } else {
                  throw new RuntimeException(result.getErrorMsg());
                }
              }

              return SegmentPublishResult.ok(ImmutableSet.of());
            }
          },
          3,
          getSqlMetadataMaxRetry()
      );
    }
    catch (CallbackFailedException e) {
      if (definitelyNotUpdated.get()) {
        return SegmentPublishResult.fail(e.getMessage());
      } else {
        // Must throw exception if we are not sure if we updated or not.
        throw e;
      }
    }
  }

  @VisibleForTesting
  public int getSqlMetadataMaxRetry()
  {
    return SQLMetadataConnector.DEFAULT_MAX_TRIES;
  }

  @Override
  public Map<SegmentCreateRequest, SegmentIdWithShardSpec> allocatePendingSegments(
      String dataSource,
      Interval allocateInterval,
      boolean skipSegmentLineageCheck,
      List<SegmentCreateRequest> requests
  )
  {
    Preconditions.checkNotNull(dataSource, "dataSource");
    Preconditions.checkNotNull(allocateInterval, "interval");

    final Interval interval = allocateInterval.withChronology(ISOChronology.getInstanceUTC());
    return connector.retryWithHandle(
        handle -> allocatePendingSegments(handle, dataSource, interval, skipSegmentLineageCheck, requests)
    );
  }

  @Override
  public SegmentIdWithShardSpec allocatePendingSegment(
      final String dataSource,
      final String sequenceName,
      @Nullable final String previousSegmentId,
      final Interval interval,
      final PartialShardSpec partialShardSpec,
      final String maxVersion,
      final boolean skipSegmentLineageCheck,
      String taskAllocatorId
  )
  {
    Preconditions.checkNotNull(dataSource, "dataSource");
    Preconditions.checkNotNull(sequenceName, "sequenceName");
    Preconditions.checkNotNull(interval, "interval");
    Preconditions.checkNotNull(maxVersion, "version");
    final Interval allocateInterval = interval.withChronology(ISOChronology.getInstanceUTC());

    return connector.retryWithHandle(
        handle -> {
          // Get the time chunk and associated data segments for the given interval, if any
          final List<TimelineObjectHolder<String, DataSegment>> existingChunks =
              getTimelineForIntervalsWithHandle(handle, dataSource, ImmutableList.of(interval))
                  .lookup(interval);
          if (existingChunks.size() > 1) {
            // Not possible to expand more than one chunk with a single segment.
            log.warn(
                "Cannot allocate new segment for dataSource[%s], interval[%s] as it already has [%,d] versions.",
                dataSource, interval, existingChunks.size()
            );
            return null;
          }

          if (skipSegmentLineageCheck) {
            return allocatePendingSegment(
                handle,
                dataSource,
                sequenceName,
                allocateInterval,
                partialShardSpec,
                maxVersion,
                existingChunks,
                taskAllocatorId
            );
          } else {
            return allocatePendingSegmentWithSegmentLineageCheck(
                handle,
                dataSource,
                sequenceName,
                previousSegmentId,
                allocateInterval,
                partialShardSpec,
                maxVersion,
                existingChunks,
                taskAllocatorId
            );
          }
        }
    );
  }

  @Override
  public List<PendingSegmentRecord> upgradePendingSegmentsOverlappingWith(
      Set<DataSegment> replaceSegments
  )
  {
    if (replaceSegments.isEmpty()) {
      return Collections.emptyList();
    }

    // Any replace interval has exactly one version of segments
    final Map<Interval, DataSegment> replaceIntervalToMaxId = new HashMap<>();
    for (DataSegment segment : replaceSegments) {
      DataSegment committedMaxId = replaceIntervalToMaxId.get(segment.getInterval());
      if (committedMaxId == null
          || committedMaxId.getShardSpec().getPartitionNum() < segment.getShardSpec().getPartitionNum()) {
        replaceIntervalToMaxId.put(segment.getInterval(), segment);
      }
    }

    final String datasource = replaceSegments.iterator().next().getDataSource();
    return connector.retryWithHandle(
        handle -> upgradePendingSegments(handle, datasource, replaceIntervalToMaxId)
    );
  }

  /**
   * Creates and inserts new IDs for the pending segments contained in each replace
   * interval. The newly created pending segment IDs
   * <ul>
   * <li>Have the same interval and version as that of an overlapping segment
   * committed by the REPLACE task.</li>
   * <li>Cannot be committed but are only used to serve realtime queries against
   * those versions.</li>
   * </ul>
   *
   * @return Inserted pending segment records
   */
  private List<PendingSegmentRecord> upgradePendingSegments(
      Handle handle,
      String datasource,
      Map<Interval, DataSegment> replaceIntervalToMaxId
  ) throws JsonProcessingException
  {
    final List<PendingSegmentRecord> upgradedPendingSegments = new ArrayList<>();

    for (Map.Entry<Interval, DataSegment> entry : replaceIntervalToMaxId.entrySet()) {
      final Interval replaceInterval = entry.getKey();
      final DataSegment maxSegmentId = entry.getValue();
      final String replaceVersion = maxSegmentId.getVersion();

      final int numCorePartitions = maxSegmentId.getShardSpec().getNumCorePartitions();
      int currentPartitionNumber = maxSegmentId.getShardSpec().getPartitionNum();

      final List<PendingSegmentRecord> overlappingPendingSegments
          = getPendingSegmentsForIntervalWithHandle(handle, datasource, replaceInterval);

      for (PendingSegmentRecord overlappingPendingSegment : overlappingPendingSegments) {
        final SegmentIdWithShardSpec pendingSegmentId = overlappingPendingSegment.getId();

        if (shouldUpgradePendingSegment(overlappingPendingSegment, replaceInterval, replaceVersion)) {
          // Ensure unique sequence_name_prev_id_sha1 by setting
          // sequence_prev_id -> pendingSegmentId
          // sequence_name -> prefix + replaceVersion
          SegmentIdWithShardSpec newId = new SegmentIdWithShardSpec(
              datasource,
              replaceInterval,
              replaceVersion,
              new NumberedShardSpec(++currentPartitionNumber, numCorePartitions)
          );
          upgradedPendingSegments.add(
              new PendingSegmentRecord(
                  newId,
                  UPGRADED_PENDING_SEGMENT_PREFIX + replaceVersion,
                  pendingSegmentId.toString(),
                  pendingSegmentId.toString(),
                  overlappingPendingSegment.getTaskAllocatorId()
              )
          );
        }
      }
    }

    // Do not skip lineage check so that the sequence_name_prev_id_sha1
    // includes hash of both sequence_name and prev_segment_id
    int numInsertedPendingSegments = insertPendingSegmentsIntoMetastore(
        handle,
        upgradedPendingSegments,
        datasource,
        false
    );
    log.info(
        "Inserted total [%d] new versions for [%d] pending segments.",
        numInsertedPendingSegments, upgradedPendingSegments.size()
    );

    return upgradedPendingSegments;
  }

  private boolean shouldUpgradePendingSegment(
      PendingSegmentRecord pendingSegment,
      Interval replaceInterval,
      String replaceVersion
  )
  {
    if (pendingSegment.getTaskAllocatorId() == null) {
      return false;
    } else if (pendingSegment.getId().getVersion().compareTo(replaceVersion) >= 0) {
      return false;
    } else if (!replaceInterval.contains(pendingSegment.getId().getInterval())) {
      return false;
    } else {
      // Do not upgrade already upgraded pending segment
      return pendingSegment.getSequenceName() == null
             || !pendingSegment.getSequenceName().startsWith(UPGRADED_PENDING_SEGMENT_PREFIX);
    }
  }

  @Nullable
  private SegmentIdWithShardSpec allocatePendingSegmentWithSegmentLineageCheck(
      final Handle handle,
      final String dataSource,
      final String sequenceName,
      @Nullable final String previousSegmentId,
      final Interval interval,
      final PartialShardSpec partialShardSpec,
      final String maxVersion,
      final List<TimelineObjectHolder<String, DataSegment>> existingChunks,
      final String taskAllocatorId
  ) throws IOException
  {
    final String previousSegmentIdNotNull = previousSegmentId == null ? "" : previousSegmentId;

    final String sql = StringUtils.format(
        "SELECT payload FROM %s WHERE "
        + "dataSource = :dataSource AND "
        + "sequence_name = :sequence_name AND "
        + "sequence_prev_id = :sequence_prev_id",
        dbTables.getPendingSegmentsTable()
    );
    final Query<Map<String, Object>> query
        = handle.createQuery(sql)
                .bind("dataSource", dataSource)
                .bind("sequence_name", sequenceName)
                .bind("sequence_prev_id", previousSegmentIdNotNull);

    final String usedSegmentVersion = existingChunks.isEmpty() ? null : existingChunks.get(0).getVersion();
    final CheckExistingSegmentIdResult result = findExistingPendingSegment(
        query,
        interval,
        sequenceName,
        previousSegmentIdNotNull,
        usedSegmentVersion
    );

    if (result.found) {
      // The found existing segment identifier can be null if its interval doesn't match with the given interval
      return result.segmentIdentifier;
    }

    final SegmentIdWithShardSpec newIdentifier = createNewSegment(
        handle,
        dataSource,
        interval,
        partialShardSpec,
        maxVersion,
        existingChunks
    );
    if (newIdentifier == null) {
      return null;
    }

    // SELECT -> INSERT can fail due to races; callers must be prepared to retry.
    // Avoiding ON DUPLICATE KEY since it's not portable.
    // Avoiding try/catch since it may cause inadvertent transaction-splitting.

    // UNIQUE key for the row, ensuring sequences do not fork in two directions.
    // Using a single column instead of (sequence_name, sequence_prev_id) as some MySQL storage engines
    // have difficulty with large unique keys (see https://github.com/apache/druid/issues/2319)
    final String sequenceNamePrevIdSha1 = BaseEncoding.base16().encode(
        Hashing.sha1()
               .newHasher()
               .putBytes(StringUtils.toUtf8(sequenceName))
               .putByte((byte) 0xff)
               .putBytes(StringUtils.toUtf8(previousSegmentIdNotNull))
               .putByte((byte) 0xff)
               .putBytes(StringUtils.toUtf8(newIdentifier.getVersion()))
               .hash()
               .asBytes()
    );

    insertPendingSegmentIntoMetastore(
        handle,
        newIdentifier,
        dataSource,
        interval,
        previousSegmentIdNotNull,
        sequenceName,
        sequenceNamePrevIdSha1,
        taskAllocatorId
    );
    return newIdentifier;
  }

  private Map<SegmentCreateRequest, SegmentIdWithShardSpec> allocatePendingSegments(
      final Handle handle,
      final String dataSource,
      final Interval interval,
      final boolean skipSegmentLineageCheck,
      final List<SegmentCreateRequest> requests
  ) throws IOException
  {
    // Get the time chunk and associated data segments for the given interval, if any
    final List<TimelineObjectHolder<String, DataSegment>> existingChunks =
        getTimelineForIntervalsWithHandle(handle, dataSource, Collections.singletonList(interval))
            .lookup(interval);
    if (existingChunks.size() > 1) {
      log.warn(
          "Cannot allocate new segments for dataSource[%s], interval[%s] as interval already has [%,d] chunks.",
          dataSource, interval, existingChunks.size()
      );
      return Collections.emptyMap();
    }

    final String existingVersion = existingChunks.isEmpty() ? null : existingChunks.get(0).getVersion();
    final Map<SegmentCreateRequest, CheckExistingSegmentIdResult> existingSegmentIds;
    if (skipSegmentLineageCheck) {
      existingSegmentIds =
          getExistingSegmentIdsSkipLineageCheck(handle, dataSource, interval, existingVersion, requests);
    } else {
      existingSegmentIds =
          getExistingSegmentIdsWithLineageCheck(handle, dataSource, interval, existingVersion, requests);
    }

    // For every request see if a segment id already exists
    final Map<SegmentCreateRequest, SegmentIdWithShardSpec> allocatedSegmentIds = new HashMap<>();
    final List<SegmentCreateRequest> requestsForNewSegments = new ArrayList<>();
    for (SegmentCreateRequest request : requests) {
      CheckExistingSegmentIdResult existingSegmentId = existingSegmentIds.get(request);
      if (existingSegmentId == null || !existingSegmentId.found) {
        requestsForNewSegments.add(request);
      } else if (existingSegmentId.segmentIdentifier != null) {
        log.info("Found valid existing segment [%s] for request.", existingSegmentId.segmentIdentifier);
        allocatedSegmentIds.put(request, existingSegmentId.segmentIdentifier);
      } else {
        log.info("Found clashing existing segment [%s] for request.", existingSegmentId);
      }
    }

    // For each of the remaining requests, create a new segment
    final Map<SegmentCreateRequest, PendingSegmentRecord> createdSegments = createNewSegments(
        handle,
        dataSource,
        interval,
        skipSegmentLineageCheck,
        existingChunks,
        requestsForNewSegments
    );

    // SELECT -> INSERT can fail due to races; callers must be prepared to retry.
    // Avoiding ON DUPLICATE KEY since it's not portable.
    // Avoiding try/catch since it may cause inadvertent transaction-splitting.

    // UNIQUE key for the row, ensuring we don't have more than one segment per sequence per interval.
    // Using a single column instead of (sequence_name, sequence_prev_id) as some MySQL storage engines
    // have difficulty with large unique keys (see https://github.com/apache/druid/issues/2319)
    insertPendingSegmentsIntoMetastore(
        handle,
        ImmutableList.copyOf(createdSegments.values()),
        dataSource,
        skipSegmentLineageCheck
    );

    for (Map.Entry<SegmentCreateRequest, PendingSegmentRecord> entry : createdSegments.entrySet()) {
      allocatedSegmentIds.put(entry.getKey(), entry.getValue().getId());
    }
    return allocatedSegmentIds;
  }

  @SuppressWarnings("UnstableApiUsage")
  private String getSequenceNameAndPrevIdSha(
      SegmentCreateRequest request,
      SegmentIdWithShardSpec pendingSegmentId,
      boolean skipSegmentLineageCheck
  )
  {
    final Hasher hasher = Hashing.sha1().newHasher()
                                 .putBytes(StringUtils.toUtf8(request.getSequenceName()))
                                 .putByte((byte) 0xff);

    if (skipSegmentLineageCheck) {
      final Interval interval = pendingSegmentId.getInterval();
      hasher
          .putLong(interval.getStartMillis())
          .putLong(interval.getEndMillis());
    } else {
      hasher
          .putBytes(StringUtils.toUtf8(request.getPreviousSegmentId()));
    }

    hasher.putByte((byte) 0xff);
    hasher.putBytes(StringUtils.toUtf8(pendingSegmentId.getVersion()));

    return BaseEncoding.base16().encode(hasher.hash().asBytes());
  }

  @Nullable
  private SegmentIdWithShardSpec allocatePendingSegment(
      final Handle handle,
      final String dataSource,
      final String sequenceName,
      final Interval interval,
      final PartialShardSpec partialShardSpec,
      final String maxVersion,
      final List<TimelineObjectHolder<String, DataSegment>> existingChunks,
      final String taskAllocatorId
  ) throws IOException
  {
    final String sql = StringUtils.format(
        "SELECT payload FROM %s WHERE "
        + "dataSource = :dataSource AND "
        + "sequence_name = :sequence_name AND "
        + "start = :start AND "
        + "%2$send%2$s = :end",
        dbTables.getPendingSegmentsTable(),
        connector.getQuoteString()
    );
    final Query<Map<String, Object>> query
        = handle.createQuery(sql)
                .bind("dataSource", dataSource)
                .bind("sequence_name", sequenceName)
                .bind("start", interval.getStart().toString())
                .bind("end", interval.getEnd().toString());

    final CheckExistingSegmentIdResult result = findExistingPendingSegment(
        query,
        interval,
        sequenceName,
        null,
        existingChunks.isEmpty() ? null : existingChunks.get(0).getVersion()
    );

    if (result.found) {
      return result.segmentIdentifier;
    }

    final SegmentIdWithShardSpec newIdentifier = createNewSegment(
        handle,
        dataSource,
        interval,
        partialShardSpec,
        maxVersion,
        existingChunks
    );
    if (newIdentifier == null) {
      return null;
    }

    // SELECT -> INSERT can fail due to races; callers must be prepared to retry.
    // Avoiding ON DUPLICATE KEY since it's not portable.
    // Avoiding try/catch since it may cause inadvertent transaction-splitting.

    // UNIQUE key for the row, ensuring we don't have more than one segment per sequence per interval.
    // Using a single column instead of (sequence_name, sequence_prev_id) as some MySQL storage engines
    // have difficulty with large unique keys (see https://github.com/apache/druid/issues/2319)
    final String sequenceNamePrevIdSha1 = BaseEncoding.base16().encode(
        Hashing.sha1()
               .newHasher()
               .putBytes(StringUtils.toUtf8(sequenceName))
               .putByte((byte) 0xff)
               .putLong(interval.getStartMillis())
               .putLong(interval.getEndMillis())
               .putByte((byte) 0xff)
               .putBytes(StringUtils.toUtf8(newIdentifier.getVersion()))
               .hash()
               .asBytes()
    );

    // always insert empty previous sequence id
    insertPendingSegmentIntoMetastore(
        handle,
        newIdentifier,
        dataSource,
        interval,
        "",
        sequenceName,
        sequenceNamePrevIdSha1,
        taskAllocatorId
    );

    log.info(
        "Created new pending segment[%s] for datasource[%s], sequence[%s], interval[%s].",
        newIdentifier, dataSource, sequenceName, interval
    );

    return newIdentifier;
  }

  /**
   * Returns a map from sequenceName to segment id.
   */
  private Map<SegmentCreateRequest, CheckExistingSegmentIdResult> getExistingSegmentIdsSkipLineageCheck(
      Handle handle,
      String dataSource,
      Interval interval,
      String usedSegmentVersion,
      List<SegmentCreateRequest> requests
  ) throws IOException
  {
    final Query<Map<String, Object>> query = handle
        .createQuery(
            StringUtils.format(
                "SELECT sequence_name, payload "
                + "FROM %s WHERE "
                + "dataSource = :dataSource AND "
                + "start = :start AND "
                + "%2$send%2$s = :end",
                dbTables.getPendingSegmentsTable(),
                connector.getQuoteString()
            )
        )
        .bind("dataSource", dataSource)
        .bind("start", interval.getStart().toString())
        .bind("end", interval.getEnd().toString());

    final ResultIterator<PendingSegmentsRecord> dbSegments = query
        .map((index, r, ctx) -> PendingSegmentsRecord.fromResultSet(r))
        .iterator();

    // Map from sequenceName to segment id
    final Map<String, SegmentIdWithShardSpec> sequenceToSegmentId = new HashMap<>();
    while (dbSegments.hasNext()) {
      final PendingSegmentsRecord record = dbSegments.next();
      final SegmentIdWithShardSpec segmentId =
          jsonMapper.readValue(record.getPayload(), SegmentIdWithShardSpec.class);

      // Consider only the pending segments allocated for the latest used segment version
      if (usedSegmentVersion == null || segmentId.getVersion().equals(usedSegmentVersion)) {
        sequenceToSegmentId.put(record.getSequenceName(), segmentId);
      }
    }

    final Map<SegmentCreateRequest, CheckExistingSegmentIdResult> requestToResult = new HashMap<>();
    for (SegmentCreateRequest request : requests) {
      SegmentIdWithShardSpec segmentId = sequenceToSegmentId.get(request.getSequenceName());
      requestToResult.put(request, new CheckExistingSegmentIdResult(segmentId != null, segmentId));
    }

    return requestToResult;
  }

  /**
   * Returns a map from sequenceName to segment id.
   */
  private Map<SegmentCreateRequest, CheckExistingSegmentIdResult> getExistingSegmentIdsWithLineageCheck(
      Handle handle,
      String dataSource,
      Interval interval,
      String usedSegmentVersion,
      List<SegmentCreateRequest> requests
  ) throws IOException
  {
    // This cannot be batched because there doesn't seem to be a clean option:
    // 1. WHERE must have sequence_name and sequence_prev_id but not start or end.
    //    (sequence columns are used to find the matching segment whereas start and
    //    end are used to determine if the found segment is valid or not)
    // 2. IN filters on sequence_name and sequence_prev_id might perform worse than individual SELECTs?
    // 3. IN filter on sequence_name alone might be a feasible option worth evaluating
    final String sql = StringUtils.format(
        "SELECT payload FROM %s WHERE "
        + "dataSource = :dataSource AND "
        + "sequence_name = :sequence_name AND "
        + "sequence_prev_id = :sequence_prev_id",
        dbTables.getPendingSegmentsTable()
    );

    final Map<SegmentCreateRequest, CheckExistingSegmentIdResult> requestToResult = new HashMap<>();
    for (SegmentCreateRequest request : requests) {
      CheckExistingSegmentIdResult result = findExistingPendingSegment(
          handle.createQuery(sql)
                .bind("dataSource", dataSource)
                .bind("sequence_name", request.getSequenceName())
                .bind("sequence_prev_id", request.getPreviousSegmentId()),
          interval,
          request.getSequenceName(),
          request.getPreviousSegmentId(),
          usedSegmentVersion
      );
      requestToResult.put(request, result);
    }

    return requestToResult;
  }

  private CheckExistingSegmentIdResult findExistingPendingSegment(
      final Query<Map<String, Object>> query,
      final Interval interval,
      final String sequenceName,
      final @Nullable String previousSegmentId,
      final @Nullable String usedSegmentVersion
  ) throws IOException
  {
    final List<byte[]> records = query.map(ByteArrayMapper.FIRST).list();
    if (records.isEmpty()) {
      return new CheckExistingSegmentIdResult(false, null);
    }

    for (byte[] record : records) {
      final SegmentIdWithShardSpec pendingSegment
          = jsonMapper.readValue(record, SegmentIdWithShardSpec.class);

      // Consider only pending segments matching the expected version
      if (usedSegmentVersion == null || pendingSegment.getVersion().equals(usedSegmentVersion)) {
        if (pendingSegment.getInterval().isEqual(interval)) {
          log.info(
              "Found existing pending segment[%s] for sequence[%s], previous segment[%s], version[%s] in DB",
              pendingSegment, sequenceName, previousSegmentId, usedSegmentVersion
          );
          return new CheckExistingSegmentIdResult(true, pendingSegment);
        } else {
          log.warn(
              "Cannot use existing pending segment [%s] for sequence[%s], previous segment[%s] in DB"
              + " as it does not match requested interval[%s], version[%s].",
              pendingSegment, sequenceName, previousSegmentId, interval, usedSegmentVersion
          );
          return new CheckExistingSegmentIdResult(true, null);
        }
      }
    }

    return new CheckExistingSegmentIdResult(false, null);
  }

  private static class CheckExistingSegmentIdResult
  {
    private final boolean found;
    @Nullable
    private final SegmentIdWithShardSpec segmentIdentifier;

    CheckExistingSegmentIdResult(boolean found, @Nullable SegmentIdWithShardSpec segmentIdentifier)
    {
      this.found = found;
      this.segmentIdentifier = segmentIdentifier;
    }
  }

  private static class UniqueAllocateRequest
  {
    private final Interval interval;
    private final String previousSegmentId;
    private final String sequenceName;
    private final boolean skipSegmentLineageCheck;

    private final int hashCode;

    public UniqueAllocateRequest(
        Interval interval,
        SegmentCreateRequest request,
        boolean skipSegmentLineageCheck
    )
    {
      this.interval = interval;
      this.sequenceName = request.getSequenceName();
      this.previousSegmentId = request.getPreviousSegmentId();
      this.skipSegmentLineageCheck = skipSegmentLineageCheck;

      this.hashCode = Objects.hash(interval, sequenceName, previousSegmentId, skipSegmentLineageCheck);
    }

    @Override
    public boolean equals(Object o)
    {
      if (this == o) {
        return true;
      }
      if (o == null || getClass() != o.getClass()) {
        return false;
      }
      UniqueAllocateRequest that = (UniqueAllocateRequest) o;
      return skipSegmentLineageCheck == that.skipSegmentLineageCheck
             && Objects.equals(interval, that.interval)
             && Objects.equals(sequenceName, that.sequenceName)
             && Objects.equals(previousSegmentId, that.previousSegmentId);
    }

    @Override
    public int hashCode()
    {
      return hashCode;
    }
  }

  private static void bindColumnValuesToQueryWithInCondition(
      final String columnName,
      final List<String> values,
      final Update query
  )
  {
    if (values == null) {
      return;
    }

    for (int i = 0; i < values.size(); i++) {
      query.bind(StringUtils.format("%s%d", columnName, i), values.get(i));
    }
  }

  private int deletePendingSegmentsById(Handle handle, String datasource, List<String> pendingSegmentIds)
  {
    if (pendingSegmentIds.isEmpty()) {
      return 0;
    }

    Update query = handle.createStatement(
        StringUtils.format(
            "DELETE FROM %s WHERE dataSource = :dataSource %s",
            dbTables.getPendingSegmentsTable(),
            SqlSegmentsMetadataQuery.getParameterizedInConditionForColumn("id", pendingSegmentIds)
        )
    ).bind("dataSource", datasource);
    bindColumnValuesToQueryWithInCondition("id", pendingSegmentIds, query);

    return query.execute();
  }

  private SegmentPublishResult commitAppendSegmentsAndMetadataInTransaction(
      Set<DataSegment> appendSegments,
      Map<DataSegment, ReplaceTaskLock> appendSegmentToReplaceLock,
      @Nullable DataSourceMetadata startMetadata,
      @Nullable DataSourceMetadata endMetadata,
      String taskAllocatorId,
      @Nullable SegmentSchemaMapping segmentSchemaMapping
  )
  {
    verifySegmentsToCommit(appendSegments);
    if ((startMetadata == null && endMetadata != null)
        || (startMetadata != null && endMetadata == null)) {
      throw new IllegalArgumentException("start/end metadata pair must be either null or non-null");
    }

    final String dataSource = appendSegments.iterator().next().getDataSource();
    final List<PendingSegmentRecord> segmentIdsForNewVersions = connector.retryTransaction(
        (handle, transactionStatus)
            -> getPendingSegmentsForTaskAllocatorIdWithHandle(handle, dataSource, taskAllocatorId),
        0,
        SQLMetadataConnector.DEFAULT_MAX_TRIES
    );

    // Create entries for all required versions of the append segments
    final Set<DataSegment> allSegmentsToInsert = new HashSet<>(appendSegments);
    final Map<SegmentId, SegmentId> newVersionSegmentToParent = new HashMap<>();
    final Map<String, DataSegment> segmentIdMap = new HashMap<>();
    appendSegments.forEach(segment -> segmentIdMap.put(segment.getId().toString(), segment));
    segmentIdsForNewVersions.forEach(
        pendingSegment -> {
          if (segmentIdMap.containsKey(pendingSegment.getUpgradedFromSegmentId())) {
            final DataSegment oldSegment = segmentIdMap.get(pendingSegment.getUpgradedFromSegmentId());
            final SegmentId newVersionSegmentId = pendingSegment.getId().asSegmentId();
            newVersionSegmentToParent.put(newVersionSegmentId, oldSegment.getId());
            allSegmentsToInsert.add(
                new DataSegment(
                    pendingSegment.getId().asSegmentId(),
                    oldSegment.getLoadSpec(),
                    oldSegment.getDimensions(),
                    oldSegment.getMetrics(),
                    pendingSegment.getId().getShardSpec(),
                    oldSegment.getLastCompactionState(),
                    oldSegment.getBinaryVersion(),
                    oldSegment.getSize()
                )
            );
          }
        }
    );

    final AtomicBoolean metadataNotUpdated = new AtomicBoolean(false);
    try {
      return connector.retryTransaction(
          (handle, transactionStatus) -> {
            metadataNotUpdated.set(false);

            if (startMetadata != null) {
              final DataStoreMetadataUpdateResult metadataUpdateResult
                  = updateDataSourceMetadataWithHandle(handle, dataSource, startMetadata, endMetadata);

              if (metadataUpdateResult.isFailed()) {
                transactionStatus.setRollbackOnly();
                metadataNotUpdated.set(true);
                if (metadataUpdateResult.canRetry()) {
                  throw new RetryTransactionException(metadataUpdateResult.getErrorMsg());
                } else {
                  throw new RuntimeException(metadataUpdateResult.getErrorMsg());
                }
              }
            }

            insertIntoUpgradeSegmentsTable(handle, appendSegmentToReplaceLock);
<<<<<<< HEAD

            // Delete the pending segments to be committed in this transaction in batches of at most 100
            final List<List<String>> pendingSegmentIdBatches = Lists.partition(
                allSegmentsToInsert.stream()
                                   .map(pendingSegment -> pendingSegment.getId().toString())
                                   .collect(Collectors.toList()),
                100
            );
            for (List<String> pendingSegmentIdBatch : pendingSegmentIdBatches) {
              deletePendingSegmentsById(handle, dataSource, pendingSegmentIdBatch);
            }

            return SegmentPublishResult.ok(insertSegments(handle, allSegmentsToInsert));
=======
            return SegmentPublishResult.ok(
                insertSegments(
                    handle,
                    allSegmentsToInsert,
                    segmentSchemaMapping,
                    Collections.emptyMap(),
                    newVersionSegmentToParent
                )
            );
>>>>>>> e74da6a6
          },
          3,
          getSqlMetadataMaxRetry()
      );
    }
    catch (CallbackFailedException e) {
      if (metadataNotUpdated.get()) {
        // Return failed result if metadata was definitely not updated
        return SegmentPublishResult.fail(e.getMessage());
      } else {
        throw e;
      }
    }
  }

  @VisibleForTesting
  int insertPendingSegmentsIntoMetastore(
      Handle handle,
      List<PendingSegmentRecord> pendingSegments,
      String dataSource,
      boolean skipSegmentLineageCheck
  ) throws JsonProcessingException
  {
    final PreparedBatch insertBatch = handle.prepareBatch(
        StringUtils.format(
            "INSERT INTO %1$s (id, dataSource, created_date, start, %2$send%2$s, sequence_name, sequence_prev_id, "
            + "sequence_name_prev_id_sha1, payload, task_allocator_id, upgraded_from_segment_id) "
            + "VALUES (:id, :dataSource, :created_date, :start, :end, :sequence_name, :sequence_prev_id, "
            + ":sequence_name_prev_id_sha1, :payload, :task_allocator_id, :upgraded_from_segment_id)",
            dbTables.getPendingSegmentsTable(),
            connector.getQuoteString()
        ));

    final String now = DateTimes.nowUtc().toString();
    for (PendingSegmentRecord pendingSegment : pendingSegments) {
      final SegmentIdWithShardSpec segmentId = pendingSegment.getId();
      final Interval interval = segmentId.getInterval();

      insertBatch.add()
                 .bind("id", segmentId.toString())
                 .bind("dataSource", dataSource)
                 .bind("created_date", now)
                 .bind("start", interval.getStart().toString())
                 .bind("end", interval.getEnd().toString())
                 .bind("sequence_name", pendingSegment.getSequenceName())
                 .bind("sequence_prev_id", pendingSegment.getSequencePrevId())
                 .bind(
                     "sequence_name_prev_id_sha1",
                     pendingSegment.computeSequenceNamePrevIdSha1(skipSegmentLineageCheck)
                 )
                 .bind("payload", jsonMapper.writeValueAsBytes(segmentId))
                 .bind("task_allocator_id", pendingSegment.getTaskAllocatorId())
                 .bind("upgraded_from_segment_id", pendingSegment.getUpgradedFromSegmentId());
    }
    int[] updated = insertBatch.execute();
    return Arrays.stream(updated).sum();
  }

  private void insertPendingSegmentIntoMetastore(
      Handle handle,
      SegmentIdWithShardSpec newIdentifier,
      String dataSource,
      Interval interval,
      String previousSegmentId,
      String sequenceName,
      String sequenceNamePrevIdSha1,
      String taskAllocatorId
  ) throws JsonProcessingException
  {
    handle.createStatement(
        StringUtils.format(
            "INSERT INTO %1$s (id, dataSource, created_date, start, %2$send%2$s, sequence_name, sequence_prev_id, "
            + "sequence_name_prev_id_sha1, payload, task_allocator_id) "
            + "VALUES (:id, :dataSource, :created_date, :start, :end, :sequence_name, :sequence_prev_id, "
            + ":sequence_name_prev_id_sha1, :payload, :task_allocator_id)",
            dbTables.getPendingSegmentsTable(),
            connector.getQuoteString()
        )
    )
          .bind("id", newIdentifier.toString())
          .bind("dataSource", dataSource)
          .bind("created_date", DateTimes.nowUtc().toString())
          .bind("start", interval.getStart().toString())
          .bind("end", interval.getEnd().toString())
          .bind("sequence_name", sequenceName)
          .bind("sequence_prev_id", previousSegmentId)
          .bind("sequence_name_prev_id_sha1", sequenceNamePrevIdSha1)
          .bind("payload", jsonMapper.writeValueAsBytes(newIdentifier))
          .bind("task_allocator_id", taskAllocatorId)
          .execute();
  }

  private Map<SegmentCreateRequest, PendingSegmentRecord> createNewSegments(
      Handle handle,
      String dataSource,
      Interval interval,
      boolean skipSegmentLineageCheck,
      List<TimelineObjectHolder<String, DataSegment>> existingChunks,
      List<SegmentCreateRequest> requests
  )
  {
    if (requests.isEmpty()) {
      return Collections.emptyMap();
    }

    // Shard spec of any of the requests (as they are all compatible) can be used to
    // identify existing shard specs that share partition space with the requested ones.
    final PartialShardSpec partialShardSpec = requests.get(0).getPartialShardSpec();

    // max partitionId of published data segments which share the same partition space.
    SegmentIdWithShardSpec committedMaxId = null;

    @Nullable
    final String versionOfExistingChunk;
    if (existingChunks.isEmpty()) {
      versionOfExistingChunk = null;
    } else {
      TimelineObjectHolder<String, DataSegment> existingHolder = Iterables.getOnlyElement(existingChunks);
      versionOfExistingChunk = existingHolder.getVersion();

      // Don't use the stream API for performance.
      for (DataSegment segment : FluentIterable
          .from(existingHolder.getObject())
          .transform(PartitionChunk::getObject)
          // Here we check only the segments of the shardSpec which shares the same partition space with the given
          // partialShardSpec. Note that OverwriteShardSpec doesn't share the partition space with others.
          // See PartitionIds.
          .filter(segment -> segment.getShardSpec().sharePartitionSpace(partialShardSpec))) {
        if (committedMaxId == null
            || committedMaxId.getShardSpec().getPartitionNum() < segment.getShardSpec().getPartitionNum()) {
          committedMaxId = SegmentIdWithShardSpec.fromDataSegment(segment);
        }
      }
    }


    // Fetch the pending segments for this interval to determine max partitionId
    // across all shard specs (published + pending).
    // A pending segment having a higher partitionId must also be considered
    // to avoid clashes when inserting the pending segment created here.
    final Set<SegmentIdWithShardSpec> pendingSegments = new HashSet<>(
        getPendingSegmentsForIntervalWithHandle(handle, dataSource, interval).stream()
                                                                             .map(PendingSegmentRecord::getId)
                                                                             .collect(Collectors.toSet())
    );

    final Map<SegmentCreateRequest, PendingSegmentRecord> createdSegments = new HashMap<>();
    final Map<UniqueAllocateRequest, PendingSegmentRecord> uniqueRequestToSegment = new HashMap<>();

    for (SegmentCreateRequest request : requests) {
      // Check if the required segment has already been created in this batch
      final UniqueAllocateRequest uniqueRequest =
          new UniqueAllocateRequest(interval, request, skipSegmentLineageCheck);

      final PendingSegmentRecord createdSegment;
      if (uniqueRequestToSegment.containsKey(uniqueRequest)) {
        createdSegment = uniqueRequestToSegment.get(uniqueRequest);
      } else {
        createdSegment = createNewSegment(
            request,
            dataSource,
            interval,
            versionOfExistingChunk,
            committedMaxId,
            pendingSegments
        );

        // Add to pendingSegments to consider for partitionId
        if (createdSegment != null) {
          pendingSegments.add(createdSegment.getId());
          uniqueRequestToSegment.put(uniqueRequest, createdSegment);
          log.info("Created new segment[%s]", createdSegment.getId());
        }
      }

      if (createdSegment != null) {
        createdSegments.put(request, createdSegment);
      }
    }

    log.info("Created [%d] new segments for [%d] allocate requests.", uniqueRequestToSegment.size(), requests.size());
    return createdSegments;
  }

  private PendingSegmentRecord createNewSegment(
      SegmentCreateRequest request,
      String dataSource,
      Interval interval,
      String versionOfExistingChunk,
      SegmentIdWithShardSpec committedMaxId,
      Set<SegmentIdWithShardSpec> pendingSegments
  )
  {
    final PartialShardSpec partialShardSpec = request.getPartialShardSpec();
    final String existingVersion = request.getVersion();
    final Set<SegmentIdWithShardSpec> mutablePendingSegments = new HashSet<>(pendingSegments);

    // Include the committedMaxId while computing the overallMaxId
    if (committedMaxId != null) {
      mutablePendingSegments.add(committedMaxId);
    }

    // If there is an existing chunk, find the max id with the same version as the existing chunk.
    // There may still be a pending segment with a higher version (but no corresponding used segments)
    // which may generate a clash with an existing segment once the new id is generated
    final SegmentIdWithShardSpec overallMaxId =
        mutablePendingSegments.stream()
                              .filter(id -> id.getShardSpec().sharePartitionSpace(partialShardSpec))
                              .filter(id -> versionOfExistingChunk == null
                                            || id.getVersion().equals(versionOfExistingChunk))
                              .max(Comparator.comparing(SegmentIdWithShardSpec::getVersion)
                                             .thenComparing(id -> id.getShardSpec().getPartitionNum()))
                              .orElse(null);

    // Determine the version of the new segment
    final String newSegmentVersion;
    if (versionOfExistingChunk != null) {
      newSegmentVersion = versionOfExistingChunk;
    } else if (overallMaxId != null) {
      newSegmentVersion = overallMaxId.getVersion();
    } else {
      // this is the first segment for this interval
      newSegmentVersion = null;
    }

    if (overallMaxId == null) {
      // When appending segments, null overallMaxId means that we are allocating the very initial
      // segment for this time chunk.
      // This code is executed when the Overlord coordinates segment allocation, which is either you append segments
      // or you use segment lock. Since the core partitions set is not determined for appended segments, we set
      // it 0. When you use segment lock, the core partitions set doesn't work with it. We simply set it 0 so that the
      // OvershadowableManager handles the atomic segment update.
      final int newPartitionId = partialShardSpec.useNonRootGenerationPartitionSpace()
                                 ? PartitionIds.NON_ROOT_GEN_START_PARTITION_ID
                                 : PartitionIds.ROOT_GEN_START_PARTITION_ID;

      String version = newSegmentVersion == null ? existingVersion : newSegmentVersion;
      SegmentIdWithShardSpec pendingSegmentId = new SegmentIdWithShardSpec(
          dataSource,
          interval,
          version,
          partialShardSpec.complete(jsonMapper, newPartitionId, 0)
      );
      return new PendingSegmentRecord(
          pendingSegmentId,
          request.getSequenceName(),
          request.getPreviousSegmentId(),
          request.getUpgradedFromSegmentId(),
          request.getTaskAllocatorId()
      );

    } else if (!overallMaxId.getInterval().equals(interval)) {
      log.warn(
          "Cannot allocate new segment for dataSource[%s], interval[%s], existingVersion[%s]: conflicting segment[%s].",
          dataSource,
          interval,
          existingVersion,
          overallMaxId
      );
      return null;
    } else if (committedMaxId != null
               && committedMaxId.getShardSpec().getNumCorePartitions()
                  == SingleDimensionShardSpec.UNKNOWN_NUM_CORE_PARTITIONS) {
      log.warn(
          "Cannot allocate new segment because of unknown core partition size of segment[%s], shardSpec[%s]",
          committedMaxId,
          committedMaxId.getShardSpec()
      );
      return null;
    } else {
      // The number of core partitions must always be chosen from the set of used segments in the SegmentTimeline.
      // When the core partitions have been dropped, using pending segments may lead to an incorrect state
      // where the chunk is believed to have core partitions and queries results are incorrect.

      SegmentIdWithShardSpec pendingSegmentId = new SegmentIdWithShardSpec(
          dataSource,
          interval,
          Preconditions.checkNotNull(newSegmentVersion, "newSegmentVersion"),
          partialShardSpec.complete(
              jsonMapper,
              overallMaxId.getShardSpec().getPartitionNum() + 1,
              committedMaxId == null ? 0 : committedMaxId.getShardSpec().getNumCorePartitions()
          )
      );
      return new PendingSegmentRecord(
          pendingSegmentId,
          request.getSequenceName(),
          request.getPreviousSegmentId(),
          request.getUpgradedFromSegmentId(),
          request.getTaskAllocatorId()
      );
    }
  }

  /**
   * This function creates a new segment for the given datasource/interval/etc. A critical
   * aspect of the creation is to make sure that the new version & new partition number will make
   * sense given the existing segments & pending segments also very important is to avoid
   * clashes with existing pending & used/unused segments.
   * @param handle Database handle
   * @param dataSource datasource for the new segment
   * @param interval interval for the new segment
   * @param partialShardSpec Shard spec info minus segment id stuff
   * @param existingVersion Version of segments in interval, used to compute the version of the very first segment in
   *                        interval
   * @return
   * @throws IOException
   */
  @Nullable
  private SegmentIdWithShardSpec createNewSegment(
      final Handle handle,
      final String dataSource,
      final Interval interval,
      final PartialShardSpec partialShardSpec,
      final String existingVersion,
      final List<TimelineObjectHolder<String, DataSegment>> existingChunks
  )
  {
    // max partitionId of published data segments which share the same partition space.
    SegmentIdWithShardSpec committedMaxId = null;

    @Nullable
    final String versionOfExistingChunk;
    if (existingChunks.isEmpty()) {
      versionOfExistingChunk = null;
    } else {
      TimelineObjectHolder<String, DataSegment> existingHolder = Iterables.getOnlyElement(existingChunks);
      versionOfExistingChunk = existingHolder.getVersion();

      // Don't use the stream API for performance.
      for (DataSegment segment : FluentIterable
          .from(existingHolder.getObject())
          .transform(PartitionChunk::getObject)
          // Here we check only the segments of the shardSpec which shares the same partition space with the given
          // partialShardSpec. Note that OverwriteShardSpec doesn't share the partition space with others.
          // See PartitionIds.
          .filter(segment -> segment.getShardSpec().sharePartitionSpace(partialShardSpec))) {
        if (committedMaxId == null
            || committedMaxId.getShardSpec().getPartitionNum() < segment.getShardSpec().getPartitionNum()) {
          committedMaxId = SegmentIdWithShardSpec.fromDataSegment(segment);
        }
      }
    }


    // Fetch the pending segments for this interval to determine max partitionId
    // across all shard specs (published + pending).
    // A pending segment having a higher partitionId must also be considered
    // to avoid clashes when inserting the pending segment created here.
    final Set<SegmentIdWithShardSpec> pendings = new HashSet<>(
        getPendingSegmentsForIntervalWithHandle(handle, dataSource, interval).stream()
                                                                             .map(PendingSegmentRecord::getId)
                                                                             .collect(Collectors.toSet())
    );
    if (committedMaxId != null) {
      pendings.add(committedMaxId);
    }

    // If there is an existing chunk, find the max id with the same version as the existing chunk.
    // There may still be a pending segment with a higher version (but no corresponding used segments)
    // which may generate a clash with an existing segment once the new id is generated
    final SegmentIdWithShardSpec overallMaxId;
    overallMaxId = pendings.stream()
                           .filter(id -> id.getShardSpec().sharePartitionSpace(partialShardSpec))
                           .filter(id -> versionOfExistingChunk == null
                                         || id.getVersion().equals(versionOfExistingChunk))
                           .max(Comparator.comparing(SegmentIdWithShardSpec::getVersion)
                                          .thenComparing(id -> id.getShardSpec().getPartitionNum()))
                           .orElse(null);


    // Determine the version of the new segment
    final String newSegmentVersion;
    if (versionOfExistingChunk != null) {
      newSegmentVersion = versionOfExistingChunk;
    } else if (overallMaxId != null) {
      newSegmentVersion = overallMaxId.getVersion();
    } else {
      // this is the first segment for this interval
      newSegmentVersion = null;
    }

    if (overallMaxId == null) {
      // When appending segments, null overallMaxId means that we are allocating the very initial
      // segment for this time chunk.
      // This code is executed when the Overlord coordinates segment allocation, which is either you append segments
      // or you use segment lock. Since the core partitions set is not determined for appended segments, we set
      // it 0. When you use segment lock, the core partitions set doesn't work with it. We simply set it 0 so that the
      // OvershadowableManager handles the atomic segment update.
      final int newPartitionId = partialShardSpec.useNonRootGenerationPartitionSpace()
                                 ? PartitionIds.NON_ROOT_GEN_START_PARTITION_ID
                                 : PartitionIds.ROOT_GEN_START_PARTITION_ID;
      String version = newSegmentVersion == null ? existingVersion : newSegmentVersion;
      return new SegmentIdWithShardSpec(
          dataSource,
          interval,
          version,
          partialShardSpec.complete(jsonMapper, newPartitionId, 0)
      );
    } else if (!overallMaxId.getInterval().equals(interval)) {
      log.warn(
          "Cannot allocate new segment for dataSource[%s], interval[%s], existingVersion[%s]: conflicting segment[%s].",
          dataSource,
          interval,
          existingVersion,
          overallMaxId
      );
      return null;
    } else if (committedMaxId != null
               && committedMaxId.getShardSpec().getNumCorePartitions()
                  == SingleDimensionShardSpec.UNKNOWN_NUM_CORE_PARTITIONS) {
      log.warn(
          "Cannot allocate new segment because of unknown core partition size of segment[%s], shardSpec[%s]",
          committedMaxId,
          committedMaxId.getShardSpec()
      );
      return null;
    } else {
      // The number of core partitions must always be chosen from the set of used segments in the SegmentTimeline.
      // When the core partitions have been dropped, using pending segments may lead to an incorrect state
      // where the chunk is believed to have core partitions and queries results are incorrect.

      return new SegmentIdWithShardSpec(
          dataSource,
          interval,
          Preconditions.checkNotNull(newSegmentVersion, "newSegmentVersion"),
          partialShardSpec.complete(
              jsonMapper,
              overallMaxId.getShardSpec().getPartitionNum() + 1,
              committedMaxId == null ? 0 : committedMaxId.getShardSpec().getNumCorePartitions()
          )
      );
    }
  }

  @Override
  public int deletePendingSegmentsCreatedInInterval(String dataSource, Interval deleteInterval)
  {
    return connector.getDBI().inTransaction(
        (handle, status) -> handle
            .createStatement(
                StringUtils.format(
                    "DELETE FROM %s WHERE datasource = :dataSource AND created_date >= :start AND created_date < :end",
                    dbTables.getPendingSegmentsTable()
                )
            )
            .bind("dataSource", dataSource)
            .bind("start", deleteInterval.getStart().toString())
            .bind("end", deleteInterval.getEnd().toString())
            .execute()
    );
  }

  @Override
  public int deletePendingSegments(String dataSource)
  {
    return connector.getDBI().inTransaction(
        (handle, status) -> handle
            .createStatement(
                StringUtils.format("DELETE FROM %s WHERE datasource = :dataSource", dbTables.getPendingSegmentsTable())
            )
            .bind("dataSource", dataSource)
            .execute()
    );
  }

  private boolean shouldPersistSchema(SegmentSchemaMapping segmentSchemaMapping)
  {
    return schemaPersistEnabled
           && segmentSchemaMapping != null
           && segmentSchemaMapping.isNonEmpty();
  }

  private void persistSchema(
      final Handle handle,
      final Set<DataSegment> segments,
      final SegmentSchemaMapping segmentSchemaMapping
  ) throws JsonProcessingException
  {
    if (segmentSchemaMapping.getSchemaVersion() != CentralizedDatasourceSchemaConfig.SCHEMA_VERSION) {
      log.error(
          "Schema version [%d] doesn't match the current version [%d]. Not persisting this schema [%s]. "
          + "Schema for this segment will be populated by the schema backfill job in Coordinator.",
          segmentSchemaMapping.getSchemaVersion(),
          CentralizedDatasourceSchemaConfig.SCHEMA_VERSION,
          segmentSchemaMapping
      );
      return;
    }
    String dataSource = segments.stream().iterator().next().getDataSource();

    segmentSchemaManager.persistSegmentSchema(
        handle,
        dataSource,
        segmentSchemaMapping.getSchemaVersion(),
        segmentSchemaMapping.getSchemaFingerprintToPayloadMap()
    );
  }

  private Set<DataSegment> announceHistoricalSegmentBatch(
      final Handle handle,
      final Set<DataSegment> segments,
      final Set<DataSegment> usedSegments,
      @Nullable final SegmentSchemaMapping segmentSchemaMapping
  ) throws IOException
  {
    final Set<DataSegment> toInsertSegments = new HashSet<>();
    try {
      boolean shouldPersistSchema = shouldPersistSchema(segmentSchemaMapping);

      if (shouldPersistSchema) {
        persistSchema(handle, segments, segmentSchemaMapping);
      }

      Set<String> existedSegments = segmentExistsBatch(handle, segments);
      log.info("Found these segments already exist in DB: %s", existedSegments);

      for (DataSegment segment : segments) {
        if (!existedSegments.contains(segment.getId().toString())) {
          toInsertSegments.add(segment);
        }
      }

      // SELECT -> INSERT can fail due to races; callers must be prepared to retry.
      // Avoiding ON DUPLICATE KEY since it's not portable.
      // Avoiding try/catch since it may cause inadvertent transaction-splitting.
      final List<List<DataSegment>> partitionedSegments = Lists.partition(
          new ArrayList<>(toInsertSegments),
          MAX_NUM_SEGMENTS_TO_ANNOUNCE_AT_ONCE
      );

      final String now = DateTimes.nowUtc().toString();
      PreparedBatch preparedBatch = handle.prepareBatch(buildSqlToInsertSegments());
      for (List<DataSegment> partition : partitionedSegments) {
        for (DataSegment segment : partition) {
          String segmentId = segment.getId().toString();

          PreparedBatchPart preparedBatchPart = preparedBatch.add()
              .bind("id", segmentId)
              .bind("dataSource", segment.getDataSource())
              .bind("created_date", now)
              .bind("start", segment.getInterval().getStart().toString())
              .bind("end", segment.getInterval().getEnd().toString())
              .bind("partitioned", (segment.getShardSpec() instanceof NoneShardSpec) ? false : true)
              .bind("version", segment.getVersion())
              .bind("used", usedSegments.contains(segment))
              .bind("payload", jsonMapper.writeValueAsBytes(segment))
              .bind("used_status_last_updated", now);

          if (schemaPersistEnabled) {
            Long numRows = null;
            String schemaFingerprint = null;
            if (shouldPersistSchema && segmentSchemaMapping.getSegmentIdToMetadataMap().containsKey(segmentId)) {
              SegmentMetadata segmentMetadata = segmentSchemaMapping.getSegmentIdToMetadataMap().get(segmentId);
              numRows = segmentMetadata.getNumRows();
              schemaFingerprint = segmentMetadata.getSchemaFingerprint();
            }
            preparedBatchPart
                .bind("num_rows", numRows)
                .bind("schema_fingerprint", schemaFingerprint);
          }
        }
        final int[] affectedRows = preparedBatch.execute();
        final boolean succeeded = Arrays.stream(affectedRows).allMatch(eachAffectedRows -> eachAffectedRows == 1);
        if (succeeded) {
          log.infoSegments(partition, "Published segments to DB");
        } else {
          final List<DataSegment> failedToPublish = IntStream.range(0, partition.size())
              .filter(i -> affectedRows[i] != 1)
              .mapToObj(partition::get)
              .collect(Collectors.toList());
          throw new ISE(
              "Failed to publish segments to DB: %s",
              SegmentUtils.commaSeparatedIdentifiers(failedToPublish)
          );
        }
      }
    }
    catch (Exception e) {
      log.errorSegments(segments, "Exception inserting segments");
      throw e;
    }

    return toInsertSegments;
  }

  /**
   * Creates new versions of segments appended while a REPLACE task was in progress.
   */
  private Set<DataSegmentPlus> createNewIdsOfAppendSegmentsAfterReplace(
      final Handle handle,
      final Set<DataSegment> replaceSegments,
      final Set<ReplaceTaskLock> locksHeldByReplaceTask
  )
  {
    // If a REPLACE task has locked an interval, it would commit some segments
    // (or at least tombstones) in that interval (except in LEGACY_REPLACE ingestion mode)
    if (replaceSegments.isEmpty() || locksHeldByReplaceTask.isEmpty()) {
      return Collections.emptySet();
    }

    final String datasource = replaceSegments.iterator().next().getDataSource();

    // For each replace interval, find the number of core partitions and total partitions
    final Map<Interval, Integer> intervalToNumCorePartitions = new HashMap<>();
    final Map<Interval, Integer> intervalToCurrentPartitionNum = new HashMap<>();
    for (DataSegment segment : replaceSegments) {
      intervalToNumCorePartitions.put(segment.getInterval(), segment.getShardSpec().getNumCorePartitions());

      int partitionNum = segment.getShardSpec().getPartitionNum();
      intervalToCurrentPartitionNum.compute(
          segment.getInterval(),
          (i, value) -> value == null ? partitionNum : Math.max(value, partitionNum)
      );
    }

    // Find the segments that need to be upgraded
    final String taskId = locksHeldByReplaceTask.stream()
                                                .map(ReplaceTaskLock::getSupervisorTaskId)
                                                .findFirst().orElse(null);
    final Map<String, String> upgradeSegmentToLockVersion
        = getAppendSegmentsCommittedDuringTask(handle, taskId);

    final List<DataSegmentPlus> segmentsToUpgrade
        = retrieveSegmentsById(handle, datasource, upgradeSegmentToLockVersion.keySet());

    if (segmentsToUpgrade.isEmpty()) {
      return Collections.emptySet();
    }

    final Set<Interval> replaceIntervals = intervalToNumCorePartitions.keySet();

    final Set<DataSegmentPlus> upgradedSegments = new HashSet<>();
    for (DataSegmentPlus oldSegmentMetadata : segmentsToUpgrade) {
      // Determine interval of the upgraded segment
      DataSegment oldSegment = oldSegmentMetadata.getDataSegment();
      final Interval oldInterval = oldSegment.getInterval();
      Interval newInterval = null;
      for (Interval replaceInterval : replaceIntervals) {
        if (replaceInterval.contains(oldInterval)) {
          newInterval = replaceInterval;
          break;
        } else if (replaceInterval.overlaps(oldInterval)) {
          throw new ISE(
              "Incompatible segment intervals for commit: [%s] and [%s].",
              oldInterval, replaceInterval
          );
        }
      }

      if (newInterval == null) {
        // This can happen only if no replace interval contains this segment
        // but a (revoked) REPLACE lock covers this segment
        newInterval = oldInterval;
      }

      // Compute shard spec of the upgraded segment
      final int partitionNum = intervalToCurrentPartitionNum.compute(
          newInterval,
          (i, value) -> value == null ? 0 : value + 1
      );
      final int numCorePartitions = intervalToNumCorePartitions.get(newInterval);
      ShardSpec shardSpec = new NumberedShardSpec(partitionNum, numCorePartitions);

      // Create upgraded segment with the correct interval, version and shard spec
      String lockVersion = upgradeSegmentToLockVersion.get(oldSegment.getId().toString());
      DataSegment dataSegment = DataSegment.builder(oldSegment)
                                           .interval(newInterval)
                                           .version(lockVersion)
                                           .shardSpec(shardSpec)
                                           .build();

      upgradedSegments.add(
          new DataSegmentPlus(
              dataSegment,
              null,
              null,
              null,
              oldSegmentMetadata.getSchemaFingerprint(),
              oldSegmentMetadata.getNumRows())
      );
    }

    return upgradedSegments;
  }

  /**
   * Verifies that:
   * <ul>
   * <li>The set of segments being committed is non-empty.</li>
   * <li>All segments belong to the same datasource.</li>
   * </ul>
   */
  private void verifySegmentsToCommit(Collection<DataSegment> segments)
  {
    if (segments.isEmpty()) {
      throw new IllegalArgumentException("No segment to commit");
    }

    final String dataSource = segments.iterator().next().getDataSource();
    for (DataSegment segment : segments) {
      if (!dataSource.equals(segment.getDataSource())) {
        throw new IllegalArgumentException("Segments to commit must all belong to the same datasource");
      }
    }
  }

  /**
   * Inserts the given segments into the DB in batches of size
   * {@link #MAX_NUM_SEGMENTS_TO_ANNOUNCE_AT_ONCE} and returns the set of
   * segments actually inserted.
   * <p>
   * This method avoids inserting segment IDs which already exist in the DB.
   * Callers of this method might need to retry as INSERT followed by SELECT
   * might fail due to race conditions.
   */
  private Set<DataSegment> insertSegments(
      Handle handle,
      Set<DataSegment> segments,
      @Nullable SegmentSchemaMapping segmentSchemaMapping,
      Map<SegmentId, SegmentMetadata> upgradeSegmentMetadata,
      Map<SegmentId, SegmentId> newVersionForAppendToParent
  ) throws IOException
  {
    boolean shouldPersistSchema = shouldPersistSchema(segmentSchemaMapping);

    if (shouldPersistSchema) {
      persistSchema(handle, segments, segmentSchemaMapping);
    }

    // Do not insert segment IDs which already exist
    Set<String> existingSegmentIds = segmentExistsBatch(handle, segments);
    final Set<DataSegment> segmentsToInsert = segments.stream().filter(
        s -> !existingSegmentIds.contains(s.getId().toString())
    ).collect(Collectors.toSet());

    // Insert the segments in batches of manageable size
    final List<List<DataSegment>> partitionedSegments = Lists.partition(
        new ArrayList<>(segmentsToInsert),
        MAX_NUM_SEGMENTS_TO_ANNOUNCE_AT_ONCE
    );

    final String now = DateTimes.nowUtc().toString();
    final PreparedBatch batch = handle.prepareBatch(buildSqlToInsertSegments());
    for (List<DataSegment> partition : partitionedSegments) {
      for (DataSegment segment : partition) {
        PreparedBatchPart preparedBatchPart =
            batch.add()
                 .bind("id", segment.getId().toString())
                 .bind("dataSource", segment.getDataSource())
                 .bind("created_date", now)
                 .bind("start", segment.getInterval().getStart().toString())
                 .bind("end", segment.getInterval().getEnd().toString())
                 .bind("partitioned", (segment.getShardSpec() instanceof NoneShardSpec) ? false : true)
                 .bind("version", segment.getVersion())
                 .bind("used", true)
                 .bind("payload", jsonMapper.writeValueAsBytes(segment))
                 .bind("used_status_last_updated", now);

        if (schemaPersistEnabled) {
          SegmentMetadata segmentMetadata =
              getSegmentMetadataFromSchemaMappingOrUpgradeMetadata(
                  segment.getId(),
                  segmentSchemaMapping,
                  newVersionForAppendToParent,
                  upgradeSegmentMetadata
              );
          Long numRows = null;
          String schemaFingerprint = null;
          if (segmentMetadata != null) {
            numRows = segmentMetadata.getNumRows();
            schemaFingerprint = segmentMetadata.getSchemaFingerprint();
          }
          preparedBatchPart
              .bind("num_rows", numRows)
              .bind("schema_fingerprint", schemaFingerprint);
        }
      }

      final int[] affectedRows = batch.execute();

      final List<DataSegment> failedInserts = new ArrayList<>();
      for (int i = 0; i < partition.size(); ++i) {
        if (affectedRows[i] != 1) {
          failedInserts.add(partition.get(i));
        }
      }
      if (failedInserts.isEmpty()) {
        log.infoSegments(partition, "Published segments to DB");
      } else {
        throw new ISE(
            "Failed to publish segments to DB: %s",
            SegmentUtils.commaSeparatedIdentifiers(failedInserts)
        );
      }
    }

    return segmentsToInsert;
  }

  private SegmentMetadata getSegmentMetadataFromSchemaMappingOrUpgradeMetadata(
      final SegmentId segmentId,
      final SegmentSchemaMapping segmentSchemaMapping,
      final Map<SegmentId, SegmentId> newVersionForAppendToParent,
      final Map<SegmentId, SegmentMetadata> upgradeSegmentMetadata
  )
  {
    if (!shouldPersistSchema(segmentSchemaMapping)) {
      return null;
    }

    SegmentMetadata segmentMetadata = null;
    boolean presentInSchemaMetadata =
        segmentSchemaMapping.getSegmentIdToMetadataMap().containsKey(segmentId.toString());
    boolean upgradedAppendSegment =
        newVersionForAppendToParent.containsKey(segmentId)
        && segmentSchemaMapping.getSegmentIdToMetadataMap()
                               .containsKey(newVersionForAppendToParent.get(segmentId).toString());

    if (presentInSchemaMetadata || upgradedAppendSegment) {
      String segmentIdToUse;
      if (presentInSchemaMetadata) {
        segmentIdToUse = segmentId.toString();
      } else {
        segmentIdToUse = newVersionForAppendToParent.get(segmentId).toString();
      }
      segmentMetadata = segmentSchemaMapping.getSegmentIdToMetadataMap().get(segmentIdToUse);
    } else if (upgradeSegmentMetadata.containsKey(segmentId)) {
      segmentMetadata = upgradeSegmentMetadata.get(segmentId);
    }

    return segmentMetadata;
  }

  /**
   * Inserts entries into the upgrade_segments table in batches of size
   * {@link #MAX_NUM_SEGMENTS_TO_ANNOUNCE_AT_ONCE}.
   */
  private void insertIntoUpgradeSegmentsTable(
      Handle handle,
      Map<DataSegment, ReplaceTaskLock> segmentToReplaceLock
  )
  {
    if (segmentToReplaceLock.isEmpty()) {
      return;
    }

    final PreparedBatch batch = handle.prepareBatch(
        StringUtils.format(
            "INSERT INTO %1$s (task_id, segment_id, lock_version)"
            + " VALUES (:task_id, :segment_id, :lock_version)",
            dbTables.getUpgradeSegmentsTable()
        )
    );

    final List<List<Map.Entry<DataSegment, ReplaceTaskLock>>> partitions = Lists.partition(
        new ArrayList<>(segmentToReplaceLock.entrySet()),
        MAX_NUM_SEGMENTS_TO_ANNOUNCE_AT_ONCE
    );
    for (List<Map.Entry<DataSegment, ReplaceTaskLock>> partition : partitions) {
      for (Map.Entry<DataSegment, ReplaceTaskLock> entry : partition) {
        DataSegment segment = entry.getKey();
        ReplaceTaskLock lock = entry.getValue();
        batch.add()
             .bind("task_id", lock.getSupervisorTaskId())
             .bind("segment_id", segment.getId().toString())
             .bind("lock_version", lock.getVersion());
      }
      final int[] affectedAppendRows = batch.execute();

      final List<DataSegment> failedInserts = new ArrayList<>();
      for (int i = 0; i < partition.size(); ++i) {
        if (affectedAppendRows[i] != 1) {
          failedInserts.add(partition.get(i).getKey());
        }
      }
      if (failedInserts.size() > 0) {
        throw new ISE(
            "Failed to insert upgrade segments in DB: %s",
            SegmentUtils.commaSeparatedIdentifiers(failedInserts)
        );
      }
    }
  }

  private List<DataSegmentPlus> retrieveSegmentsById(Handle handle, String datasource, Set<String> segmentIds)
  {
    if (segmentIds.isEmpty()) {
      return Collections.emptyList();
    }

    if (schemaPersistEnabled) {
      return SqlSegmentsMetadataQuery.forHandle(handle, connector, dbTables, jsonMapper)
                                     .retrieveSegmentsWithSchemaById(datasource, segmentIds);
    } else {
      return SqlSegmentsMetadataQuery.forHandle(handle, connector, dbTables, jsonMapper)
                                     .retrieveSegmentsById(datasource, segmentIds);
    }
  }

  private String buildSqlToInsertSegments()
  {
    String insertStatement =
        "INSERT INTO %1$s (id, dataSource, created_date, start, %2$send%2$s,"
        + " partitioned, version, used, payload, used_status_last_updated %3$s) "
        + "VALUES (:id, :dataSource, :created_date, :start, :end,"
        + " :partitioned, :version, :used, :payload, :used_status_last_updated %4$s)";

    if (schemaPersistEnabled) {
      return StringUtils.format(
          insertStatement,
          dbTables.getSegmentsTable(),
          connector.getQuoteString(),
          ", schema_fingerprint, num_rows",
          ", :schema_fingerprint, :num_rows"
      );
    } else {
      return StringUtils.format(
          insertStatement,
          dbTables.getSegmentsTable(),
          connector.getQuoteString(),
          "",
          ""
      );
    }
  }

  /**
   * Finds the append segments that were covered by the given task REPLACE locks.
   * These append segments must now be upgraded to the same version as the segments
   * being committed by this replace task.
   *
   * @return Map from append Segment ID to REPLACE lock version
   */
  private Map<String, String> getAppendSegmentsCommittedDuringTask(
      Handle handle,
      String taskId
  )
  {
    final String sql = StringUtils.format(
        "SELECT segment_id, lock_version FROM %1$s WHERE task_id = :task_id",
        dbTables.getUpgradeSegmentsTable()
    );

    ResultIterator<Pair<String, String>> resultIterator = handle
        .createQuery(sql)
        .bind("task_id", taskId)
        .map(
            (index, r, ctx) -> Pair.of(r.getString("segment_id"), r.getString("lock_version"))
        )
        .iterator();

    final Map<String, String> segmentIdToLockVersion = new HashMap<>();
    while (resultIterator.hasNext()) {
      Pair<String, String> result = resultIterator.next();
      segmentIdToLockVersion.put(result.lhs, result.rhs);
    }
    return segmentIdToLockVersion;
  }

  private Set<String> segmentExistsBatch(final Handle handle, final Set<DataSegment> segments)
  {
    Set<String> existedSegments = new HashSet<>();

    List<List<DataSegment>> segmentsLists = Lists.partition(new ArrayList<>(segments), MAX_NUM_SEGMENTS_TO_ANNOUNCE_AT_ONCE);
    for (List<DataSegment> segmentList : segmentsLists) {
      String segmentIds = segmentList.stream()
          .map(segment -> "'" + StringEscapeUtils.escapeSql(segment.getId().toString()) + "'")
          .collect(Collectors.joining(","));
      List<String> existIds = handle.createQuery(StringUtils.format("SELECT id FROM %s WHERE id in (%s)", dbTables.getSegmentsTable(), segmentIds))
          .mapTo(String.class)
          .list();
      existedSegments.addAll(existIds);
    }
    return existedSegments;
  }

  /**
   * Read dataSource metadata. Returns null if there is no metadata.
   */
  @Override
  public @Nullable DataSourceMetadata retrieveDataSourceMetadata(final String dataSource)
  {
    final byte[] bytes = connector.lookup(
        dbTables.getDataSourceTable(),
        "dataSource",
        "commit_metadata_payload",
        dataSource
    );

    if (bytes == null) {
      return null;
    }

    return JacksonUtils.readValue(jsonMapper, bytes, DataSourceMetadata.class);
  }

  /**
   * Read dataSource metadata as bytes, from a specific handle. Returns null if there is no metadata.
   */
  private @Nullable byte[] retrieveDataSourceMetadataWithHandleAsBytes(
      final Handle handle,
      final String dataSource
  )
  {
    return connector.lookupWithHandle(
        handle,
        dbTables.getDataSourceTable(),
        "dataSource",
        "commit_metadata_payload",
        dataSource
    );
  }

  /**
   * Compare-and-swap dataSource metadata in a transaction. This will only modify dataSource metadata if it equals
   * oldCommitMetadata when this function is called (based on T.equals). This method is idempotent in that if
   * the metadata already equals newCommitMetadata, it will return true.
   *
   * @param handle        database handle
   * @param dataSource    druid dataSource
   * @param startMetadata dataSource metadata pre-insert must match this startMetadata according to
   *                      {@link DataSourceMetadata#matches(DataSourceMetadata)}
   * @param endMetadata   dataSource metadata post-insert will have this endMetadata merged in with
   *                      {@link DataSourceMetadata#plus(DataSourceMetadata)}
   *
   * @return SUCCESS if dataSource metadata was updated from matching startMetadata to matching endMetadata, FAILURE or
   * TRY_AGAIN if it definitely was not updated. This guarantee is meant to help
   * {@link #commitSegmentsAndMetadata} achieve its own guarantee.
   *
   * @throws RuntimeException if state is unknown after this call
   */
  protected DataStoreMetadataUpdateResult updateDataSourceMetadataWithHandle(
      final Handle handle,
      final String dataSource,
      final DataSourceMetadata startMetadata,
      final DataSourceMetadata endMetadata
  ) throws IOException
  {
    Preconditions.checkNotNull(dataSource, "dataSource");
    Preconditions.checkNotNull(startMetadata, "startMetadata");
    Preconditions.checkNotNull(endMetadata, "endMetadata");

    final byte[] oldCommitMetadataBytesFromDb = retrieveDataSourceMetadataWithHandleAsBytes(handle, dataSource);
    final String oldCommitMetadataSha1FromDb;
    final DataSourceMetadata oldCommitMetadataFromDb;

    if (oldCommitMetadataBytesFromDb == null) {
      oldCommitMetadataSha1FromDb = null;
      oldCommitMetadataFromDb = null;
    } else {
      oldCommitMetadataSha1FromDb = BaseEncoding.base16().encode(
          Hashing.sha1().hashBytes(oldCommitMetadataBytesFromDb).asBytes()
      );
      oldCommitMetadataFromDb = jsonMapper.readValue(oldCommitMetadataBytesFromDb, DataSourceMetadata.class);
    }

    final boolean startMetadataMatchesExisting;
    boolean startMetadataGreaterThanExisting = false;

    if (oldCommitMetadataFromDb == null) {
      startMetadataMatchesExisting = startMetadata.isValidStart();
      startMetadataGreaterThanExisting = true;
    } else {
      // Checking against the last committed metadata.
      // If the new start sequence number is greater than the end sequence number of the last commit,
      // compareTo() will return 1 and 0 in all other cases. This can happen if multiple tasks are publishing the
      // sequence around the same time.
      if (startMetadata instanceof Comparable) {
        startMetadataGreaterThanExisting = ((Comparable) startMetadata.asStartMetadata())
                                               .compareTo(oldCommitMetadataFromDb.asStartMetadata()) > 0;
      }

      // Converting the last one into start metadata for checking since only the same type of metadata can be matched.
      // Even though kafka/kinesis indexing services use different sequenceNumber types for representing
      // start and end sequenceNumbers, the below conversion is fine because the new start sequenceNumbers are supposed
      // to be same with end sequenceNumbers of the last commit.
      startMetadataMatchesExisting = startMetadata.asStartMetadata().matches(oldCommitMetadataFromDb.asStartMetadata());
    }

    if (startMetadataGreaterThanExisting && !startMetadataMatchesExisting) {
      // Offsets stored in startMetadata is greater than the last commited metadata.
      return new DataStoreMetadataUpdateResult(true, false,
          "The new start metadata state[%s] is ahead of the last commited"
          + " end state[%s]. Try resetting the supervisor.", startMetadata, oldCommitMetadataFromDb
      );
    }

    if (!startMetadataMatchesExisting) {
      // Not in the desired start state.
      return new DataStoreMetadataUpdateResult(true, false,
          "Inconsistency between stored metadata state[%s] and target state[%s]. Try resetting the supervisor.",
          oldCommitMetadataFromDb, startMetadata
      );
    }

    // Only endOffsets should be stored in metadata store
    final DataSourceMetadata newCommitMetadata = oldCommitMetadataFromDb == null
                                                 ? endMetadata
                                                 : oldCommitMetadataFromDb.plus(endMetadata);
    final byte[] newCommitMetadataBytes = jsonMapper.writeValueAsBytes(newCommitMetadata);
    final String newCommitMetadataSha1 = BaseEncoding.base16().encode(
        Hashing.sha1().hashBytes(newCommitMetadataBytes).asBytes()
    );

    final DataStoreMetadataUpdateResult retVal;
    if (oldCommitMetadataBytesFromDb == null) {
      // SELECT -> INSERT can fail due to races; callers must be prepared to retry.
      final int numRows = handle.createStatement(
          StringUtils.format(
              "INSERT INTO %s (dataSource, created_date, commit_metadata_payload, commit_metadata_sha1) "
              + "VALUES (:dataSource, :created_date, :commit_metadata_payload, :commit_metadata_sha1)",
              dbTables.getDataSourceTable()
          )
      )
                                .bind("dataSource", dataSource)
                                .bind("created_date", DateTimes.nowUtc().toString())
                                .bind("commit_metadata_payload", newCommitMetadataBytes)
                                .bind("commit_metadata_sha1", newCommitMetadataSha1)
                                .execute();

      retVal = numRows == 1
          ? DataStoreMetadataUpdateResult.SUCCESS
          : new DataStoreMetadataUpdateResult(
              true,
          true,
          "Failed to insert metadata for datasource [%s]",
          dataSource);
    } else {
      // Expecting a particular old metadata; use the SHA1 in a compare-and-swap UPDATE
      final int numRows = handle.createStatement(
          StringUtils.format(
              "UPDATE %s SET "
              + "commit_metadata_payload = :new_commit_metadata_payload, "
              + "commit_metadata_sha1 = :new_commit_metadata_sha1 "
              + "WHERE dataSource = :dataSource AND commit_metadata_sha1 = :old_commit_metadata_sha1",
              dbTables.getDataSourceTable()
          )
      )
                                .bind("dataSource", dataSource)
                                .bind("old_commit_metadata_sha1", oldCommitMetadataSha1FromDb)
                                .bind("new_commit_metadata_payload", newCommitMetadataBytes)
                                .bind("new_commit_metadata_sha1", newCommitMetadataSha1)
                                .execute();

      retVal = numRows == 1
          ? DataStoreMetadataUpdateResult.SUCCESS
          : new DataStoreMetadataUpdateResult(
          true,
          true,
          "Failed to update metadata for datasource [%s]",
          dataSource);
    }

    if (retVal.isSuccess()) {
      log.info("Updated metadata from[%s] to[%s].", oldCommitMetadataFromDb, newCommitMetadata);
    } else {
      log.info("Not updating metadata, compare-and-swap failure.");
    }

    return retVal;
  }

  @Override
  public boolean deleteDataSourceMetadata(final String dataSource)
  {
    return connector.retryWithHandle(
        new HandleCallback<Boolean>()
        {
          @Override
          public Boolean withHandle(Handle handle)
          {
            int rows = handle.createStatement(
                StringUtils.format("DELETE from %s WHERE dataSource = :dataSource", dbTables.getDataSourceTable())
            )
                             .bind("dataSource", dataSource)
                             .execute();

            return rows > 0;
          }
        }
    );
  }

  @Override
  public boolean resetDataSourceMetadata(final String dataSource, final DataSourceMetadata dataSourceMetadata)
      throws IOException
  {
    final byte[] newCommitMetadataBytes = jsonMapper.writeValueAsBytes(dataSourceMetadata);
    final String newCommitMetadataSha1 = BaseEncoding.base16().encode(
        Hashing.sha1().hashBytes(newCommitMetadataBytes).asBytes()
    );

    return connector.retryWithHandle(
        new HandleCallback<Boolean>()
        {
          @Override
          public Boolean withHandle(Handle handle)
          {
            final int numRows = handle.createStatement(
                StringUtils.format(
                    "UPDATE %s SET "
                    + "commit_metadata_payload = :new_commit_metadata_payload, "
                    + "commit_metadata_sha1 = :new_commit_metadata_sha1 "
                    + "WHERE dataSource = :dataSource",
                    dbTables.getDataSourceTable()
                )
            )
                                      .bind("dataSource", dataSource)
                                      .bind("new_commit_metadata_payload", newCommitMetadataBytes)
                                      .bind("new_commit_metadata_sha1", newCommitMetadataSha1)
                                      .execute();
            return numRows == 1;
          }
        }
    );
  }

  @Override
  public void updateSegmentMetadata(final Set<DataSegment> segments)
  {
    connector.getDBI().inTransaction(
        new TransactionCallback<Void>()
        {
          @Override
          public Void inTransaction(Handle handle, TransactionStatus transactionStatus) throws Exception
          {
            for (final DataSegment segment : segments) {
              updatePayload(handle, segment);
            }

            return null;
          }
        }
    );
  }

  @Override
  public void deleteSegments(final Set<DataSegment> segments)
  {
    if (segments.isEmpty()) {
      log.info("No segments to delete.");
      return;
    }

    final String deleteSql = StringUtils.format("DELETE from %s WHERE id = :id", dbTables.getSegmentsTable());
    final String dataSource = segments.stream().findFirst().map(DataSegment::getDataSource).get();

    // generate the IDs outside the transaction block
    final List<String> ids = segments.stream().map(s -> s.getId().toString()).collect(Collectors.toList());

    int numDeletedSegments = connector.getDBI().inTransaction((handle, transactionStatus) -> {
          final PreparedBatch batch = handle.prepareBatch(deleteSql);

          for (final String id : ids) {
            batch.bind("id", id).add();
          }

          int[] deletedRows = batch.execute();
          return Arrays.stream(deletedRows).sum();
        }
    );

    log.debugSegments(segments, "Delete the metadata of segments");
    log.info("Deleted [%d] segments from metadata storage for dataSource [%s].", numDeletedSegments, dataSource);
  }

  private void updatePayload(final Handle handle, final DataSegment segment) throws IOException
  {
    try {
      handle
          .createStatement(
              StringUtils.format("UPDATE %s SET payload = :payload WHERE id = :id", dbTables.getSegmentsTable())
          )
          .bind("id", segment.getId().toString())
          .bind("payload", jsonMapper.writeValueAsBytes(segment))
          .execute();
    }
    catch (IOException e) {
      log.error(e, "Exception inserting into DB");
      throw e;
    }
  }

  @Override
  public boolean insertDataSourceMetadata(String dataSource, DataSourceMetadata metadata)
  {
    return 1 == connector.getDBI().inTransaction(
        (handle, status) -> handle
            .createStatement(
                StringUtils.format(
                    "INSERT INTO %s (dataSource, created_date, commit_metadata_payload, commit_metadata_sha1) VALUES" +
                    " (:dataSource, :created_date, :commit_metadata_payload, :commit_metadata_sha1)",
                    dbTables.getDataSourceTable()
                )
            )
            .bind("dataSource", dataSource)
            .bind("created_date", DateTimes.nowUtc().toString())
            .bind("commit_metadata_payload", jsonMapper.writeValueAsBytes(metadata))
            .bind("commit_metadata_sha1", BaseEncoding.base16().encode(
                Hashing.sha1().hashBytes(jsonMapper.writeValueAsBytes(metadata)).asBytes()))
            .execute()
    );
  }

  @Override
  public int removeDataSourceMetadataOlderThan(long timestamp, @NotNull Set<String> excludeDatasources)
  {
    DateTime dateTime = DateTimes.utc(timestamp);
    List<String> datasourcesToDelete = connector.getDBI().withHandle(
        handle -> handle
            .createQuery(
                StringUtils.format(
                    "SELECT dataSource FROM %1$s WHERE created_date < '%2$s'",
                    dbTables.getDataSourceTable(),
                    dateTime.toString()
                )
            )
            .mapTo(String.class)
            .list()
    );
    datasourcesToDelete.removeAll(excludeDatasources);
    return connector.getDBI().withHandle(
        handle -> {
          final PreparedBatch batch = handle.prepareBatch(
              StringUtils.format(
                  "DELETE FROM %1$s WHERE dataSource = :dataSource AND created_date < '%2$s'",
                  dbTables.getDataSourceTable(),
                  dateTime.toString()
              )
          );
          for (String datasource : datasourcesToDelete) {
            batch.bind("dataSource", datasource).add();
          }
          int[] result = batch.execute();
          return IntStream.of(result).sum();
        }
    );
  }

  @Override
  public DataSegment retrieveSegmentForId(final String id, boolean includeUnused)
  {
    return connector.retryTransaction(
        (handle, status) -> {
          if (includeUnused) {
            return SqlSegmentsMetadataQuery.forHandle(handle, connector, dbTables, jsonMapper)
                                           .retrieveSegmentForId(id);
          } else {
            return SqlSegmentsMetadataQuery.forHandle(handle, connector, dbTables, jsonMapper)
                                           .retrieveUsedSegmentForId(id);
          }
        },
        3,
        SQLMetadataConnector.DEFAULT_MAX_TRIES
    );
  }

  @Override
  public int deletePendingSegmentsForTaskAllocatorId(final String pendingSegmentsGroup)
  {
    return connector.getDBI().inTransaction(
        (handle, status) -> handle
            .createStatement(
                StringUtils.format(
                    "DELETE FROM %s WHERE task_allocator_id = :task_allocator_id",
                    dbTables.getPendingSegmentsTable()
                )
            )
            .bind("task_allocator_id", pendingSegmentsGroup)
            .execute()
    );
  }

  @Override
  public List<PendingSegmentRecord> getPendingSegments(String datasource, Interval interval)
  {
    return connector.retryWithHandle(
        handle -> getPendingSegmentsForIntervalWithHandle(handle, datasource, interval)
    );
  }

  @Override
  public int deleteUpgradeSegmentsForTask(final String taskId)
  {
    return connector.getDBI().inTransaction(
        (handle, status) -> handle
            .createStatement(
                StringUtils.format(
                    "DELETE FROM %s WHERE task_id = :task_id",
                    dbTables.getUpgradeSegmentsTable()
                )
            )
            .bind("task_id", taskId)
            .execute()
    );
  }

  private static class PendingSegmentsRecord
  {
    private final String sequenceName;
    private final byte[] payload;

    /**
     * The columns expected in the result set are:
     * <ol>
     *   <li>sequence_name</li>
     *   <li>payload</li>
     * </ol>
     */
    static PendingSegmentsRecord fromResultSet(ResultSet resultSet)
    {
      try {
        return new PendingSegmentsRecord(
            resultSet.getString(1),
            resultSet.getBytes(2)
        );
      }
      catch (SQLException e) {
        throw new RuntimeException(e);
      }
    }

    PendingSegmentsRecord(String sequenceName, byte[] payload)
    {
      this.payload = payload;
      this.sequenceName = sequenceName;
    }

    public byte[] getPayload()
    {
      return payload;
    }

    public String getSequenceName()
    {
      return sequenceName;
    }
  }

  public static class DataStoreMetadataUpdateResult
  {
    private final boolean failed;
    private final boolean canRetry;
    @Nullable private final String errorMsg;

    public static final DataStoreMetadataUpdateResult SUCCESS = new DataStoreMetadataUpdateResult(false, false, null);

    DataStoreMetadataUpdateResult(boolean failed, boolean canRetry, @Nullable String errorMsg, Object... errorFormatArgs)
    {
      this.failed = failed;
      this.canRetry = canRetry;
      this.errorMsg = null == errorMsg ? null : StringUtils.format(errorMsg, errorFormatArgs);

    }

    public boolean isFailed()
    {
      return failed;
    }

    public boolean isSuccess()
    {
      return !failed;
    }

    public boolean canRetry()
    {
      return canRetry;
    }

    @Nullable
    public String getErrorMsg()
    {
      return errorMsg;
    }

    @Override
    public boolean equals(Object o)
    {
      if (this == o) {
        return true;
      }
      if (o == null || getClass() != o.getClass()) {
        return false;
      }
      DataStoreMetadataUpdateResult that = (DataStoreMetadataUpdateResult) o;
      return failed == that.failed && canRetry == that.canRetry && Objects.equals(errorMsg, that.errorMsg);
    }

    @Override
    public int hashCode()
    {
      return Objects.hash(failed, canRetry, errorMsg);
    }

    @Override
    public String toString()
    {
      return "DataStoreMetadataUpdateResult{" +
          "failed=" + failed +
          ", canRetry=" + canRetry +
          ", errorMsg='" + errorMsg + '\'' +
          '}';
    }
  }
}<|MERGE_RESOLUTION|>--- conflicted
+++ resolved
@@ -525,18 +525,14 @@
               }
             }
             SegmentPublishResult result = SegmentPublishResult.ok(
-<<<<<<< HEAD
-                insertSegments(handle, segmentsToInsert),
-                upgradePendingSegmentsOverlappingWith(segmentsToInsert)
-=======
                 insertSegments(
                     handle,
                     segmentsToInsert,
                     segmentSchemaMapping,
                     upgradeSegmentMetadata,
                     Collections.emptyMap()
-                )
->>>>>>> e74da6a6
+                ),
+                upgradePendingSegmentsOverlappingWith(segmentsToInsert)
             );
             return result;
           },
@@ -1435,7 +1431,6 @@
             }
 
             insertIntoUpgradeSegmentsTable(handle, appendSegmentToReplaceLock);
-<<<<<<< HEAD
 
             // Delete the pending segments to be committed in this transaction in batches of at most 100
             final List<List<String>> pendingSegmentIdBatches = Lists.partition(
@@ -1448,8 +1443,6 @@
               deletePendingSegmentsById(handle, dataSource, pendingSegmentIdBatch);
             }
 
-            return SegmentPublishResult.ok(insertSegments(handle, allSegmentsToInsert));
-=======
             return SegmentPublishResult.ok(
                 insertSegments(
                     handle,
@@ -1459,7 +1452,6 @@
                     newVersionSegmentToParent
                 )
             );
->>>>>>> e74da6a6
           },
           3,
           getSqlMetadataMaxRetry()
