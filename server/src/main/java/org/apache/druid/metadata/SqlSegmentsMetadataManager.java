--- conflicted
+++ resolved
@@ -1089,15 +1089,10 @@
   @Override
   public List<Interval> getUnusedSegmentIntervals(
       final String dataSource,
-<<<<<<< HEAD
       @Nullable final DateTime minStartTime,
-      final DateTime maxEndTime,
-      final int limit
-=======
       final DateTime maxEndTime,
       final int limit,
       DateTime maxUsedFlagLastUpdatedTime
->>>>>>> 097b6450
   )
   {
     // Note that we handle the case where used_status_last_updated IS NULL here to allow smooth transition to Druid version that uses used_status_last_updated column
@@ -1111,11 +1106,7 @@
                 .createQuery(
                     StringUtils.format(
                         "SELECT start, %2$send%2$s FROM %1$s WHERE dataSource = :dataSource AND "
-<<<<<<< HEAD
-                        + "%2$send%2$s <= :end AND used = false %3$s ORDER BY start, %2$send%2$s",
-=======
-                        + "%2$send%2$s <= :end AND used = false AND used_status_last_updated IS NOT NULL AND used_status_last_updated <= :used_status_last_updated ORDER BY start, %2$send%2$s",
->>>>>>> 097b6450
+                        + "%2$send%2$s <= :end AND used = false %3$s AND used_status_last_updated IS NOT NULL AND used_status_last_updated <= :used_status_last_updated ORDER BY start, %2$send%2$s",
                         getSegmentsTable(),
                         connector.getQuoteString(),
                         null != minStartTime ? "AND start >= :start" : ""
