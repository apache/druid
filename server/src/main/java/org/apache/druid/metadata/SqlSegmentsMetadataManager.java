/*
 * Licensed to the Apache Software Foundation (ASF) under one
 * or more contributor license agreements.  See the NOTICE file
 * distributed with this work for additional information
 * regarding copyright ownership.  The ASF licenses this file
 * to you under the Apache License, Version 2.0 (the
 * "License"); you may not use this file except in compliance
 * with the License.  You may obtain a copy of the License at
 *
 *   http://www.apache.org/licenses/LICENSE-2.0
 *
 * Unless required by applicable law or agreed to in writing,
 * software distributed under the License is distributed on an
 * "AS IS" BASIS, WITHOUT WARRANTIES OR CONDITIONS OF ANY
 * KIND, either express or implied.  See the License for the
 * specific language governing permissions and limitations
 * under the License.
 */

package org.apache.druid.metadata;

import com.fasterxml.jackson.databind.ObjectMapper;
import com.google.common.annotations.VisibleForTesting;
import com.google.common.base.Optional;
import com.google.common.base.Preconditions;
import com.google.common.base.Supplier;
import com.google.common.base.Throwables;
import com.google.common.collect.ImmutableList;
import com.google.common.collect.ImmutableMap;
import com.google.common.collect.Iterables;
import com.google.common.collect.Iterators;
import com.google.common.collect.Lists;
import com.google.common.collect.Sets;
import com.google.common.util.concurrent.Futures;
import com.google.errorprone.annotations.concurrent.GuardedBy;
import com.google.inject.Inject;
import org.apache.druid.client.DataSourcesSnapshot;
import org.apache.druid.client.ImmutableDruidDataSource;
import org.apache.druid.error.DruidException;
import org.apache.druid.error.InvalidInput;
import org.apache.druid.guice.ManageLifecycle;
import org.apache.druid.java.util.common.DateTimes;
import org.apache.druid.java.util.common.Intervals;
import org.apache.druid.java.util.common.JodaUtils;
import org.apache.druid.java.util.common.MapUtils;
import org.apache.druid.java.util.common.Pair;
import org.apache.druid.java.util.common.Stopwatch;
import org.apache.druid.java.util.common.StringUtils;
import org.apache.druid.java.util.common.concurrent.Execs;
import org.apache.druid.java.util.common.lifecycle.LifecycleStart;
import org.apache.druid.java.util.common.lifecycle.LifecycleStop;
import org.apache.druid.java.util.common.parsers.CloseableIterator;
import org.apache.druid.java.util.emitter.EmittingLogger;
<<<<<<< HEAD
import org.apache.druid.server.coordination.ChangeRequestHistory;
=======
import org.apache.druid.segment.SchemaPayload;
import org.apache.druid.segment.SegmentMetadata;
import org.apache.druid.segment.metadata.CentralizedDatasourceSchemaConfig;
import org.apache.druid.segment.metadata.SegmentSchemaCache;
import org.apache.druid.server.http.DataSegmentPlus;
>>>>>>> a0437b6c
import org.apache.druid.timeline.DataSegment;
import org.apache.druid.timeline.DataSegmentChange;
import org.apache.druid.timeline.Partitions;
import org.apache.druid.timeline.SegmentId;
import org.apache.druid.timeline.SegmentStatusInCluster;
import org.apache.druid.timeline.SegmentTimeline;
import org.checkerframework.checker.nullness.qual.MonotonicNonNull;
import org.joda.time.DateTime;
import org.joda.time.Duration;
import org.joda.time.Interval;
import org.skife.jdbi.v2.BaseResultSetMapper;
import org.skife.jdbi.v2.Batch;
import org.skife.jdbi.v2.FoldController;
import org.skife.jdbi.v2.Handle;
import org.skife.jdbi.v2.Query;
import org.skife.jdbi.v2.StatementContext;
import org.skife.jdbi.v2.TransactionCallback;
import org.skife.jdbi.v2.TransactionStatus;

import javax.annotation.Nullable;
import java.io.IOException;
import java.util.ArrayList;
import java.util.Arrays;
import java.util.Collection;
import java.util.Collections;
import java.util.HashMap;
import java.util.HashSet;
import java.util.Iterator;
import java.util.List;
import java.util.Map;
import java.util.Objects;
import java.util.Set;
import java.util.concurrent.CompletableFuture;
import java.util.concurrent.ExecutorService;
import java.util.concurrent.Executors;
import java.util.concurrent.Future;
import java.util.concurrent.ScheduledExecutorService;
import java.util.concurrent.TimeUnit;
import java.util.concurrent.locks.ReentrantReadWriteLock;
import java.util.function.Function;
import java.util.stream.Collectors;

/**
 *
 */
@ManageLifecycle
public class SqlSegmentsMetadataManager implements SegmentsMetadataManager
{
  private static final EmittingLogger log = new EmittingLogger(SqlSegmentsMetadataManager.class);

  /**
   * Marker interface for objects stored in {@link #latestDatabasePoll}. See the comment for that field for details.
   */
  private interface DatabasePoll
  {}

  /** Represents periodic {@link #poll}s happening from {@link #exec}. */
  @VisibleForTesting
  static class PeriodicDatabasePoll implements DatabasePoll
  {
    /**
     * This future allows to wait until {@link #dataSourcesSnapshot} is initialized in the first {@link #poll()}
     * happening since {@link #startPollingDatabasePeriodically()} is called for the first time, or since the last
     * visible (in happens-before terms) call to {@link #startPollingDatabasePeriodically()} in case of Coordinator's
     * leadership changes.
     */
    final CompletableFuture<Void> firstPollCompletionFuture = new CompletableFuture<>();
    long lastPollStartTimestampInMs = -1;
  }

  /**
   * Represents on-demand {@link #poll} initiated at periods of time when SqlSegmentsMetadataManager doesn't poll the database
   * periodically.
   */
  @VisibleForTesting
  static class OnDemandDatabasePoll implements DatabasePoll
  {
    final long initiationTimeNanos = System.nanoTime();
    final CompletableFuture<Void> pollCompletionFuture = new CompletableFuture<>();

    long nanosElapsedFromInitiation()
    {
      return System.nanoTime() - initiationTimeNanos;
    }
  }

  /**
   * Use to synchronize {@link #startPollingDatabasePeriodically}, {@link #stopPollingDatabasePeriodically}, {@link
   * #poll}, and {@link #isPollingDatabasePeriodically}. These methods should be synchronized to prevent from being
   * called at the same time if two different threads are calling them. This might be possible if Coordinator gets and
   * drops leadership repeatedly in quick succession.
   *
   * This lock is also used to synchronize {@link #useLatestIfWithinDelayOrPerformNewDatabasePoll} for times when SqlSegmentsMetadataManager
   * is not polling the database periodically (in other words, when the Coordinator is not the leader).
   */
  private final ReentrantReadWriteLock startStopPollLock = new ReentrantReadWriteLock();

  /**
   * Used to ensure that {@link #poll()} is never run concurrently. It should already be so (at least in production
   * code), where {@link #poll()} is called only from the task created in {@link #createPollTaskForStartOrder} and is
   * scheduled in a single-threaded {@link #exec}, so this lock is an additional safety net in case there are bugs in
   * the code, and for tests, where {@link #poll()} is called from the outside code.
   *
   * Not using {@link #startStopPollLock}.writeLock() in order to still be able to run {@link #poll()} concurrently
   * with {@link #isPollingDatabasePeriodically()}.
   */
  private final Object pollLock = new Object();

  private final ObjectMapper jsonMapper;
  private final Duration periodicPollDelay;
  private final Supplier<MetadataStorageTablesConfig> dbTables;
  private final SQLMetadataConnector connector;
  private final SegmentSchemaCache segmentSchemaCache;
  private final CentralizedDatasourceSchemaConfig centralizedDatasourceSchemaConfig;

  /**
   * This field is made volatile to avoid "ghost secondary reads" that may result in NPE, see
   * https://github.com/code-review-checklists/java-concurrency#safe-local-dcl (note that dataSourcesSnapshot resembles
   * a lazily initialized field). Alternative is to always read the field in a snapshot local variable, but it's too
   * easy to forget to do.
   *
   * This field may be updated from {@link #exec}, or from whatever thread calling {@link #doOnDemandPoll} via {@link
   * #useLatestIfWithinDelayOrPerformNewDatabasePoll()} via one of the public methods of SqlSegmentsMetadataManager.
   */
  private volatile @MonotonicNonNull DataSourcesSnapshot dataSourcesSnapshot = null;

  private final Set<SegmentId> loadedSegments = Sets.newConcurrentHashSet();

  private final ChangeRequestHistory<List<DataSegmentChange>> dataSegmentChanges;

  /**
   * The latest {@link DatabasePoll} represent {@link #poll()} calls which update {@link #dataSourcesSnapshot}, either
   * periodically (see {@link PeriodicDatabasePoll}, {@link #startPollingDatabasePeriodically}, {@link
   * #stopPollingDatabasePeriodically}) or "on demand" (see {@link OnDemandDatabasePoll}), when one of the methods that
   * accesses {@link #dataSourcesSnapshot}'s state (such as {@link #getImmutableDataSourceWithUsedSegments}) is
   * called when the Coordinator is not the leader and therefore SqlSegmentsMetadataManager isn't polling the database
   * periodically.
   *
   * Note that if there is a happens-before relationship between a call to {@link #startPollingDatabasePeriodically()}
   * (on Coordinators' leadership change) and one of the methods accessing the {@link #dataSourcesSnapshot}'s state in
   * this class the latter is guaranteed to await for the initiated periodic poll. This is because when the latter
   * method calls to {@link #useLatestSnapshotIfWithinDelay()} via {@link #useLatestIfWithinDelayOrPerformNewDatabasePoll}, they will
   * see the latest {@link PeriodicDatabasePoll} value (stored in this field, latestDatabasePoll, in {@link
   * #startPollingDatabasePeriodically()}) and to await on its {@link PeriodicDatabasePoll#firstPollCompletionFuture}.
   *
   * However, the guarantee explained above doesn't make any actual semantic difference, because on both periodic and
   * on-demand database polls the same invariant is maintained that the results not older than {@link
   * #periodicPollDelay} are used. The main difference is in performance: since on-demand polls are irregular and happen
   * in the context of the thread wanting to access the {@link #dataSourcesSnapshot}, that may cause delays in the
   * logic. On the other hand, periodic polls are decoupled into {@link #exec} and {@link
   * #dataSourcesSnapshot}-accessing methods should be generally "wait free" for database polls.
   *
   * The notion and the complexity of "on demand" database polls was introduced to simplify the interface of {@link
   * SegmentsMetadataManager} and guarantee that it always returns consistent and relatively up-to-date data from methods
   * like {@link #getImmutableDataSourceWithUsedSegments}, while avoiding excessive repetitive polls. The last part
   * is achieved via "hooking on" other polls by awaiting on {@link PeriodicDatabasePoll#firstPollCompletionFuture} or
   * {@link OnDemandDatabasePoll#pollCompletionFuture}, see {@link #useLatestIfWithinDelayOrPerformNewDatabasePoll} method
   * implementation for details.
   *
   * Note: the overall implementation of periodic/on-demand polls is not completely optimal: for example, when the
   * Coordinator just stopped leading, the latest periodic {@link #poll} (which is still "fresh") is not considered
   * and a new on-demand poll is always initiated. This is done to simplify the implementation, while the efficiency
   * during Coordinator leadership switches is not a priority.
   *
   * This field is {@code volatile} because it's checked and updated in a double-checked locking manner in {@link
   * #useLatestIfWithinDelayOrPerformNewDatabasePoll()}.
   */
  private volatile @Nullable DatabasePoll latestDatabasePoll = null;

  /** Used to cancel periodic poll task in {@link #stopPollingDatabasePeriodically}. */
  @GuardedBy("startStopPollLock")
  private @Nullable Future<?> periodicPollTaskFuture = null;

  /** The number of times {@link #startPollingDatabasePeriodically} was called. */
  @GuardedBy("startStopPollLock")
  private long startPollingCount = 0;

  /**
   * Equal to the current {@link #startPollingCount} value if the SqlSegmentsMetadataManager is currently started; -1 if
   * currently stopped.
   *
   * This field is used to implement a simple stamp mechanism instead of just a boolean "started" flag to prevent
   * the theoretical situation of two or more tasks scheduled in {@link #startPollingDatabasePeriodically()} calling
   * {@link #isPollingDatabasePeriodically()} and {@link #poll()} concurrently, if the sequence of {@link
   * #startPollingDatabasePeriodically()} - {@link #stopPollingDatabasePeriodically()} - {@link
   * #startPollingDatabasePeriodically()} actions occurs quickly.
   *
   * {@link SQLMetadataRuleManager} also has a similar issue.
   */
  @GuardedBy("startStopPollLock")
  private long currentStartPollingOrder = -1;

  @GuardedBy("startStopPollLock")
  private @Nullable ScheduledExecutorService exec = null;

  private Future<?> usedFlagLastUpdatedPopulationFuture;

  @Inject
  public SqlSegmentsMetadataManager(
      ObjectMapper jsonMapper,
      Supplier<SegmentsMetadataManagerConfig> config,
      Supplier<MetadataStorageTablesConfig> dbTables,
      SQLMetadataConnector connector,
      SegmentSchemaCache segmentSchemaCache,
      CentralizedDatasourceSchemaConfig centralizedDatasourceSchemaConfig
  )
  {
    this.jsonMapper = jsonMapper;
    this.periodicPollDelay = config.get().getPollDuration().toStandardDuration();
    this.dbTables = dbTables;
    this.connector = connector;
<<<<<<< HEAD
    this.dataSegmentChanges = new ChangeRequestHistory<>(10, false);
=======
    this.segmentSchemaCache = segmentSchemaCache;
    this.centralizedDatasourceSchemaConfig = centralizedDatasourceSchemaConfig;
>>>>>>> a0437b6c
  }

  /**
   * Don't confuse this method with {@link #startPollingDatabasePeriodically}. This is a lifecycle starting method to
   * be executed just once for an instance of SqlSegmentsMetadataManager.
   */
  @LifecycleStart
  public void start()
  {
    ReentrantReadWriteLock.WriteLock lock = startStopPollLock.writeLock();
    lock.lock();
    try {
      if (exec != null) {
        return; // Already started
      }
      exec = Execs.scheduledSingleThreaded(StringUtils.encodeForFormat(getClass().getName()) + "-Exec--%d");
    }
    finally {
      lock.unlock();
    }
  }

  /**
   * Don't confuse this method with {@link #stopPollingDatabasePeriodically}. This is a lifecycle stopping method to
   * be executed just once for an instance of SqlSegmentsMetadataManager.
   */
  @LifecycleStop
  public void stop()
  {
    ReentrantReadWriteLock.WriteLock lock = startStopPollLock.writeLock();
    lock.lock();
    try {
      exec.shutdownNow();
      exec = null;
    }
    finally {
      lock.unlock();
    }
  }

  @Override
  public void startPollingDatabasePeriodically()
  {
    ReentrantReadWriteLock.WriteLock lock = startStopPollLock.writeLock();
    lock.lock();
    try {
      if (exec == null) {
        throw new IllegalStateException(getClass().getName() + " is not started");
      }
      if (isPollingDatabasePeriodically()) {
        return;
      }

      PeriodicDatabasePoll periodicDatabasePoll = new PeriodicDatabasePoll();
      latestDatabasePoll = periodicDatabasePoll;

      startPollingCount++;
      currentStartPollingOrder = startPollingCount;
      final long localStartOrder = currentStartPollingOrder;

      periodicPollTaskFuture = exec.scheduleWithFixedDelay(
          createPollTaskForStartOrder(localStartOrder, periodicDatabasePoll),
          0,
          periodicPollDelay.getMillis(),
          TimeUnit.MILLISECONDS
      );
    }
    finally {
      lock.unlock();
    }
  }

  @Override
  public void stopAsyncUsedFlagLastUpdatedUpdate()
  {
    if (!usedFlagLastUpdatedPopulationFuture.isDone() && !usedFlagLastUpdatedPopulationFuture.isCancelled()) {
      usedFlagLastUpdatedPopulationFuture.cancel(true);
    }
  }

  @Override
  public void populateUsedFlagLastUpdatedAsync()
  {
    ExecutorService executorService = Executors.newSingleThreadExecutor();
    usedFlagLastUpdatedPopulationFuture = executorService.submit(
        this::populateUsedFlagLastUpdated
    );
  }

  /**
   * Populate used_status_last_updated for unused segments whose current value for said column is NULL
   *
   * The updates are made incrementally.
   */
  @VisibleForTesting
  void populateUsedFlagLastUpdated()
  {
    final String segmentsTable = getSegmentsTable();
    log.info(
        "Populating column 'used_status_last_updated' with non-NULL values for unused segments in table[%s].",
        segmentsTable
    );

    final int batchSize = 100;
    int totalUpdatedEntries = 0;

    // Update the rows in batches of size 100
    while (true) {
      final List<String> segmentsToUpdate = new ArrayList<>(batchSize);
      int numUpdatedRows;
      try {
        connector.retryWithHandle(
            handle -> {
              segmentsToUpdate.addAll(handle.createQuery(
                  StringUtils.format(
                      "SELECT id FROM %1$s WHERE used_status_last_updated IS NULL and used = :used %2$s",
                      segmentsTable,
                      connector.limitClause(batchSize)
                  )
              ).bind("used", false).mapTo(String.class).list());
              return null;
            }
        );

        if (segmentsToUpdate.isEmpty()) {
          break;
        }

        numUpdatedRows = connector.retryWithHandle(
            handle -> {
              final Batch updateBatch = handle.createBatch();
              final String sql = "UPDATE %1$s SET used_status_last_updated = '%2$s' WHERE id = '%3$s'";
              String now = DateTimes.nowUtc().toString();
              for (String id : segmentsToUpdate) {
                updateBatch.add(StringUtils.format(sql, segmentsTable, now, id));
              }
              int[] results = updateBatch.execute();
              return Arrays.stream(results).sum();
            }
        );
        totalUpdatedEntries += numUpdatedRows;
      }
      catch (Exception e) {
        log.warn(e, "Populating column 'used_status_last_updated' in table[%s] has failed. There may be unused segments with"
                    + " NULL values for 'used_status_last_updated' that won't be killed!", segmentsTable);
        return;
      }

      log.debug(
          "Updated a batch of [%d] rows in table[%s] with a valid used_status_last_updated date",
          segmentsToUpdate.size(), segmentsTable
      );

      // Do not wait if there are no more segments to update
      if (segmentsToUpdate.size() == numUpdatedRows && numUpdatedRows < batchSize) {
        break;
      }

      // Wait for some time before processing the next batch
      try {
        Thread.sleep(10000);
      }
      catch (InterruptedException e) {
        log.info("Interrupted, exiting!");
        Thread.currentThread().interrupt();
      }
    }
    log.info(
        "Populated column 'used_status_last_updated' in table[%s] in [%d] rows.",
        segmentsTable, totalUpdatedEntries
    );
  }

  private Runnable createPollTaskForStartOrder(long startOrder, PeriodicDatabasePoll periodicDatabasePoll)
  {
    return () -> {
      // If latest poll was an OnDemandDatabasePoll that started less than periodicPollDelay,
      // We will wait for (periodicPollDelay - currentTime - LatestOnDemandDatabasePollStartTime) then check again.
      try {
        long periodicPollDelayNanos = TimeUnit.MILLISECONDS.toNanos(periodicPollDelay.getMillis());
        while (latestDatabasePoll != null
               && latestDatabasePoll instanceof OnDemandDatabasePoll
               && ((OnDemandDatabasePoll) latestDatabasePoll).nanosElapsedFromInitiation() < periodicPollDelayNanos) {
          long sleepNano = periodicPollDelayNanos
                           - ((OnDemandDatabasePoll) latestDatabasePoll).nanosElapsedFromInitiation();
          TimeUnit.NANOSECONDS.sleep(sleepNano);
        }
      }
      catch (Exception e) {
        log.debug(e, "Exception found while waiting for next periodic poll");
      }

      // poll() is synchronized together with startPollingDatabasePeriodically(), stopPollingDatabasePeriodically() and
      // isPollingDatabasePeriodically() to ensure that when stopPollingDatabasePeriodically() exits, poll() won't
      // actually run anymore after that (it could only enter the synchronized section and exit immediately because the
      // localStartedOrder doesn't match the new currentStartPollingOrder). It's needed to avoid flakiness in
      // SqlSegmentsMetadataManagerTest. See https://github.com/apache/druid/issues/6028
      ReentrantReadWriteLock.ReadLock lock = startStopPollLock.readLock();
      lock.lock();
      try {
        if (startOrder == currentStartPollingOrder) {
          periodicDatabasePoll.lastPollStartTimestampInMs = System.currentTimeMillis();
          poll();
          periodicDatabasePoll.firstPollCompletionFuture.complete(null);
          latestDatabasePoll = periodicDatabasePoll;
        } else {
          log.debug("startOrder = currentStartPollingOrder = %d, skipping poll()", startOrder);
        }
      }
      catch (Throwable t) {
        log.makeAlert(t, "Uncaught exception in %s's polling thread", SqlSegmentsMetadataManager.class).emit();
        // Swallow the exception, so that scheduled polling goes on. Leave firstPollFutureSinceLastStart uncompleted
        // for now, so that it may be completed during the next poll.
        if (!(t instanceof Exception)) {
          // Don't try to swallow a Throwable which is not an Exception (that is, a Error).
          periodicDatabasePoll.firstPollCompletionFuture.completeExceptionally(t);
          throw t;
        }
      }
      finally {
        lock.unlock();
      }
    };
  }

  @Override
  public boolean isPollingDatabasePeriodically()
  {
    // isPollingDatabasePeriodically() is synchronized together with startPollingDatabasePeriodically(),
    // stopPollingDatabasePeriodically() and poll() to ensure that the latest currentStartPollingOrder is always
    // visible. readLock should be used to avoid unexpected performance degradation of DruidCoordinator.
    ReentrantReadWriteLock.ReadLock lock = startStopPollLock.readLock();
    lock.lock();
    try {
      return currentStartPollingOrder >= 0;
    }
    finally {
      lock.unlock();
    }
  }

  @Override
  public void stopPollingDatabasePeriodically()
  {
    ReentrantReadWriteLock.WriteLock lock = startStopPollLock.writeLock();
    lock.lock();
    try {
      if (!isPollingDatabasePeriodically()) {
        return;
      }

      periodicPollTaskFuture.cancel(false);
      latestDatabasePoll = null;

      // NOT nulling dataSourcesSnapshot, allowing to query the latest polled data even when this SegmentsMetadataManager
      // object is stopped.

      currentStartPollingOrder = -1;
    }
    finally {
      lock.unlock();
    }
  }

  private void useLatestIfWithinDelayOrPerformNewDatabasePoll()
  {
    // Double-checked locking with useLatestSnapshotIfWithinDelay() call playing the role of the "check".
    if (useLatestSnapshotIfWithinDelay()) {
      return;
    }
    ReentrantReadWriteLock.WriteLock lock = startStopPollLock.writeLock();
    lock.lock();
    try {
      if (useLatestSnapshotIfWithinDelay()) {
        return;
      }
      OnDemandDatabasePoll onDemandDatabasePoll = new OnDemandDatabasePoll();
      this.latestDatabasePoll = onDemandDatabasePoll;
      doOnDemandPoll(onDemandDatabasePoll);
    }
    finally {
      lock.unlock();
    }
  }

  /**
   * This method returns true without waiting for database poll if the latest {@link DatabasePoll} is a
   * {@link PeriodicDatabasePoll} that has completed it's first poll, or an {@link OnDemandDatabasePoll} that is
   * made not longer than {@link #periodicPollDelay} from current time.
   * This method does wait untill completion for if the latest {@link DatabasePoll} is a
   * {@link PeriodicDatabasePoll} that has not completed it's first poll, or an {@link OnDemandDatabasePoll} that is
   * already in the process of polling the database.
   * This means that any method using this check can read from snapshot that is
   * up to {@link SqlSegmentsMetadataManager#periodicPollDelay} old.
   */
  @VisibleForTesting
  boolean useLatestSnapshotIfWithinDelay()
  {
    DatabasePoll latestDatabasePoll = this.latestDatabasePoll;
    if (latestDatabasePoll instanceof PeriodicDatabasePoll) {
      Futures.getUnchecked(((PeriodicDatabasePoll) latestDatabasePoll).firstPollCompletionFuture);
      return true;
    }
    if (latestDatabasePoll instanceof OnDemandDatabasePoll) {
      long periodicPollDelayNanos = TimeUnit.MILLISECONDS.toNanos(periodicPollDelay.getMillis());
      OnDemandDatabasePoll latestOnDemandPoll = (OnDemandDatabasePoll) latestDatabasePoll;
      boolean latestDatabasePollIsFresh = latestOnDemandPoll.nanosElapsedFromInitiation() < periodicPollDelayNanos;
      if (latestDatabasePollIsFresh) {
        Futures.getUnchecked(latestOnDemandPoll.pollCompletionFuture);
        return true;
      }
      // Latest on-demand poll is not fresh. Fall through to return false from this method.
    } else {
      assert latestDatabasePoll == null;
      // No periodic database polls and no on-demand poll have been done yet, nothing to await for.
    }
    return false;
  }

  /**
   * This method will always force a database poll if there is no ongoing database poll. This method will then
   * waits for the new poll or the ongoing poll to completes before returning.
   * This means that any method using this check can be sure that the latest poll for the snapshot was completed after
   * this method was called.
   */
  @VisibleForTesting
  void forceOrWaitOngoingDatabasePoll()
  {
    long checkStartTime = System.currentTimeMillis();
    ReentrantReadWriteLock.WriteLock lock = startStopPollLock.writeLock();
    lock.lock();
    try {
      DatabasePoll latestDatabasePoll = this.latestDatabasePoll;
      try {
        //Verify if there was a periodic poll completed while we were waiting for the lock
        if (latestDatabasePoll instanceof PeriodicDatabasePoll
            && ((PeriodicDatabasePoll) latestDatabasePoll).lastPollStartTimestampInMs > checkStartTime) {
          return;
        }
        // Verify if there was a on-demand poll completed while we were waiting for the lock
        if (latestDatabasePoll instanceof OnDemandDatabasePoll) {
          long checkStartTimeNanos = TimeUnit.MILLISECONDS.toNanos(checkStartTime);
          OnDemandDatabasePoll latestOnDemandPoll = (OnDemandDatabasePoll) latestDatabasePoll;
          if (latestOnDemandPoll.initiationTimeNanos > checkStartTimeNanos) {
            return;
          }
        }
      }
      catch (Exception e) {
        // Latest poll was unsuccessful, try to do a new poll
        log.debug(e, "Latest poll was unsuccessful. Starting a new poll...");
      }
      // Force a database poll
      OnDemandDatabasePoll onDemandDatabasePoll = new OnDemandDatabasePoll();
      this.latestDatabasePoll = onDemandDatabasePoll;
      doOnDemandPoll(onDemandDatabasePoll);
    }
    finally {
      lock.unlock();
    }
  }

  private void doOnDemandPoll(OnDemandDatabasePoll onDemandPoll)
  {
    try {
      poll();
      onDemandPoll.pollCompletionFuture.complete(null);
    }
    catch (Throwable t) {
      onDemandPoll.pollCompletionFuture.completeExceptionally(t);
      throw t;
    }
  }

  @Override
  public boolean markSegmentAsUsed(final String segmentId)
  {
    try {
      int numUpdatedDatabaseEntries = connector.getDBI().withHandle(
          (Handle handle) -> handle
              .createStatement(StringUtils.format("UPDATE %s SET used=true, used_status_last_updated = :used_status_last_updated WHERE id = :id", getSegmentsTable()))
              .bind("id", segmentId)
              .bind("used_status_last_updated", DateTimes.nowUtc().toString())
              .execute()
      );
      // Unlike bulk markAsUsed methods: markAsUsedAllNonOvershadowedSegmentsInDataSource(),
      // markAsUsedNonOvershadowedSegmentsInInterval(), and markAsUsedNonOvershadowedSegments() we don't put the marked
      // segment into the respective data source, because we don't have it fetched from the database. It's probably not
      // worth complicating the implementation and making two database queries just to add the segment because it will
      // be anyway fetched during the next poll(). Segment putting that is done in the bulk markAsUsed methods is a nice
      // to have thing, but doesn't formally affects the external guarantees of SegmentsMetadataManager class.
      return numUpdatedDatabaseEntries > 0;
    }
    catch (RuntimeException e) {
      log.error(e, "Exception marking segment %s as used", segmentId);
      throw e;
    }
  }

  @Override
  public int markAsUsedAllNonOvershadowedSegmentsInDataSource(final String dataSource)
  {
    return doMarkAsUsedNonOvershadowedSegments(dataSource, null, null);
  }

  @Override
  public int markAsUsedNonOvershadowedSegmentsInInterval(
      final String dataSource,
      final Interval interval,
      @Nullable final List<String> versions
  )
  {
    Preconditions.checkNotNull(interval);
    return doMarkAsUsedNonOvershadowedSegments(dataSource, interval, versions);
  }

  private int doMarkAsUsedNonOvershadowedSegments(
      final String dataSourceName,
      final @Nullable Interval interval,
      final @Nullable List<String> versions
  )
  {
    final List<DataSegment> unusedSegments = new ArrayList<>();
    final SegmentTimeline timeline = new SegmentTimeline();

    connector.inReadOnlyTransaction(
        (handle, status) -> {
          final SqlSegmentsMetadataQuery queryTool =
              SqlSegmentsMetadataQuery.forHandle(handle, connector, dbTables.get(), jsonMapper);

          final List<Interval> intervals =
              interval == null ? Intervals.ONLY_ETERNITY : Collections.singletonList(interval);

          try (final CloseableIterator<DataSegment> iterator =
                   queryTool.retrieveUsedSegments(dataSourceName, intervals, versions)) {
            timeline.addSegments(iterator);
          }

          try (final CloseableIterator<DataSegment> iterator =
                   queryTool.retrieveUnusedSegments(dataSourceName, intervals, versions, null, null, null, null)) {
            while (iterator.hasNext()) {
              final DataSegment dataSegment = iterator.next();
              timeline.addSegments(Iterators.singletonIterator(dataSegment));
              unusedSegments.add(dataSegment);
            }
          }

          //noinspection ReturnOfNull: This consumer operates by side effects
          return null;
        }
    );

    return markNonOvershadowedSegmentsAsUsed(unusedSegments, timeline);
  }

  private int markNonOvershadowedSegmentsAsUsed(
      List<DataSegment> unusedSegments,
      SegmentTimeline timeline
  )
  {
    List<SegmentId> segmentIdsToMarkAsUsed = new ArrayList<>();
    for (DataSegment segment : unusedSegments) {
      if (!timeline.isOvershadowed(segment)) {
        segmentIdsToMarkAsUsed.add(segment.getId());
      }
    }

    return markSegmentsAsUsed(segmentIdsToMarkAsUsed);
  }

  @Override
  public int markAsUsedNonOvershadowedSegments(final String dataSource, final Set<String> segmentIds)
  {
    try {
      Pair<List<DataSegment>, SegmentTimeline> unusedSegmentsAndTimeline = connector
          .inReadOnlyTransaction(
              (handle, status) -> {
                List<DataSegment> unusedSegments = retrieveUnusedSegments(dataSource, segmentIds, handle);
                List<Interval> unusedSegmentsIntervals = JodaUtils.condenseIntervals(
                    unusedSegments.stream().map(DataSegment::getInterval).collect(Collectors.toList())
                );
                try (CloseableIterator<DataSegment> usedSegmentsOverlappingUnusedSegmentsIntervals =
                         retrieveUsedSegmentsOverlappingIntervals(dataSource, unusedSegmentsIntervals, handle)) {
                  SegmentTimeline timeline = SegmentTimeline.forSegments(
                      Iterators.concat(usedSegmentsOverlappingUnusedSegmentsIntervals, unusedSegments.iterator())
                  );
                  return new Pair<>(unusedSegments, timeline);
                }
              }
          );

      List<DataSegment> unusedSegments = unusedSegmentsAndTimeline.lhs;
      SegmentTimeline timeline = unusedSegmentsAndTimeline.rhs;
      return markNonOvershadowedSegmentsAsUsed(unusedSegments, timeline);
    }
    catch (Exception e) {
      Throwable rootCause = Throwables.getRootCause(e);
      if (rootCause instanceof DruidException) {
        throw (DruidException) rootCause;
      } else {
        throw e;
      }
    }
  }

  private List<DataSegment> retrieveUnusedSegments(
      final String dataSource,
      final Set<String> segmentIds,
      final Handle handle
  )
  {
    final List<DataSegmentPlus> retrievedSegments = SqlSegmentsMetadataQuery
        .forHandle(handle, connector, dbTables.get(), jsonMapper)
        .retrieveSegmentsById(dataSource, segmentIds);

    final Set<String> unknownSegmentIds = new HashSet<>(segmentIds);
    final List<DataSegment> unusedSegments = new ArrayList<>();
    for (DataSegmentPlus entry : retrievedSegments) {
      final DataSegment segment = entry.getDataSegment();
      unknownSegmentIds.remove(segment.getId().toString());
      if (Boolean.FALSE.equals(entry.getUsed())) {
        unusedSegments.add(segment);
      }
    }

    if (!unknownSegmentIds.isEmpty()) {
      throw InvalidInput.exception(
          "Could not find segment IDs[%s] for datasource[%s]",
          unknownSegmentIds, dataSource
      );
    }

    return unusedSegments;
  }

  private CloseableIterator<DataSegment> retrieveUsedSegmentsOverlappingIntervals(
      final String dataSource,
      final Collection<Interval> intervals,
      final Handle handle
  )
  {
    return SqlSegmentsMetadataQuery.forHandle(handle, connector, dbTables.get(), jsonMapper)
                                   .retrieveUsedSegments(dataSource, intervals);
  }

  private int markSegmentsAsUsed(final List<SegmentId> segmentIds)
  {
    if (segmentIds.isEmpty()) {
      log.info("No segments found to mark as used.");
      return 0;
    }

    return connector.getDBI().withHandle(
        handle ->
            SqlSegmentsMetadataQuery.forHandle(handle, connector, dbTables.get(), jsonMapper)
                                    .markSegments(segmentIds, true)
    );
  }

  @Override
  public int markAsUnusedAllSegmentsInDataSource(final String dataSource)
  {
    try {
      return connector.getDBI().withHandle(
          handle ->
              SqlSegmentsMetadataQuery.forHandle(handle, connector, dbTables.get(), jsonMapper)
                                      .markSegmentsUnused(dataSource, Intervals.ETERNITY)
      );
    }
    catch (RuntimeException e) {
      log.error(e, "Exception marking all segments as unused in data source [%s]", dataSource);
      throw e;
    }
  }

  /**
   * This method does not update {@link #dataSourcesSnapshot}, see the comments in {@link #doPoll()} about
   * snapshot update. The update of the segment's state will be reflected after the next {@link DatabasePoll}.
   */
  @Override
  public boolean markSegmentAsUnused(final SegmentId segmentId)
  {
    try {
      final int numSegments = connector.getDBI().withHandle(
          handle ->
              SqlSegmentsMetadataQuery.forHandle(handle, connector, dbTables.get(), jsonMapper)
                                      .markSegments(Collections.singletonList(segmentId), false)
      );

      return numSegments > 0;
    }
    catch (RuntimeException e) {
      log.error(e, "Exception marking segment [%s] as unused", segmentId);
      throw e;
    }
  }

  @Override
  public int markSegmentsAsUnused(Set<SegmentId> segmentIds)
  {
    return connector.getDBI().withHandle(
        handle ->
            SqlSegmentsMetadataQuery.forHandle(handle, connector, dbTables.get(), jsonMapper)
                                    .markSegments(segmentIds, false)
    );
  }

  @Override
<<<<<<< HEAD
  public int markSegmentAsLoaded(SegmentId segmentId)
  {
    if (!loadedSegments.contains(segmentId)) {
      loadedSegments.add(segmentId);
      return connector.getDBI().withHandle(
          handle ->
              SqlSegmentsMetadataQuery.forHandle(handle, connector, dbTables.get(), jsonMapper)
                                      .markSegmentAsLoaded(segmentId)
      );
    }
    return 0;
  }

  @Override
  public int markAsUnusedSegmentsInInterval(String dataSourceName, Interval interval)
=======
  public int markAsUnusedSegmentsInInterval(
      final String dataSource,
      final Interval interval,
      @Nullable final List<String> versions
  )
>>>>>>> a0437b6c
  {
    Preconditions.checkNotNull(interval);
    try {
      return connector.getDBI().withHandle(
          handle ->
              SqlSegmentsMetadataQuery.forHandle(handle, connector, dbTables.get(), jsonMapper)
                                      .markSegmentsUnused(dataSource, interval, versions)
      );
    }
    catch (Exception e) {
      throw new RuntimeException(e);
    }
  }

  @Override
  public @Nullable ImmutableDruidDataSource getImmutableDataSourceWithUsedSegments(String dataSourceName)
  {
    return getSnapshotOfDataSourcesWithAllUsedSegments().getDataSource(dataSourceName);
  }

  @Override
  public Collection<ImmutableDruidDataSource> getImmutableDataSourcesWithAllUsedSegments()
  {
    return getSnapshotOfDataSourcesWithAllUsedSegments().getDataSourcesWithAllUsedSegments();
  }

  @Override
  public DataSourcesSnapshot getSnapshotOfDataSourcesWithAllUsedSegments()
  {
    useLatestIfWithinDelayOrPerformNewDatabasePoll();
    return dataSourcesSnapshot;
  }

  @VisibleForTesting
  DataSourcesSnapshot getDataSourcesSnapshot()
  {
    return dataSourcesSnapshot;
  }

  @VisibleForTesting
  DatabasePoll getLatestDatabasePoll()
  {
    return latestDatabasePoll;
  }

  @Override
  public Iterable<DataSegment> iterateAllUsedSegments()
  {
    useLatestIfWithinDelayOrPerformNewDatabasePoll();
    return dataSourcesSnapshot.iterateAllUsedSegmentsInSnapshot();
  }

  @Override
  public Optional<Iterable<DataSegment>> iterateAllUsedNonOvershadowedSegmentsForDatasourceInterval(
      String datasource,
      Interval interval,
      boolean requiresLatest
  )
  {
    if (requiresLatest) {
      forceOrWaitOngoingDatabasePoll();
    } else {
      useLatestIfWithinDelayOrPerformNewDatabasePoll();
    }
    SegmentTimeline usedSegmentsTimeline
        = dataSourcesSnapshot.getUsedSegmentsTimelinesPerDataSource().get(datasource);
    return Optional.fromNullable(usedSegmentsTimeline)
                   .transform(timeline -> timeline.findNonOvershadowedObjectsInInterval(interval, Partitions.ONLY_COMPLETE));
  }

  /**
   * Retrieves segments and their associated metadata for a given datasource that are marked unused and that are
   * *fully contained by* an optionally specified interval. If the interval specified is null, this method will
   * retrieve all unused segments.
   *
   * This call does not return any information about realtime segments.
   *
   * @param datasource      The name of the datasource
   * @param interval        an optional interval to search over.
   * @param limit           an optional maximum number of results to return. If none is specified, the results are
   *                        not limited.
   * @param lastSegmentId an optional last segment id from which to search for results. All segments returned are >
   *                      this segment lexigraphically if sortOrder is null or  {@link SortOrder#ASC}, or < this
   *                      segment lexigraphically if sortOrder is {@link SortOrder#DESC}. If none is specified, no
   *                      such filter is used.
   * @param sortOrder an optional order with which to return the matching segments by id, start time, end time. If
   *                  none is specified, the order of the results is not guarenteed.

   * Returns an iterable.
   */
  @Override
  public Iterable<DataSegmentPlus> iterateAllUnusedSegmentsForDatasource(
      final String datasource,
      @Nullable final Interval interval,
      @Nullable final Integer limit,
      @Nullable final String lastSegmentId,
      @Nullable final SortOrder sortOrder
  )
  {
    return connector.inReadOnlyTransaction(
        (handle, status) -> {
          final SqlSegmentsMetadataQuery queryTool =
              SqlSegmentsMetadataQuery.forHandle(handle, connector, dbTables.get(), jsonMapper);

          final List<Interval> intervals =
              interval == null
                  ? Intervals.ONLY_ETERNITY
                  : Collections.singletonList(interval);
          try (final CloseableIterator<DataSegmentPlus> iterator =
                   queryTool.retrieveUnusedSegmentsPlus(datasource, intervals, null, limit, lastSegmentId, sortOrder, null)) {
            return ImmutableList.copyOf(iterator);
          }
        }
    );
  }

  @Override
  public Set<String> retrieveAllDataSourceNames()
  {
    return connector.getDBI().withHandle(
        handle -> handle
            .createQuery(StringUtils.format("SELECT DISTINCT(datasource) FROM %s", getSegmentsTable()))
            .fold(
                new HashSet<>(),
                (Set<String> druidDataSources,
                 Map<String, Object> stringObjectMap,
                 FoldController foldController,
                 StatementContext statementContext) -> {
                  druidDataSources.add(MapUtils.getString(stringObjectMap, "datasource"));
                  return druidDataSources;
                }
            )
    );
  }

  @Override
  public void poll()
  {
    // See the comment to the pollLock field, explaining this synchronized block
    synchronized (pollLock) {
      doPoll();
    }
  }

  /**
   * This method is extracted from {@link #poll()} solely to reduce code nesting.
   */
  @GuardedBy("pollLock")
  private void doPoll()
  {
    if (centralizedDatasourceSchemaConfig.isEnabled()) {
      doPollSegmentAndSchema();
    } else {
      doPollSegments();
    }
  }

  private void doPollSegments()
  {
    final Stopwatch stopwatch = Stopwatch.createStarted();
    log.info("Starting polling of segment table.");

    // Some databases such as PostgreSQL require auto-commit turned off
    // to stream results back, enabling transactions disables auto-commit
    // setting connection to read-only will allow some database such as MySQL
    // to automatically use read-only transaction mode, further optimizing the query
    final List<DataSegment> segments = connector.inReadOnlyTransaction(
        (handle, status) -> handle
            .createQuery(StringUtils.format("SELECT payload FROM %s WHERE used=true", getSegmentsTable()))
            .setFetchSize(connector.getStreamingFetchSize())
            .map((index, r, ctx) -> {
              try {
                DataSegment segment = jsonMapper.readValue(r.getBytes("payload"), DataSegment.class);
                return replaceWithExistingSegmentIfPresent(segment);
              }
              catch (IOException e) {
                log.makeAlert(e, "Failed to read segment from db.").emit();
                // If one entry in database is corrupted doPoll() should continue to work overall. See
                // filter by `Objects::nonNull` below in this method.
                return null;
              }
            }).list()
    );

    Preconditions.checkNotNull(
        segments,
        "Unexpected 'null' when polling segments from the db, aborting snapshot update."
    );

    if (segments.isEmpty()) {
      log.info("No segments found in the database!");
    } else {
      log.info(
          "Polled and found [%,d] segments in the database in [%,d] ms.",
          segments.size(), stopwatch.millisElapsed()
      );
    }

    createDatasourcesSnapshot(segments);
  }

  private void doPollSegmentAndSchema()
  {
    final Stopwatch stopwatch = Stopwatch.createStarted();
    log.info("Starting polling of segment and schema table.");

    ImmutableMap.Builder<SegmentId, SegmentMetadata> segmentMetadataBuilder = new ImmutableMap.Builder<>();

    // We are emitting the stats here since this method is called periodically.
    // Secondly, the stats are emitted before polling the schema,
    // as {@link SegmentSchemaCache#resetInTransitSMQResultPublishedOnDBPoll} call after schema poll clears some cached information.
    segmentSchemaCache.emitStats();

    // some databases such as PostgreSQL require auto-commit turned off
    // to stream results back, enabling transactions disables auto-commit
    //
    // setting connection to read-only will allow some database such as MySQL
    // to automatically use read-only transaction mode, further optimizing the query
    final Map<String, Set<SegmentId>> datasourceToLoadedSegments = new HashMap<>();
    final List<DataSegment> segments = connector.inReadOnlyTransaction(
        new TransactionCallback<List<DataSegment>>()
        {
          @Override
          public List<DataSegment> inTransaction(Handle handle, TransactionStatus status)
          {
            String sql = "SELECT has_loaded, payload FROM %s WHERE used=true";
            return handle
<<<<<<< HEAD
                .createQuery(StringUtils.format(sql, getSegmentsTable()))
                .setFetchSize(connector.getStreamingFetchSize())
                .map(
                    new ResultSetMapper<DataSegment>()
                    {
                      @Override
                      public DataSegment map(int index, ResultSet r, StatementContext ctx) throws SQLException
                      {
                        try {
                          DataSegment segment = jsonMapper.readValue(r.getBytes("payload"), DataSegment.class);
                          boolean hasLoaded = r.getBoolean("has_loaded");
                          if (hasLoaded) {
                            datasourceToLoadedSegments.computeIfAbsent(
                                segment.getDataSource(),
                                value -> new HashSet<>()
                            ).add(segment.getId());
                          }
                          return replaceWithExistingSegmentIfPresent(segment);
                        }
                        catch (IOException e) {
                          log.makeAlert(e, "Failed to read segment from db.").emit();
                          // If one entry in database is corrupted doPoll() should continue to work overall. See
                          // filter by `Objects::nonNull` below in this method.
                          return null;
=======
                .createQuery(StringUtils.format("SELECT payload, schema_fingerprint, num_rows FROM %s WHERE used=true", getSegmentsTable()))
                .setFetchSize(connector.getStreamingFetchSize())
                .map(
                    (index, r, ctx) -> {
                      try {
                        DataSegment segment = jsonMapper.readValue(r.getBytes("payload"), DataSegment.class);

                        Long numRows = (Long) r.getObject("num_rows");
                        String schemaFingerprint = r.getString("schema_fingerprint");

                        if (schemaFingerprint != null && numRows != null) {
                          segmentMetadataBuilder.put(
                              segment.getId(),
                              new SegmentMetadata(numRows, schemaFingerprint)
                          );
>>>>>>> a0437b6c
                        }
                        return replaceWithExistingSegmentIfPresent(segment);
                      }
                      catch (IOException e) {
                        log.makeAlert(e, "Failed to read segment from db.").emit();
                        // If one entry in database is corrupted doPoll() should continue to work overall. See
                        // filter by `Objects::nonNull` below in this method.
                        return null;
                      }
                    }
                )
                .list();
          }
        }
    );

    ImmutableMap.Builder<String, SchemaPayload> schemaMapBuilder = new ImmutableMap.Builder<>();

    final String schemaPollQuery =
        StringUtils.format(
            "SELECT fingerprint, payload FROM %s WHERE version = %s",
            getSegmentSchemaTable(),
            CentralizedDatasourceSchemaConfig.SCHEMA_VERSION
        );

    connector.inReadOnlyTransaction(
        (handle, status) -> {
          handle.createQuery(schemaPollQuery)
                .setFetchSize(connector.getStreamingFetchSize())
                .map((index, r, ctx) -> {
                  try {
                    schemaMapBuilder.put(
                        r.getString("fingerprint"),
                        jsonMapper.readValue(r.getBytes("payload"), SchemaPayload.class)
                    );
                  }
                  catch (IOException e) {
                    log.makeAlert(e, "Failed to read schema from db.").emit();
                  }
                  return null;
                }).list();

          return null;
        });

    ImmutableMap<String, SchemaPayload> schemaMap = schemaMapBuilder.build();
    segmentSchemaCache.updateFinalizedSegmentSchema(
        new SegmentSchemaCache.FinalizedSegmentSchemaInfo(segmentMetadataBuilder.build(), schemaMap)
    );

    Preconditions.checkNotNull(
        segments,
        "Unexpected 'null' when polling segments from the db, aborting snapshot update."
    );

    if (segments.isEmpty() && schemaMap.isEmpty()) {
      log.info("No segments found in the database!");
    } else {
      log.info(
          "Polled and found [%,d] segments and [%,d] schemas in the database in [%,d] ms.",
          segments.size(), schemaMap.size(), stopwatch.millisElapsed()
      );
    }

    createDatasourcesSnapshot(segments);
  }

  private void createDatasourcesSnapshot(List<DataSegment> segments)
  {
    final Stopwatch stopwatch = Stopwatch.createStarted();
    // dataSourcesSnapshot is updated only here and the DataSourcesSnapshot object is immutable. If data sources or
    // segments are marked as used or unused directly (via markAs...() methods in SegmentsMetadataManager), the
    // dataSourcesSnapshot can become invalid until the next database poll.
    // DataSourcesSnapshot computes the overshadowed segments, which makes it an expensive operation if the
    // snapshot was invalidated on each segment mark as unused or used, especially if a user issues a lot of single
    // segment mark calls in rapid succession. So the snapshot update is not done outside of database poll at this time.
    // Updates outside of database polls were primarily for the user experience, so users would immediately see the
    // effect of a segment mark call reflected in MetadataResource API calls.
    ImmutableMap<String, String> dataSourceProperties = createDefaultDataSourceProperties();
<<<<<<< HEAD
    if (segments.isEmpty()) {
      log.info("No segments found in the database!");
    } else {
      log.info("Polled and found %,d segments in the database", segments.size());
    }

    loadedSegments.clear();
    for (Set<SegmentId> segmentIdSet : datasourceToLoadedSegments.values()) {
      loadedSegments.addAll(segmentIdSet);
    }

    if (null != dataSourcesSnapshot) {
      Set<SegmentStatusInCluster> oldSegments = DataSourcesSnapshot.getSegmentWithAdditionalDetails(
          dataSourcesSnapshot.getDataSourcesWithAllUsedSegments(),
          dataSourcesSnapshot.getOvershadowedSegments(),
          dataSourcesSnapshot.getHandedOffStatePerDataSource()
      );

      dataSourcesSnapshot = DataSourcesSnapshot.fromUsedSegments(
          Iterables.filter(segments, Objects::nonNull), // Filter corrupted entries (see above in this method).
          dataSourceProperties,
          datasourceToLoadedSegments
      );

      Set<SegmentStatusInCluster> newSegments = DataSourcesSnapshot.getSegmentWithAdditionalDetails(
          dataSourcesSnapshot.getDataSourcesWithAllUsedSegments(),
          dataSourcesSnapshot.getOvershadowedSegments(),
          dataSourcesSnapshot.getHandedOffStatePerDataSource()
      );

      List<DataSegmentChange> changeList = computeChanges(oldSegments, newSegments);

      if (changeList.size() > 0) {
        dataSegmentChanges.addChangeRequest(changeList);
      }

      log.info(
          "Finished computing segment changes. Changes count [%d], current counter [%d]",
          changeList.size(), dataSegmentChanges.getLastCounter().getCounter()
      );
    } else {
      dataSourcesSnapshot = DataSourcesSnapshot.fromUsedSegments(
          Iterables.filter(segments, Objects::nonNull), // Filter corrupted entries (see above in this method).
          dataSourceProperties,
          datasourceToLoadedSegments
      );
    }
=======

    dataSourcesSnapshot = DataSourcesSnapshot.fromUsedSegments(
        Iterables.filter(segments, Objects::nonNull), // Filter corrupted entries (see above in this method).
        dataSourceProperties
    );
    log.info(
        "Successfully created snapshot from polled segments in [%d] ms. Found [%d] overshadowed segments.",
        stopwatch.millisElapsed(), dataSourcesSnapshot.getOvershadowedSegments().size()
    );
>>>>>>> a0437b6c
  }

  private static ImmutableMap<String, String> createDefaultDataSourceProperties()
  {
    return ImmutableMap.of("created", DateTimes.nowUtc().toString());
  }

  /**
   * For the garbage collector in Java, it's better to keep new objects short-living, but once they are old enough
   * (i. e. promoted to old generation), try to keep them alive. In {@link #poll()}, we fetch and deserialize all
   * existing segments each time, and then replace them in {@link #dataSourcesSnapshot}. This method allows to use
   * already existing (old) segments when possible, effectively interning them a-la {@link String#intern} or {@link
   * com.google.common.collect.Interner}, aiming to make the majority of {@link DataSegment} objects garbage soon after
   * they are deserialized and to die in young generation. It allows to avoid fragmentation of the old generation and
   * full GCs.
   */
  private DataSegment replaceWithExistingSegmentIfPresent(DataSegment segment)
  {
    @MonotonicNonNull DataSourcesSnapshot dataSourcesSnapshot = this.dataSourcesSnapshot;
    if (dataSourcesSnapshot == null) {
      return segment;
    }
    @Nullable ImmutableDruidDataSource dataSource = dataSourcesSnapshot.getDataSource(segment.getDataSource());
    if (dataSource == null) {
      return segment;
    }
    DataSegment alreadyExistingSegment = dataSource.getSegment(segment.getId());
    return alreadyExistingSegment != null ? alreadyExistingSegment : segment;
  }

  private String getSegmentsTable()
  {
    return dbTables.get().getSegmentsTable();
  }

  private String getSegmentSchemaTable()
  {
    return dbTables.get().getSegmentSchemasTable();
  }

  @Override
  public List<Interval> getUnusedSegmentIntervals(
      final String dataSource,
      @Nullable final DateTime minStartTime,
      final DateTime maxEndTime,
      final int limit,
      final DateTime maxUsedStatusLastUpdatedTime
  )
  {
    // Note that we handle the case where used_status_last_updated IS NULL here to allow smooth transition to Druid version that uses used_status_last_updated column
    return connector.inReadOnlyTransaction(
        new TransactionCallback<List<Interval>>()
        {
          @Override
          public List<Interval> inTransaction(Handle handle, TransactionStatus status)
          {
            final Query<Interval> sql = handle
                .createQuery(
                    StringUtils.format(
                        "SELECT start, %2$send%2$s FROM %1$s WHERE dataSource = :dataSource AND "
                        + "%2$send%2$s <= :end AND used = false AND used_status_last_updated IS NOT NULL AND used_status_last_updated <= :used_status_last_updated %3$s ORDER BY start, %2$send%2$s",
                        getSegmentsTable(),
                        connector.getQuoteString(),
                        null != minStartTime ? "AND start >= :start" : ""
                    )
                )
                .setFetchSize(connector.getStreamingFetchSize())
                .setMaxRows(limit)
                .bind("dataSource", dataSource)
                .bind("end", maxEndTime.toString())
                .bind("used_status_last_updated", maxUsedStatusLastUpdatedTime.toString())
                .map(
                    new BaseResultSetMapper<Interval>()
                    {
                      @Override
                      protected Interval mapInternal(int index, Map<String, Object> row)
                      {
                        return new Interval(
                            DateTimes.of((String) row.get("start")),
                            DateTimes.of((String) row.get("end"))
                        );
                      }
                    }
                );
            if (null != minStartTime) {
              sql.bind("start", minStartTime.toString());
            }

            Iterator<Interval> iter = sql.iterator();

            List<Interval> result = Lists.newArrayListWithCapacity(limit);
            for (int i = 0; i < limit && iter.hasNext(); i++) {
              try {
                result.add(iter.next());
              }
              catch (Exception e) {
                throw new RuntimeException(e);
              }
            }
            return result;
          }
        }
    );
  }

  protected List<DataSegmentChange> computeChanges(
      Set<SegmentStatusInCluster> oldSegments,
      Set<SegmentStatusInCluster> currentSegments
  )
  {
    if (oldSegments.isEmpty()) {
      return Collections.emptyList();
    }

    // a segment is added to the change set, if following changes:
    // segmentId
    // overshadowed state
    // handed off state

    Map<SegmentId, SegmentStatusInCluster> oldSegmentsMap =
        oldSegments
            .stream()
            .collect(Collectors.toMap(
                segment -> segment.getDataSegment().getId(),
                Function.identity()
            ));

    Map<SegmentId, SegmentStatusInCluster> currentSegmentsMap =
        currentSegments
            .stream()
            .collect(Collectors.toMap(
                segment -> segment.getDataSegment().getId(),
                Function.identity()
            ));

    Set<SegmentId> segmentToBeRemoved = Sets.difference(oldSegmentsMap.keySet(), currentSegmentsMap.keySet());
    Set<SegmentId> segmentToBeAdded = Sets.difference(currentSegmentsMap.keySet(), oldSegmentsMap.keySet());
    Set<SegmentId> commonSegmentIds = Sets.intersection(oldSegmentsMap.keySet(), currentSegmentsMap.keySet());

    List<DataSegmentChange> changeList = new ArrayList<>();

    segmentToBeRemoved.forEach(segmentId ->
                                   changeList.add(
                                       new DataSegmentChange(
                                           oldSegmentsMap.get(segmentId),
                                           DataSegmentChange.ChangeType.SEGMENT_REMOVED
                                       )
                                   )
    );

    segmentToBeAdded.forEach(segmentId ->
                                 changeList.add(
                                     new DataSegmentChange(
                                         currentSegmentsMap.get(segmentId),
                                         DataSegmentChange.ChangeType.SEGMENT_ADDED
                                     )
                                 )
    );

    commonSegmentIds.forEach(segmentId -> {
      SegmentStatusInCluster oldSegment = oldSegmentsMap.get(segmentId);
      SegmentStatusInCluster newSegment = currentSegmentsMap.get(segmentId);
      if (null != oldSegment && null != newSegment) {
        final boolean handoffStatusChanged = oldSegment.isHandedOff() != newSegment.isHandedOff();
        final boolean overshadowStatusChanged = oldSegment.isOvershadowed() != newSegment.isOvershadowed();
        DataSegmentChange.ChangeType changeType = null;
        if (handoffStatusChanged && overshadowStatusChanged) {
          changeType = DataSegmentChange.ChangeType.SEGMENT_OVERSHADOWED_AND_HAS_LOADED;
        } else if (handoffStatusChanged) {
          changeType = DataSegmentChange.ChangeType.SEGMENT_HAS_LOADED;
        } else if (overshadowStatusChanged) {
          changeType = DataSegmentChange.ChangeType.SEGMENT_OVERSHADOWED;
        }
        if (null != changeType) {
          changeList.add(
              new DataSegmentChange(
                  newSegment,
                  changeType
              )
          );
        }
      }
    });

    return changeList;
  }

  @Override
  public ChangeRequestHistory<List<DataSegmentChange>> getChangeRequestHistory()
  {
    return dataSegmentChanges;
  }
}<|MERGE_RESOLUTION|>--- conflicted
+++ resolved
@@ -51,15 +51,12 @@
 import org.apache.druid.java.util.common.lifecycle.LifecycleStop;
 import org.apache.druid.java.util.common.parsers.CloseableIterator;
 import org.apache.druid.java.util.emitter.EmittingLogger;
-<<<<<<< HEAD
-import org.apache.druid.server.coordination.ChangeRequestHistory;
-=======
 import org.apache.druid.segment.SchemaPayload;
 import org.apache.druid.segment.SegmentMetadata;
 import org.apache.druid.segment.metadata.CentralizedDatasourceSchemaConfig;
 import org.apache.druid.segment.metadata.SegmentSchemaCache;
+import org.apache.druid.server.coordination.ChangeRequestHistory;
 import org.apache.druid.server.http.DataSegmentPlus;
->>>>>>> a0437b6c
 import org.apache.druid.timeline.DataSegment;
 import org.apache.druid.timeline.DataSegmentChange;
 import org.apache.druid.timeline.Partitions;
@@ -271,12 +268,9 @@
     this.periodicPollDelay = config.get().getPollDuration().toStandardDuration();
     this.dbTables = dbTables;
     this.connector = connector;
-<<<<<<< HEAD
-    this.dataSegmentChanges = new ChangeRequestHistory<>(10, false);
-=======
     this.segmentSchemaCache = segmentSchemaCache;
     this.centralizedDatasourceSchemaConfig = centralizedDatasourceSchemaConfig;
->>>>>>> a0437b6c
+    this.dataSegmentChanges = new ChangeRequestHistory<>(10, false);
   }
 
   /**
@@ -885,7 +879,6 @@
   }
 
   @Override
-<<<<<<< HEAD
   public int markSegmentAsLoaded(SegmentId segmentId)
   {
     if (!loadedSegments.contains(segmentId)) {
@@ -900,14 +893,11 @@
   }
 
   @Override
-  public int markAsUnusedSegmentsInInterval(String dataSourceName, Interval interval)
-=======
   public int markAsUnusedSegmentsInInterval(
       final String dataSource,
       final Interval interval,
       @Nullable final List<String> versions
   )
->>>>>>> a0437b6c
   {
     Preconditions.checkNotNull(interval);
     try {
@@ -1070,17 +1060,29 @@
     final Stopwatch stopwatch = Stopwatch.createStarted();
     log.info("Starting polling of segment table.");
 
+    final Map<String, Set<SegmentId>> datasourceToLoadedSegments = new HashMap<>();
+
     // Some databases such as PostgreSQL require auto-commit turned off
     // to stream results back, enabling transactions disables auto-commit
     // setting connection to read-only will allow some database such as MySQL
     // to automatically use read-only transaction mode, further optimizing the query
     final List<DataSegment> segments = connector.inReadOnlyTransaction(
         (handle, status) -> handle
-            .createQuery(StringUtils.format("SELECT payload FROM %s WHERE used=true", getSegmentsTable()))
+            .createQuery(StringUtils.format("SELECT payload, has_loaded FROM %s WHERE used=true", getSegmentsTable()))
             .setFetchSize(connector.getStreamingFetchSize())
             .map((index, r, ctx) -> {
               try {
                 DataSegment segment = jsonMapper.readValue(r.getBytes("payload"), DataSegment.class);
+
+
+                boolean hasLoaded = r.getBoolean("has_loaded");
+                if (hasLoaded) {
+                  datasourceToLoadedSegments.computeIfAbsent(
+                      segment.getDataSource(),
+                      value -> new HashSet<>()
+                  ).add(segment.getId());
+                }
+
                 return replaceWithExistingSegmentIfPresent(segment);
               }
               catch (IOException e) {
@@ -1106,7 +1108,7 @@
       );
     }
 
-    createDatasourcesSnapshot(segments);
+    createDatasourcesSnapshot(segments, datasourceToLoadedSegments);
   }
 
   private void doPollSegmentAndSchema()
@@ -1120,47 +1122,21 @@
     // Secondly, the stats are emitted before polling the schema,
     // as {@link SegmentSchemaCache#resetInTransitSMQResultPublishedOnDBPoll} call after schema poll clears some cached information.
     segmentSchemaCache.emitStats();
+
+    final Map<String, Set<SegmentId>> datasourceToLoadedSegments = new HashMap<>();
 
     // some databases such as PostgreSQL require auto-commit turned off
     // to stream results back, enabling transactions disables auto-commit
     //
     // setting connection to read-only will allow some database such as MySQL
     // to automatically use read-only transaction mode, further optimizing the query
-    final Map<String, Set<SegmentId>> datasourceToLoadedSegments = new HashMap<>();
     final List<DataSegment> segments = connector.inReadOnlyTransaction(
         new TransactionCallback<List<DataSegment>>()
         {
           @Override
           public List<DataSegment> inTransaction(Handle handle, TransactionStatus status)
           {
-            String sql = "SELECT has_loaded, payload FROM %s WHERE used=true";
             return handle
-<<<<<<< HEAD
-                .createQuery(StringUtils.format(sql, getSegmentsTable()))
-                .setFetchSize(connector.getStreamingFetchSize())
-                .map(
-                    new ResultSetMapper<DataSegment>()
-                    {
-                      @Override
-                      public DataSegment map(int index, ResultSet r, StatementContext ctx) throws SQLException
-                      {
-                        try {
-                          DataSegment segment = jsonMapper.readValue(r.getBytes("payload"), DataSegment.class);
-                          boolean hasLoaded = r.getBoolean("has_loaded");
-                          if (hasLoaded) {
-                            datasourceToLoadedSegments.computeIfAbsent(
-                                segment.getDataSource(),
-                                value -> new HashSet<>()
-                            ).add(segment.getId());
-                          }
-                          return replaceWithExistingSegmentIfPresent(segment);
-                        }
-                        catch (IOException e) {
-                          log.makeAlert(e, "Failed to read segment from db.").emit();
-                          // If one entry in database is corrupted doPoll() should continue to work overall. See
-                          // filter by `Objects::nonNull` below in this method.
-                          return null;
-=======
                 .createQuery(StringUtils.format("SELECT payload, schema_fingerprint, num_rows FROM %s WHERE used=true", getSegmentsTable()))
                 .setFetchSize(connector.getStreamingFetchSize())
                 .map(
@@ -1171,12 +1147,19 @@
                         Long numRows = (Long) r.getObject("num_rows");
                         String schemaFingerprint = r.getString("schema_fingerprint");
 
+                        boolean hasLoaded = r.getBoolean("has_loaded");
+                        if (hasLoaded) {
+                          datasourceToLoadedSegments.computeIfAbsent(
+                              segment.getDataSource(),
+                              value -> new HashSet<>()
+                          ).add(segment.getId());
+                        }
+
                         if (schemaFingerprint != null && numRows != null) {
                           segmentMetadataBuilder.put(
                               segment.getId(),
                               new SegmentMetadata(numRows, schemaFingerprint)
                           );
->>>>>>> a0437b6c
                         }
                         return replaceWithExistingSegmentIfPresent(segment);
                       }
@@ -1241,10 +1224,13 @@
       );
     }
 
-    createDatasourcesSnapshot(segments);
-  }
-
-  private void createDatasourcesSnapshot(List<DataSegment> segments)
+    createDatasourcesSnapshot(segments, datasourceToLoadedSegments);
+  }
+
+  private void createDatasourcesSnapshot(
+      final List<DataSegment> segments,
+      final Map<String, Set<SegmentId>> datasourceToLoadedSegments
+  )
   {
     final Stopwatch stopwatch = Stopwatch.createStarted();
     // dataSourcesSnapshot is updated only here and the DataSourcesSnapshot object is immutable. If data sources or
@@ -1256,7 +1242,7 @@
     // Updates outside of database polls were primarily for the user experience, so users would immediately see the
     // effect of a segment mark call reflected in MetadataResource API calls.
     ImmutableMap<String, String> dataSourceProperties = createDefaultDataSourceProperties();
-<<<<<<< HEAD
+
     if (segments.isEmpty()) {
       log.info("No segments found in the database!");
     } else {
@@ -1304,17 +1290,11 @@
           datasourceToLoadedSegments
       );
     }
-=======
-
-    dataSourcesSnapshot = DataSourcesSnapshot.fromUsedSegments(
-        Iterables.filter(segments, Objects::nonNull), // Filter corrupted entries (see above in this method).
-        dataSourceProperties
-    );
+
     log.info(
         "Successfully created snapshot from polled segments in [%d] ms. Found [%d] overshadowed segments.",
         stopwatch.millisElapsed(), dataSourcesSnapshot.getOvershadowedSegments().size()
     );
->>>>>>> a0437b6c
   }
 
   private static ImmutableMap<String, String> createDefaultDataSourceProperties()
