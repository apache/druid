/*
 * Licensed to the Apache Software Foundation (ASF) under one
 * or more contributor license agreements.  See the NOTICE file
 * distributed with this work for additional information
 * regarding copyright ownership.  The ASF licenses this file
 * to you under the Apache License, Version 2.0 (the
 * "License"); you may not use this file except in compliance
 * with the License.  You may obtain a copy of the License at
 *
 *   http://www.apache.org/licenses/LICENSE-2.0
 *
 * Unless required by applicable law or agreed to in writing,
 * software distributed under the License is distributed on an
 * "AS IS" BASIS, WITHOUT WARRANTIES OR CONDITIONS OF ANY
 * KIND, either express or implied.  See the License for the
 * specific language governing permissions and limitations
 * under the License.
 */

package org.apache.druid.server.http;

import com.fasterxml.jackson.annotation.JsonCreator;
import com.fasterxml.jackson.annotation.JsonProperty;
import com.google.common.annotations.VisibleForTesting;
import com.google.common.base.Optional;
import com.google.common.base.Throwables;
import com.google.common.collect.ImmutableMap;
import com.google.common.collect.Iterables;
import com.google.inject.Inject;
import com.sun.jersey.spi.container.ResourceFilters;
import it.unimi.dsi.fastutil.objects.Object2LongMap;
import org.apache.commons.lang.StringUtils;
import org.apache.druid.client.CoordinatorServerView;
import org.apache.druid.client.DruidDataSource;
import org.apache.druid.client.DruidServer;
import org.apache.druid.client.ImmutableDruidDataSource;
import org.apache.druid.client.ImmutableSegmentLoadInfo;
import org.apache.druid.client.SegmentLoadInfo;
import org.apache.druid.common.guava.FutureUtils;
import org.apache.druid.guice.annotations.PublicApi;
import org.apache.druid.java.util.common.DateTimes;
import org.apache.druid.java.util.common.Intervals;
import org.apache.druid.java.util.common.MapUtils;
import org.apache.druid.java.util.common.Pair;
import org.apache.druid.java.util.common.guava.Comparators;
import org.apache.druid.java.util.common.guava.FunctionalIterable;
import org.apache.druid.java.util.common.logger.Logger;
import org.apache.druid.metadata.MetadataRuleManager;
import org.apache.druid.metadata.SegmentsMetadataManager;
import org.apache.druid.metadata.UnknownSegmentIdsException;
import org.apache.druid.query.SegmentDescriptor;
import org.apache.druid.query.TableDataSource;
import org.apache.druid.rpc.indexing.OverlordClient;
import org.apache.druid.server.coordination.DruidServerMetadata;
import org.apache.druid.server.coordinator.DruidCoordinator;
import org.apache.druid.server.coordinator.rules.LoadRule;
import org.apache.druid.server.coordinator.rules.Rule;
import org.apache.druid.server.http.security.DatasourceResourceFilter;
import org.apache.druid.server.security.AuthorizerMapper;
import org.apache.druid.timeline.DataSegment;
import org.apache.druid.timeline.SegmentId;
import org.apache.druid.timeline.TimelineLookup;
import org.apache.druid.timeline.TimelineObjectHolder;
import org.apache.druid.timeline.partition.PartitionChunk;
import org.joda.time.DateTime;
import org.joda.time.Interval;

import javax.annotation.Nullable;
import javax.servlet.http.HttpServletRequest;
import javax.ws.rs.Consumes;
import javax.ws.rs.DELETE;
import javax.ws.rs.GET;
import javax.ws.rs.POST;
import javax.ws.rs.Path;
import javax.ws.rs.PathParam;
import javax.ws.rs.Produces;
import javax.ws.rs.QueryParam;
import javax.ws.rs.core.Context;
import javax.ws.rs.core.MediaType;
import javax.ws.rs.core.Response;
import java.util.ArrayList;
import java.util.Collections;
import java.util.Comparator;
import java.util.EnumMap;
import java.util.HashMap;
import java.util.HashSet;
import java.util.List;
import java.util.Map;
import java.util.Objects;
import java.util.Set;
import java.util.SortedMap;
import java.util.TreeMap;
import java.util.TreeSet;
import java.util.function.Predicate;
import java.util.stream.Collectors;

/**
 */
@Path("/druid/coordinator/v1/datasources")
public class DataSourcesResource
{
  private static final Logger log = new Logger(DataSourcesResource.class);
  private static final long DEFAULT_LOADSTATUS_INTERVAL_OFFSET = 14 * 24 * 60 * 60 * 1000;

  private final CoordinatorServerView serverInventoryView;
  private final SegmentsMetadataManager segmentsMetadataManager;
  private final MetadataRuleManager metadataRuleManager;
  private final OverlordClient overlordClient;
  private final AuthorizerMapper authorizerMapper;
  private final DruidCoordinator coordinator;

  @Inject
  public DataSourcesResource(
      CoordinatorServerView serverInventoryView,
      SegmentsMetadataManager segmentsMetadataManager,
      MetadataRuleManager metadataRuleManager,
      @Nullable OverlordClient overlordClient,
      AuthorizerMapper authorizerMapper,
      DruidCoordinator coordinator
  )
  {
    this.serverInventoryView = serverInventoryView;
    this.segmentsMetadataManager = segmentsMetadataManager;
    this.metadataRuleManager = metadataRuleManager;
    this.overlordClient = overlordClient;
    this.authorizerMapper = authorizerMapper;
    this.coordinator = coordinator;
  }

  @GET
  @Produces(MediaType.APPLICATION_JSON)
  public Response getQueryableDataSources(
      @QueryParam("full") @Nullable String full,
      @QueryParam("simple") @Nullable String simple,
      @Context final HttpServletRequest req
  )
  {
    Response.ResponseBuilder builder = Response.ok();
    final Set<ImmutableDruidDataSource> datasources =
        InventoryViewUtils.getSecuredDataSources(req, serverInventoryView, authorizerMapper);

    final Object entity;

    if (full != null) {
      entity = datasources;
    } else if (simple != null) {
      entity = datasources.stream().map(this::makeSimpleDatasource).collect(Collectors.toList());
    } else {
      entity = datasources.stream().map(ImmutableDruidDataSource::getName).collect(Collectors.toList());
    }

    return builder.entity(entity).build();
  }

  @GET
  @Path("/{dataSourceName}")
  @Produces(MediaType.APPLICATION_JSON)
  @ResourceFilters(DatasourceResourceFilter.class)
  public Response getDataSource(
      @PathParam("dataSourceName") final String dataSourceName,
      @QueryParam("full") final String full
  )
  {
    final ImmutableDruidDataSource dataSource = getDataSource(dataSourceName);

    if (dataSource == null) {
      return logAndCreateDataSourceNotFoundResponse(dataSourceName);
    }

    if (full != null) {
      return Response.ok(dataSource).build();
    }

    return Response.ok(getSimpleDatasource(dataSourceName)).build();
  }

  private interface MarkSegments
  {
    int markSegments() throws UnknownSegmentIdsException;
  }

  @POST
  @Path("/{dataSourceName}")
  @Consumes(MediaType.APPLICATION_JSON)
  @ResourceFilters(DatasourceResourceFilter.class)
  public Response markAsUsedAllNonOvershadowedSegments(@PathParam("dataSourceName") final String dataSourceName)
  {
    MarkSegments markSegments = () -> segmentsMetadataManager.markAsUsedAllNonOvershadowedSegmentsInDataSource(dataSourceName);
    return doMarkSegments("markAsUsedAllNonOvershadowedSegments", dataSourceName, markSegments);
  }

  @POST
  @Path("/{dataSourceName}/markUsed")
  @Produces(MediaType.APPLICATION_JSON)
  @ResourceFilters(DatasourceResourceFilter.class)
  public Response markAsUsedNonOvershadowedSegments(
      @PathParam("dataSourceName") String dataSourceName,
      MarkDataSourceSegmentsPayload payload
  )
  {
    MarkSegments markSegments = () -> {
      final Interval interval = payload.getInterval();
      if (interval != null) {
        return segmentsMetadataManager.markAsUsedNonOvershadowedSegmentsInInterval(dataSourceName, interval);
      } else {
        final Set<String> segmentIds = payload.getSegmentIds();
        return segmentsMetadataManager.markAsUsedNonOvershadowedSegments(dataSourceName, segmentIds);
      }
    };
    return doMarkSegmentsWithPayload("markAsUsedNonOvershadowedSegments", dataSourceName, payload, markSegments);
  }

  @POST
  @Path("/{dataSourceName}/markUnused")
  @ResourceFilters(DatasourceResourceFilter.class)
  @Produces(MediaType.APPLICATION_JSON)
  @Consumes(MediaType.APPLICATION_JSON)
  public Response markSegmentsAsUnused(
      @PathParam("dataSourceName") final String dataSourceName,
      final MarkDataSourceSegmentsPayload payload
  )
  {
    MarkSegments markSegments = () -> {
      final Interval interval = payload.getInterval();
      if (interval != null) {
        return segmentsMetadataManager.markAsUnusedSegmentsInInterval(dataSourceName, interval);
      } else {
        final Set<SegmentId> segmentIds =
            payload.getSegmentIds()
                   .stream()
                   .map(idStr -> SegmentId.tryParse(dataSourceName, idStr))
                   .filter(Objects::nonNull)
                   .collect(Collectors.toSet());

        // Note: segments for the "wrong" datasource are ignored.
        return segmentsMetadataManager.markSegmentsAsUnused(
            segmentIds.stream()
                      .filter(segmentId -> segmentId.getDataSource().equals(dataSourceName))
                      .collect(Collectors.toSet())
        );
      }
    };
    return doMarkSegmentsWithPayload("markSegmentsAsUnused", dataSourceName, payload, markSegments);
  }

  private Response doMarkSegmentsWithPayload(
      String method,
      String dataSourceName,
      MarkDataSourceSegmentsPayload payload,
      MarkSegments markSegments
  )
  {
    if (payload == null || !payload.isValid()) {
      log.warn("Invalid request payload: [%s]", payload);
      return Response
          .status(Response.Status.BAD_REQUEST)
          .entity("Invalid request payload, either interval or segmentIds array must be specified")
          .build();
    }

    final ImmutableDruidDataSource dataSource = getDataSource(dataSourceName);
    if (dataSource == null) {
      return logAndCreateDataSourceNotFoundResponse(dataSourceName);
    }

    return doMarkSegments(method, dataSourceName, markSegments);
  }

  private static Response logAndCreateDataSourceNotFoundResponse(String dataSourceName)
  {
    log.warn("datasource not found [%s]", dataSourceName);
    return Response.noContent().build();
  }

  private static Response doMarkSegments(String method, String dataSourceName, MarkSegments markSegments)
  {
    try {
      int numChangedSegments = markSegments.markSegments();
      return Response.ok(ImmutableMap.of("numChangedSegments", numChangedSegments)).build();
    }
    catch (UnknownSegmentIdsException e) {
      log.warn("Segment ids %s are not found", e.getUnknownSegmentIds());
      return Response
          .status(Response.Status.NOT_FOUND)
          .entity(ImmutableMap.of("message", e.getMessage()))
          .build();
    }
    catch (Exception e) {
      log.error(e, "Error occurred during [%s] call, data source: [%s]", method, dataSourceName);
      return Response
          .serverError()
          .entity(ImmutableMap.of("error", "Exception occurred.", "message", Throwables.getRootCause(e).toString()))
          .build();
    }
  }

  /**
   * When this method is removed, a new method needs to be introduced corresponding to
   * the end point "DELETE /druid/coordinator/v1/datasources/{dataSourceName}" (with no query parameters).
   * Ultimately we want to have no method with kill parameter -
   * DELETE `{dataSourceName}` to mark all segments belonging to a data source as unused, and
   * DELETE `{dataSourceName}/intervals/{interval}` to kill unused segments within an interval
   */
  @DELETE
  @Deprecated
  @Path("/{dataSourceName}")
  @ResourceFilters(DatasourceResourceFilter.class)
  @Produces(MediaType.APPLICATION_JSON)
  public Response markAsUnusedAllSegmentsOrKillUnusedSegmentsInInterval(
      @PathParam("dataSourceName") final String dataSourceName,
      @QueryParam("kill") final String kill,
      @QueryParam("interval") final String interval
  )
  {
    if (overlordClient == null) {
      return Response.ok(ImmutableMap.of("error", "no indexing service found")).build();
    }

    boolean killSegments = kill != null && Boolean.valueOf(kill);
    if (killSegments) {
      return killUnusedSegmentsInInterval(dataSourceName, interval);
    } else {
      MarkSegments markSegments = () -> segmentsMetadataManager.markAsUnusedAllSegmentsInDataSource(dataSourceName);
      return doMarkSegments("markAsUnusedAllSegments", dataSourceName, markSegments);
    }
  }

  @DELETE
  @Path("/{dataSourceName}/intervals/{interval}")
  @ResourceFilters(DatasourceResourceFilter.class)
  @Produces(MediaType.APPLICATION_JSON)
  public Response killUnusedSegmentsInInterval(
      @PathParam("dataSourceName") final String dataSourceName,
      @PathParam("interval") final String interval
  )
  {
    if (overlordClient == null) {
      return Response.ok(ImmutableMap.of("error", "no indexing service found")).build();
    }
    if (StringUtils.contains(interval, '_')) {
      log.warn("Use interval with '/', not '_': [%s] given", interval);
    }
    final Interval theInterval = Intervals.of(interval.replace('_', '/'));
    try {
<<<<<<< HEAD
      indexingServiceClient.killUnusedSegments("api-issued", dataSourceName, theInterval, null);
=======
      FutureUtils.getUnchecked(overlordClient.runKillTask("api-issued", dataSourceName, theInterval), true);
>>>>>>> 6b229f51
      return Response.ok().build();
    }
    catch (Exception e) {
      return Response
          .serverError()
          .entity(
              ImmutableMap.of(
                  "error", "Exception occurred. Are you sure you have an indexing service?",
                  "message", e.toString()
              )
          )
          .build();
    }
  }

  @GET
  @Path("/{dataSourceName}/intervals")
  @Produces(MediaType.APPLICATION_JSON)
  @ResourceFilters(DatasourceResourceFilter.class)
  public Response getIntervalsWithServedSegmentsOrAllServedSegmentsPerIntervals(
      @PathParam("dataSourceName") String dataSourceName,
      @QueryParam("simple") String simple,
      @QueryParam("full") String full
  )
  {
    if (simple == null && full == null) {
      final ImmutableDruidDataSource dataSource = getDataSource(dataSourceName);
      if (dataSource == null) {
        return logAndCreateDataSourceNotFoundResponse(dataSourceName);
      }
      final Comparator<Interval> comparator = Comparators.intervalsByStartThenEnd().reversed();
      Set<Interval> intervals = new TreeSet<>(comparator);
      dataSource.getSegments().forEach(segment -> intervals.add(segment.getInterval()));
      return Response.ok(intervals).build();
    } else {
      return getServedSegmentsInInterval(dataSourceName, full != null, interval -> true);
    }
  }

  @GET
  @Path("/{dataSourceName}/intervals/{interval}")
  @Produces(MediaType.APPLICATION_JSON)
  @ResourceFilters(DatasourceResourceFilter.class)
  public Response getServedSegmentsInInterval(
      @PathParam("dataSourceName") String dataSourceName,
      @PathParam("interval") String interval,
      @QueryParam("simple") String simple,
      @QueryParam("full") String full
  )
  {
    final Interval theInterval = Intervals.of(interval.replace('_', '/'));
    if (simple == null && full == null) {
      final ImmutableDruidDataSource dataSource = getDataSource(dataSourceName);
      if (dataSource == null) {
        return logAndCreateDataSourceNotFoundResponse(dataSourceName);
      }
      final Set<SegmentId> segmentIds = new TreeSet<>();
      for (DataSegment dataSegment : dataSource.getSegments()) {
        if (theInterval.contains(dataSegment.getInterval())) {
          segmentIds.add(dataSegment.getId());
        }
      }
      return Response.ok(segmentIds).build();
    }
    return getServedSegmentsInInterval(dataSourceName, full != null, theInterval::contains);
  }

  @GET
  @Path("/{dataSourceName}/loadstatus")
  @Produces(MediaType.APPLICATION_JSON)
  @ResourceFilters(DatasourceResourceFilter.class)
  public Response getDatasourceLoadstatus(
      @PathParam("dataSourceName") String dataSourceName,
      @QueryParam("forceMetadataRefresh") final Boolean forceMetadataRefresh,
      @QueryParam("interval") @Nullable final String interval,
      @QueryParam("simple") @Nullable final String simple,
      @QueryParam("full") @Nullable final String full,
      @QueryParam("computeUsingClusterView") @Nullable String computeUsingClusterView
  )
  {
    if (forceMetadataRefresh == null) {
      return Response
          .status(Response.Status.BAD_REQUEST)
          .entity("Invalid request. forceMetadataRefresh must be specified")
          .build();
    }
    final Interval theInterval;
    if (interval == null) {
      long currentTimeInMs = System.currentTimeMillis();
      theInterval = Intervals.utc(currentTimeInMs - DEFAULT_LOADSTATUS_INTERVAL_OFFSET, currentTimeInMs);
    } else {
      theInterval = Intervals.of(interval.replace('_', '/'));
    }

    Optional<Iterable<DataSegment>> segments = segmentsMetadataManager.iterateAllUsedNonOvershadowedSegmentsForDatasourceInterval(
        dataSourceName,
        theInterval,
        forceMetadataRefresh
    );

    if (!segments.isPresent()) {
      return logAndCreateDataSourceNotFoundResponse(dataSourceName);
    }

    if (Iterables.size(segments.get()) == 0) {
      return Response
          .status(Response.Status.NO_CONTENT)
          .entity("No used segment found for the given datasource and interval")
          .build();
    }

    if (simple != null) {
      // Calculate response for simple mode
      SegmentsLoadStatistics segmentsLoadStatistics = computeSegmentLoadStatistics(segments.get());
      return Response.ok(
          ImmutableMap.of(
              dataSourceName,
              segmentsLoadStatistics.getNumUnavailableSegments()
          )
      ).build();
    } else if (full != null) {
      // Calculate response for full mode
      Map<String, Object2LongMap<String>> segmentLoadMap =
          coordinator.getTierToDatasourceToUnderReplicatedCount(segments.get(), computeUsingClusterView != null);
      if (segmentLoadMap.isEmpty()) {
        return Response.serverError()
                       .entity("Coordinator segment replicant lookup is not initialized yet. Try again later.")
                       .build();
      }
      return Response.ok(segmentLoadMap).build();
    } else {
      // Calculate response for default mode
      SegmentsLoadStatistics segmentsLoadStatistics = computeSegmentLoadStatistics(segments.get());
      return Response.ok(
          ImmutableMap.of(
              dataSourceName,
              100 * ((double) (segmentsLoadStatistics.getNumLoadedSegments()) / (double) segmentsLoadStatistics.getNumPublishedSegments())
          )
      ).build();
    }
  }

  private SegmentsLoadStatistics computeSegmentLoadStatistics(Iterable<DataSegment> segments)
  {
    Map<SegmentId, SegmentLoadInfo> segmentLoadInfos = serverInventoryView.getSegmentLoadInfos();
    int numPublishedSegments = 0;
    int numUnavailableSegments = 0;
    int numLoadedSegments = 0;
    for (DataSegment segment : segments) {
      numPublishedSegments++;
      if (!segmentLoadInfos.containsKey(segment.getId())) {
        numUnavailableSegments++;
      } else {
        numLoadedSegments++;
      }
    }
    return new SegmentsLoadStatistics(numPublishedSegments, numUnavailableSegments, numLoadedSegments);
  }

  private static class SegmentsLoadStatistics
  {
    private int numPublishedSegments;
    private int numUnavailableSegments;
    private int numLoadedSegments;

    SegmentsLoadStatistics(
        int numPublishedSegments,
        int numUnavailableSegments,
        int numLoadedSegments
    )
    {
      this.numPublishedSegments = numPublishedSegments;
      this.numUnavailableSegments = numUnavailableSegments;
      this.numLoadedSegments = numLoadedSegments;
    }

    public int getNumPublishedSegments()
    {
      return numPublishedSegments;
    }

    public int getNumUnavailableSegments()
    {
      return numUnavailableSegments;
    }

    public int getNumLoadedSegments()
    {
      return numLoadedSegments;
    }
  }

  /**
   * The property names belong to the public HTTP JSON API.
   */
  @PublicApi
  enum SimpleProperties
  {
    size,
    count
  }

  private Response getServedSegmentsInInterval(
      String dataSourceName,
      boolean full,
      Predicate<Interval> intervalFilter
  )
  {
    final ImmutableDruidDataSource dataSource = getDataSource(dataSourceName);

    if (dataSource == null) {
      return logAndCreateDataSourceNotFoundResponse(dataSourceName);
    }

    final Comparator<Interval> comparator = Comparators.intervalsByStartThenEnd().reversed();

    if (full) {
      final Map<Interval, Map<SegmentId, Object>> retVal = new TreeMap<>(comparator);
      for (DataSegment dataSegment : dataSource.getSegments()) {
        if (intervalFilter.test(dataSegment.getInterval())) {
          Map<SegmentId, Object> segments = retVal.computeIfAbsent(dataSegment.getInterval(), i -> new HashMap<>());

          Pair<DataSegment, Set<String>> segmentAndServers = getServersWhereSegmentIsServed(dataSegment.getId());

          if (segmentAndServers != null) {
            segments.put(
                dataSegment.getId(),
                ImmutableMap.of("metadata", segmentAndServers.lhs, "servers", segmentAndServers.rhs)
            );
          }
        }
      }

      return Response.ok(retVal).build();
    } else {
      final Map<Interval, Map<SimpleProperties, Object>> statsPerInterval = new TreeMap<>(comparator);
      for (DataSegment dataSegment : dataSource.getSegments()) {
        if (intervalFilter.test(dataSegment.getInterval())) {
          Map<SimpleProperties, Object> properties =
              statsPerInterval.computeIfAbsent(dataSegment.getInterval(), i -> new EnumMap<>(SimpleProperties.class));
          properties.merge(SimpleProperties.size, dataSegment.getSize(), (a, b) -> (Long) a + (Long) b);
          properties.merge(SimpleProperties.count, 1, (a, b) -> (Integer) a + (Integer) b);
        }
      }

      return Response.ok(statsPerInterval).build();
    }
  }

  @GET
  @Path("/{dataSourceName}/segments")
  @Produces(MediaType.APPLICATION_JSON)
  @ResourceFilters(DatasourceResourceFilter.class)
  public Response getAllServedSegments(
      @PathParam("dataSourceName") String dataSourceName,
      @QueryParam("full") String full
  )
  {
    ImmutableDruidDataSource dataSource = getDataSource(dataSourceName);
    if (dataSource == null) {
      return logAndCreateDataSourceNotFoundResponse(dataSourceName);
    }

    Response.ResponseBuilder builder = Response.ok();
    if (full != null) {
      return builder.entity(dataSource.getSegments()).build();
    }

    return builder.entity(Iterables.transform(dataSource.getSegments(), DataSegment::getId)).build();
  }

  @GET
  @Path("/{dataSourceName}/segments/{segmentId}")
  @Produces(MediaType.APPLICATION_JSON)
  @ResourceFilters(DatasourceResourceFilter.class)
  public Response getServedSegment(
      @PathParam("dataSourceName") String dataSourceName,
      @PathParam("segmentId") String segmentId
  )
  {
    ImmutableDruidDataSource dataSource = getDataSource(dataSourceName);
    if (dataSource == null) {
      return logAndCreateDataSourceNotFoundResponse(dataSourceName);
    }

    for (SegmentId possibleSegmentId : SegmentId.iteratePossibleParsingsWithDataSource(dataSourceName, segmentId)) {
      Pair<DataSegment, Set<String>> retVal = getServersWhereSegmentIsServed(possibleSegmentId);
      if (retVal != null) {
        return Response.ok(ImmutableMap.of("metadata", retVal.lhs, "servers", retVal.rhs)).build();
      }
    }
    log.warn("Segment id [%s] is unknown", segmentId);
    return Response.noContent().build();
  }

  @DELETE
  @Path("/{dataSourceName}/segments/{segmentId}")
  @ResourceFilters(DatasourceResourceFilter.class)
  public Response markSegmentAsUnused(
      @PathParam("dataSourceName") String dataSourceName,
      @PathParam("segmentId") String segmentIdString
  )
  {
    final SegmentId segmentId = SegmentId.tryParse(dataSourceName, segmentIdString);
    final boolean segmentStateChanged = segmentId != null && segmentsMetadataManager.markSegmentAsUnused(segmentId);
    return Response.ok(ImmutableMap.of("segmentStateChanged", segmentStateChanged)).build();
  }

  @POST
  @Path("/{dataSourceName}/segments/{segmentId}")
  @Consumes(MediaType.APPLICATION_JSON)
  @ResourceFilters(DatasourceResourceFilter.class)
  public Response markSegmentAsUsed(
      @PathParam("dataSourceName") String dataSourceName,
      @PathParam("segmentId") String segmentId
  )
  {
    boolean segmentStateChanged = segmentsMetadataManager.markSegmentAsUsed(segmentId);
    return Response.ok().entity(ImmutableMap.of("segmentStateChanged", segmentStateChanged)).build();
  }

  @GET
  @Path("/{dataSourceName}/tiers")
  @Produces(MediaType.APPLICATION_JSON)
  @ResourceFilters(DatasourceResourceFilter.class)
  public Response getTiersWhereSegmentsAreServed(@PathParam("dataSourceName") String dataSourceName)
  {
    Set<String> retVal = new HashSet<>();
    for (DruidServer druidServer : serverInventoryView.getInventory()) {
      if (druidServer.getDataSource(dataSourceName) != null) {
        retVal.add(druidServer.getTier());
      }
    }

    return Response.ok(retVal).build();
  }

  @Nullable
  private ImmutableDruidDataSource getDataSource(final String dataSourceName)
  {
    List<DruidDataSource> dataSources = serverInventoryView
        .getInventory()
        .stream()
        .map(server -> server.getDataSource(dataSourceName))
        .filter(Objects::nonNull)
        .collect(Collectors.toList());

    if (dataSources.isEmpty()) {
      return null;
    }

    // Note: this logic doesn't guarantee that the result is a snapshot that ever existed in the cluster because all
    // DruidDataSource objects (belonging to different servers) are independently, concurrently mutable objects.
    // But this is OK because a "snapshot" hardly even makes sense in a distributed system anyway.
    final SortedMap<SegmentId, DataSegment> segmentMap = new TreeMap<>();
    for (DruidDataSource dataSource : dataSources) {
      Iterable<DataSegment> segments = dataSource.getSegments();
      for (DataSegment segment : segments) {
        segmentMap.put(segment.getId(), segment);
      }
    }

    return new ImmutableDruidDataSource(dataSourceName, Collections.emptyMap(), segmentMap);
  }

  @Nullable
  private Pair<DataSegment, Set<String>> getServersWhereSegmentIsServed(SegmentId segmentId)
  {
    DataSegment theSegment = null;
    Set<String> servers = new HashSet<>();
    for (DruidServer druidServer : serverInventoryView.getInventory()) {
      DataSegment currSegment = druidServer.getSegment(segmentId);
      if (currSegment != null) {
        theSegment = currSegment;
        servers.add(druidServer.getHost());
      }
    }

    if (theSegment == null) {
      return null;
    }

    return new Pair<>(theSegment, servers);
  }

  private Map<String, Object> makeSimpleDatasource(ImmutableDruidDataSource input)
  {
    return new ImmutableMap.Builder<String, Object>()
        .put("name", input.getName())
        .put("properties", getSimpleDatasource(input.getName()))
        .build();
  }

  private Map<String, Map<String, Object>> getSimpleDatasource(String dataSourceName)
  {
    Map<String, Object> tiers = new HashMap<>();
    Map<String, Object> segments = new HashMap<>();
    Map<String, Map<String, Object>> retVal = ImmutableMap.of(
        "tiers", tiers,
        "segments", segments
    );
    Set<SegmentId> totalDistinctSegments = new HashSet<>();
    Map<String, HashSet<Object>> tierDistinctSegments = new HashMap<>();

    long totalSegmentSize = 0;
    long totalReplicatedSize = 0;

    DateTime minTime = DateTimes.MAX;
    DateTime maxTime = DateTimes.MIN;
    String tier;
    for (DruidServer druidServer : serverInventoryView.getInventory()) {
      DruidDataSource druidDataSource = druidServer.getDataSource(dataSourceName);
      tier = druidServer.getTier();

      if (druidDataSource == null) {
        continue;
      }

      tierDistinctSegments.computeIfAbsent(tier, t -> new HashSet<>());

      long dataSourceSegmentSize = 0;
      long replicatedSegmentSize = 0;

      for (DataSegment dataSegment : druidDataSource.getSegments()) {
        // tier segments stats
        if (!tierDistinctSegments.get(tier).contains(dataSegment.getId())) {
          dataSourceSegmentSize += dataSegment.getSize();
          tierDistinctSegments.get(tier).add(dataSegment.getId());
        }
        // total segments stats
        if (totalDistinctSegments.add(dataSegment.getId())) {
          totalSegmentSize += dataSegment.getSize();

          minTime = DateTimes.min(minTime, dataSegment.getInterval().getStart());
          maxTime = DateTimes.max(maxTime, dataSegment.getInterval().getEnd());
        }
        totalReplicatedSize += dataSegment.getSize();
        replicatedSegmentSize += dataSegment.getSize();
      }

      // tier stats
      Map<String, Object> tierStats = (Map) tiers.get(tier);
      if (tierStats == null) {
        tierStats = new HashMap<>();
        tiers.put(druidServer.getTier(), tierStats);
      }
      tierStats.put("segmentCount", tierDistinctSegments.get(tier).size());

      long segmentSize = MapUtils.getLong(tierStats, "size", 0L);
      tierStats.put("size", segmentSize + dataSourceSegmentSize);

      long replicatedSize = MapUtils.getLong(tierStats, "replicatedSize", 0L);
      tierStats.put("replicatedSize", replicatedSize + replicatedSegmentSize);
    }

    segments.put("count", totalDistinctSegments.size());
    segments.put("size", totalSegmentSize);
    segments.put("replicatedSize", totalReplicatedSize);
    segments.put("minTime", minTime);
    segments.put("maxTime", maxTime);
    return retVal;
  }

  /**
   * Provides serverView for a datasource and Interval which gives details about servers hosting segments for an
   * interval. Used by the realtime tasks to fetch a view of the interval they are interested in.
   */
  @GET
  @Path("/{dataSourceName}/intervals/{interval}/serverview")
  @Produces(MediaType.APPLICATION_JSON)
  @ResourceFilters(DatasourceResourceFilter.class)
  public Response getServedSegmentsInInterval(
      @PathParam("dataSourceName") String dataSourceName,
      @PathParam("interval") String interval,
      @QueryParam("partial") final boolean partial
  )
  {
    TimelineLookup<String, SegmentLoadInfo> timeline = serverInventoryView.getTimeline(
        new TableDataSource(dataSourceName)
    );
    final Interval theInterval = Intervals.of(interval.replace('_', '/'));
    if (timeline == null) {
      log.debug("No timeline found for datasource[%s]", dataSourceName);
      return Response.ok(new ArrayList<ImmutableSegmentLoadInfo>()).build();
    }

    return Response.ok(prepareServedSegmentsInInterval(timeline, theInterval)).build();
  }

  private Iterable<ImmutableSegmentLoadInfo> prepareServedSegmentsInInterval(
      TimelineLookup<String, SegmentLoadInfo> dataSourceServingTimeline,
      Interval interval
  )
  {
    Iterable<TimelineObjectHolder<String, SegmentLoadInfo>> lookup =
        dataSourceServingTimeline.lookupWithIncompletePartitions(interval);
    return FunctionalIterable
        .create(lookup)
        .transformCat(
            (TimelineObjectHolder<String, SegmentLoadInfo> input) ->
                Iterables.transform(
                    input.getObject(),
                    (PartitionChunk<SegmentLoadInfo> chunk) -> chunk.getObject().toImmutableSegmentLoadInfo()
                )
        );
  }

  /**
   * Used by the realtime tasks to learn whether a segment is handed off or not.
   * It returns true when the segment will never be handed off or is already handed off. Otherwise, it returns false.
   */
  @GET
  @Path("/{dataSourceName}/handoffComplete")
  @Produces(MediaType.APPLICATION_JSON)
  @ResourceFilters(DatasourceResourceFilter.class)
  public Response isHandOffComplete(
      @PathParam("dataSourceName") String dataSourceName,
      @QueryParam("interval") final String interval,
      @QueryParam("partitionNumber") final int partitionNumber,
      @QueryParam("version") final String version
  )
  {
    try {
      final List<Rule> rules = metadataRuleManager.getRulesWithDefault(dataSourceName);
      final Interval theInterval = Intervals.of(interval);
      final SegmentDescriptor descriptor = new SegmentDescriptor(theInterval, version, partitionNumber);
      final DateTime now = DateTimes.nowUtc();
      // dropped means a segment will never be handed off, i.e it completed hand off
      // init to true, reset to false only if this segment can be loaded by rules
      boolean dropped = true;
      for (Rule rule : rules) {
        if (rule.appliesTo(theInterval, now)) {
          if (rule instanceof LoadRule) {
            dropped = false;
          }
          break;
        }
      }
      if (dropped) {
        return Response.ok(true).build();
      }

      TimelineLookup<String, SegmentLoadInfo> timeline = serverInventoryView.getTimeline(
          new TableDataSource(dataSourceName)
      );
      if (timeline == null) {
        log.debug("No timeline found for datasource[%s]", dataSourceName);
        return Response.ok(false).build();
      }

      Iterable<ImmutableSegmentLoadInfo> servedSegmentsInInterval =
          prepareServedSegmentsInInterval(timeline, theInterval);
      if (isSegmentLoaded(servedSegmentsInInterval, descriptor)) {
        return Response.ok(true).build();
      }

      return Response.ok(false).build();
    }
    catch (Exception e) {
      log.error(e, "Error while handling hand off check request");
      return Response.serverError().entity(ImmutableMap.of("error", e.toString())).build();
    }
  }

  static boolean isSegmentLoaded(Iterable<ImmutableSegmentLoadInfo> servedSegments, SegmentDescriptor descriptor)
  {
    for (ImmutableSegmentLoadInfo segmentLoadInfo : servedSegments) {
      if (segmentLoadInfo.getSegment().getInterval().contains(descriptor.getInterval())
          && segmentLoadInfo.getSegment().getShardSpec().getPartitionNum() == descriptor.getPartitionNumber()
          && segmentLoadInfo.getSegment().getVersion().compareTo(descriptor.getVersion()) >= 0
          && Iterables.any(
          segmentLoadInfo.getServers(), DruidServerMetadata::isSegmentReplicationTarget
      )) {
        return true;
      }
    }
    return false;
  }

  @VisibleForTesting
  protected static class MarkDataSourceSegmentsPayload
  {
    private final Interval interval;
    private final Set<String> segmentIds;

    @JsonCreator
    public MarkDataSourceSegmentsPayload(
        @JsonProperty("interval") Interval interval,
        @JsonProperty("segmentIds") Set<String> segmentIds
    )
    {
      this.interval = interval;
      this.segmentIds = segmentIds;
    }

    @JsonProperty
    public Interval getInterval()
    {
      return interval;
    }

    @JsonProperty
    public Set<String> getSegmentIds()
    {
      return segmentIds;
    }

    public boolean isValid()
    {
      return (interval == null ^ segmentIds == null) && (segmentIds == null || !segmentIds.isEmpty());
    }
  }
}<|MERGE_RESOLUTION|>--- conflicted
+++ resolved
@@ -342,11 +342,7 @@
     }
     final Interval theInterval = Intervals.of(interval.replace('_', '/'));
     try {
-<<<<<<< HEAD
-      indexingServiceClient.killUnusedSegments("api-issued", dataSourceName, theInterval, null);
-=======
-      FutureUtils.getUnchecked(overlordClient.runKillTask("api-issued", dataSourceName, theInterval), true);
->>>>>>> 6b229f51
+      FutureUtils.getUnchecked(overlordClient.runKillTask("api-issued", dataSourceName, theInterval), true, null);
       return Response.ok().build();
     }
     catch (Exception e) {
