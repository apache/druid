/*
 * Licensed to the Apache Software Foundation (ASF) under one
 * or more contributor license agreements.  See the NOTICE file
 * distributed with this work for additional information
 * regarding copyright ownership.  The ASF licenses this file
 * to you under the Apache License, Version 2.0 (the
 * "License"); you may not use this file except in compliance
 * with the License.  You may obtain a copy of the License at
 *
 *   http://www.apache.org/licenses/LICENSE-2.0
 *
 * Unless required by applicable law or agreed to in writing,
 * software distributed under the License is distributed on an
 * "AS IS" BASIS, WITHOUT WARRANTIES OR CONDITIONS OF ANY
 * KIND, either express or implied.  See the License for the
 * specific language governing permissions and limitations
 * under the License.
 */

package org.apache.druid.server.security;

import com.google.common.collect.ImmutableMap;
import org.apache.druid.query.filter.DimFilter;
import org.apache.druid.query.filter.TrueDimFilter;
import org.apache.druid.server.Policy;

import javax.annotation.Nonnull;
import javax.annotation.Nullable;
import java.util.Collections;
import java.util.HashMap;
import java.util.Map;
import java.util.Objects;
import java.util.Optional;
import java.util.Set;
import java.util.stream.Stream;

public class AuthorizationResult
{
  /**
   * Provides unrestricted access to all resources. This should be limited to Druid internal systems or superusers,
   * except in cases where ACL considerations are not a priority.
   */
  public static final AuthorizationResult ALLOW_ALL = new AuthorizationResult(
      true,
      null,
      Collections.emptyMap(),
      null,
      null
  );

  /**
   * Provides a default deny access result.
   */
  public static final AuthorizationResult DENY = new AuthorizationResult(
      false,
      Access.DENIED.getMessage(),
      Collections.emptyMap(),
      null,
      null
  );

  private final boolean isAllowed;

  @Nullable
  private final String failureMessage;

  private final Map<String, Policy> policyFilters;

  @Nullable
  private final Set<ResourceAction> sqlResourceActions;

  @Nullable
  private final Set<ResourceAction> allResourceActions;

  AuthorizationResult(
      boolean isAllowed,
      @Nullable String failureMessage,
      Map<String, Policy> policyFilters,
      @Nullable Set<ResourceAction> sqlResourceActions,
      @Nullable Set<ResourceAction> allResourceActions
  )
  {
    this.isAllowed = isAllowed;
    this.failureMessage = failureMessage;
    this.policyFilters = policyFilters;
    this.sqlResourceActions = sqlResourceActions;
    this.allResourceActions = allResourceActions;
  }

  public static AuthorizationResult deny(@Nonnull String failureMessage)
  {
    return new AuthorizationResult(false, failureMessage, Collections.emptyMap(), null, null);
  }

  public static AuthorizationResult allowWithRestriction(Map<String, Policy> policyFilters)
  {
    return new AuthorizationResult(true, null, policyFilters, null, null);
  }

  public AuthorizationResult withResourceActions(
      Set<ResourceAction> sqlResourceActions,
      Set<ResourceAction> allResourceActions
  )
  {
    return new AuthorizationResult(
        isAllowed,
        failureMessage,
        ImmutableMap.copyOf(getPolicy()),
        sqlResourceActions,
        allResourceActions
    );
  }

  public Optional<String> getPermissionErrorMessage(boolean policyFilterNotPermitted)
  {
    if (!isAllowed) {
      return Optional.of(Objects.requireNonNull(failureMessage));
    }

    if (policyFilterNotPermitted && policyFilters.values()
<<<<<<< HEAD
                                                 .stream()
                                                 .flatMap(v -> v.isPresent()
                                                               ? Stream.of(v.get())
                                                               : Stream.empty()) // Can be replaced by Optional:stream in Java 11
=======
                                                 .stream().map(Policy::getRowFilter)
                                                 .flatMap(Optional::stream)
>>>>>>> b19728b6
                                                 .anyMatch(filter -> !(filter instanceof TrueDimFilter))) {
      return Optional.of(Access.DEFAULT_ERROR_MESSAGE);
    }

    return Optional.empty();
  }

  public Map<String, Policy> getPolicy()
  {
    return policyFilters;
  }

  public Map<String, Optional<DimFilter>> getPolicyFilters()
  {
    Map<String, Optional<DimFilter>> filters = new HashMap<>();
    for (Map.Entry<String, Policy> entry : policyFilters.entrySet()) {
      filters.put(entry.getKey(), entry.getValue().getRowFilter());
    }
    return filters;
  }

  @Nullable
  public Set<ResourceAction> getSqlResourceActions()
  {
    return sqlResourceActions;
  }

  @Nullable
  public Set<ResourceAction> getAllResourceActions()
  {
    return allResourceActions;
  }
}<|MERGE_RESOLUTION|>--- conflicted
+++ resolved
@@ -21,7 +21,6 @@
 
 import com.google.common.collect.ImmutableMap;
 import org.apache.druid.query.filter.DimFilter;
-import org.apache.druid.query.filter.TrueDimFilter;
 import org.apache.druid.server.Policy;
 
 import javax.annotation.Nonnull;
@@ -32,7 +31,6 @@
 import java.util.Objects;
 import java.util.Optional;
 import java.util.Set;
-import java.util.stream.Stream;
 
 public class AuthorizationResult
 {
@@ -118,16 +116,8 @@
     }
 
     if (policyFilterNotPermitted && policyFilters.values()
-<<<<<<< HEAD
                                                  .stream()
-                                                 .flatMap(v -> v.isPresent()
-                                                               ? Stream.of(v.get())
-                                                               : Stream.empty()) // Can be replaced by Optional:stream in Java 11
-=======
-                                                 .stream().map(Policy::getRowFilter)
-                                                 .flatMap(Optional::stream)
->>>>>>> b19728b6
-                                                 .anyMatch(filter -> !(filter instanceof TrueDimFilter))) {
+                                                 .anyMatch(Policy.NO_RESTRICTION::equals)) {
       return Optional.of(Access.DEFAULT_ERROR_MESSAGE);
     }
 
