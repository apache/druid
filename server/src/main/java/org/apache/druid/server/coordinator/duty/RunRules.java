--- conflicted
+++ resolved
@@ -123,17 +123,13 @@
     }
 
     for (DataSegment segment : params.getUsedSegments()) {
-<<<<<<< HEAD
       if (stats.getGlobalStat(LoadRule.AGGREGATE_ASSIGNED_COUNT) >= params.getCoordinatorDynamicConfig().getMaxSegmentsToLoadPerCoordinationCycle()) {
         log.info("Maximum number of segments [%d] have been loaded for the current RunRules execution.",
                  params.getCoordinatorDynamicConfig().getMaxSegmentsToLoadPerCoordinationCycle());
         break;
       }
 
-      if (overshadowed.contains(segment.getId())) {
-=======
       if (overshadowed.contains(segment)) {
->>>>>>> 9f7fd57a
         // Skipping overshadowed segments
         continue;
       }
