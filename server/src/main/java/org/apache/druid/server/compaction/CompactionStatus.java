--- conflicted
+++ resolved
@@ -216,14 +216,9 @@
       DataSourceCompactionConfig config
   )
   {
-<<<<<<< HEAD
     final Evaluator evaluator = new Evaluator(candidateSegments, config);
-    return CHECKS.stream().map(f -> f.apply(evaluator))
-=======
-    final Evaluator evaluator = new Evaluator(candidateSegments, config, objectMapper);
     return CHECKS.stream()
                  .map(f -> f.apply(evaluator))
->>>>>>> 84b4c83d
                  .filter(status -> !status.isComplete())
                  .findFirst().orElse(COMPLETE);
   }
@@ -362,13 +357,8 @@
     {
       return CompactionStatus.completeIfNullOrEqual(
           "indexSpec",
-<<<<<<< HEAD
-          Configs.valueOrDefault(tuningConfig.getIndexSpec(), IndexSpec.DEFAULT),
-          lastCompactionState.getIndexSpec(),
-=======
           Configs.valueOrDefault(tuningConfig.getIndexSpec(), IndexSpec.getDefault()).getEffectiveSpec(),
-          objectMapper.convertValue(lastCompactionState.getIndexSpec(), IndexSpec.class).getEffectiveSpec(),
->>>>>>> 84b4c83d
+          lastCompactionState.getIndexSpec().getEffectiveSpec(),
           String::valueOf
       );
     }
@@ -485,23 +475,12 @@
             ? IndexSpec.getDefault()
             : compactionConfig.getTuningConfig().getIndexSpec()
         );
-        return CompactionStatus.completeIfEqual(
+        return CompactionStatus.completeIfNullOrEqual(
             "dimensionsSpec",
             configuredDimensions,
             existingDimensions,
             String::valueOf
         );
-<<<<<<< HEAD
-        {
-          return CompactionStatus.completeIfNullOrEqual(
-              "dimensionsSpec",
-              configuredDimensions,
-              existingDimensions,
-              String::valueOf
-          );
-        }
-=======
->>>>>>> 84b4c83d
       }
     }
 
