/*
 * Licensed to the Apache Software Foundation (ASF) under one
 * or more contributor license agreements.  See the NOTICE file
 * distributed with this work for additional information
 * regarding copyright ownership.  The ASF licenses this file
 * to you under the Apache License, Version 2.0 (the
 * "License"); you may not use this file except in compliance
 * with the License.  You may obtain a copy of the License at
 *
 *   http://www.apache.org/licenses/LICENSE-2.0
 *
 * Unless required by applicable law or agreed to in writing,
 * software distributed under the License is distributed on an
 * "AS IS" BASIS, WITHOUT WARRANTIES OR CONDITIONS OF ANY
 * KIND, either express or implied.  See the License for the
 * specific language governing permissions and limitations
 * under the License.
 */

package org.apache.druid.server.coordination;

import com.fasterxml.jackson.annotation.JsonCreator;
import com.fasterxml.jackson.annotation.JsonProperty;
import com.fasterxml.jackson.databind.ObjectMapper;
import com.google.common.annotations.VisibleForTesting;
import com.google.common.base.Preconditions;
import com.google.common.base.Throwables;
import com.google.common.cache.Cache;
import com.google.common.cache.CacheBuilder;
import com.google.common.collect.ImmutableList;
import com.google.common.collect.Maps;
import com.google.common.util.concurrent.AbstractFuture;
import com.google.common.util.concurrent.ListenableFuture;
import com.google.common.util.concurrent.SettableFuture;
import com.google.inject.Inject;
import org.apache.druid.guice.ManageLifecycle;
import org.apache.druid.guice.ServerTypeConfig;
import org.apache.druid.java.util.common.ISE;
import org.apache.druid.java.util.common.concurrent.Execs;
import org.apache.druid.java.util.common.lifecycle.LifecycleStart;
import org.apache.druid.java.util.common.lifecycle.LifecycleStop;
import org.apache.druid.java.util.emitter.EmittingLogger;
import org.apache.druid.segment.loading.SegmentCacheManager;
import org.apache.druid.segment.loading.SegmentLoaderConfig;
import org.apache.druid.segment.loading.SegmentLoadingException;
import org.apache.druid.server.SegmentManager;
import org.apache.druid.timeline.DataSegment;

import javax.annotation.Nullable;
import java.io.File;
import java.io.IOException;
import java.util.ArrayList;
import java.util.Collection;
import java.util.Collections;
import java.util.LinkedHashSet;
import java.util.List;
import java.util.Map;
import java.util.concurrent.ConcurrentLinkedQueue;
import java.util.concurrent.ConcurrentSkipListSet;
import java.util.concurrent.CopyOnWriteArrayList;
import java.util.concurrent.CountDownLatch;
import java.util.concurrent.ExecutionException;
import java.util.concurrent.ExecutorService;
import java.util.concurrent.Executors;
import java.util.concurrent.LinkedBlockingQueue;
import java.util.concurrent.ScheduledExecutorService;
import java.util.concurrent.ScheduledFuture;
import java.util.concurrent.TimeUnit;
import java.util.concurrent.atomic.AtomicInteger;
import java.util.concurrent.atomic.AtomicReference;

/**
 *
 */
@ManageLifecycle
public class SegmentLoadDropHandler implements DataSegmentChangeHandler
{
  private static final EmittingLogger log = new EmittingLogger(SegmentLoadDropHandler.class);

  // Synchronizes removals from segmentsToDelete
  private final Object segmentDeleteLock = new Object();

  // Synchronizes start/stop of this object.
  private final Object startStopLock = new Object();

  private final ObjectMapper jsonMapper;
  private final SegmentLoaderConfig config;
  private final DataSegmentAnnouncer announcer;
  private final DataSegmentServerAnnouncer serverAnnouncer;
  private final SegmentManager segmentManager;
  private final ScheduledExecutorService exec;
  private final ServerTypeConfig serverTypeConfig;
  private final ConcurrentSkipListSet<DataSegment> segmentsToDelete;
  private final SegmentCacheManager segmentCacheManager;

  private volatile boolean started = false;

  // Keep history of load/drop request status in a LRU cache to maintain idempotency if same request shows up
  // again and to return status of a completed request. Maximum size of this cache must be significantly greater
  // than number of pending load/drop requests. so that history is not lost too quickly.
  private final Cache<DataSegmentChangeRequest, AtomicReference<Status>> requestStatuses;
  private final Object requestStatusesLock = new Object();

  // This is the list of unresolved futures returned to callers of processBatch(List<DataSegmentChangeRequest>)
  // Threads loading/dropping segments resolve these futures as and when some segment load/drop finishes.
  private final LinkedHashSet<CustomSettableFuture> waitingFutures = new LinkedHashSet<>();

  @Inject
  public SegmentLoadDropHandler(
      ObjectMapper jsonMapper,
      SegmentLoaderConfig config,
      DataSegmentAnnouncer announcer,
      DataSegmentServerAnnouncer serverAnnouncer,
      SegmentManager segmentManager,
      SegmentCacheManager segmentCacheManager,
      ServerTypeConfig serverTypeConfig
  )
  {
    this(
        jsonMapper,
        config,
        announcer,
        serverAnnouncer,
        segmentManager,
        segmentCacheManager,
        Executors.newScheduledThreadPool(
            config.getNumLoadingThreads(),
            Execs.makeThreadFactory("SimpleDataSegmentChangeHandler-%s")
        ),
        serverTypeConfig
    );
  }

  @VisibleForTesting
  SegmentLoadDropHandler(
      ObjectMapper jsonMapper,
      SegmentLoaderConfig config,
      DataSegmentAnnouncer announcer,
      DataSegmentServerAnnouncer serverAnnouncer,
      SegmentManager segmentManager,
      SegmentCacheManager segmentCacheManager,
      ScheduledExecutorService exec,
      ServerTypeConfig serverTypeConfig
  )
  {
    this.jsonMapper = jsonMapper;
    this.config = config;
    this.announcer = announcer;
    this.serverAnnouncer = serverAnnouncer;
    this.segmentManager = segmentManager;
    this.segmentCacheManager = segmentCacheManager;
    this.exec = exec;
    this.serverTypeConfig = serverTypeConfig;

    this.segmentsToDelete = new ConcurrentSkipListSet<>();
    requestStatuses = CacheBuilder.newBuilder().maximumSize(config.getStatusQueueMaxSize()).initialCapacity(8).build();
  }

  @LifecycleStart
  public void start() throws IOException
  {
    synchronized (startStopLock) {
      if (started) {
        return;
      }

      log.info("Starting...");
      try {
        if (!config.getLocations().isEmpty()) {
          loadLocalCache();
        }

        if (shouldAnnounce()) {
          serverAnnouncer.announce();
        }
      }
      catch (Exception e) {
        Throwables.propagateIfPossible(e, IOException.class);
        throw new RuntimeException(e);
      }
      started = true;
      log.info("Started.");
    }
  }

  @LifecycleStop
  public void stop()
  {
    synchronized (startStopLock) {
      if (!started) {
        return;
      }

      log.info("Stopping...");
      try {
        if (shouldAnnounce()) {
          serverAnnouncer.unannounce();
        }
      }
      catch (Exception e) {
        throw new RuntimeException(e);
      }
      finally {
        started = false;
      }
      log.info("Stopped.");
    }
  }

  public boolean isStarted()
  {
    return started;
  }

  private void loadLocalCache()
  {
    final long start = System.currentTimeMillis();
    File baseDir = config.getInfoDir();
    if (!baseDir.isDirectory()) {
      if (baseDir.exists()) {
        throw new ISE("[%s] exists but not a directory.", baseDir);
      } else if (!baseDir.mkdirs()) {
        throw new ISE("Failed to create directory[%s].", baseDir);
      }
    }

    List<DataSegment> cachedSegments = Collections.synchronizedList(new ArrayList<>());
    File[] segmentsToLoad = baseDir.listFiles();
<<<<<<< HEAD
    AtomicInteger ignored = new AtomicInteger();
    AtomicInteger count = new AtomicInteger();
    ExecutorService loadingExecutor = Execs.multiThreaded(config.getNumCacheLoadThreads(), "Segment-CacheFile-Startup-%s");
    ConcurrentLinkedQueue<File> segmentToLoadQueue = new ConcurrentLinkedQueue<>();
    CountDownLatch countDownLatch = new CountDownLatch(config.getNumCacheLoadThreads());

    for (File segment : segmentsToLoad) {
      segmentToLoadQueue.offer(segment);
    }

    try {
      for (int i = 0; i < config.getNumCacheLoadThreads(); i++) {
        loadingExecutor.submit(
            () -> loadLocalCache(baseDir, cachedSegments, ignored, count, segmentsToLoad.length, segmentToLoadQueue, countDownLatch)
        );
=======
    int ignored = 0;
    for (int i = 0; i < segmentsToLoad.length; i++) {
      File file = segmentsToLoad[i];
      log.info("Loading segment cache file [%d/%d][%s].", i + 1, segmentsToLoad.length, file);
      try {
        final DataSegment segment = jsonMapper.readValue(file, DataSegment.class);

        if (!segment.getId().toString().equals(file.getName())) {
          log.warn("Ignoring cache file[%s] for segment[%s].", file.getPath(), segment.getId());
          ignored++;
        } else if (segmentCacheManager.isSegmentCached(segment)) {
          cachedSegments.add(segment);
        } else {
          log.warn("Unable to find cache file for %s. Deleting lookup entry", segment.getId());

          File segmentInfoCacheFile = new File(baseDir, segment.getId().toString());
          if (!segmentInfoCacheFile.delete()) {
            log.warn("Unable to delete segmentInfoCacheFile[%s]", segmentInfoCacheFile);
          }
        }
      }
      catch (Exception e) {
        log.makeAlert(e, "Failed to load segment from segmentInfo file")
           .addData("file", file)
           .emit();
>>>>>>> 907e4ca0
      }
      countDownLatch.await();
    }
    catch (Exception e) {
      throw new RuntimeException(e);
    }
    finally {
      loadingExecutor.shutdownNow();
    }

    if (ignored.get() > 0) {
      log.makeAlert("Ignored misnamed segment cache files on startup.")
         .addData("numIgnored", ignored)
          .emit();
    }

    addSegments(
        cachedSegments,
        () -> log.info("Cache load took %,d ms", System.currentTimeMillis() - start)
    );
  }

  private void loadLocalCache(File baseDir, List<DataSegment> cachedSegments, AtomicInteger ignored, AtomicInteger count, int cacheFileNum, ConcurrentLinkedQueue<File> segmentToLoadQueue, CountDownLatch countDownLatch)
  {
    while (segmentToLoadQueue.size() > 0) {
      File file = segmentToLoadQueue.poll();
      count.getAndIncrement();
      log.info("Loading segment cache file [%d/%d][%s].", count.get(), cacheFileNum, file);
      if (file != null) {
        try {
          final DataSegment segment = jsonMapper.readValue(file, DataSegment.class);

          if (!segment.getId().toString().equals(file.getName())) {
            log.warn("Ignoring cache file[%s] for segment[%s].", file.getPath(), segment.getId());
            ignored.getAndIncrement();
          } else if (segmentManager.isSegmentCached(segment)) {
            cachedSegments.add(segment);
          } else {
            log.warn("Unable to find cache file for %s. Deleting lookup entry", segment.getId());

            File segmentInfoCacheFile = new File(baseDir, segment.getId().toString());
            if (!segmentInfoCacheFile.delete()) {
              log.warn("Unable to delete segmentInfoCacheFile[%s]", segmentInfoCacheFile);
            }
          }
        }
        catch (Exception e) {
          log.makeAlert(e, "Failed to load segment from segmentInfo file")
              .addData("file", file)
              .emit();
        }
      }
    }

    countDownLatch.countDown();
  }

  /**
   * Load a single segment. If the segment is loaded successfully, this function simply returns. Otherwise it will
   * throw a SegmentLoadingException
   *
   * @throws SegmentLoadingException if it fails to load the given segment
   */
  private void loadSegment(DataSegment segment, DataSegmentChangeCallback callback, boolean lazy)
      throws SegmentLoadingException
  {
    final boolean loaded;
    try {
      loaded = segmentManager.loadSegment(segment,
              lazy,
          () -> this.removeSegment(segment, DataSegmentChangeCallback.NOOP, false)
      );
    }
    catch (Exception e) {
      removeSegment(segment, callback, false);
      throw new SegmentLoadingException(e, "Exception loading segment[%s]", segment.getId());
    }

    if (loaded) {
      File segmentInfoCacheFile = new File(config.getInfoDir(), segment.getId().toString());
      if (!segmentInfoCacheFile.exists()) {
        try {
          jsonMapper.writeValue(segmentInfoCacheFile, segment);
        }
        catch (IOException e) {
          removeSegment(segment, callback, false);
          throw new SegmentLoadingException(
              e,
              "Failed to write to disk segment info cache file[%s]",
              segmentInfoCacheFile
          );
        }
      }
    }
  }

  @Override
  public void addSegment(DataSegment segment, @Nullable DataSegmentChangeCallback callback)
  {
    Status result = null;
    try {
      log.info("Loading segment %s", segment.getId());
      /*
         The lock below is used to prevent a race condition when the scheduled runnable in removeSegment() starts,
         and if (segmentsToDelete.remove(segment)) returns true, in which case historical will start deleting segment
         files. At that point, it's possible that right after the "if" check, addSegment() is called and actually loads
         the segment, which makes dropping segment and downloading segment happen at the same time.
       */
      if (segmentsToDelete.contains(segment)) {
        /*
           Both contains(segment) and remove(segment) can be moved inside the synchronized block. However, in that case,
           each time when addSegment() is called, it has to wait for the lock in order to make progress, which will make
           things slow. Given that in most cases segmentsToDelete.contains(segment) returns false, it will save a lot of
           cost of acquiring lock by doing the "contains" check outside the synchronized block.
         */
        synchronized (segmentDeleteLock) {
          segmentsToDelete.remove(segment);
        }
      }
      loadSegment(segment, DataSegmentChangeCallback.NOOP, false);
      // announce segment even if the segment file already exists.
      try {
        announcer.announceSegment(segment);
      }
      catch (IOException e) {
        throw new SegmentLoadingException(e, "Failed to announce segment[%s]", segment.getId());
      }

      result = Status.SUCCESS;
    }
    catch (Exception e) {
      log.makeAlert(e, "Failed to load segment for dataSource")
         .addData("segment", segment)
         .emit();
      result = Status.failed(e.getMessage());
    }
    finally {
      updateRequestStatus(new SegmentChangeRequestLoad(segment), result);
      if (null != callback) {
        callback.execute();
      }
    }
  }

  private void addSegments(Collection<DataSegment> segments, final DataSegmentChangeCallback callback)
  {
    ExecutorService loadingExecutor = null;
    try (final BackgroundSegmentAnnouncer backgroundSegmentAnnouncer =
             new BackgroundSegmentAnnouncer(announcer, exec, config.getAnnounceIntervalMillis())) {

      backgroundSegmentAnnouncer.startAnnouncing();

      loadingExecutor = Execs.multiThreaded(config.getNumBootstrapThreads(), "Segment-Load-Startup-%s");

      final int numSegments = segments.size();
      final CountDownLatch latch = new CountDownLatch(numSegments);
      final AtomicInteger counter = new AtomicInteger(0);
      final CopyOnWriteArrayList<DataSegment> failedSegments = new CopyOnWriteArrayList<>();
      for (final DataSegment segment : segments) {
        loadingExecutor.submit(
            () -> {
              try {
                log.info(
                    "Loading segment[%d/%d][%s]",
                    counter.incrementAndGet(),
                    numSegments,
                    segment.getId()
                );
                loadSegment(segment, callback, config.isLazyLoadOnStart());
                try {
                  backgroundSegmentAnnouncer.announceSegment(segment);
                }
                catch (InterruptedException e) {
                  Thread.currentThread().interrupt();
                  throw new SegmentLoadingException(e, "Loading Interrupted");
                }
              }
              catch (SegmentLoadingException e) {
                log.error(e, "[%s] failed to load", segment.getId());
                failedSegments.add(segment);
              }
              finally {
                latch.countDown();
              }
            }
        );
      }

      try {
        latch.await();

        if (failedSegments.size() > 0) {
          log.makeAlert("%,d errors seen while loading segments", failedSegments.size())
             .addData("failedSegments", failedSegments)
             .emit();
        }
      }
      catch (InterruptedException e) {
        Thread.currentThread().interrupt();
        log.makeAlert(e, "LoadingInterrupted").emit();
      }

      backgroundSegmentAnnouncer.finishAnnouncing();
    }
    catch (SegmentLoadingException e) {
      log.makeAlert(e, "Failed to load segments -- likely problem with announcing.")
         .addData("numSegments", segments.size())
         .emit();
    }
    finally {
      callback.execute();
      if (loadingExecutor != null) {
        loadingExecutor.shutdownNow();
      }
    }
  }

  @Override
  public void removeSegment(DataSegment segment, @Nullable DataSegmentChangeCallback callback)
  {
    removeSegment(segment, callback, true);
  }

  @VisibleForTesting
  void removeSegment(
      final DataSegment segment,
      @Nullable final DataSegmentChangeCallback callback,
      final boolean scheduleDrop
  )
  {
    Status result = null;
    try {
      announcer.unannounceSegment(segment);
      segmentsToDelete.add(segment);

      Runnable runnable = () -> {
        try {
          synchronized (segmentDeleteLock) {
            if (segmentsToDelete.remove(segment)) {
              segmentManager.dropSegment(segment);

              File segmentInfoCacheFile = new File(config.getInfoDir(), segment.getId().toString());
              if (!segmentInfoCacheFile.delete()) {
                log.warn("Unable to delete segmentInfoCacheFile[%s]", segmentInfoCacheFile);
              }
            }
          }
        }
        catch (Exception e) {
          log.makeAlert(e, "Failed to remove segment! Possible resource leak!")
             .addData("segment", segment)
             .emit();
        }
      };

      if (scheduleDrop) {
        log.info(
            "Completely removing [%s] in [%,d] millis",
            segment.getId(),
            config.getDropSegmentDelayMillis()
        );
        exec.schedule(
            runnable,
            config.getDropSegmentDelayMillis(),
            TimeUnit.MILLISECONDS
        );
      } else {
        runnable.run();
      }

      result = Status.SUCCESS;
    }
    catch (Exception e) {
      log.makeAlert(e, "Failed to remove segment")
         .addData("segment", segment)
         .emit();
      result = Status.failed(e.getMessage());
    }
    finally {
      updateRequestStatus(new SegmentChangeRequestDrop(segment), result);
      if (null != callback) {
        callback.execute();
      }
    }
  }

  public Collection<DataSegment> getPendingDeleteSnapshot()
  {
    return ImmutableList.copyOf(segmentsToDelete);
  }

  public ListenableFuture<List<DataSegmentChangeRequestAndStatus>> processBatch(List<DataSegmentChangeRequest> changeRequests)
  {
    boolean isAnyRequestDone = false;

    Map<DataSegmentChangeRequest, AtomicReference<Status>> statuses = Maps.newHashMapWithExpectedSize(changeRequests.size());

    for (DataSegmentChangeRequest cr : changeRequests) {
      AtomicReference<Status> status = processRequest(cr);
      if (status.get().getState() != Status.STATE.PENDING) {
        isAnyRequestDone = true;
      }
      statuses.put(cr, status);
    }

    CustomSettableFuture future = new CustomSettableFuture(waitingFutures, statuses);

    if (isAnyRequestDone) {
      future.resolve();
    } else {
      synchronized (waitingFutures) {
        waitingFutures.add(future);
      }
    }

    return future;
  }

  private AtomicReference<Status> processRequest(DataSegmentChangeRequest changeRequest)
  {
    synchronized (requestStatusesLock) {
      AtomicReference<Status> status = requestStatuses.getIfPresent(changeRequest);

      // If last load/drop request status is failed, here can try that again
      if (status == null || status.get().getState() == Status.STATE.FAILED) {
        changeRequest.go(
            new DataSegmentChangeHandler()
            {
              @Override
              public void addSegment(DataSegment segment, DataSegmentChangeCallback callback)
              {
                requestStatuses.put(changeRequest, new AtomicReference<>(Status.PENDING));
                exec.submit(
                    () -> SegmentLoadDropHandler.this.addSegment(
                        ((SegmentChangeRequestLoad) changeRequest).getSegment(),
                        () -> resolveWaitingFutures()
                    )
                );
              }

              @Override
              public void removeSegment(DataSegment segment, DataSegmentChangeCallback callback)
              {
                requestStatuses.put(changeRequest, new AtomicReference<>(Status.PENDING));
                SegmentLoadDropHandler.this.removeSegment(
                    ((SegmentChangeRequestDrop) changeRequest).getSegment(),
                    () -> resolveWaitingFutures(),
                    true
                );
              }
            },
            this::resolveWaitingFutures
        );
      }
      return requestStatuses.getIfPresent(changeRequest);
    }
  }

  private void updateRequestStatus(DataSegmentChangeRequest changeRequest, Status result)
  {
    if (result == null) {
      result = Status.failed("Unknown reason. Check server logs.");
    }
    synchronized (requestStatusesLock) {
      AtomicReference<Status> statusRef = requestStatuses.getIfPresent(changeRequest);
      if (statusRef != null) {
        statusRef.set(result);
      }
    }
  }

  private void resolveWaitingFutures()
  {
    LinkedHashSet<CustomSettableFuture> waitingFuturesCopy;
    synchronized (waitingFutures) {
      waitingFuturesCopy = new LinkedHashSet<>(waitingFutures);
      waitingFutures.clear();
    }
    for (CustomSettableFuture future : waitingFuturesCopy) {
      future.resolve();
    }
  }

  /**
   * Returns whether or not we should announce ourselves as a data server using {@link DataSegmentServerAnnouncer}.
   *
   * Returns true if _either_:
   *
   * (1) Our {@link #serverTypeConfig} indicates we are a segment server. This is necessary for Brokers to be able
   * to detect that we exist.
   * (2) We have non-empty storage locations in {@link #config}. This is necessary for Coordinators to be able to
   * assign segments to us.
   */
  private boolean shouldAnnounce()
  {
    return serverTypeConfig.getServerType().isSegmentServer() || !config.getLocations().isEmpty();
  }

  private static class BackgroundSegmentAnnouncer implements AutoCloseable
  {
    private static final EmittingLogger log = new EmittingLogger(BackgroundSegmentAnnouncer.class);

    private final int intervalMillis;
    private final DataSegmentAnnouncer announcer;
    private final ScheduledExecutorService exec;
    private final LinkedBlockingQueue<DataSegment> queue;
    private final SettableFuture<Boolean> doneAnnouncing;

    private final Object lock = new Object();

    private volatile boolean finished = false;
    @Nullable
    private volatile ScheduledFuture startedAnnouncing = null;
    @Nullable
    private volatile ScheduledFuture nextAnnoucement = null;

    public BackgroundSegmentAnnouncer(
        DataSegmentAnnouncer announcer,
        ScheduledExecutorService exec,
        int intervalMillis
    )
    {
      this.announcer = announcer;
      this.exec = exec;
      this.intervalMillis = intervalMillis;
      this.queue = new LinkedBlockingQueue<>();
      this.doneAnnouncing = SettableFuture.create();
    }

    public void announceSegment(final DataSegment segment) throws InterruptedException
    {
      if (finished) {
        throw new ISE("Announce segment called after finishAnnouncing");
      }
      queue.put(segment);
    }

    public void startAnnouncing()
    {
      if (intervalMillis <= 0) {
        return;
      }

      log.info("Starting background segment announcing task");

      // schedule background announcing task
      nextAnnoucement = startedAnnouncing = exec.schedule(
          new Runnable()
          {
            @Override
            public void run()
            {
              synchronized (lock) {
                try {
                  if (!(finished && queue.isEmpty())) {
                    final List<DataSegment> segments = new ArrayList<>();
                    queue.drainTo(segments);
                    try {
                      announcer.announceSegments(segments);
                      nextAnnoucement = exec.schedule(this, intervalMillis, TimeUnit.MILLISECONDS);
                    }
                    catch (IOException e) {
                      doneAnnouncing.setException(
                          new SegmentLoadingException(e, "Failed to announce segments[%s]", segments)
                      );
                    }
                  } else {
                    doneAnnouncing.set(true);
                  }
                }
                catch (Exception e) {
                  doneAnnouncing.setException(e);
                }
              }
            }
          },
          intervalMillis,
          TimeUnit.MILLISECONDS
      );
    }

    public void finishAnnouncing() throws SegmentLoadingException
    {
      synchronized (lock) {
        finished = true;
        // announce any remaining segments
        try {
          final List<DataSegment> segments = new ArrayList<>();
          queue.drainTo(segments);
          announcer.announceSegments(segments);
        }
        catch (Exception e) {
          throw new SegmentLoadingException(e, "Failed to announce segments[%s]", queue);
        }

        // get any exception that may have been thrown in background announcing
        try {
          // check in case intervalMillis is <= 0
          if (startedAnnouncing != null) {
            startedAnnouncing.cancel(false);
          }
          // - if the task is waiting on the lock, then the queue will be empty by the time it runs
          // - if the task just released it, then the lock ensures any exception is set in doneAnnouncing
          if (doneAnnouncing.isDone()) {
            doneAnnouncing.get();
          }
        }
        catch (InterruptedException e) {
          Thread.currentThread().interrupt();
          throw new SegmentLoadingException(e, "Loading Interrupted");
        }
        catch (ExecutionException e) {
          throw new SegmentLoadingException(e.getCause(), "Background Announcing Task Failed");
        }
      }
      log.info("Completed background segment announcing");
    }

    @Override
    public void close()
    {
      // stop background scheduling
      synchronized (lock) {
        finished = true;
        if (nextAnnoucement != null) {
          nextAnnoucement.cancel(false);
        }
      }
    }
  }

  // Future with cancel() implementation to remove it from "waitingFutures" list
  private static class CustomSettableFuture extends AbstractFuture<List<DataSegmentChangeRequestAndStatus>>
  {
    private final LinkedHashSet<CustomSettableFuture> waitingFutures;
    private final Map<DataSegmentChangeRequest, AtomicReference<Status>> statusRefs;

    private CustomSettableFuture(
        LinkedHashSet<CustomSettableFuture> waitingFutures,
        Map<DataSegmentChangeRequest, AtomicReference<Status>> statusRefs
    )
    {
      this.waitingFutures = waitingFutures;
      this.statusRefs = statusRefs;
    }

    public void resolve()
    {
      synchronized (statusRefs) {
        if (isDone()) {
          return;
        }

        List<DataSegmentChangeRequestAndStatus> result = new ArrayList<>(statusRefs.size());
        statusRefs.forEach(
            (request, statusRef) -> result.add(new DataSegmentChangeRequestAndStatus(request, statusRef.get()))
        );

        set(result);
      }
    }

    @Override
    public boolean cancel(boolean interruptIfRunning)
    {
      synchronized (waitingFutures) {
        waitingFutures.remove(this);
      }
      return true;
    }
  }

  public static class Status
  {
    public enum STATE
    {
      SUCCESS, FAILED, PENDING
    }

    private final STATE state;
    @Nullable
    private final String failureCause;

    public static final Status SUCCESS = new Status(STATE.SUCCESS, null);
    public static final Status PENDING = new Status(STATE.PENDING, null);

    @JsonCreator
    Status(
        @JsonProperty("state") STATE state,
        @JsonProperty("failureCause") @Nullable String failureCause
    )
    {
      Preconditions.checkNotNull(state, "state must be non-null");
      this.state = state;
      this.failureCause = failureCause;
    }

    public static Status failed(String cause)
    {
      return new Status(STATE.FAILED, cause);
    }

    @JsonProperty
    public STATE getState()
    {
      return state;
    }

    @Nullable
    @JsonProperty
    public String getFailureCause()
    {
      return failureCause;
    }

    @Override
    public String toString()
    {
      return "Status{" +
             "state=" + state +
             ", failureCause='" + failureCause + '\'' +
             '}';
    }
  }

  public static class DataSegmentChangeRequestAndStatus
  {
    private final DataSegmentChangeRequest request;
    private final Status status;

    @JsonCreator
    public DataSegmentChangeRequestAndStatus(
        @JsonProperty("request") DataSegmentChangeRequest request,
        @JsonProperty("status") Status status
    )
    {
      this.request = request;
      this.status = status;
    }

    @JsonProperty
    public DataSegmentChangeRequest getRequest()
    {
      return request;
    }

    @JsonProperty
    public Status getStatus()
    {
      return status;
    }

    @Override
    public String toString()
    {
      return "DataSegmentChangeRequestAndStatus{" +
             "request=" + request +
             ", status=" + status +
             '}';
    }
  }
}
<|MERGE_RESOLUTION|>--- conflicted
+++ resolved
@@ -226,7 +226,6 @@
 
     List<DataSegment> cachedSegments = Collections.synchronizedList(new ArrayList<>());
     File[] segmentsToLoad = baseDir.listFiles();
-<<<<<<< HEAD
     AtomicInteger ignored = new AtomicInteger();
     AtomicInteger count = new AtomicInteger();
     ExecutorService loadingExecutor = Execs.multiThreaded(config.getNumCacheLoadThreads(), "Segment-CacheFile-Startup-%s");
@@ -242,33 +241,6 @@
         loadingExecutor.submit(
             () -> loadLocalCache(baseDir, cachedSegments, ignored, count, segmentsToLoad.length, segmentToLoadQueue, countDownLatch)
         );
-=======
-    int ignored = 0;
-    for (int i = 0; i < segmentsToLoad.length; i++) {
-      File file = segmentsToLoad[i];
-      log.info("Loading segment cache file [%d/%d][%s].", i + 1, segmentsToLoad.length, file);
-      try {
-        final DataSegment segment = jsonMapper.readValue(file, DataSegment.class);
-
-        if (!segment.getId().toString().equals(file.getName())) {
-          log.warn("Ignoring cache file[%s] for segment[%s].", file.getPath(), segment.getId());
-          ignored++;
-        } else if (segmentCacheManager.isSegmentCached(segment)) {
-          cachedSegments.add(segment);
-        } else {
-          log.warn("Unable to find cache file for %s. Deleting lookup entry", segment.getId());
-
-          File segmentInfoCacheFile = new File(baseDir, segment.getId().toString());
-          if (!segmentInfoCacheFile.delete()) {
-            log.warn("Unable to delete segmentInfoCacheFile[%s]", segmentInfoCacheFile);
-          }
-        }
-      }
-      catch (Exception e) {
-        log.makeAlert(e, "Failed to load segment from segmentInfo file")
-           .addData("file", file)
-           .emit();
->>>>>>> 907e4ca0
       }
       countDownLatch.await();
     }
