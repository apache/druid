--- conflicted
+++ resolved
@@ -102,13 +102,8 @@
 
   private class ReplicatorSegmentHolder
   {
-<<<<<<< HEAD
-    private final Map<String, ConcurrentHashMap<SegmentId, String>> currentlyProcessingSegments = Maps.newHashMap();
-    private final Map<String, Integer> lifetimes = Maps.newHashMap();
-=======
-    private final Map<String, ConcurrentHashMap<String, String>> currentlyProcessingSegments = new HashMap<>();
+    private final Map<String, ConcurrentHashMap<SegmentId, String>> currentlyProcessingSegments = new HashMap<>();
     private final Map<String, Integer> lifetimes = new HashMap<>();
->>>>>>> 676f5e6d
 
     public boolean isAtMaxReplicants(String tier)
     {
@@ -166,19 +161,9 @@
 
     public List<String> getCurrentlyProcessingSegmentsAndHosts(String tier)
     {
-<<<<<<< HEAD
       Map<SegmentId, String> segments = currentlyProcessingSegments.get(tier);
-      List<String> retVal = Lists.newArrayList();
+      List<String> retVal = new ArrayList<>();
       segments.forEach((segmentId, serverId) -> retVal.add(StringUtils.format("%s ON %s", segmentId, serverId)));
-=======
-      Map<String, String> segments = currentlyProcessingSegments.get(tier);
-      List<String> retVal = new ArrayList<>();
-      for (Map.Entry<String, String> entry : segments.entrySet()) {
-        retVal.add(
-            StringUtils.format("%s ON %s", entry.getKey(), entry.getValue())
-        );
-      }
->>>>>>> 676f5e6d
       return retVal;
     }
   }
