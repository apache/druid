--- conflicted
+++ resolved
@@ -96,8 +96,6 @@
    */
   private final boolean replicateAfterLoadTimeout;
 
-  private static final Logger log = new Logger(CoordinatorDynamicConfig.class);
-
   /**
    * Only applies if druid.coorinator.guildReplication.on=true.
    *
@@ -114,6 +112,8 @@
    * noted that computing these metrics introduces overhead for the coordinator run.
    */
   private final boolean emitGuildReplicationMetrics;
+
+  private static final Logger log = new Logger(CoordinatorDynamicConfig.class);
 
   @JsonCreator
   public CoordinatorDynamicConfig(
@@ -146,12 +146,9 @@
       @JsonProperty("decommissioningNodes") Object decommissioningNodes,
       @JsonProperty("decommissioningMaxPercentOfMaxSegmentsToMove") int decommissioningMaxPercentOfMaxSegmentsToMove,
       @JsonProperty("pauseCoordination") boolean pauseCoordination,
-<<<<<<< HEAD
+      @JsonProperty("replicateAfterLoadTimeout") boolean replicateAfterLoadTimeout,
       @JsonProperty("guildReplicationMaxPercentOfMaxSegmentsToMove") double guildReplicationMaxPercentOfMaxSegmentsToMove,
       @JsonProperty("emitGuildReplicationMetrics") boolean emitGuildReplicationMetrics
-=======
-      @JsonProperty("replicateAfterLoadTimeout") boolean replicateAfterLoadTimeout
->>>>>>> d33fdd09
   )
   {
     this.leadingTimeMillisBeforeCanMarkAsUnusedOvershadowedSegments =
@@ -197,7 +194,7 @@
       );
     }
     this.pauseCoordination = pauseCoordination;
-<<<<<<< HEAD
+    this.replicateAfterLoadTimeout = replicateAfterLoadTimeout;
 
     Preconditions.checkArgument(
         guildReplicationMaxPercentOfMaxSegmentsToMove >= 0
@@ -206,9 +203,6 @@
     );
     this.guildReplicationMaxPercentOfMaxSegmentsToMove = guildReplicationMaxPercentOfMaxSegmentsToMove;
     this.emitGuildReplicationMetrics = emitGuildReplicationMetrics;
-=======
-    this.replicateAfterLoadTimeout = replicateAfterLoadTimeout;
->>>>>>> d33fdd09
   }
 
   private static Set<String> parseJsonStringOrArray(Object jsonStringOrArray)
@@ -363,7 +357,12 @@
     return pauseCoordination;
   }
 
-<<<<<<< HEAD
+  @JsonProperty
+  public boolean getReplicateAfterLoadTimeout()
+  {
+    return replicateAfterLoadTimeout;
+  }
+
   /**
    * The percent of {@link CoordinatorDynamicConfig#getMaxSegmentsToMove()} - the number of segments moved from
    * decommissioning servers that determines the maximum number of segments that may be moved due to being on <= 1
@@ -387,12 +386,6 @@
   public boolean isEmitGuildReplicationMetrics()
   {
     return emitGuildReplicationMetrics;
-=======
-  @JsonProperty
-  public boolean getReplicateAfterLoadTimeout()
-  {
-    return replicateAfterLoadTimeout;
->>>>>>> d33fdd09
   }
 
   @Override
@@ -416,12 +409,9 @@
            ", decommissioningNodes=" + decommissioningNodes +
            ", decommissioningMaxPercentOfMaxSegmentsToMove=" + decommissioningMaxPercentOfMaxSegmentsToMove +
            ", pauseCoordination=" + pauseCoordination +
-<<<<<<< HEAD
+           ", replicateAfterLoadTimeout=" + replicateAfterLoadTimeout +
            ", guildReplicationMaxPercentOfSegmentsToMove=" + guildReplicationMaxPercentOfMaxSegmentsToMove +
            ", emitGuildReplicationMetrics=" + emitGuildReplicationMetrics +
-=======
-           ", replicateAfterLoadTimeout=" + replicateAfterLoadTimeout +
->>>>>>> d33fdd09
            '}';
   }
 
@@ -483,7 +473,9 @@
     if (pauseCoordination != that.pauseCoordination) {
       return false;
     }
-<<<<<<< HEAD
+    if (replicateAfterLoadTimeout != that.replicateAfterLoadTimeout) {
+      return false;
+    }
     if (decommissioningMaxPercentOfMaxSegmentsToMove != that.decommissioningMaxPercentOfMaxSegmentsToMove) {
       return false;
     }
@@ -491,12 +483,6 @@
       return false;
     }
     return emitGuildReplicationMetrics == that.emitGuildReplicationMetrics;
-=======
-    if (replicateAfterLoadTimeout != that.replicateAfterLoadTimeout) {
-      return false;
-    }
-    return decommissioningMaxPercentOfMaxSegmentsToMove == that.decommissioningMaxPercentOfMaxSegmentsToMove;
->>>>>>> d33fdd09
   }
 
   @Override
@@ -519,6 +505,7 @@
         decommissioningNodes,
         decommissioningMaxPercentOfMaxSegmentsToMove,
         pauseCoordination,
+        replicateAfterLoadTimeout,
         guildReplicationMaxPercentOfMaxSegmentsToMove,
         emitGuildReplicationMetrics
     );
@@ -545,12 +532,9 @@
     private static final int DEFAULT_MAX_SEGMENTS_IN_NODE_LOADING_QUEUE = 0;
     private static final int DEFAULT_DECOMMISSIONING_MAX_SEGMENTS_TO_MOVE_PERCENT = 70;
     private static final boolean DEFAULT_PAUSE_COORDINATION = false;
-<<<<<<< HEAD
+    private static final boolean DEFAULT_REPLICATE_AFTER_LOAD_TIMEOUT = false;
     private static final double DEFAULT_GUILD_REPLICATION_MAX_SEGMENTS_TOMOVE_PERCENT = 0;
     private static final boolean DEFAULT_EMIT_GUILD_REPLICATION_METRICS = false;
-=======
-    private static final boolean DEFAULT_REPLICATE_AFTER_LOAD_TIMEOUT = false;
->>>>>>> d33fdd09
 
     private Long leadingTimeMillisBeforeCanMarkAsUnusedOvershadowedSegments;
     private Long mergeBytesLimit;
@@ -568,12 +552,9 @@
     private Object decommissioningNodes;
     private Integer decommissioningMaxPercentOfMaxSegmentsToMove;
     private Boolean pauseCoordination;
-<<<<<<< HEAD
+    private Boolean replicateAfterLoadTimeout;
     private Double guildReplicationMaxPercentOfMaxSegmentsToMove;
     private Boolean emitGuildReplicationMetrics;
-=======
-    private Boolean replicateAfterLoadTimeout;
->>>>>>> d33fdd09
 
     public Builder()
     {
@@ -599,13 +580,10 @@
         @JsonProperty("decommissioningMaxPercentOfMaxSegmentsToMove")
         @Nullable Integer decommissioningMaxPercentOfMaxSegmentsToMove,
         @JsonProperty("pauseCoordination") @Nullable Boolean pauseCoordination,
-<<<<<<< HEAD
+        @JsonProperty("replicateAfterLoadTimeout") @Nullable Boolean replicateAfterLoadTimeout,
         @JsonProperty("guildReplicationMaxPercentOfMaxSegmentsToMove")
         @Nullable Double guildReplicationMaxPercentOfMaxSegmentsToMove,
         @JsonProperty("emitGuildReplicationMetrics") @Nullable Boolean emitGuildReplicationMetrics
-=======
-        @JsonProperty("replicateAfterLoadTimeout") @Nullable Boolean replicateAfterLoadTimeout
->>>>>>> d33fdd09
     )
     {
       this.leadingTimeMillisBeforeCanMarkAsUnusedOvershadowedSegments =
@@ -625,105 +603,107 @@
       this.decommissioningNodes = decommissioningNodes;
       this.decommissioningMaxPercentOfMaxSegmentsToMove = decommissioningMaxPercentOfMaxSegmentsToMove;
       this.pauseCoordination = pauseCoordination;
-<<<<<<< HEAD
+      this.replicateAfterLoadTimeout = replicateAfterLoadTimeout;
       this.guildReplicationMaxPercentOfMaxSegmentsToMove = guildReplicationMaxPercentOfMaxSegmentsToMove;
       this.emitGuildReplicationMetrics = emitGuildReplicationMetrics;
-=======
+    }
+
+    public Builder withLeadingTimeMillisBeforeCanMarkAsUnusedOvershadowedSegments(long leadingTimeMillis)
+    {
+      this.leadingTimeMillisBeforeCanMarkAsUnusedOvershadowedSegments = leadingTimeMillis;
+      return this;
+    }
+
+    public Builder withMergeBytesLimit(long mergeBytesLimit)
+    {
+      this.mergeBytesLimit = mergeBytesLimit;
+      return this;
+    }
+
+    public Builder withMergeSegmentsLimit(int mergeSegmentsLimit)
+    {
+      this.mergeSegmentsLimit = mergeSegmentsLimit;
+      return this;
+    }
+
+    public Builder withMaxSegmentsToMove(int maxSegmentsToMove)
+    {
+      this.maxSegmentsToMove = maxSegmentsToMove;
+      return this;
+    }
+
+    public Builder withPercentOfSegmentsToConsiderPerMove(double percentOfSegmentsToConsiderPerMove)
+    {
+      this.percentOfSegmentsToConsiderPerMove = percentOfSegmentsToConsiderPerMove;
+      return this;
+    }
+
+    public Builder withReplicantLifetime(int replicantLifetime)
+    {
+      this.replicantLifetime = replicantLifetime;
+      return this;
+    }
+
+    public Builder withReplicationThrottleLimit(int replicationThrottleLimit)
+    {
+      this.replicationThrottleLimit = replicationThrottleLimit;
+      return this;
+    }
+
+    public Builder withBalancerComputeThreads(int balancerComputeThreads)
+    {
+      this.balancerComputeThreads = balancerComputeThreads;
+      return this;
+    }
+
+    public Builder withEmitBalancingStats(boolean emitBalancingStats)
+    {
+      this.emitBalancingStats = emitBalancingStats;
+      return this;
+    }
+
+    public Builder withSpecificDataSourcesToKillUnusedSegmentsIn(Set<String> dataSources)
+    {
+      this.specificDataSourcesToKillUnusedSegmentsIn = dataSources;
+      return this;
+    }
+
+    public Builder withKillUnusedSegmentsInAllDataSources(boolean killUnusedSegmentsInAllDataSources)
+    {
+      this.killUnusedSegmentsInAllDataSources = killUnusedSegmentsInAllDataSources;
+      return this;
+    }
+
+    public Builder withMaxSegmentsInNodeLoadingQueue(int maxSegmentsInNodeLoadingQueue)
+    {
+      this.maxSegmentsInNodeLoadingQueue = maxSegmentsInNodeLoadingQueue;
+      return this;
+    }
+
+    public Builder withDecommissioningNodes(Set<String> decommissioning)
+    {
+      this.decommissioningNodes = decommissioning;
+      return this;
+    }
+
+    public Builder withDecommissioningMaxPercentOfMaxSegmentsToMove(Integer percent)
+    {
+      this.decommissioningMaxPercentOfMaxSegmentsToMove = percent;
+      return this;
+    }
+
+    public Builder withPauseCoordination(boolean pauseCoordination)
+    {
+      this.pauseCoordination = pauseCoordination;
+      return this;
+    }
+
+    public Builder withReplicateAfterLoadTimeout(boolean replicateAfterLoadTimeout)
+    {
       this.replicateAfterLoadTimeout = replicateAfterLoadTimeout;
->>>>>>> d33fdd09
-    }
-
-    public Builder withLeadingTimeMillisBeforeCanMarkAsUnusedOvershadowedSegments(long leadingTimeMillis)
-    {
-      this.leadingTimeMillisBeforeCanMarkAsUnusedOvershadowedSegments = leadingTimeMillis;
-      return this;
-    }
-
-    public Builder withMergeBytesLimit(long mergeBytesLimit)
-    {
-      this.mergeBytesLimit = mergeBytesLimit;
-      return this;
-    }
-
-    public Builder withMergeSegmentsLimit(int mergeSegmentsLimit)
-    {
-      this.mergeSegmentsLimit = mergeSegmentsLimit;
-      return this;
-    }
-
-    public Builder withMaxSegmentsToMove(int maxSegmentsToMove)
-    {
-      this.maxSegmentsToMove = maxSegmentsToMove;
-      return this;
-    }
-
-    public Builder withPercentOfSegmentsToConsiderPerMove(double percentOfSegmentsToConsiderPerMove)
-    {
-      this.percentOfSegmentsToConsiderPerMove = percentOfSegmentsToConsiderPerMove;
-      return this;
-    }
-
-    public Builder withReplicantLifetime(int replicantLifetime)
-    {
-      this.replicantLifetime = replicantLifetime;
-      return this;
-    }
-
-    public Builder withReplicationThrottleLimit(int replicationThrottleLimit)
-    {
-      this.replicationThrottleLimit = replicationThrottleLimit;
-      return this;
-    }
-
-    public Builder withBalancerComputeThreads(int balancerComputeThreads)
-    {
-      this.balancerComputeThreads = balancerComputeThreads;
-      return this;
-    }
-
-    public Builder withEmitBalancingStats(boolean emitBalancingStats)
-    {
-      this.emitBalancingStats = emitBalancingStats;
-      return this;
-    }
-
-    public Builder withSpecificDataSourcesToKillUnusedSegmentsIn(Set<String> dataSources)
-    {
-      this.specificDataSourcesToKillUnusedSegmentsIn = dataSources;
-      return this;
-    }
-
-    public Builder withKillUnusedSegmentsInAllDataSources(boolean killUnusedSegmentsInAllDataSources)
-    {
-      this.killUnusedSegmentsInAllDataSources = killUnusedSegmentsInAllDataSources;
-      return this;
-    }
-
-    public Builder withMaxSegmentsInNodeLoadingQueue(int maxSegmentsInNodeLoadingQueue)
-    {
-      this.maxSegmentsInNodeLoadingQueue = maxSegmentsInNodeLoadingQueue;
-      return this;
-    }
-
-    public Builder withDecommissioningNodes(Set<String> decommissioning)
-    {
-      this.decommissioningNodes = decommissioning;
-      return this;
-    }
-
-    public Builder withDecommissioningMaxPercentOfMaxSegmentsToMove(Integer percent)
-    {
-      this.decommissioningMaxPercentOfMaxSegmentsToMove = percent;
-      return this;
-    }
-
-    public Builder withPauseCoordination(boolean pauseCoordination)
-    {
-      this.pauseCoordination = pauseCoordination;
-      return this;
-    }
-
-<<<<<<< HEAD
+      return this;
+    }
+
     public Builder withGuildReplicationMaxPercentOfMaxSegmentsToMove(Double percent)
     {
       this.guildReplicationMaxPercentOfMaxSegmentsToMove = percent;
@@ -733,11 +713,6 @@
     public Builder withEmitGuildReplicationMetrics(boolean emitGuildReplicationMetrics)
     {
       this.emitGuildReplicationMetrics = emitGuildReplicationMetrics;
-=======
-    public Builder withReplicateAfterLoadTimeout(boolean replicateAfterLoadTimeout)
-    {
-      this.replicateAfterLoadTimeout = replicateAfterLoadTimeout;
->>>>>>> d33fdd09
       return this;
     }
 
@@ -769,14 +744,11 @@
           ? DEFAULT_DECOMMISSIONING_MAX_SEGMENTS_TO_MOVE_PERCENT
           : decommissioningMaxPercentOfMaxSegmentsToMove,
           pauseCoordination == null ? DEFAULT_PAUSE_COORDINATION : pauseCoordination,
-<<<<<<< HEAD
+          replicateAfterLoadTimeout == null ? DEFAULT_REPLICATE_AFTER_LOAD_TIMEOUT : replicateAfterLoadTimeout,
           guildReplicationMaxPercentOfMaxSegmentsToMove == null
           ? DEFAULT_GUILD_REPLICATION_MAX_SEGMENTS_TOMOVE_PERCENT : guildReplicationMaxPercentOfMaxSegmentsToMove,
           emitGuildReplicationMetrics == null ? DEFAULT_EMIT_GUILD_REPLICATION_METRICS : emitGuildReplicationMetrics
 
-=======
-          replicateAfterLoadTimeout == null ? DEFAULT_REPLICATE_AFTER_LOAD_TIMEOUT : replicateAfterLoadTimeout
->>>>>>> d33fdd09
       );
     }
 
@@ -811,13 +783,10 @@
           ? defaults.getDecommissioningMaxPercentOfMaxSegmentsToMove()
           : decommissioningMaxPercentOfMaxSegmentsToMove,
           pauseCoordination == null ? defaults.getPauseCoordination() : pauseCoordination,
-<<<<<<< HEAD
+          replicateAfterLoadTimeout == null ? defaults.getReplicateAfterLoadTimeout() : replicateAfterLoadTimeout,
           guildReplicationMaxPercentOfMaxSegmentsToMove == null
           ? defaults.getGuildReplicationMaxPercentOfMaxSegmentsToMove() : guildReplicationMaxPercentOfMaxSegmentsToMove,
           emitGuildReplicationMetrics == null ? defaults.isEmitGuildReplicationMetrics() : emitGuildReplicationMetrics
-=======
-          replicateAfterLoadTimeout == null ? defaults.getReplicateAfterLoadTimeout() : replicateAfterLoadTimeout
->>>>>>> d33fdd09
       );
     }
   }
