/*
 * Licensed to the Apache Software Foundation (ASF) under one
 * or more contributor license agreements.  See the NOTICE file
 * distributed with this work for additional information
 * regarding copyright ownership.  The ASF licenses this file
 * to you under the Apache License, Version 2.0 (the
 * "License"); you may not use this file except in compliance
 * with the License.  You may obtain a copy of the License at
 *
 *   http://www.apache.org/licenses/LICENSE-2.0
 *
 * Unless required by applicable law or agreed to in writing,
 * software distributed under the License is distributed on an
 * "AS IS" BASIS, WITHOUT WARRANTIES OR CONDITIONS OF ANY
 * KIND, either express or implied.  See the License for the
 * specific language governing permissions and limitations
 * under the License.
 */

package org.apache.druid.server.http;

import com.google.common.base.Function;
import com.google.common.base.Throwables;
import com.google.common.collect.Collections2;
import com.google.common.collect.ImmutableMap;
import com.google.common.collect.Iterables;
import com.google.common.collect.Lists;
import com.google.inject.Inject;
import com.sun.jersey.spi.container.ResourceFilters;
import org.apache.druid.client.DataSourcesSnapshot;
import org.apache.druid.client.ImmutableDruidDataSource;
import org.apache.druid.error.DruidException;
import org.apache.druid.error.InvalidInput;
import org.apache.druid.indexing.overlord.IndexerMetadataStorageCoordinator;
import org.apache.druid.indexing.overlord.Segments;
<<<<<<< HEAD
import org.apache.druid.java.util.emitter.EmittingLogger;
=======
import org.apache.druid.java.util.common.Intervals;
import org.apache.druid.java.util.common.logger.Logger;
>>>>>>> a0437b6c
import org.apache.druid.metadata.SegmentsMetadataManager;
import org.apache.druid.metadata.SortOrder;
import org.apache.druid.segment.metadata.AvailableSegmentMetadata;
import org.apache.druid.segment.metadata.CoordinatorSegmentMetadataCache;
import org.apache.druid.segment.metadata.DataSourceInformation;
import org.apache.druid.server.JettyUtils;
import org.apache.druid.server.coordination.ChangeRequestHistory;
import org.apache.druid.server.coordination.ChangeRequestsSnapshot;
import org.apache.druid.server.coordinator.DruidCoordinator;
import org.apache.druid.server.http.security.DatasourceResourceFilter;
import org.apache.druid.server.security.AuthorizationUtils;
import org.apache.druid.server.security.AuthorizerMapper;
import org.apache.druid.server.security.ResourceAction;
import org.apache.druid.timeline.DataSegment;
import org.apache.druid.timeline.DataSegmentChange;
import org.apache.druid.timeline.SegmentId;
import org.apache.druid.timeline.SegmentStatusInCluster;
import org.joda.time.Interval;

import javax.annotation.Nullable;
import javax.servlet.http.HttpServletRequest;
import javax.ws.rs.GET;
import javax.ws.rs.POST;
import javax.ws.rs.Path;
import javax.ws.rs.PathParam;
import javax.ws.rs.Produces;
import javax.ws.rs.QueryParam;
import javax.ws.rs.core.Context;
import javax.ws.rs.core.MediaType;
import javax.ws.rs.core.Response;
import javax.ws.rs.core.UriInfo;
import java.util.ArrayList;
import java.util.Collection;
import java.util.Collections;
import java.util.HashSet;
import java.util.List;
import java.util.Map;
import java.util.Set;
import java.util.TreeSet;
import java.util.stream.Collectors;
import java.util.stream.Stream;

/**
 */
@Path("/druid/coordinator/v1/metadata")
public class MetadataResource
{
<<<<<<< HEAD
  private static final EmittingLogger log = new EmittingLogger(MetadataResource.class);
=======
  private static final Logger log = new Logger(MetadataResource.class);
>>>>>>> a0437b6c
  private final SegmentsMetadataManager segmentsMetadataManager;
  private final IndexerMetadataStorageCoordinator metadataStorageCoordinator;
  private final AuthorizerMapper authorizerMapper;
  private final DruidCoordinator coordinator;
  private final @Nullable CoordinatorSegmentMetadataCache coordinatorSegmentMetadataCache;

  @Inject
  public MetadataResource(
      SegmentsMetadataManager segmentsMetadataManager,
      IndexerMetadataStorageCoordinator metadataStorageCoordinator,
      AuthorizerMapper authorizerMapper,
      DruidCoordinator coordinator,
      @Nullable CoordinatorSegmentMetadataCache coordinatorSegmentMetadataCache
  )
  {
    this.segmentsMetadataManager = segmentsMetadataManager;
    this.metadataStorageCoordinator = metadataStorageCoordinator;
    this.authorizerMapper = authorizerMapper;
    this.coordinator = coordinator;
    this.coordinatorSegmentMetadataCache = coordinatorSegmentMetadataCache;
  }

  @GET
  @Path("/datasources")
  @Produces(MediaType.APPLICATION_JSON)
  public Response getDataSources(
      @QueryParam("full") final String full,
      @Context final UriInfo uriInfo,
      @Context final HttpServletRequest req
  )
  {
    final boolean includeUnused = JettyUtils.getQueryParam(uriInfo, "includeUnused", "includeDisabled") != null;
    Collection<ImmutableDruidDataSource> druidDataSources = null;
    final TreeSet<String> dataSourceNamesPreAuth;
    if (includeUnused) {
      dataSourceNamesPreAuth = new TreeSet<>(segmentsMetadataManager.retrieveAllDataSourceNames());
    } else {
      druidDataSources = segmentsMetadataManager.getImmutableDataSourcesWithAllUsedSegments();
      dataSourceNamesPreAuth = druidDataSources
          .stream()
          .map(ImmutableDruidDataSource::getName)
          .collect(Collectors.toCollection(TreeSet::new));
    }

    final TreeSet<String> dataSourceNamesPostAuth = new TreeSet<>();
    Function<String, Iterable<ResourceAction>> raGenerator = datasourceName ->
        Collections.singletonList(AuthorizationUtils.DATASOURCE_READ_RA_GENERATOR.apply(datasourceName));

    Iterables.addAll(
        dataSourceNamesPostAuth,
        AuthorizationUtils.filterAuthorizedResources(
            req,
            dataSourceNamesPreAuth,
            raGenerator,
            authorizerMapper
        )
    );

    // Cannot do both includeUnused and full, let includeUnused take priority
    // Always use dataSourceNamesPostAuth to determine the set of returned dataSources
    if (full != null && !includeUnused) {
      return Response.ok().entity(
          Collections2.filter(druidDataSources, dataSource -> dataSourceNamesPostAuth.contains(dataSource.getName()))
      ).build();
    } else {
      return Response.ok().entity(dataSourceNamesPostAuth).build();
    }
  }

  @GET
  @Path("/segments")
  @Produces(MediaType.APPLICATION_JSON)
  public Response getAllUsedSegments(
      @Context final HttpServletRequest req,
      @QueryParam("datasources") final @Nullable Set<String> dataSources,
      @QueryParam("includeOvershadowedStatus") final @Nullable String includeOvershadowedStatus,
      @QueryParam("includeRealtimeSegments") final @Nullable String includeRealtimeSegments
  )
  {
    try {
      // realtime segments can be requested only when includeOverShadowedStatus is set
      if (includeOvershadowedStatus == null && includeRealtimeSegments != null) {
        return Response.status(Response.Status.BAD_REQUEST).build();
      }

      if (includeOvershadowedStatus != null) {
        // note that realtime segments are returned only when druid.centralizedDatasourceSchema.enabled is set on the Coordinator
        // when the feature is disabled we do not want to increase the payload size polled by the Brokers, since they already have this information
        return getAllUsedSegmentsWithAdditionalDetails(req, dataSources, includeRealtimeSegments);
      }

      Collection<ImmutableDruidDataSource> dataSourcesWithUsedSegments =
          segmentsMetadataManager.getImmutableDataSourcesWithAllUsedSegments();
      if (dataSources != null && !dataSources.isEmpty()) {
        dataSourcesWithUsedSegments = dataSourcesWithUsedSegments
            .stream()
            .filter(dataSourceWithUsedSegments -> dataSources.contains(dataSourceWithUsedSegments.getName()))
            .collect(Collectors.toList());
      }
      final Stream<DataSegment> usedSegments = dataSourcesWithUsedSegments
          .stream()
          .flatMap(t -> t.getSegments().stream());

      final Function<DataSegment, Iterable<ResourceAction>> raGenerator = segment -> Collections.singletonList(
          AuthorizationUtils.DATASOURCE_READ_RA_GENERATOR.apply(segment.getDataSource()));

      final Iterable<DataSegment> authorizedSegments =
          AuthorizationUtils.filterAuthorizedResources(req, usedSegments::iterator, raGenerator, authorizerMapper);

      Response.ResponseBuilder builder = Response.status(Response.Status.OK);
      return builder.entity(authorizedSegments).build();
    }
    catch (DruidException e) {
      return ServletResourceUtils.buildErrorResponseFrom(e);
    }
    catch (Exception e) {
      log.error(e, "Error while fetching used segment information.");
      return Response.serverError().entity(ImmutableMap.of("error", e.toString())).build();
    }
  }

  /**
   * This endpoint is used by MetadataSegmentView in broker to keep an up-to-date list of segments present in the system
   *
   * This endpoint lists segments present in the system and can also incrementally provide the segments added/dropped
   * since last response.
   *
   * Here is how, this is used.
   *
   * (1) Client sends first request /druid/coordinator/v1/metadata/changedSegments?counter=-1
   * Server responds with list of segments currently present and a <counter,hash> pair.
   *
   * (2) Client sends subsequent requests /druid/coordinator/v1/metadata/changedSegments?counter=<counter>&hash=<hash>
   * Where <counter,hash> values are used from the last response. Server responds with list of segment updates
   * since given counter.
   *
   * @param req
   * @param dataSources
   * @param counter counter received in last response.
   * @param hash hash received in last response.
   */
  @GET
  @Path("/changedSegments")
  @Produces(MediaType.APPLICATION_JSON)
  public Response getChangedSegments(
      @Context final HttpServletRequest req,
      @QueryParam("datasources") final @Nullable Set<String> dataSources,
      @QueryParam("counter") long counter,
      @QueryParam("hash") long hash
  )
  {
    Set<String> requiredDataSources = (null == dataSources) ? new HashSet<>() : dataSources;

    log.debug(
        "Changed segments requested. counter [%d], hash [%d], dataSources [%s]",
        counter,
        hash,
        requiredDataSources
    );

    DataSourcesSnapshot dataSourcesSnapshot = segmentsMetadataManager.getSnapshotOfDataSourcesWithAllUsedSegments();
    ChangeRequestHistory<List<DataSegmentChange>> changeRequestHistory = segmentsMetadataManager.getChangeRequestHistory();

    ChangeRequestsSnapshot<List<DataSegmentChange>> changeRequestsSnapshot = changeRequestHistory.getRequestsSinceSync(
        new ChangeRequestHistory.Counter(counter, hash));
    List<List<DataSegmentChange>> requests = changeRequestsSnapshot.getRequests();
    List<DataSegmentChange> flatRequests = new ArrayList<>();
    if (null != requests) {
      requests.forEach(flatRequests::addAll);
    }

    List<DataSegmentChange> dataSegmentChanges;
    ChangeRequestHistory.Counter lastCounter = changeRequestsSnapshot.getCounter();
    boolean reset = false;
    String resetCause = "";
    if (changeRequestsSnapshot.isResetCounter()) {
      reset = true;
      dataSegmentChanges =
          dataSourcesSnapshot
              .getDataSourcesWithAllUsedSegments()
              .stream()
              .flatMap(druidDataSource -> druidDataSource.getSegments().stream())
              .filter(segment -> requiredDataSources.size() == 0
                                 || requiredDataSources.contains(segment.getDataSource()))
              .map(segment ->
                       new DataSegmentChange(
                           new SegmentStatusInCluster(
                               segment,
                               dataSourcesSnapshot.getOvershadowedSegments().contains(segment),
                               null,
                               getHandedOffStateForSegment(
                                   dataSourcesSnapshot,
                                   segment.getDataSource(),
                                   segment.getId()
                               )
                           ),
                           DataSegmentChange.ChangeType.SEGMENT_ADDED
                       ))
              .collect(Collectors.toList());
      resetCause = changeRequestsSnapshot.getResetCause();
      log.debug("Returning full snapshot. segment count [%d], counter [%d], hash [%d]",
                dataSegmentChanges.size(), lastCounter.getCounter(), lastCounter.getHash()
      );
    } else {
      dataSegmentChanges = flatRequests;
      dataSegmentChanges = dataSegmentChanges
          .stream()
          .filter(segment -> requiredDataSources.size() == 0
                             || requiredDataSources.contains(segment.getSegmentStatusInCluster()
                                                                    .getDataSegment()
                                                                    .getDataSource()))
          .collect(Collectors.toList());
      log.debug("Returning delta snapshot. segment count [%d], counter [%d], hash [%d]",
                dataSegmentChanges.size(), lastCounter.getCounter(), lastCounter.getHash()
      );
    }

    final Function<DataSegmentChange, Iterable<ResourceAction>> raGenerator = segment -> Collections
        .singletonList(AuthorizationUtils.DATASOURCE_READ_RA_GENERATOR.apply(segment.getSegmentStatusInCluster()
                                                                                    .getDataSegment()
                                                                                    .getDataSource()));

    final Iterable<DataSegmentChange> authorizedSegments = AuthorizationUtils.filterAuthorizedResources(
        req,
        dataSegmentChanges,
        raGenerator,
        authorizerMapper
    );

    ChangeRequestsSnapshot<DataSegmentChange> finalChanges = new ChangeRequestsSnapshot<>(
        reset,
        resetCause,
        lastCounter,
        Lists.newArrayList(authorizedSegments)
    );

    Response.ResponseBuilder builder = Response.status(Response.Status.OK);
    return builder.entity(finalChanges).build();
  }

  private Response getAllUsedSegmentsWithAdditionalDetails(
      HttpServletRequest req,
      @Nullable Set<String> dataSources,
      String includeRealtimeSegments
  )
  {
    DataSourcesSnapshot dataSourcesSnapshot = segmentsMetadataManager.getSnapshotOfDataSourcesWithAllUsedSegments();
    Collection<ImmutableDruidDataSource> dataSourcesWithUsedSegments =
        dataSourcesSnapshot.getDataSourcesWithAllUsedSegments();
    if (dataSources != null && !dataSources.isEmpty()) {
      dataSourcesWithUsedSegments = dataSourcesWithUsedSegments
          .stream()
          .filter(dataSourceWithUsedSegments -> dataSources.contains(dataSourceWithUsedSegments.getName()))
          .collect(Collectors.toList());
    }
    final Set<DataSegment> overshadowedSegments = dataSourcesSnapshot.getOvershadowedSegments();
    final Set<SegmentId> segmentAlreadySeen = new HashSet<>();
    final Stream<SegmentStatusInCluster> segmentStatus = dataSourcesWithUsedSegments
        .stream()
        .flatMap(t -> t.getSegments().stream())
        .map(segment -> {
          // The replication factor for unloaded segments is 0 as they will be unloaded soon
          boolean isOvershadowed = overshadowedSegments.contains(segment);
          Integer replicationFactor = isOvershadowed ? (Integer) 0
                                                     : coordinator.getReplicationFactor(segment.getId());

<<<<<<< HEAD
    final Stream<SegmentStatusInCluster> segmentStatus = usedSegments.map(segment -> {
      // The replication factor for unloaded segments is 0 as they will be unloaded soon
      boolean isOvershadowed = overshadowedSegments.contains(segment);
      Integer replicationFactor = isOvershadowed ? (Integer) 0
                                                 : coordinator.getReplicationFactor(segment.getId());
      boolean handedOffState = getHandedOffStateForSegment(dataSourcesSnapshot, segment.getDataSource(), segment.getId());
      return new SegmentStatusInCluster(segment, isOvershadowed, replicationFactor, handedOffState);
    });
=======
          Long numRows = null;
          if (coordinatorSegmentMetadataCache != null) {
            AvailableSegmentMetadata availableSegmentMetadata = coordinatorSegmentMetadataCache.getAvailableSegmentMetadata(
                segment.getDataSource(),
                segment.getId()
            );
            if (null != availableSegmentMetadata) {
              numRows = availableSegmentMetadata.getNumRows();
            }
          }
          segmentAlreadySeen.add(segment.getId());
          return new SegmentStatusInCluster(
              segment,
              isOvershadowed,
              replicationFactor,
              numRows,
              // published segment can't be realtime
              false
          );
        });

    Stream<SegmentStatusInCluster> finalSegments = segmentStatus;

    // conditionally add realtime segments information
    if (includeRealtimeSegments != null && coordinatorSegmentMetadataCache != null) {
      final Stream<SegmentStatusInCluster> realtimeSegmentStatus = coordinatorSegmentMetadataCache
          .getSegmentMetadataSnapshot()
          .values()
          .stream()
          .filter(availableSegmentMetadata ->
                      !segmentAlreadySeen.contains(availableSegmentMetadata.getSegment().getId()))
          .map(availableSegmentMetadata ->
                   new SegmentStatusInCluster(
                       availableSegmentMetadata.getSegment(),
                       false,
                       // replication factor is null for unpublished segments
                       null,
                       availableSegmentMetadata.getNumRows(),
                       availableSegmentMetadata.isRealtime() != 0
                   ));

      finalSegments = Stream.concat(segmentStatus, realtimeSegmentStatus);
    }
>>>>>>> a0437b6c

    final Function<SegmentStatusInCluster, Iterable<ResourceAction>> raGenerator = segment -> Collections
        .singletonList(AuthorizationUtils.DATASOURCE_READ_RA_GENERATOR.apply(segment.getDataSegment().getDataSource()));

    final Iterable<SegmentStatusInCluster> authorizedSegments = AuthorizationUtils.filterAuthorizedResources(
        req,
        finalSegments::iterator,
        raGenerator,
        authorizerMapper
    );

    Response.ResponseBuilder builder = Response.status(Response.Status.OK);
    return builder.entity(authorizedSegments).build();
  }

  private boolean getHandedOffStateForSegment(
      DataSourcesSnapshot dataSourcesSnapshot,
      String dataSource, SegmentId segmentId
  )
  {
    return dataSourcesSnapshot.getHandedOffStatePerDataSource()
                       .getOrDefault(dataSource, new HashSet<>())
                       .contains(segmentId);
  }

  /**
   * The difference of this method from {@link #getUsedSegmentsInDataSource} is that the latter returns only a list of
   * segments, while this method also includes the properties of data source, such as the time when it was created.
   */
  @GET
  @Path("/datasources/{dataSourceName}")
  @Produces(MediaType.APPLICATION_JSON)
  @ResourceFilters(DatasourceResourceFilter.class)
  public Response getDataSourceWithUsedSegments(@PathParam("dataSourceName") final String dataSourceName)
  {
    ImmutableDruidDataSource dataSource =
        segmentsMetadataManager.getImmutableDataSourceWithUsedSegments(dataSourceName);
    if (dataSource == null) {
      return Response.status(Response.Status.NOT_FOUND).build();
    }

    return Response.status(Response.Status.OK).entity(dataSource).build();
  }

  @GET
  @Path("/datasources/{dataSourceName}/segments")
  @Produces(MediaType.APPLICATION_JSON)
  @ResourceFilters(DatasourceResourceFilter.class)
  public Response getUsedSegmentsInDataSource(
      @PathParam("dataSourceName") String dataSourceName,
      @QueryParam("full") @Nullable String full
  )
  {
    ImmutableDruidDataSource dataSource =
        segmentsMetadataManager.getImmutableDataSourceWithUsedSegments(dataSourceName);
    if (dataSource == null) {
      return Response.status(Response.Status.NOT_FOUND).build();
    }

    Response.ResponseBuilder builder = Response.status(Response.Status.OK);
    if (full != null) {
      return builder.entity(dataSource.getSegments()).build();
    }

    return builder.entity(Collections2.transform(dataSource.getSegments(), DataSegment::getId)).build();
  }

  /**
   * This is a {@link POST} method to pass the list of intervals in the body,
   * see https://github.com/apache/druid/pull/2109#issuecomment-182191258
   */
  @POST
  @Path("/datasources/{dataSourceName}/segments")
  @Produces(MediaType.APPLICATION_JSON)
  @ResourceFilters(DatasourceResourceFilter.class)
  public Response getUsedSegmentsInDataSourceForIntervals(
      @PathParam("dataSourceName") String dataSourceName,
      @QueryParam("full") @Nullable String full,
      List<Interval> intervals
  )
  {
    Collection<DataSegment> segments = metadataStorageCoordinator
        .retrieveUsedSegmentsForIntervals(dataSourceName, intervals, Segments.INCLUDING_OVERSHADOWED);

    Response.ResponseBuilder builder = Response.status(Response.Status.OK);
    if (full != null) {
      return builder.entity(segments).build();
    }

    return builder.entity(Collections2.transform(segments, DataSegment::getId)).build();
  }

  @GET
  @Path("/datasources/{dataSourceName}/unusedSegments")
  @Produces(MediaType.APPLICATION_JSON)
  @ResourceFilters(DatasourceResourceFilter.class)
  public Response getUnusedSegmentsInDataSource(
      @Context final HttpServletRequest req,
      @PathParam("dataSourceName") final String dataSource,
      @QueryParam("interval") @Nullable String interval,
      @QueryParam("limit") @Nullable Integer limit,
      @QueryParam("lastSegmentId") @Nullable final String lastSegmentId,
      @QueryParam("sortOrder") @Nullable final String sortOrder
  )
  {
    try {
      if (dataSource == null || dataSource.isEmpty()) {
        throw InvalidInput.exception("dataSourceName must be non-empty.");
      }

      if (limit != null && limit < 0) {
        throw InvalidInput.exception("Invalid limit[%s] specified. Limit must be > 0.", limit);
      }

      if (lastSegmentId != null && SegmentId.tryParse(dataSource, lastSegmentId) == null) {
        throw InvalidInput.exception("Invalid lastSegmentId[%s] specified.", lastSegmentId);
      }

      final SortOrder theSortOrder = sortOrder == null ? null : SortOrder.fromValue(sortOrder);

      final Interval theInterval = interval != null ? Intervals.of(interval.replace('_', '/')) : null;
      final Iterable<DataSegmentPlus> unusedSegments = segmentsMetadataManager.iterateAllUnusedSegmentsForDatasource(
          dataSource,
          theInterval,
          limit,
          lastSegmentId,
          theSortOrder
      );

      final List<DataSegmentPlus> retVal = new ArrayList<>();
      unusedSegments.iterator().forEachRemaining(retVal::add);
      return Response.status(Response.Status.OK).entity(retVal).build();
    }
    catch (DruidException e) {
      return ServletResourceUtils.buildErrorResponseFrom(e);
    }
    catch (Exception e) {
      return Response
          .serverError()
          .entity(ImmutableMap.of("error", "Exception occurred.", "message", Throwables.getRootCause(e).toString()))
          .build();
    }
  }

  @GET
  @Path("/datasources/{dataSourceName}/segments/{segmentId}")
  @Produces(MediaType.APPLICATION_JSON)
  @ResourceFilters(DatasourceResourceFilter.class)
  public Response getSegment(
      @PathParam("dataSourceName") String dataSourceName,
      @PathParam("segmentId") String segmentId,
      @QueryParam("includeUnused") @Nullable Boolean includeUnused
  )
  {
    ImmutableDruidDataSource dataSource = segmentsMetadataManager.getImmutableDataSourceWithUsedSegments(dataSourceName);
    if (dataSource == null) {
      return Response.status(Response.Status.NOT_FOUND).build();
    }

    for (SegmentId possibleSegmentId : SegmentId.iteratePossibleParsingsWithDataSource(dataSourceName, segmentId)) {
      DataSegment segment = dataSource.getSegment(possibleSegmentId);
      if (segment != null) {
        return Response.status(Response.Status.OK).entity(segment).build();
      }
    }
    // fallback to db
    DataSegment segment = metadataStorageCoordinator.retrieveSegmentForId(segmentId, Boolean.TRUE.equals(includeUnused));
    if (segment != null) {
      return Response.status(Response.Status.OK).entity(segment).build();
    }
    return Response.status(Response.Status.NOT_FOUND).build();
  }

  /**
   * API to fetch {@link DataSourceInformation} for the specified datasources.
   *
   * @param dataSources list of dataSources to be queried
   * @return information including schema details for the specified datasources
   */
  @POST
  @Path("/dataSourceInformation")
  @Produces(MediaType.APPLICATION_JSON)
  public Response getDataSourceInformation(
      @Context final HttpServletRequest req,
      final List<String> dataSources
  )
  {
    // if {@code coordinatorSegmentMetadataCache} is null, implies the feature is disabled. Return NOT_FOUND.
    if (coordinatorSegmentMetadataCache == null) {
      return Response.status(Response.Status.NOT_FOUND).build();
    }
    Map<String, DataSourceInformation> dataSourceSchemaMap = coordinatorSegmentMetadataCache.getDataSourceInformationMap();

    List<DataSourceInformation> results = new ArrayList<>();

    for (Map.Entry<String, DataSourceInformation> entry : dataSourceSchemaMap.entrySet()) {
      if (dataSources.contains(entry.getKey())) {
        results.add(entry.getValue());
      }
    }

    final Function<DataSourceInformation, Iterable<ResourceAction>> raGenerator = dataSourceInformation -> Collections
        .singletonList(AuthorizationUtils.DATASOURCE_READ_RA_GENERATOR.apply(dataSourceInformation.getDataSource()));

    final Iterable<DataSourceInformation> authorizedDataSourceInformation = AuthorizationUtils.filterAuthorizedResources(
        req,
        results,
        raGenerator,
        authorizerMapper
    );
    return Response.status(Response.Status.OK).entity(authorizedDataSourceInformation).build();
  }

  /**
   * @return all bootstrap segments determined by the coordinator.
   */
  @POST
  @Path("/bootstrapSegments")
  @Produces(MediaType.APPLICATION_JSON)
  @ResourceFilters(DatasourceResourceFilter.class)
  public Response getBootstrapSegments()
  {
    final Set<DataSegment> broadcastSegments = coordinator.getBroadcastSegments();
    if (broadcastSegments == null) {
      return Response.status(Response.Status.SERVICE_UNAVAILABLE)
                     .entity("Bootstrap segments are not initialized yet."
                         + " Please ensure that the Coordinator duties are running and try again.")
                     .build();
    }
    return Response.status(Response.Status.OK).entity(broadcastSegments).build();
  }
}<|MERGE_RESOLUTION|>--- conflicted
+++ resolved
@@ -33,12 +33,8 @@
 import org.apache.druid.error.InvalidInput;
 import org.apache.druid.indexing.overlord.IndexerMetadataStorageCoordinator;
 import org.apache.druid.indexing.overlord.Segments;
-<<<<<<< HEAD
-import org.apache.druid.java.util.emitter.EmittingLogger;
-=======
 import org.apache.druid.java.util.common.Intervals;
 import org.apache.druid.java.util.common.logger.Logger;
->>>>>>> a0437b6c
 import org.apache.druid.metadata.SegmentsMetadataManager;
 import org.apache.druid.metadata.SortOrder;
 import org.apache.druid.segment.metadata.AvailableSegmentMetadata;
@@ -86,11 +82,8 @@
 @Path("/druid/coordinator/v1/metadata")
 public class MetadataResource
 {
-<<<<<<< HEAD
-  private static final EmittingLogger log = new EmittingLogger(MetadataResource.class);
-=======
   private static final Logger log = new Logger(MetadataResource.class);
->>>>>>> a0437b6c
+
   private final SegmentsMetadataManager segmentsMetadataManager;
   private final IndexerMetadataStorageCoordinator metadataStorageCoordinator;
   private final AuthorizerMapper authorizerMapper;
@@ -213,22 +206,20 @@
   }
 
   /**
-   * This endpoint is used by MetadataSegmentView in broker to keep an up-to-date list of segments present in the system
+   * <p>This endpoint is used by MetadataSegmentView in broker to keep an up-to-date list of segments present in the system
+   * This endpoint lists segments present in the system and can also incrementally provide the segments added/dropped
+   * since last response.</p>
+   * <br>Flow
+   * <ol>
+   * <li>Client sends first request /druid/coordinator/v1/metadata/changedSegments?counter=-1
+   * Server responds with list of segments currently present and a <counter,hash> pair. </li>
+   * <li>Client sends subsequent requests /druid/coordinator/v1/metadata/changedSegments?counter=<counter>&hash=<hash>
+   * Where <counter,hash> values are used from the last response. Server responds with list of segment updates
+   * since given counter.</li>
+   * </ol>
    *
-   * This endpoint lists segments present in the system and can also incrementally provide the segments added/dropped
-   * since last response.
-   *
-   * Here is how, this is used.
-   *
-   * (1) Client sends first request /druid/coordinator/v1/metadata/changedSegments?counter=-1
-   * Server responds with list of segments currently present and a <counter,hash> pair.
-   *
-   * (2) Client sends subsequent requests /druid/coordinator/v1/metadata/changedSegments?counter=<counter>&hash=<hash>
-   * Where <counter,hash> values are used from the last response. Server responds with list of segment updates
-   * since given counter.
-   *
-   * @param req
-   * @param dataSources
+   * @param req request
+   * @param dataSources requested datasources
    * @param counter counter received in last response.
    * @param hash hash received in last response.
    */
@@ -273,22 +264,35 @@
               .getDataSourcesWithAllUsedSegments()
               .stream()
               .flatMap(druidDataSource -> druidDataSource.getSegments().stream())
-              .filter(segment -> requiredDataSources.size() == 0
+              .filter(segment -> requiredDataSources.isEmpty()
                                  || requiredDataSources.contains(segment.getDataSource()))
-              .map(segment ->
-                       new DataSegmentChange(
-                           new SegmentStatusInCluster(
-                               segment,
-                               dataSourcesSnapshot.getOvershadowedSegments().contains(segment),
-                               null,
-                               getHandedOffStateForSegment(
-                                   dataSourcesSnapshot,
-                                   segment.getDataSource(),
-                                   segment.getId()
-                               )
-                           ),
-                           DataSegmentChange.ChangeType.SEGMENT_ADDED
-                       ))
+              .map(segment -> {
+                Long numRows = null;
+                if (coordinatorSegmentMetadataCache != null) {
+                  AvailableSegmentMetadata availableSegmentMetadata = coordinatorSegmentMetadataCache.getAvailableSegmentMetadata(
+                      segment.getDataSource(),
+                      segment.getId()
+                  );
+                  if (null != availableSegmentMetadata) {
+                    numRows = availableSegmentMetadata.getNumRows();
+                  }
+                }
+                return new DataSegmentChange(
+                    new SegmentStatusInCluster(
+                        segment,
+                        dataSourcesSnapshot.getOvershadowedSegments().contains(segment),
+                        null,
+                        numRows,
+                        false, //
+                        getHandedOffStateForSegment(
+                            dataSourcesSnapshot,
+                            segment.getDataSource(),
+                            segment.getId()
+                        )
+                    ),
+                    DataSegmentChange.ChangeType.SEGMENT_ADDED
+                );
+              })
               .collect(Collectors.toList());
       resetCause = changeRequestsSnapshot.getResetCause();
       log.debug("Returning full snapshot. segment count [%d], counter [%d], hash [%d]",
@@ -298,7 +302,7 @@
       dataSegmentChanges = flatRequests;
       dataSegmentChanges = dataSegmentChanges
           .stream()
-          .filter(segment -> requiredDataSources.size() == 0
+          .filter(segment -> requiredDataSources.isEmpty()
                              || requiredDataSources.contains(segment.getSegmentStatusInCluster()
                                                                     .getDataSegment()
                                                                     .getDataSource()))
@@ -308,10 +312,12 @@
       );
     }
 
-    final Function<DataSegmentChange, Iterable<ResourceAction>> raGenerator = segment -> Collections
-        .singletonList(AuthorizationUtils.DATASOURCE_READ_RA_GENERATOR.apply(segment.getSegmentStatusInCluster()
-                                                                                    .getDataSegment()
-                                                                                    .getDataSource()));
+    final Function<DataSegmentChange, Iterable<ResourceAction>> raGenerator =
+        segment -> Collections.singletonList(
+            AuthorizationUtils.DATASOURCE_READ_RA_GENERATOR.apply(
+                segment.getSegmentStatusInCluster().getDataSegment().getDataSource()
+            )
+        );
 
     final Iterable<DataSegmentChange> authorizedSegments = AuthorizationUtils.filterAuthorizedResources(
         req,
@@ -357,16 +363,6 @@
           Integer replicationFactor = isOvershadowed ? (Integer) 0
                                                      : coordinator.getReplicationFactor(segment.getId());
 
-<<<<<<< HEAD
-    final Stream<SegmentStatusInCluster> segmentStatus = usedSegments.map(segment -> {
-      // The replication factor for unloaded segments is 0 as they will be unloaded soon
-      boolean isOvershadowed = overshadowedSegments.contains(segment);
-      Integer replicationFactor = isOvershadowed ? (Integer) 0
-                                                 : coordinator.getReplicationFactor(segment.getId());
-      boolean handedOffState = getHandedOffStateForSegment(dataSourcesSnapshot, segment.getDataSource(), segment.getId());
-      return new SegmentStatusInCluster(segment, isOvershadowed, replicationFactor, handedOffState);
-    });
-=======
           Long numRows = null;
           if (coordinatorSegmentMetadataCache != null) {
             AvailableSegmentMetadata availableSegmentMetadata = coordinatorSegmentMetadataCache.getAvailableSegmentMetadata(
@@ -378,13 +374,15 @@
             }
           }
           segmentAlreadySeen.add(segment.getId());
+          boolean handedOffState = getHandedOffStateForSegment(dataSourcesSnapshot, segment.getDataSource(), segment.getId());
           return new SegmentStatusInCluster(
               segment,
               isOvershadowed,
               replicationFactor,
               numRows,
               // published segment can't be realtime
-              false
+              false,
+              handedOffState
           );
         });
 
@@ -402,16 +400,14 @@
                    new SegmentStatusInCluster(
                        availableSegmentMetadata.getSegment(),
                        false,
-                       // replication factor is null for unpublished segments
-                       null,
+                       null, // replication factor is null for unpublished segments
                        availableSegmentMetadata.getNumRows(),
-                       availableSegmentMetadata.isRealtime() != 0
+                       availableSegmentMetadata.isRealtime() != 0,
+                       false // realtime segments are not handed off yet
                    ));
 
       finalSegments = Stream.concat(segmentStatus, realtimeSegmentStatus);
     }
->>>>>>> a0437b6c
-
     final Function<SegmentStatusInCluster, Iterable<ResourceAction>> raGenerator = segment -> Collections
         .singletonList(AuthorizationUtils.DATASOURCE_READ_RA_GENERATOR.apply(segment.getDataSegment().getDataSource()));
 
