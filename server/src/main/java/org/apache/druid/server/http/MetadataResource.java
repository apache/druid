/*
 * Licensed to the Apache Software Foundation (ASF) under one
 * or more contributor license agreements.  See the NOTICE file
 * distributed with this work for additional information
 * regarding copyright ownership.  The ASF licenses this file
 * to you under the Apache License, Version 2.0 (the
 * "License"); you may not use this file except in compliance
 * with the License.  You may obtain a copy of the License at
 *
 *   http://www.apache.org/licenses/LICENSE-2.0
 *
 * Unless required by applicable law or agreed to in writing,
 * software distributed under the License is distributed on an
 * "AS IS" BASIS, WITHOUT WARRANTIES OR CONDITIONS OF ANY
 * KIND, either express or implied.  See the License for the
 * specific language governing permissions and limitations
 * under the License.
 */

package org.apache.druid.server.http;

import com.fasterxml.jackson.databind.ObjectMapper;
import com.google.common.base.Function;
import com.google.common.collect.Collections2;
import com.google.common.collect.Iterables;
import com.google.common.collect.Lists;
import com.google.inject.Inject;
import com.sun.jersey.spi.container.ResourceFilters;
import org.apache.druid.client.DataSourcesSnapshot;
import org.apache.druid.client.ImmutableDruidDataSource;
import org.apache.druid.guice.annotations.Json;
import org.apache.druid.indexing.overlord.IndexerMetadataStorageCoordinator;
import org.apache.druid.indexing.overlord.Segments;
import org.apache.druid.java.util.emitter.EmittingLogger;
import org.apache.druid.metadata.SegmentsMetadataManager;
import org.apache.druid.server.JettyUtils;
<<<<<<< HEAD
import org.apache.druid.server.coordination.ChangeRequestHistory;
import org.apache.druid.server.coordination.ChangeRequestsSnapshot;
=======
import org.apache.druid.server.coordinator.DruidCoordinator;
>>>>>>> d7c9c2f3
import org.apache.druid.server.http.security.DatasourceResourceFilter;
import org.apache.druid.server.security.AuthorizationUtils;
import org.apache.druid.server.security.AuthorizerMapper;
import org.apache.druid.server.security.ResourceAction;
import org.apache.druid.timeline.DataSegment;
import org.apache.druid.timeline.DataSegmentChange;
import org.apache.druid.timeline.SegmentId;
import org.apache.druid.timeline.SegmentStatusInCluster;
import org.joda.time.Interval;

import javax.annotation.Nullable;
import javax.servlet.http.HttpServletRequest;
import javax.ws.rs.GET;
import javax.ws.rs.POST;
import javax.ws.rs.Path;
import javax.ws.rs.PathParam;
import javax.ws.rs.Produces;
import javax.ws.rs.QueryParam;
import javax.ws.rs.core.Context;
import javax.ws.rs.core.MediaType;
import javax.ws.rs.core.Response;
import javax.ws.rs.core.UriInfo;
import java.util.ArrayList;
import java.util.Collection;
import java.util.Collections;
import java.util.HashSet;
import java.util.List;
import java.util.Set;
import java.util.TreeSet;
import java.util.stream.Collectors;
import java.util.stream.Stream;

/**
 */
@Path("/druid/coordinator/v1/metadata")
public class MetadataResource
{
  private static final EmittingLogger log = new EmittingLogger(MetadataResource.class);
  private final SegmentsMetadataManager segmentsMetadataManager;
  private final IndexerMetadataStorageCoordinator metadataStorageCoordinator;
  private final AuthorizerMapper authorizerMapper;
  private final DruidCoordinator coordinator;

  @Inject
  public MetadataResource(
      SegmentsMetadataManager segmentsMetadataManager,
      IndexerMetadataStorageCoordinator metadataStorageCoordinator,
      AuthorizerMapper authorizerMapper,
      DruidCoordinator coordinator,
      @Json ObjectMapper jsonMapper
  )
  {
    this.segmentsMetadataManager = segmentsMetadataManager;
    this.metadataStorageCoordinator = metadataStorageCoordinator;
    this.authorizerMapper = authorizerMapper;
    this.coordinator = coordinator;
  }

  @GET
  @Path("/datasources")
  @Produces(MediaType.APPLICATION_JSON)
  public Response getDataSources(
      @QueryParam("full") final String full,
      @Context final UriInfo uriInfo,
      @Context final HttpServletRequest req
  )
  {
    final boolean includeUnused = JettyUtils.getQueryParam(uriInfo, "includeUnused", "includeDisabled") != null;
    Collection<ImmutableDruidDataSource> druidDataSources = null;
    final TreeSet<String> dataSourceNamesPreAuth;
    if (includeUnused) {
      dataSourceNamesPreAuth = new TreeSet<>(segmentsMetadataManager.retrieveAllDataSourceNames());
    } else {
      druidDataSources = segmentsMetadataManager.getImmutableDataSourcesWithAllUsedSegments();
      dataSourceNamesPreAuth = druidDataSources
          .stream()
          .map(ImmutableDruidDataSource::getName)
          .collect(Collectors.toCollection(TreeSet::new));
    }

    final TreeSet<String> dataSourceNamesPostAuth = new TreeSet<>();
    Function<String, Iterable<ResourceAction>> raGenerator = datasourceName ->
        Collections.singletonList(AuthorizationUtils.DATASOURCE_READ_RA_GENERATOR.apply(datasourceName));

    Iterables.addAll(
        dataSourceNamesPostAuth,
        AuthorizationUtils.filterAuthorizedResources(
            req,
            dataSourceNamesPreAuth,
            raGenerator,
            authorizerMapper
        )
    );

    // Cannot do both includeUnused and full, let includeUnused take priority
    // Always use dataSourceNamesPostAuth to determine the set of returned dataSources
    if (full != null && !includeUnused) {
      return Response.ok().entity(
          Collections2.filter(druidDataSources, dataSource -> dataSourceNamesPostAuth.contains(dataSource.getName()))
      ).build();
    } else {
      return Response.ok().entity(dataSourceNamesPostAuth).build();
    }
  }

  @GET
  @Path("/segments")
  @Produces(MediaType.APPLICATION_JSON)
  public Response getAllUsedSegments(
      @Context final HttpServletRequest req,
      @QueryParam("datasources") final @Nullable Set<String> dataSources,
      @QueryParam("includeOvershadowedStatus") final @Nullable String includeOvershadowedStatus
  )
  {
    if (includeOvershadowedStatus != null) {
      return getAllUsedSegmentsWithAdditionalDetails(req, dataSources);
    }

    Collection<ImmutableDruidDataSource> dataSourcesWithUsedSegments =
        segmentsMetadataManager.getImmutableDataSourcesWithAllUsedSegments();
    if (dataSources != null && !dataSources.isEmpty()) {
      dataSourcesWithUsedSegments = dataSourcesWithUsedSegments
          .stream()
          .filter(dataSourceWithUsedSegments -> dataSources.contains(dataSourceWithUsedSegments.getName()))
          .collect(Collectors.toList());
    }
    final Stream<DataSegment> usedSegments = dataSourcesWithUsedSegments
        .stream()
        .flatMap(t -> t.getSegments().stream());

    final Function<DataSegment, Iterable<ResourceAction>> raGenerator = segment -> Collections.singletonList(
        AuthorizationUtils.DATASOURCE_READ_RA_GENERATOR.apply(segment.getDataSource()));

    final Iterable<DataSegment> authorizedSegments =
        AuthorizationUtils.filterAuthorizedResources(req, usedSegments::iterator, raGenerator, authorizerMapper);

    Response.ResponseBuilder builder = Response.status(Response.Status.OK);
    return builder.entity(authorizedSegments).build();
  }

<<<<<<< HEAD
  /**
   * This endpoint is used by MetadataSegmentView in broker to keep an up-to-date list of segments present in the system
   *
   * This endpoint lists segments present in the system and can also incrementally provide the segments added/dropped
   * since last response.
   *
   * Here is how, this is used.
   *
   * (1) Client sends first request /druid/coordinator/v1/metadata/changedSegments?counter=-1
   * Server responds with list of segments currently present and a <counter,hash> pair.
   *
   * (2) Client sends subsequent requests /druid/coordinator/v1/metadata/changedSegments?counter=<counter>&hash=<hash>
   * Where <counter,hash> values are used from the last response. Server responds with list of segment updates
   * since given counter.
   *
   * @param req
   * @param dataSources
   * @param counter counter received in last response.
   * @param hash hash received in last response.
   */
  @GET
  @Path("/changedSegments")
  @Produces(MediaType.APPLICATION_JSON)
  public Response getChangedSegments(
      @Context final HttpServletRequest req,
      @QueryParam("datasources") final @Nullable Set<String> dataSources,
      @QueryParam("counter") long counter,
      @QueryParam("hash") long hash
  )
  {
    Set<String> requiredDataSources = (null == dataSources) ? new HashSet<>() : dataSources;

    log.debug(
        "Changed segments requested. counter [%d], hash [%d], dataSources [%s]",
        counter,
        hash,
        requiredDataSources
    );

    DataSourcesSnapshot dataSourcesSnapshot = segmentsMetadataManager.getSnapshotOfDataSourcesWithAllUsedSegments();
    ChangeRequestHistory<List<DataSegmentChange>> changeRequestHistory = segmentsMetadataManager.getChangeRequestHistory();

    ChangeRequestsSnapshot<List<DataSegmentChange>> changeRequestsSnapshot = changeRequestHistory.getRequestsSinceSync(
        new ChangeRequestHistory.Counter(counter, hash));
    List<List<DataSegmentChange>> requests = changeRequestsSnapshot.getRequests();
    List<DataSegmentChange> flatRequests = new ArrayList<>();
    if (null != requests) {
      requests.forEach(flatRequests::addAll);
    }

    List<DataSegmentChange> dataSegmentChanges;
    ChangeRequestHistory.Counter lastCounter = changeRequestsSnapshot.getCounter();
    boolean reset = false;
    String resetCause = "";
    if (changeRequestsSnapshot.isResetCounter()) {
      reset = true;
      dataSegmentChanges =
          dataSourcesSnapshot
              .getDataSourcesWithAllUsedSegments()
              .stream()
              .flatMap(druidDataSource -> druidDataSource.getSegments().stream())
              .filter(segment -> requiredDataSources.size() == 0
                                 || requiredDataSources.contains(segment.getDataSource()))
              .map(segment ->
                       new DataSegmentChange(
                           new SegmentWithOvershadowedStatus(
                               segment,
                               dataSourcesSnapshot.getOvershadowedSegments().contains(segment),
                               getHandedOffStateForSegment(
                                   dataSourcesSnapshot,
                                   segment.getDataSource(),
                                   segment.getId()
                               )
                           ),
                           DataSegmentChange.ChangeType.SEGMENT_ADDED
                       ))
              .collect(Collectors.toList());
      resetCause = changeRequestsSnapshot.getResetCause();
      log.debug("Returning full snapshot. segment count [%d], counter [%d], hash [%d]",
                dataSegmentChanges.size(), lastCounter.getCounter(), lastCounter.getHash()
      );
    } else {
      dataSegmentChanges = flatRequests;
      dataSegmentChanges = dataSegmentChanges
          .stream()
          .filter(segment -> requiredDataSources.size() == 0
                             || requiredDataSources.contains(segment.getSegmentWithOvershadowedStatus()
                                                                    .getDataSegment()
                                                                    .getDataSource()))
          .collect(Collectors.toList());
      log.debug("Returning delta snapshot. segment count [%d], counter [%d], hash [%d]",
                dataSegmentChanges.size(), lastCounter.getCounter(), lastCounter.getHash()
      );
    }

    final Function<DataSegmentChange, Iterable<ResourceAction>> raGenerator = segment -> Collections
        .singletonList(AuthorizationUtils.DATASOURCE_READ_RA_GENERATOR.apply(segment.getSegmentWithOvershadowedStatus()
                                                                                    .getDataSegment()
                                                                                    .getDataSource()));

    final Iterable<DataSegmentChange> authorizedSegments = AuthorizationUtils.filterAuthorizedResources(
        req,
        dataSegmentChanges,
        raGenerator,
        authorizerMapper
    );

    ChangeRequestsSnapshot<DataSegmentChange> finalChanges = new ChangeRequestsSnapshot<>(
        reset,
        resetCause,
        lastCounter,
        Lists.newArrayList(authorizedSegments)
    );

    Response.ResponseBuilder builder = Response.status(Response.Status.OK);
    return builder.entity(finalChanges).build();
  }

  private Response getAllUsedSegmentsWithOvershadowedStatus(
=======
  private Response getAllUsedSegmentsWithAdditionalDetails(
>>>>>>> d7c9c2f3
      HttpServletRequest req,
      @Nullable Set<String> dataSources
  )
  {
    DataSourcesSnapshot dataSourcesSnapshot = segmentsMetadataManager.getSnapshotOfDataSourcesWithAllUsedSegments();
    Collection<ImmutableDruidDataSource> dataSourcesWithUsedSegments =
        dataSourcesSnapshot.getDataSourcesWithAllUsedSegments();
    if (dataSources != null && !dataSources.isEmpty()) {
      dataSourcesWithUsedSegments = dataSourcesWithUsedSegments
          .stream()
          .filter(dataSourceWithUsedSegments -> dataSources.contains(dataSourceWithUsedSegments.getName()))
          .collect(Collectors.toList());
    }
    final Stream<DataSegment> usedSegments = dataSourcesWithUsedSegments
        .stream()
        .flatMap(t -> t.getSegments().stream());
    final Set<DataSegment> overshadowedSegments = dataSourcesSnapshot.getOvershadowedSegments();

<<<<<<< HEAD
    final Stream<SegmentWithOvershadowedStatus> usedSegmentsWithOvershadowedStatus = usedSegments
        .map(segment -> new SegmentWithOvershadowedStatus(
            segment,
            overshadowedSegments.contains(segment),
            getHandedOffStateForSegment(dataSourcesSnapshot, segment.getDataSource(), segment.getId())
            ));
=======
    final Stream<SegmentStatusInCluster> segmentStatus = usedSegments.map(segment -> {
      // The replication factor for unloaded segments is 0 as they will be unloaded soon
      boolean isOvershadowed = overshadowedSegments.contains(segment);
      Integer replicationFactor = isOvershadowed ? (Integer) 0
                                                 : coordinator.getReplicationFactor(segment.getId());
>>>>>>> d7c9c2f3

      return new SegmentStatusInCluster(segment, isOvershadowed, replicationFactor);
    });

    final Function<SegmentStatusInCluster, Iterable<ResourceAction>> raGenerator = segment -> Collections
        .singletonList(AuthorizationUtils.DATASOURCE_READ_RA_GENERATOR.apply(segment.getDataSegment().getDataSource()));

    final Iterable<SegmentStatusInCluster> authorizedSegments = AuthorizationUtils.filterAuthorizedResources(
        req,
        segmentStatus::iterator,
        raGenerator,
        authorizerMapper
    );

    Response.ResponseBuilder builder = Response.status(Response.Status.OK);
    return builder.entity(authorizedSegments).build();
  }

  private boolean getHandedOffStateForSegment(
      DataSourcesSnapshot dataSourcesSnapshot,
      String dataSource, SegmentId segmentId
  )
  {
    return dataSourcesSnapshot.getHandedOffStatePerDataSource()
                       .getOrDefault(dataSource, new HashSet<>())
                       .contains(segmentId);
  }

  /**
   * The difference of this method from {@link #getUsedSegmentsInDataSource} is that the latter returns only a list of
   * segments, while this method also includes the properties of data source, such as the time when it was created.
   */
  @GET
  @Path("/datasources/{dataSourceName}")
  @Produces(MediaType.APPLICATION_JSON)
  @ResourceFilters(DatasourceResourceFilter.class)
  public Response getDataSourceWithUsedSegments(@PathParam("dataSourceName") final String dataSourceName)
  {
    ImmutableDruidDataSource dataSource =
        segmentsMetadataManager.getImmutableDataSourceWithUsedSegments(dataSourceName);
    if (dataSource == null) {
      return Response.status(Response.Status.NOT_FOUND).build();
    }

    return Response.status(Response.Status.OK).entity(dataSource).build();
  }

  @GET
  @Path("/datasources/{dataSourceName}/segments")
  @Produces(MediaType.APPLICATION_JSON)
  @ResourceFilters(DatasourceResourceFilter.class)
  public Response getUsedSegmentsInDataSource(
      @PathParam("dataSourceName") String dataSourceName,
      @QueryParam("full") @Nullable String full
  )
  {
    ImmutableDruidDataSource dataSource =
        segmentsMetadataManager.getImmutableDataSourceWithUsedSegments(dataSourceName);
    if (dataSource == null) {
      return Response.status(Response.Status.NOT_FOUND).build();
    }

    Response.ResponseBuilder builder = Response.status(Response.Status.OK);
    if (full != null) {
      return builder.entity(dataSource.getSegments()).build();
    }

    return builder.entity(Collections2.transform(dataSource.getSegments(), DataSegment::getId)).build();
  }

  /**
   * This is a {@link POST} method to pass the list of intervals in the body,
   * see https://github.com/apache/druid/pull/2109#issuecomment-182191258
   */
  @POST
  @Path("/datasources/{dataSourceName}/segments")
  @Produces(MediaType.APPLICATION_JSON)
  @ResourceFilters(DatasourceResourceFilter.class)
  public Response getUsedSegmentsInDataSourceForIntervals(
      @PathParam("dataSourceName") String dataSourceName,
      @QueryParam("full") @Nullable String full,
      List<Interval> intervals
  )
  {
    Collection<DataSegment> segments = metadataStorageCoordinator
        .retrieveUsedSegmentsForIntervals(dataSourceName, intervals, Segments.INCLUDING_OVERSHADOWED);

    Response.ResponseBuilder builder = Response.status(Response.Status.OK);
    if (full != null) {
      return builder.entity(segments).build();
    }

    return builder.entity(Collections2.transform(segments, DataSegment::getId)).build();
  }

  @GET
  @Path("/datasources/{dataSourceName}/segments/{segmentId}")
  @Produces(MediaType.APPLICATION_JSON)
  @ResourceFilters(DatasourceResourceFilter.class)
  public Response isSegmentUsed(
      @PathParam("dataSourceName") String dataSourceName,
      @PathParam("segmentId") String segmentId
  )
  {
    ImmutableDruidDataSource dataSource = segmentsMetadataManager.getImmutableDataSourceWithUsedSegments(dataSourceName);
    if (dataSource == null) {
      return Response.status(Response.Status.NOT_FOUND).build();
    }

    for (SegmentId possibleSegmentId : SegmentId.iteratePossibleParsingsWithDataSource(dataSourceName, segmentId)) {
      DataSegment segment = dataSource.getSegment(possibleSegmentId);
      if (segment != null) {
        return Response.status(Response.Status.OK).entity(segment).build();
      }
    }
    return Response.status(Response.Status.NOT_FOUND).build();
  }
}<|MERGE_RESOLUTION|>--- conflicted
+++ resolved
@@ -34,12 +34,9 @@
 import org.apache.druid.java.util.emitter.EmittingLogger;
 import org.apache.druid.metadata.SegmentsMetadataManager;
 import org.apache.druid.server.JettyUtils;
-<<<<<<< HEAD
 import org.apache.druid.server.coordination.ChangeRequestHistory;
 import org.apache.druid.server.coordination.ChangeRequestsSnapshot;
-=======
 import org.apache.druid.server.coordinator.DruidCoordinator;
->>>>>>> d7c9c2f3
 import org.apache.druid.server.http.security.DatasourceResourceFilter;
 import org.apache.druid.server.security.AuthorizationUtils;
 import org.apache.druid.server.security.AuthorizerMapper;
@@ -180,7 +177,6 @@
     return builder.entity(authorizedSegments).build();
   }
 
-<<<<<<< HEAD
   /**
    * This endpoint is used by MetadataSegmentView in broker to keep an up-to-date list of segments present in the system
    *
@@ -246,9 +242,10 @@
                                  || requiredDataSources.contains(segment.getDataSource()))
               .map(segment ->
                        new DataSegmentChange(
-                           new SegmentWithOvershadowedStatus(
+                           new SegmentStatusInCluster(
                                segment,
                                dataSourcesSnapshot.getOvershadowedSegments().contains(segment),
+                               null,
                                getHandedOffStateForSegment(
                                    dataSourcesSnapshot,
                                    segment.getDataSource(),
@@ -267,7 +264,7 @@
       dataSegmentChanges = dataSegmentChanges
           .stream()
           .filter(segment -> requiredDataSources.size() == 0
-                             || requiredDataSources.contains(segment.getSegmentWithOvershadowedStatus()
+                             || requiredDataSources.contains(segment.getSegmentStatusInCluster()
                                                                     .getDataSegment()
                                                                     .getDataSource()))
           .collect(Collectors.toList());
@@ -277,7 +274,7 @@
     }
 
     final Function<DataSegmentChange, Iterable<ResourceAction>> raGenerator = segment -> Collections
-        .singletonList(AuthorizationUtils.DATASOURCE_READ_RA_GENERATOR.apply(segment.getSegmentWithOvershadowedStatus()
+        .singletonList(AuthorizationUtils.DATASOURCE_READ_RA_GENERATOR.apply(segment.getSegmentStatusInCluster()
                                                                                     .getDataSegment()
                                                                                     .getDataSource()));
 
@@ -299,10 +296,7 @@
     return builder.entity(finalChanges).build();
   }
 
-  private Response getAllUsedSegmentsWithOvershadowedStatus(
-=======
   private Response getAllUsedSegmentsWithAdditionalDetails(
->>>>>>> d7c9c2f3
       HttpServletRequest req,
       @Nullable Set<String> dataSources
   )
@@ -321,22 +315,13 @@
         .flatMap(t -> t.getSegments().stream());
     final Set<DataSegment> overshadowedSegments = dataSourcesSnapshot.getOvershadowedSegments();
 
-<<<<<<< HEAD
-    final Stream<SegmentWithOvershadowedStatus> usedSegmentsWithOvershadowedStatus = usedSegments
-        .map(segment -> new SegmentWithOvershadowedStatus(
-            segment,
-            overshadowedSegments.contains(segment),
-            getHandedOffStateForSegment(dataSourcesSnapshot, segment.getDataSource(), segment.getId())
-            ));
-=======
     final Stream<SegmentStatusInCluster> segmentStatus = usedSegments.map(segment -> {
       // The replication factor for unloaded segments is 0 as they will be unloaded soon
       boolean isOvershadowed = overshadowedSegments.contains(segment);
       Integer replicationFactor = isOvershadowed ? (Integer) 0
                                                  : coordinator.getReplicationFactor(segment.getId());
->>>>>>> d7c9c2f3
-
-      return new SegmentStatusInCluster(segment, isOvershadowed, replicationFactor);
+      boolean handedOffState = getHandedOffStateForSegment(dataSourcesSnapshot, segment.getDataSource(), segment.getId());
+      return new SegmentStatusInCluster(segment, isOvershadowed, replicationFactor, handedOffState);
     });
 
     final Function<SegmentStatusInCluster, Iterable<ResourceAction>> raGenerator = segment -> Collections
