--- conflicted
+++ resolved
@@ -90,11 +90,7 @@
       // (e.g. OverlordServletProxy), so this is not implemented for now.
       handleAuthorizationCheckError(
           StringUtils.format(
-<<<<<<< HEAD
-              "Request did not have an authorization check performed, original response status: %s",
-=======
               "Request did not have an authorization check performed, original response status [%s].",
->>>>>>> 8d03ace1
               response.getStatus()
           ),
           request,
