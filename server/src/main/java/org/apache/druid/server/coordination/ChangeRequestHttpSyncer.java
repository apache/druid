/*
 * Licensed to the Apache Software Foundation (ASF) under one
 * or more contributor license agreements.  See the NOTICE file
 * distributed with this work for additional information
 * regarding copyright ownership.  The ASF licenses this file
 * to you under the Apache License, Version 2.0 (the
 * "License"); you may not use this file except in compliance
 * with the License.  You may obtain a copy of the License at
 *
 *   http://www.apache.org/licenses/LICENSE-2.0
 *
 * Unless required by applicable law or agreed to in writing,
 * software distributed under the License is distributed on an
 * "AS IS" BASIS, WITHOUT WARRANTIES OR CONDITIONS OF ANY
 * KIND, either express or implied.  See the License for the
 * specific language governing permissions and limitations
 * under the License.
 */

package org.apache.druid.server.coordination;

import com.fasterxml.jackson.core.type.TypeReference;
import com.fasterxml.jackson.databind.ObjectMapper;
import com.fasterxml.jackson.jaxrs.smile.SmileMediaTypes;
import com.google.common.collect.ImmutableMap;
import com.google.common.util.concurrent.FutureCallback;
import com.google.common.util.concurrent.Futures;
import com.google.common.util.concurrent.ListenableFuture;
import org.apache.druid.concurrent.LifecycleLock;
import org.apache.druid.java.util.common.ISE;
import org.apache.druid.java.util.common.RE;
import org.apache.druid.java.util.common.RetryUtils;
import org.apache.druid.java.util.common.StringUtils;
import org.apache.druid.java.util.emitter.EmittingLogger;
import org.apache.druid.java.util.http.client.HttpClient;
import org.apache.druid.java.util.http.client.Request;
import org.apache.druid.server.coordinator.BytesAccumulatingResponseHandler;
import org.jboss.netty.handler.codec.http.HttpHeaders;
import org.jboss.netty.handler.codec.http.HttpMethod;
import org.joda.time.Duration;

import javax.servlet.http.HttpServletResponse;
import java.io.InputStream;
import java.net.URL;
import java.util.List;
import java.util.Map;
import java.util.concurrent.CountDownLatch;
import java.util.concurrent.ScheduledExecutorService;
import java.util.concurrent.TimeUnit;

/**
 * This class facilitates the usage of long-polling HTTP endpoints powered by {@link ChangeRequestHistory}.
 * For example {@link org.apache.druid.client.HttpServerInventoryView} uses it to keep segment state in sync with data
 * nodes which expose the segment state via HTTP endpoint in {@link
 * org.apache.druid.server.http.SegmentListerResource#getSegments}.
 */
public class ChangeRequestHttpSyncer<T>
{
  private static final EmittingLogger log = new EmittingLogger(ChangeRequestHttpSyncer.class);

  public static final long HTTP_TIMEOUT_EXTRA_MS = 5000;

  private static final long MAX_RETRY_BACKOFF = TimeUnit.MINUTES.toMillis(2);

  private final ObjectMapper smileMapper;
  private final HttpClient httpClient;
  private final ScheduledExecutorService executor;
  private final URL baseServerURL;
  private final String baseRequestPath;
  private final TypeReference<ChangeRequestsSnapshot<T>> responseTypeReferences;
  private final long serverTimeoutMS;
  private final long serverUnstabilityTimeout;
  private final long serverHttpTimeout;

  private final Listener<T> listener;

  private final CountDownLatch initializationLatch = new CountDownLatch(1);

  /**
   * This lock is used to ensure proper start-then-stop semantics and making sure after stopping no state update happens
   * and {@link #sync} is not again scheduled in {@link #executor} and if there was a previously scheduled sync before
   * stopping, it is skipped and also, it is used to ensure that duplicate syncs are never scheduled in the executor.
   */
  private final LifecycleLock startStopLock = new LifecycleLock();

  private final String logIdentity;
  private ChangeRequestHistory.Counter counter = null;
  private long unstableStartTime = -1;
  private int consecutiveFailedAttemptCount = 0;
  private long lastSuccessfulSyncTime = 0;
  private long lastSyncTime = 0;

  public ChangeRequestHttpSyncer(
      ObjectMapper smileMapper,
      HttpClient httpClient,
      ScheduledExecutorService executor,
      URL baseServerURL,
      String baseRequestPath,
      TypeReference<ChangeRequestsSnapshot<T>> responseTypeReferences,
      long serverTimeoutMS,
      long serverUnstabilityTimeout,
      Listener<T> listener
  )
  {
    this.smileMapper = smileMapper;
    this.httpClient = httpClient;
    this.executor = executor;
    this.baseServerURL = baseServerURL;
    this.baseRequestPath = baseRequestPath;
    this.responseTypeReferences = responseTypeReferences;
    this.serverTimeoutMS = serverTimeoutMS;
    this.serverUnstabilityTimeout = serverUnstabilityTimeout;
    this.serverHttpTimeout = serverTimeoutMS + HTTP_TIMEOUT_EXTRA_MS;
    this.listener = listener;
    this.logIdentity = StringUtils.format("%s_%d", baseServerURL, System.currentTimeMillis());
  }

  public void start()
  {
    synchronized (startStopLock) {
      if (!startStopLock.canStart()) {
        throw new ISE("Can't start ChangeRequestHttpSyncer[%s].", logIdentity);
      }

      log.info("Starting ChangeRequestHttpSyncer[%s].", logIdentity);
      startStopLock.started();
      startStopLock.exitStart();

      addNextSyncToWorkQueue();
    }
  }

  public void stop()
  {
    synchronized (startStopLock) {
      if (!startStopLock.canStop()) {
        throw new ISE("Can't stop ChangeRequestHttpSyncer[%s].", logIdentity);
      }

      log.info("Stopped ChangeRequestHttpSyncer[%s].", logIdentity);
    }
  }

  /** Wait for first fetch of segment listing from server. */
  public boolean awaitInitialization(long timeout, TimeUnit timeUnit) throws InterruptedException
  {
    return initializationLatch.await(timeout, timeUnit);
  }

  /**
   * This method returns the debugging information for printing, must not be used for any other purpose.
   */
  public Map<String, Object> getDebugInfo()
  {
    long currTime = System.currentTimeMillis();

    Object notSuccessfullySyncedFor;
    if (lastSuccessfulSyncTime == 0) {
      notSuccessfullySyncedFor = "Never Successfully Synced";
    } else {
      notSuccessfullySyncedFor = (currTime - lastSuccessfulSyncTime) / 1000;
    }
    return ImmutableMap.of(
        "notSyncedForSecs", lastSyncTime == 0 ? "Never Synced" : (currTime - lastSyncTime) / 1000,
        "notSuccessfullySyncedFor", notSuccessfullySyncedFor,
        "consecutiveFailedAttemptCount", consecutiveFailedAttemptCount,
        "syncScheduled", startStopLock.isStarted()
    );
  }

  /**
   * Exposed for monitoring use to see if sync is working fine and not stopped due to any coding bugs. If this
   * ever returns false then caller of this method must create an alert and it should be looked into for any
   * bugs.
   */
  public boolean isOK()
  {
    return (System.currentTimeMillis() - lastSyncTime) < MAX_RETRY_BACKOFF + 3 * serverHttpTimeout;
  }

  public long getServerHttpTimeout()
  {
    return serverHttpTimeout;
  }

  private void sync()
  {
    if (!startStopLock.awaitStarted(1, TimeUnit.MILLISECONDS)) {
      log.info("Skipping sync() call for server[%s].", logIdentity);
      return;
    }

    lastSyncTime = System.currentTimeMillis();

    try {
      final String req = getRequestString();

      BytesAccumulatingResponseHandler responseHandler = new BytesAccumulatingResponseHandler();

      log.debug("Sending sync request to server[%s]", logIdentity);

      ListenableFuture<InputStream> syncRequestFuture = httpClient.go(
          new Request(HttpMethod.GET, new URL(baseServerURL, req))
              .addHeader(HttpHeaders.Names.ACCEPT, SmileMediaTypes.APPLICATION_JACKSON_SMILE)
              .addHeader(HttpHeaders.Names.CONTENT_TYPE, SmileMediaTypes.APPLICATION_JACKSON_SMILE),
          responseHandler,
          Duration.millis(serverHttpTimeout)
      );

      log.debug("Sent sync request to [%s]", logIdentity);

      Futures.addCallback(
          syncRequestFuture,
          new FutureCallback<InputStream>()
          {
            @Override
            public void onSuccess(InputStream stream)
            {
              synchronized (startStopLock) {
                if (!startStopLock.awaitStarted(1, TimeUnit.MILLISECONDS)) {
                  log.info("Skipping sync() success for server[%s].", logIdentity);
                  return;
                }

                try {
                  if (responseHandler.getStatus() == HttpServletResponse.SC_NO_CONTENT) {
                    log.debug("Received NO CONTENT from server[%s]", logIdentity);
                    lastSuccessfulSyncTime = System.currentTimeMillis();
                    return;
                  } else if (responseHandler.getStatus() != HttpServletResponse.SC_OK) {
                    handleFailure(new RE("Bad Sync Response."));
                    return;
                  }

                  log.debug("Received sync response from [%s]", logIdentity);

                  ChangeRequestsSnapshot<T> changes = smileMapper.readValue(stream, responseTypeReferences);

                  log.debug("Finished reading sync response from [%s]", logIdentity);

                  if (changes.isResetCounter()) {
                    log.info("[%s] requested resetCounter for reason [%s].", logIdentity, changes.getResetCause());
                    counter = null;
                    return;
                  }

                  if (counter == null) {
                    listener.fullSync(changes.getRequests());
                  } else {
                    listener.deltaSync(changes.getRequests());
                  }

                  counter = changes.getCounter();

                  if (initializationLatch.getCount() > 0) {
                    initializationLatch.countDown();
                    log.info("[%s] synced successfully for the first time.", logIdentity);
                  }

                  if (consecutiveFailedAttemptCount > 0) {
                    consecutiveFailedAttemptCount = 0;
                    log.info("[%s] synced successfully.", logIdentity);
                  }

                  lastSuccessfulSyncTime = System.currentTimeMillis();
                }
                catch (Exception ex) {
                  String logMsg = StringUtils.nonStrictFormat(
                      "Error processing sync response from [%s]. Reason [%s]",
                      logIdentity,
                      ex.getMessage()
                  );

                  if (incrementFailedAttemptAndCheckUnstabilityTimeout()) {
                    log.error(ex, logMsg);
                  } else {
                    log.info("Temporary Failure. %s", logMsg);
                    log.debug(ex, logMsg);
                  }
                }
                finally {
                  addNextSyncToWorkQueue();
                }
              }
            }

            @Override
            public void onFailure(Throwable t)
            {
              synchronized (startStopLock) {
                if (!startStopLock.awaitStarted(1, TimeUnit.MILLISECONDS)) {
                  log.info("Skipping sync() failure for URL[%s].", logIdentity);
                  return;
                }

                try {
                  handleFailure(t);
                }
                finally {
                  addNextSyncToWorkQueue();
                }
              }
            }

            private void handleFailure(Throwable t)
            {
              String logMsg = StringUtils.nonStrictFormat(
                  "failed to get sync response from [%s]. Return code [%s], Reason: [%s]",
                  logIdentity,
                  responseHandler.getStatus(),
                  responseHandler.getDescription()
              );

              if (incrementFailedAttemptAndCheckUnstabilityTimeout()) {
                log.error(t, logMsg);
              } else {
                log.info("Temporary Failure. %s", logMsg);
                log.debug(t, logMsg);
              }
            }
          },
          executor
      );
    }
    catch (Throwable th) {
      try {
        String logMsg = StringUtils.nonStrictFormat(
            "Fatal error while fetching segment list from [%s].", logIdentity
        );

        if (incrementFailedAttemptAndCheckUnstabilityTimeout()) {
          log.makeAlert(th, logMsg).emit();
        } else {
          log.info("Temporary Failure. %s", logMsg);
          log.debug(th, logMsg);
        }
      }
      finally {
        addNextSyncToWorkQueue();
      }
    }
  }

  private String getRequestString()
  {
    final String req;
    if (counter != null) {
      req = StringUtils.format(
          "%s?counter=%s&hash=%s&timeout=%s",
          baseRequestPath,
          counter.getCounter(),
          counter.getHash(),
          serverTimeoutMS
      );
    } else {
      req = StringUtils.format("%s?counter=-1&timeout=%s", baseRequestPath, serverTimeoutMS);
    }
    return req;
  }

  private void addNextSyncToWorkQueue()
  {
    synchronized (startStopLock) {
      if (!startStopLock.awaitStarted(1, TimeUnit.MILLISECONDS)) {
        log.info("Not scheduling sync for server[%s]. Instance stopped.", logIdentity);
        return;
      }

      try {
        if (consecutiveFailedAttemptCount > 0) {
          long sleepMillis = Math.min(
              MAX_RETRY_BACKOFF,
              RetryUtils.nextRetrySleepMillis(consecutiveFailedAttemptCount)
          );
          log.info("Scheduling next syncup in [%d] millis for server[%s].", sleepMillis, logIdentity);
          executor.schedule(this::sync, sleepMillis, TimeUnit.MILLISECONDS);
        } else {
          executor.execute(this::sync);
        }
      }
      catch (Throwable th) {
        if (executor.isShutdown()) {
          log.warn(
              th,
              "Couldn't schedule next sync. [%s] is not being synced any more, probably because executor is stopped.",
              logIdentity
          );
        } else {
          log.makeAlert(
              th,
              "WTF! Couldn't schedule next sync. [%s] is not being synced any more, restarting Druid process on that "
              + "server might fix the issue.",
              logIdentity
          ).emit();
        }
      }
    }
  }

  private boolean incrementFailedAttemptAndCheckUnstabilityTimeout()
  {
    if (consecutiveFailedAttemptCount > 0
        && (System.currentTimeMillis() - unstableStartTime) > serverUnstabilityTimeout) {
      return true;
    }

    if (consecutiveFailedAttemptCount++ == 0) {
      unstableStartTime = System.currentTimeMillis();
    }

    return false;
  }

<<<<<<< HEAD
  private static class BytesAccumulatingResponseHandler extends InputStreamResponseHandler
  {
    private int status;
    private String description;

    @Override
    public ClientResponse<AppendableByteArrayInputStream> handleResponse(HttpResponse response, TrafficCop trafficCop)
    {
      status = response.getStatus().getCode();
      description = response.getStatus().getReasonPhrase();
      return ClientResponse.unfinished(super.handleResponse(response, trafficCop).getObj());
    }
  }

  /**
   * Concurrency guarantees: all calls to {@link #fullSync} and {@link #deltaSync} (that is done within the {@link
   * #executor}) are linearizable.
   */
=======
>>>>>>> ab7b4798
  public interface Listener<T>
  {
    /**
     * This method is called either if on the previous request the server had asked to reset the counter or it was the
     * first request to the server.
     */
    void fullSync(List<T> changes);
    void deltaSync(List<T> changes);
  }
}<|MERGE_RESOLUTION|>--- conflicted
+++ resolved
@@ -411,27 +411,10 @@
     return false;
   }
 
-<<<<<<< HEAD
-  private static class BytesAccumulatingResponseHandler extends InputStreamResponseHandler
-  {
-    private int status;
-    private String description;
-
-    @Override
-    public ClientResponse<AppendableByteArrayInputStream> handleResponse(HttpResponse response, TrafficCop trafficCop)
-    {
-      status = response.getStatus().getCode();
-      description = response.getStatus().getReasonPhrase();
-      return ClientResponse.unfinished(super.handleResponse(response, trafficCop).getObj());
-    }
-  }
-
   /**
    * Concurrency guarantees: all calls to {@link #fullSync} and {@link #deltaSync} (that is done within the {@link
    * #executor}) are linearizable.
    */
-=======
->>>>>>> ab7b4798
   public interface Listener<T>
   {
     /**
