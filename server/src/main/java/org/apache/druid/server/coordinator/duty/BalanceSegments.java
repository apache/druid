--- conflicted
+++ resolved
@@ -243,38 +243,38 @@
     final int maxToLoad = params.getCoordinatorDynamicConfig().getMaxSegmentsInNodeLoadingQueue();
     int moved = 0, unmoved = 0;
 
-    Iterator<BalancerSegmentHolder> segmentsToMove = strategy.pickSegmentsToMove(
-        toMoveFrom,
-        params.getBroadcastDatasources(),
-        params.getCoordinatorDynamicConfig().useBatchedSegmentSampler() ? maxSegmentsToMove : DEFAULT_RESERVOIR_SIZE,
-        params.getCoordinatorDynamicConfig().getPercentOfSegmentsToConsiderPerMove()
-    );
+    Iterator<BalancerSegmentHolder> segmentsToMove;
+    if (!balanceGuildViolatorsOnly) {
+      segmentsToMove = strategy.pickSegmentsToMove(
+          toMoveFrom,
+          params.getBroadcastDatasources(),
+          params.getCoordinatorDynamicConfig().useBatchedSegmentSampler() ? maxSegmentsToMove : DEFAULT_RESERVOIR_SIZE,
+          params.getCoordinatorDynamicConfig().getPercentOfSegmentsToConsiderPerMove()
+      );
+    } else {
+      segmentsToMove = null;
+    }
 
     //noinspection ForLoopThatDoesntUseLoopVariable
     for (int iter = 0; (moved + unmoved) < maxSegmentsToMove; ++iter) {
-<<<<<<< HEAD
       final BalancerSegmentHolder segmentToMoveHolder;
       if (!balanceGuildViolatorsOnly) {
-        segmentToMoveHolder = strategy.pickSegmentToMove(
-            toMoveFrom,
-            params.getBroadcastDatasources(),
-            params.getCoordinatorDynamicConfig().getPercentOfSegmentsToConsiderPerMove()
-        );
+        if (segmentsToMove != null && !segmentsToMove.hasNext()) {
+          log.info("All servers to move segments from are empty, ending run.");
+          break;
+        }
+        segmentToMoveHolder = segmentsToMove.next();
       } else {
         segmentToMoveHolder = strategy.pickGuildReplicationViolatingSegmentToMove(
             toMoveFrom,
             params.getBroadcastDatasources(),
             params
         );
-      }
-      if (segmentToMoveHolder == null) {
-=======
-      if (!segmentsToMove.hasNext()) {
->>>>>>> 8cc58a43
-        log.info("All servers to move segments from are empty, ending run.");
-        break;
-      }
-      final BalancerSegmentHolder segmentToMoveHolder = segmentsToMove.next();
+        if (segmentToMoveHolder == null) {
+          log.info("All servers to move segments from are empty, ending run.");
+          break;
+        }
+      }
 
       // DruidCoordinatorRuntimeParams.getUsedSegments originate from SegmentsMetadataManager, i. e. that's a set of segments
       // that *should* be loaded. segmentToMoveHolder.getSegment originates from ServerInventoryView,  i. e. that may be
