--- conflicted
+++ resolved
@@ -22,12 +22,6 @@
 import com.fasterxml.jackson.annotation.JsonCreator;
 import com.fasterxml.jackson.annotation.JsonProperty;
 import com.google.common.base.Preconditions;
-<<<<<<< HEAD
-=======
-import org.apache.druid.client.indexing.ClientCompactQueryTuningConfig;
-import org.apache.druid.data.input.SplitHintSpec;
-import org.apache.druid.segment.IndexSpec;
->>>>>>> 517c1463
 import org.joda.time.Period;
 
 import javax.annotation.Nullable;
@@ -36,18 +30,18 @@
 
 public class DataSourceCompactionConfig
 {
-  public static final long DEFAULT_TARGET_COMPACTION_SIZE_BYTES = 400 * 1024 * 1024; // 400MB
-
-  // should be synchronized with Tasks.DEFAULT_MERGE_TASK_PRIORITY
-  private static final int DEFAULT_COMPACTION_TASK_PRIORITY = 25;
+  /** Must be synced with Tasks.DEFAULT_MERGE_TASK_PRIORITY */
+  public static final int DEFAULT_COMPACTION_TASK_PRIORITY = 25;
   private static final long DEFAULT_INPUT_SEGMENT_SIZE_BYTES = 400 * 1024 * 1024;
   private static final Period DEFAULT_SKIP_OFFSET_FROM_LATEST = new Period("P1D");
 
   private final String dataSource;
   private final int taskPriority;
   private final long inputSegmentSizeBytes;
-  // The number of input segments is limited because the byte size of a serialized task spec is limited by
-  // RemoteTaskRunnerConfig.maxZnodeBytes.
+  /**
+   * The number of input segments is limited because the byte size of a serialized task spec is limited by
+   * {@link org.apache.druid.indexing.overlord.config.RemoteTaskRunnerConfig#maxZnodeBytes}.
+   */
   @Nullable
   private final Integer maxRowsPerSegment;
   private final Period skipOffsetFromLatest;
@@ -76,62 +70,6 @@
     this.skipOffsetFromLatest = skipOffsetFromLatest == null ? DEFAULT_SKIP_OFFSET_FROM_LATEST : skipOffsetFromLatest;
     this.tuningConfig = tuningConfig;
     this.taskContext = taskContext;
-<<<<<<< HEAD
-
-    Preconditions.checkArgument(
-        this.maxNumSegmentsToCompact > 1,
-        "numTargetCompactionSegments should be larger than 1"
-    );
-  }
-
-  /**
-   * This method is copied from
-   * org.apache.druid.indexing.common.task.CompactionTask.getValidTargetCompactionSizeBytes(). The only difference is
-   * this method doesn't check 'numShards' which is not supported by {@link UserCompactionTaskQueryTuningConfig}.
-   *
-   * Currently, we can't use the same method here because it's in a different module. Until we figure out how to reuse
-   * the same method, this method must be synced with CompactionTask.getValidTargetCompactionSizeBytes().
-   */
-  @Nullable
-  private static Long getValidTargetCompactionSizeBytes(
-      @Nullable Long targetCompactionSizeBytes,
-      @Nullable Integer maxRowsPerSegment,
-      @Nullable UserCompactionTaskQueryTuningConfig tuningConfig
-  )
-  {
-    if (targetCompactionSizeBytes != null) {
-      Preconditions.checkArgument(
-          !hasPartitionConfig(maxRowsPerSegment, tuningConfig),
-          "targetCompactionSizeBytes[%s] cannot be used with maxRowsPerSegment[%s] and maxTotalRows[%s]",
-          targetCompactionSizeBytes,
-          maxRowsPerSegment,
-          tuningConfig == null ? null : tuningConfig.getMaxTotalRows()
-      );
-      return targetCompactionSizeBytes;
-    } else {
-      return hasPartitionConfig(maxRowsPerSegment, tuningConfig) ? null : DEFAULT_TARGET_COMPACTION_SIZE_BYTES;
-    }
-  }
-
-  /**
-   * This method is copied from org.apache.druid.indexing.common.task.CompactionTask.hasPartitionConfig(). The two
-   * differences are
-   * 1) this method doesn't check 'numShards' which is not supported by {@link UserCompactionTaskQueryTuningConfig}, and
-   * 2) this method accepts an additional 'maxRowsPerSegment' parameter since it's not supported by
-   * {@link UserCompactionTaskQueryTuningConfig}.
-   *
-   * Currently, we can't use the same method here because it's in a different module. Until we figure out how to reuse
-   * the same method, this method must be synced with
-   * org.apache.druid.indexing.common.task.CompactionTask.hasPartitionConfig().
-   */
-  private static boolean hasPartitionConfig(
-      @Nullable Integer maxRowsPerSegment,
-      @Nullable UserCompactionTaskQueryTuningConfig tuningConfig
-  )
-  {
-    return maxRowsPerSegment != null || (tuningConfig != null && tuningConfig.getMaxTotalRows() != null);
-=======
->>>>>>> 517c1463
   }
 
   @JsonProperty
@@ -209,43 +147,4 @@
         taskContext
     );
   }
-<<<<<<< HEAD
-=======
-
-  public static class UserCompactTuningConfig extends ClientCompactQueryTuningConfig
-  {
-    @JsonCreator
-    public UserCompactTuningConfig(
-        @JsonProperty("maxRowsInMemory") @Nullable Integer maxRowsInMemory,
-        @JsonProperty("maxBytesInMemory") @Nullable Long maxBytesInMemory,
-        @JsonProperty("maxTotalRows") @Nullable Long maxTotalRows,
-        @JsonProperty("splitHintSpec") @Nullable SplitHintSpec splitHintSpec,
-        @JsonProperty("indexSpec") @Nullable IndexSpec indexSpec,
-        @JsonProperty("maxPendingPersists") @Nullable Integer maxPendingPersists,
-        @JsonProperty("pushTimeout") @Nullable Long pushTimeout,
-        @JsonProperty("maxNumConcurrentSubTasks") @Nullable Integer maxNumConcurrentSubTasks
-    )
-    {
-      super(
-          null,
-          maxRowsInMemory,
-          maxBytesInMemory,
-          maxTotalRows,
-          splitHintSpec,
-          indexSpec,
-          maxPendingPersists,
-          pushTimeout,
-          maxNumConcurrentSubTasks
-      );
-    }
-
-    @Override
-    @Nullable
-    @JsonIgnore
-    public Integer getMaxRowsPerSegment()
-    {
-      throw new UnsupportedOperationException();
-    }
-  }
->>>>>>> 517c1463
 }