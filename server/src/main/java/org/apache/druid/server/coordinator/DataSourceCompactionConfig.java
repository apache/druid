/*
 * Licensed to the Apache Software Foundation (ASF) under one
 * or more contributor license agreements.  See the NOTICE file
 * distributed with this work for additional information
 * regarding copyright ownership.  The ASF licenses this file
 * to you under the Apache License, Version 2.0 (the
 * "License"); you may not use this file except in compliance
 * with the License.  You may obtain a copy of the License at
 *
 *   http://www.apache.org/licenses/LICENSE-2.0
 *
 * Unless required by applicable law or agreed to in writing,
 * software distributed under the License is distributed on an
 * "AS IS" BASIS, WITHOUT WARRANTIES OR CONDITIONS OF ANY
 * KIND, either express or implied.  See the License for the
 * specific language governing permissions and limitations
 * under the License.
 */

package org.apache.druid.server.coordinator;

import com.fasterxml.jackson.annotation.JsonCreator;
import com.fasterxml.jackson.annotation.JsonProperty;
import com.google.common.base.Preconditions;
import org.joda.time.Period;

import javax.annotation.Nullable;
import java.util.Map;
import java.util.Objects;

public class DataSourceCompactionConfig
{
  public static final long DEFAULT_TARGET_COMPACTION_SIZE_BYTES = 400 * 1024 * 1024; // 400MB

  // should be synchronized with Tasks.DEFAULT_MERGE_TASK_PRIORITY
  private static final int DEFAULT_COMPACTION_TASK_PRIORITY = 25;
  private static final long DEFAULT_INPUT_SEGMENT_SIZE_BYTES = 400 * 1024 * 1024;
  private static final int DEFAULT_NUM_INPUT_SEGMENTS = 150;
  private static final Period DEFAULT_SKIP_OFFSET_FROM_LATEST = new Period("P1D");

  private final String dataSource;
  private final int taskPriority;
  private final long inputSegmentSizeBytes;
  @Nullable
  private final Long targetCompactionSizeBytes;
  // The number of input segments is limited because the byte size of a serialized task spec is limited by
  // RemoteTaskRunnerConfig.maxZnodeBytes.
  @Nullable
  private final Integer maxRowsPerSegment;
  private final int maxNumSegmentsToCompact;
  private final Period skipOffsetFromLatest;
  private final UserCompactionTaskQueryTuningConfig tuningConfig;
  private final Map<String, Object> taskContext;

  @JsonCreator
  public DataSourceCompactionConfig(
      @JsonProperty("dataSource") String dataSource,
      @JsonProperty("taskPriority") @Nullable Integer taskPriority,
      @JsonProperty("inputSegmentSizeBytes") @Nullable Long inputSegmentSizeBytes,
      @JsonProperty("targetCompactionSizeBytes") @Nullable Long targetCompactionSizeBytes,
      @JsonProperty("maxRowsPerSegment") @Nullable Integer maxRowsPerSegment,
      @JsonProperty("maxNumSegmentsToCompact") @Nullable Integer maxNumSegmentsToCompact,
      @JsonProperty("skipOffsetFromLatest") @Nullable Period skipOffsetFromLatest,
      @JsonProperty("tuningConfig") @Nullable UserCompactionTaskQueryTuningConfig tuningConfig,
      @JsonProperty("taskContext") @Nullable Map<String, Object> taskContext
  )
  {
    this.dataSource = Preconditions.checkNotNull(dataSource, "dataSource");
    this.taskPriority = taskPriority == null
                        ? DEFAULT_COMPACTION_TASK_PRIORITY
                        : taskPriority;
    this.inputSegmentSizeBytes = inputSegmentSizeBytes == null
                                 ? DEFAULT_INPUT_SEGMENT_SIZE_BYTES
                                 : inputSegmentSizeBytes;
    this.targetCompactionSizeBytes = getValidTargetCompactionSizeBytes(
        targetCompactionSizeBytes,
        maxRowsPerSegment,
        tuningConfig
    );
    this.maxRowsPerSegment = maxRowsPerSegment;
    this.maxNumSegmentsToCompact = maxNumSegmentsToCompact == null
                                   ? DEFAULT_NUM_INPUT_SEGMENTS
                                   : maxNumSegmentsToCompact;
    this.skipOffsetFromLatest = skipOffsetFromLatest == null ? DEFAULT_SKIP_OFFSET_FROM_LATEST : skipOffsetFromLatest;
    this.tuningConfig = tuningConfig;
    this.taskContext = taskContext;

    Preconditions.checkArgument(
        this.maxNumSegmentsToCompact > 1,
        "numTargetCompactionSegments should be larger than 1"
    );
  }

  /**
   * This method is copied from
   * org.apache.druid.indexing.common.task.CompactionTask.getValidTargetCompactionSizeBytes(). The only difference is
   * this method doesn't check 'numShards' which is not supported by {@link UserCompactionTaskQueryTuningConfig}.
   *
   * Currently, we can't use the same method here because it's in a different module. Until we figure out how to reuse
   * the same method, this method must be synced with CompactionTask.getValidTargetCompactionSizeBytes().
   */
  @Nullable
  private static Long getValidTargetCompactionSizeBytes(
      @Nullable Long targetCompactionSizeBytes,
      @Nullable Integer maxRowsPerSegment,
      @Nullable UserCompactionTaskQueryTuningConfig tuningConfig
  )
  {
    if (targetCompactionSizeBytes != null) {
      Preconditions.checkArgument(
          !hasPartitionConfig(maxRowsPerSegment, tuningConfig),
          "targetCompactionSizeBytes[%s] cannot be used with maxRowsPerSegment[%s] and maxTotalRows[%s]",
          targetCompactionSizeBytes,
          maxRowsPerSegment,
          tuningConfig == null ? null : tuningConfig.getMaxTotalRows()
      );
      return targetCompactionSizeBytes;
    } else {
      return hasPartitionConfig(maxRowsPerSegment, tuningConfig) ? null : DEFAULT_TARGET_COMPACTION_SIZE_BYTES;
    }
  }

  /**
   * This method is copied from org.apache.druid.indexing.common.task.CompactionTask.hasPartitionConfig(). The two
   * differences are
   * 1) this method doesn't check 'numShards' which is not supported by {@link UserCompactionTaskQueryTuningConfig}, and
   * 2) this method accepts an additional 'maxRowsPerSegment' parameter since it's not supported by
   * {@link UserCompactionTaskQueryTuningConfig}.
   *
   * Currently, we can't use the same method here because it's in a different module. Until we figure out how to reuse
   * the same method, this method must be synced with
   * org.apache.druid.indexing.common.task.CompactionTask.hasPartitionConfig().
   */
  private static boolean hasPartitionConfig(
      @Nullable Integer maxRowsPerSegment,
      @Nullable UserCompactionTaskQueryTuningConfig tuningConfig
  )
  {
    return maxRowsPerSegment != null || (tuningConfig != null && tuningConfig.getMaxTotalRows() != null);
  }

  @JsonProperty
  public String getDataSource()
  {
    return dataSource;
  }

  @JsonProperty
  public int getTaskPriority()
  {
    return taskPriority;
  }

  @JsonProperty
  public long getInputSegmentSizeBytes()
  {
    return inputSegmentSizeBytes;
  }

  @JsonProperty
  public int getMaxNumSegmentsToCompact()
  {
    return maxNumSegmentsToCompact;
  }

  @JsonProperty
  @Nullable
  public Long getTargetCompactionSizeBytes()
  {
    return targetCompactionSizeBytes;
  }

  @JsonProperty
  @Nullable
  public Integer getMaxRowsPerSegment()
  {
    return maxRowsPerSegment;
  }

  @JsonProperty
  public Period getSkipOffsetFromLatest()
  {
    return skipOffsetFromLatest;
  }

  @JsonProperty
  @Nullable
  public UserCompactionTaskQueryTuningConfig getTuningConfig()
  {
    return tuningConfig;
  }

  @JsonProperty
  @Nullable
  public Map<String, Object> getTaskContext()
  {
    return taskContext;
  }

  @Override
  public boolean equals(Object o)
  {
    if (this == o) {
      return true;
    }
    if (o == null || getClass() != o.getClass()) {
      return false;
    }
    DataSourceCompactionConfig that = (DataSourceCompactionConfig) o;
    return taskPriority == that.taskPriority &&
           inputSegmentSizeBytes == that.inputSegmentSizeBytes &&
           maxNumSegmentsToCompact == that.maxNumSegmentsToCompact &&
           Objects.equals(dataSource, that.dataSource) &&
           Objects.equals(targetCompactionSizeBytes, that.targetCompactionSizeBytes) &&
           Objects.equals(skipOffsetFromLatest, that.skipOffsetFromLatest) &&
           Objects.equals(tuningConfig, that.tuningConfig) &&
           Objects.equals(taskContext, that.taskContext);
  }

  @Override
  public int hashCode()
  {
    return Objects.hash(
        dataSource,
        taskPriority,
        inputSegmentSizeBytes,
        targetCompactionSizeBytes,
        maxNumSegmentsToCompact,
        skipOffsetFromLatest,
        tuningConfig,
        taskContext
    );
  }

<<<<<<< HEAD
=======
  public static class UserCompactTuningConfig extends ClientCompactQueryTuningConfig
  {
    @JsonCreator
    public UserCompactTuningConfig(
        @JsonProperty("maxRowsInMemory") @Nullable Integer maxRowsInMemory,
        @JsonProperty("maxBytesInMemory") @Nullable Long maxBytesInMemory,
        @JsonProperty("maxTotalRows") @Nullable Long maxTotalRows,
        @JsonProperty("indexSpec") @Nullable IndexSpec indexSpec,
        @JsonProperty("maxPendingPersists") @Nullable Integer maxPendingPersists,
        @JsonProperty("pushTimeout") @Nullable Long pushTimeout
    )
    {
      super(
          null,
          maxRowsInMemory,
          maxBytesInMemory,
          maxTotalRows,
          indexSpec,
          maxPendingPersists,
          pushTimeout
      );
    }

    @Override
    @Nullable
    @JsonIgnore
    public Integer getMaxRowsPerSegment()
    {
      throw new UnsupportedOperationException();
    }
  }
>>>>>>> 2383d9e5
}<|MERGE_RESOLUTION|>--- conflicted
+++ resolved
@@ -231,39 +231,4 @@
         taskContext
     );
   }
-
-<<<<<<< HEAD
-=======
-  public static class UserCompactTuningConfig extends ClientCompactQueryTuningConfig
-  {
-    @JsonCreator
-    public UserCompactTuningConfig(
-        @JsonProperty("maxRowsInMemory") @Nullable Integer maxRowsInMemory,
-        @JsonProperty("maxBytesInMemory") @Nullable Long maxBytesInMemory,
-        @JsonProperty("maxTotalRows") @Nullable Long maxTotalRows,
-        @JsonProperty("indexSpec") @Nullable IndexSpec indexSpec,
-        @JsonProperty("maxPendingPersists") @Nullable Integer maxPendingPersists,
-        @JsonProperty("pushTimeout") @Nullable Long pushTimeout
-    )
-    {
-      super(
-          null,
-          maxRowsInMemory,
-          maxBytesInMemory,
-          maxTotalRows,
-          indexSpec,
-          maxPendingPersists,
-          pushTimeout
-      );
-    }
-
-    @Override
-    @Nullable
-    @JsonIgnore
-    public Integer getMaxRowsPerSegment()
-    {
-      throw new UnsupportedOperationException();
-    }
-  }
->>>>>>> 2383d9e5
 }