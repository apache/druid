--- conflicted
+++ resolved
@@ -51,8 +51,7 @@
         compactionConfigs,
         baseConfig.compactionTaskSlotRatio,
         baseConfig.maxCompactionTaskSlots,
-        baseConfig.useAutoScaleSlots,
-        baseConfig.engine
+        baseConfig.useAutoScaleSlots
     );
   }
 
@@ -93,14 +92,11 @@
   )
   {
     this.compactionConfigs = compactionConfigs;
-    this.compactionTaskSlotRatio = compactionTaskSlotRatio == null ? DEFAULT_COMPACTION_TASK_RATIO :
+    this.compactionTaskSlotRatio = compactionTaskSlotRatio == null ?
+                                   DEFAULT_COMPACTION_TASK_RATIO :
                                    compactionTaskSlotRatio;
-<<<<<<< HEAD
-    this.maxCompactionTaskSlots = maxCompactionTaskSlots == null ? DEFAILT_MAX_COMPACTION_TASK_SLOTS :
-=======
     this.maxCompactionTaskSlots = maxCompactionTaskSlots == null ?
                                   DEFAULT_MAX_COMPACTION_TASK_SLOTS :
->>>>>>> 81d7b6eb
                                   maxCompactionTaskSlots;
     this.useAutoScaleSlots = useAutoScaleSlots == null ? DEFAULT_USE_AUTO_SCALE_SLOTS : useAutoScaleSlots;
     this.engine = engine == null ? DEFAULT_COMPACTION_ENGINE : engine;
