--- conflicted
+++ resolved
@@ -24,11 +24,8 @@
 import com.google.common.collect.ImmutableList;
 import org.apache.druid.common.config.Configs;
 import org.apache.druid.indexer.CompactionEngine;
-<<<<<<< HEAD
 import org.apache.druid.server.coordinator.compact.CompactionSegmentSearchPolicy;
 import org.apache.druid.server.coordinator.compact.NewestSegmentFirstPolicy;
-=======
->>>>>>> caedeb66
 import org.apache.druid.server.http.CompactionConfigUpdateRequest;
 
 import javax.annotation.Nullable;
@@ -62,12 +59,8 @@
         baseConfig.compactionTaskSlotRatio,
         baseConfig.maxCompactionTaskSlots,
         baseConfig.useAutoScaleSlots,
-<<<<<<< HEAD
         baseConfig.compactionEngine,
         baseConfig.compactionPolicy
-=======
-        baseConfig.compactionEngine
->>>>>>> caedeb66
     );
   }
 
@@ -81,12 +74,8 @@
         Configs.valueOrDefault(update.getCompactionTaskSlotRatio(), baseConfig.compactionTaskSlotRatio),
         Configs.valueOrDefault(update.getMaxCompactionTaskSlots(), baseConfig.maxCompactionTaskSlots),
         Configs.valueOrDefault(update.getUseAutoScaleSlots(), baseConfig.useAutoScaleSlots),
-<<<<<<< HEAD
         Configs.valueOrDefault(update.getCompactionEngine(), baseConfig.compactionEngine),
         Configs.valueOrDefault(update.getCompactionPolicy(), baseConfig.compactionPolicy)
-=======
-        Configs.valueOrDefault(update.getCompactionEngine(), baseConfig.compactionEngine)
->>>>>>> caedeb66
     );
   }
 
@@ -106,12 +95,8 @@
       @JsonProperty("compactionTaskSlotRatio") @Nullable Double compactionTaskSlotRatio,
       @JsonProperty("maxCompactionTaskSlots") @Nullable Integer maxCompactionTaskSlots,
       @JsonProperty("useAutoScaleSlots") @Nullable Boolean useAutoScaleSlots,
-<<<<<<< HEAD
-      @JsonProperty("compactionEngine") @Nullable CompactionEngine compactionEngine,
+      @JsonProperty("engine") @Nullable CompactionEngine compactionEngine,
       @JsonProperty("compactionPolicy") @Nullable CompactionSegmentSearchPolicy compactionPolicy
-=======
-      @JsonProperty("engine") @Nullable CompactionEngine compactionEngine
->>>>>>> caedeb66
   )
   {
     this.compactionConfigs = compactionConfigs;
