--- conflicted
+++ resolved
@@ -165,12 +165,9 @@
 
     final DataSource freeTradeDataSource = globalizeIfPossible(newQuery.getDataSource());
     // do an inlining dry run to see if any inlining is necessary, without actually running the queries.
-<<<<<<< HEAD
-    final int maxSubqueryRows = QueryContexts.getMaxSubqueryRows(query, serverConfig.getMaxSubqueryRows());
-    final long maxSubqueryMemory = QueryContexts.getMaxSubqueryMemory(query, serverConfig.getMaxSubqueryMemory());
-=======
     final int maxSubqueryRows = query.context().getMaxSubqueryRows(serverConfig.getMaxSubqueryRows());
->>>>>>> e1663912
+    final long maxSubqueryMemory = -1L;
+    // final long maxSubqueryMemory = query.context().getMaxSubqueryMemory(query, serverConfig.getMaxSubqueryMemory());
 
     final DataSource inlineDryRun = inlineIfNecessary(
         freeTradeDataSource,
@@ -347,9 +344,10 @@
           current = Iterables.getOnlyElement(current.getChildren());
         }
 
-<<<<<<< HEAD
-        assert !(current instanceof QueryDataSource); // lgtm [java/contradictory-type-checks]
-        current = inlineIfNecessary(
+        if (current instanceof QueryDataSource) {
+          throw new ISE("Got a QueryDataSource[%s], should've walked it away in the loop above.", current);
+        }
+          current = inlineIfNecessary(
             current,
             null,
             subqueryRowLimitAccumulator,
@@ -358,12 +356,6 @@
             maxSubqueryMemory,
             dryRun
         );
-=======
-        if (current instanceof QueryDataSource) {
-          throw new ISE("Got a QueryDataSource[%s], should've walked it away in the loop above.", current);
-        }
-        current = inlineIfNecessary(current, null, subqueryRowLimitAccumulator, maxSubqueryRows, dryRun);
->>>>>>> e1663912
 
         while (!stack.isEmpty()) {
           current = stack.pop().withChildren(Collections.singletonList(current));
