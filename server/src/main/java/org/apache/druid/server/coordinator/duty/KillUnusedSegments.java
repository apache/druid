--- conflicted
+++ resolved
@@ -25,15 +25,10 @@
 import org.apache.druid.indexer.TaskStatusPlus;
 import org.apache.druid.java.util.common.DateTimes;
 import org.apache.druid.java.util.common.JodaUtils;
-import org.apache.druid.java.util.common.StringUtils;
 import org.apache.druid.java.util.common.logger.Logger;
 import org.apache.druid.metadata.SegmentsMetadataManager;
 import org.apache.druid.rpc.indexing.OverlordClient;
-<<<<<<< HEAD
-=======
 import org.apache.druid.server.coordinator.CoordinatorDynamicConfig;
-import org.apache.druid.server.coordinator.DruidCoordinatorConfig;
->>>>>>> d6f59d19
 import org.apache.druid.server.coordinator.DruidCoordinatorRuntimeParams;
 import org.apache.druid.server.coordinator.config.KillUnusedSegmentsConfig;
 import org.apache.druid.server.coordinator.stats.CoordinatorRunStats;
@@ -94,7 +89,6 @@
   private final OverlordClient overlordClient;
 
   public KillUnusedSegments(
-<<<<<<< HEAD
       SegmentsMetadataManager segmentsMetadataManager,
       OverlordClient overlordClient,
       KillUnusedSegmentsConfig killConfig
@@ -104,37 +98,12 @@
 
     this.maxSegmentsToKill = killConfig.getMaxSegments();
     if (maxSegmentsToKill < 0) {
-      throw InvalidInput.exception(
-          "druid.coordinator.kill.maxSegments[%s] is invalid. It must be a positive integer.",
-          maxSegmentsToKill
-      );
-=======
-      final SegmentsMetadataManager segmentsMetadataManager,
-      final OverlordClient overlordClient,
-      final DruidCoordinatorConfig config
-  )
-  {
-    if (config.getCoordinatorKillPeriod().getMillis() < config.getCoordinatorIndexingPeriod().getMillis()) {
       throw DruidException.forPersona(DruidException.Persona.OPERATOR)
                           .ofCategory(DruidException.Category.INVALID_INPUT)
                           .build(
-                              StringUtils.format(
-                                     "druid.coordinator.kill.period[%s] is invalid. It must be greater than or "
-                                     + "equal to druid.coordinator.period.indexingPeriod[%s].",
-                                     config.getCoordinatorKillPeriod(),
-                                     config.getCoordinatorIndexingPeriod()
-                                 )
+                              "druid.coordinator.kill.maxSegments[%s] must be a positive integer.",
+                              maxSegmentsToKill
                           );
-    }
-    if (config.getCoordinatorKillMaxSegments() < 0) {
-      throw DruidException.forPersona(DruidException.Persona.OPERATOR)
-                          .ofCategory(DruidException.Category.INVALID_INPUT)
-                          .build(StringUtils.format(
-                                     "druid.coordinator.kill.maxSegments[%d] is invalid. It must be a positive integer.",
-                                     config.getCoordinatorKillMaxSegments()
-                                 )
-                          );
->>>>>>> d6f59d19
     }
 
     this.ignoreDurationToRetain = killConfig.isIgnoreDurationToRetain();
@@ -165,16 +134,15 @@
   @Override
   public DruidCoordinatorRuntimeParams run(final DruidCoordinatorRuntimeParams params)
   {
-    if (!canDutyRun()) {
+    if (canDutyRun()) {
+      return runInternal(params);
+    } else {
       log.debug(
           "Skipping KillUnusedSegments until period[%s] has elapsed after lastKillTime[%s].",
-          period,
-          lastKillTime
+          period, lastKillTime
       );
       return params;
     }
-
-    return runInternal(params);
   }
 
   private DruidCoordinatorRuntimeParams runInternal(final DruidCoordinatorRuntimeParams params)
