--- conflicted
+++ resolved
@@ -92,47 +92,27 @@
       KillUnusedSegmentsConfig killConfig
   )
   {
-<<<<<<< HEAD
-    this.period = killConfig.getCleanupPeriod().getMillis();
-
-    this.ignoreRetainDuration = killConfig.isIgnoreDurationToRetain();
-    this.retainDuration = killConfig.getDurationToRetain().getMillis();
-    if (this.ignoreRetainDuration) {
-=======
-    if (config.getCoordinatorKillPeriod().getMillis() < config.getCoordinatorIndexingPeriod().getMillis()) {
-      throw InvalidInput.exception(
-          "druid.coordinator.kill.period[%s] must be >= druid.coordinator.period.indexingPeriod[%s]",
-          config.getCoordinatorKillPeriod(),
-          config.getCoordinatorIndexingPeriod()
-      );
-    }
-    if (config.getCoordinatorKillMaxSegments() < 0) {
+    this.period = killConfig.getCleanupPeriod();
+
+    this.maxSegmentsToKill = killConfig.getMaxSegments();
+    if (maxSegmentsToKill < 0) {
       throw InvalidInput.exception(
           "druid.coordinator.kill.maxSegments[%s] is invalid. It must be a positive integer.",
-          config.getCoordinatorKillMaxSegments()
+          maxSegmentsToKill
       );
     }
-    this.period = config.getCoordinatorKillPeriod();
-    this.ignoreDurationToRetain = config.getCoordinatorKillIgnoreDurationToRetain();
-    this.durationToRetain = config.getCoordinatorKillDurationToRetain();
+
+    this.ignoreDurationToRetain = killConfig.isIgnoreDurationToRetain();
+    this.durationToRetain = killConfig.getDurationToRetain();
     if (this.ignoreDurationToRetain) {
->>>>>>> d703b2c7
       log.debug(
           "druid.coordinator.kill.durationToRetain[%s] will be ignored when discovering segments to kill "
           + "because druid.coordinator.kill.ignoreDurationToRetain is set to true.",
-          this.durationToRetain
+          durationToRetain
       );
     }
-<<<<<<< HEAD
     this.bufferPeriod = killConfig.getBufferPeriod().getMillis();
 
-    this.maxSegmentsToKill = killConfig.getMaxSegments();
-    Preconditions.checkArgument(this.maxSegmentsToKill > 0, "coordinator kill maxSegments must be > 0");
-
-=======
-    this.bufferPeriod = config.getCoordinatorKillBufferPeriod().getMillis();
-    this.maxSegmentsToKill = config.getCoordinatorKillMaxSegments();
->>>>>>> d703b2c7
     datasourceToLastKillIntervalEnd = new ConcurrentHashMap<>();
 
     log.info(
