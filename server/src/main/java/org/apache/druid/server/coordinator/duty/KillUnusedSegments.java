/*
 * Licensed to the Apache Software Foundation (ASF) under one
 * or more contributor license agreements.  See the NOTICE file
 * distributed with this work for additional information
 * regarding copyright ownership.  The ASF licenses this file
 * to you under the Apache License, Version 2.0 (the
 * "License"); you may not use this file except in compliance
 * with the License.  You may obtain a copy of the License at
 *
 *   http://www.apache.org/licenses/LICENSE-2.0
 *
 * Unless required by applicable law or agreed to in writing,
 * software distributed under the License is distributed on an
 * "AS IS" BASIS, WITHOUT WARRANTIES OR CONDITIONS OF ANY
 * KIND, either express or implied.  See the License for the
 * specific language governing permissions and limitations
 * under the License.
 */

package org.apache.druid.server.coordinator.duty;

import com.google.common.base.Preconditions;
import com.google.inject.Inject;
import org.apache.druid.client.indexing.IndexingServiceClient;
import org.apache.druid.java.util.common.DateTimes;
import org.apache.druid.java.util.common.JodaUtils;
import org.apache.druid.java.util.common.logger.Logger;
import org.apache.druid.metadata.SegmentsMetadataManager;
import org.apache.druid.server.coordinator.DruidCoordinatorConfig;
import org.apache.druid.server.coordinator.DruidCoordinatorRuntimeParams;
import org.apache.druid.utils.CollectionUtils;
import org.joda.time.DateTime;
import org.joda.time.Interval;

import java.util.Collection;
import java.util.List;

/**
 * Completely removes information about unused segments who have an interval end that comes before
 * now - {@link #retainDuration} from the metadata store. retainDuration can be a positive or negative duration,
 * negative meaning the interval end target will be in the future. Also, retainDuration can be ignored,
 * meaning that there is no upper bound to the end interval of segments that will be killed. This action is called
 * "to kill a segment".
 * <p>
 * See org.apache.druid.indexing.common.task.KillUnusedSegmentsTask.
 */
public class KillUnusedSegments implements CoordinatorDuty
{
  private static final Logger log = new Logger(KillUnusedSegments.class);

  private final long period;
  private final long retainDuration;
  private final boolean ignoreRetainDuration;
  private final int maxSegmentsToKill;
  private long lastKillTime = 0;
  private final long bufferPeriod;

  private final SegmentsMetadataManager segmentsMetadataManager;
  private final IndexingServiceClient indexingServiceClient;

  @Inject
  public KillUnusedSegments(
      SegmentsMetadataManager segmentsMetadataManager,
      IndexingServiceClient indexingServiceClient,
      DruidCoordinatorConfig config
  )
  {
    this.period = config.getCoordinatorKillPeriod().getMillis();
    Preconditions.checkArgument(
        this.period > config.getCoordinatorIndexingPeriod().getMillis(),
        "coordinator kill period must be greater than druid.coordinator.period.indexingPeriod"
    );

    this.ignoreRetainDuration = config.getCoordinatorKillIgnoreDurationToRetain();
    this.retainDuration = config.getCoordinatorKillDurationToRetain().getMillis();
    if (this.ignoreRetainDuration) {
      log.debug(
          "druid.coordinator.kill.durationToRetain [%s] will be ignored when discovering segments to kill "
          + "because you have set druid.coordinator.kill.ignoreDurationToRetain to True.",
          this.retainDuration
      );
    }
    this.bufferPeriod = config.getCoordinatorKillBufferPeriod().getMillis();

    this.maxSegmentsToKill = config.getCoordinatorKillMaxSegments();
    Preconditions.checkArgument(this.maxSegmentsToKill > 0, "coordinator kill maxSegments must be > 0");

    log.info(
        "Kill Task scheduling enabled with period [%s], retainDuration [%s], bufferPeriod [%s], maxSegmentsToKill [%s]",
        this.period,
        this.ignoreRetainDuration ? "IGNORING" : this.retainDuration,
        this.bufferPeriod,
        this.maxSegmentsToKill
    );

    this.segmentsMetadataManager = segmentsMetadataManager;
    this.indexingServiceClient = indexingServiceClient;
  }

  @Override
  public DruidCoordinatorRuntimeParams run(DruidCoordinatorRuntimeParams params)
  {
    Collection<String> dataSourcesToKill =
        params.getCoordinatorDynamicConfig().getSpecificDataSourcesToKillUnusedSegmentsIn();

    // If no datasource has been specified, all are eligible for killing unused segments
    if (CollectionUtils.isNullOrEmpty(dataSourcesToKill)) {
      dataSourcesToKill = segmentsMetadataManager.retrieveAllDataSourceNames();
    }

    final long currentTimeMillis = System.currentTimeMillis();
    if (CollectionUtils.isNullOrEmpty(dataSourcesToKill)) {
      log.debug("No eligible datasource to kill unused segments.");
    } else if (lastKillTime + period > currentTimeMillis) {
      log.debug("Skipping kill of unused segments as kill period has not elapsed yet.");
    } else {
      log.debug("Killing unused segments in datasources: %s", dataSourcesToKill);
      lastKillTime = currentTimeMillis;
      killUnusedSegments(dataSourcesToKill);
    }

    return params;
  }

  private void killUnusedSegments(Collection<String> dataSourcesToKill)
  {
<<<<<<< HEAD
    List<Interval> unusedSegmentIntervals =
        segmentsMetadataManager.getUnusedSegmentIntervals(
            dataSource,
            getEndTimeUpperLimit(),
            limit,
            DateTimes.nowUtc().minus(bufferPeriod)
        );
=======
    int submittedTasks = 0;
    for (String dataSource : dataSourcesToKill) {
      final Interval intervalToKill = findIntervalForKill(dataSource);
      if (intervalToKill == null) {
        continue;
      }
>>>>>>> 431a1195

      try {
        indexingServiceClient.killUnusedSegments("coordinator-issued", dataSource, intervalToKill);
        ++submittedTasks;
      }
      catch (Exception ex) {
        log.error(ex, "Failed to submit kill task for dataSource [%s]", dataSource);
        if (Thread.currentThread().isInterrupted()) {
          log.warn("skipping kill task scheduling because thread is interrupted.");
          break;
        }
      }
    }

    log.debug("Submitted kill tasks for [%d] datasources.", submittedTasks);
  }

  /**
   * Calculates the interval for which segments are to be killed in a datasource.
   */
  private Interval findIntervalForKill(String dataSource)
  {
    final DateTime maxEndTime = ignoreRetainDuration
                                ? DateTimes.COMPARE_DATE_AS_STRING_MAX
                                : DateTimes.nowUtc().minus(retainDuration);

    List<Interval> unusedSegmentIntervals = segmentsMetadataManager
        .getUnusedSegmentIntervals(dataSource, maxEndTime, maxSegmentsToKill);

    if (CollectionUtils.isNullOrEmpty(unusedSegmentIntervals)) {
      return null;
    } else if (unusedSegmentIntervals.size() == 1) {
      return unusedSegmentIntervals.get(0);
    } else {
      return JodaUtils.umbrellaInterval(unusedSegmentIntervals);
    }
  }

}<|MERGE_RESOLUTION|>--- conflicted
+++ resolved
@@ -124,22 +124,12 @@
 
   private void killUnusedSegments(Collection<String> dataSourcesToKill)
   {
-<<<<<<< HEAD
-    List<Interval> unusedSegmentIntervals =
-        segmentsMetadataManager.getUnusedSegmentIntervals(
-            dataSource,
-            getEndTimeUpperLimit(),
-            limit,
-            DateTimes.nowUtc().minus(bufferPeriod)
-        );
-=======
     int submittedTasks = 0;
     for (String dataSource : dataSourcesToKill) {
       final Interval intervalToKill = findIntervalForKill(dataSource);
       if (intervalToKill == null) {
         continue;
       }
->>>>>>> 431a1195
 
       try {
         indexingServiceClient.killUnusedSegments("coordinator-issued", dataSource, intervalToKill);
@@ -167,7 +157,7 @@
                                 : DateTimes.nowUtc().minus(retainDuration);
 
     List<Interval> unusedSegmentIntervals = segmentsMetadataManager
-        .getUnusedSegmentIntervals(dataSource, maxEndTime, maxSegmentsToKill);
+        .getUnusedSegmentIntervals(dataSource, maxEndTime, maxSegmentsToKill, DateTimes.nowUtc().minus(bufferPeriod));
 
     if (CollectionUtils.isNullOrEmpty(unusedSegmentIntervals)) {
       return null;
