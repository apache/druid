--- conflicted
+++ resolved
@@ -136,6 +136,13 @@
       log.debug("Skipping kill of unused segments as kill period has not elapsed yet.");
       return params;
     }
+
+    return runInternal(params);
+  }
+
+  @VisibleForTesting
+  DruidCoordinatorRuntimeParams runInternal(DruidCoordinatorRuntimeParams params)
+  {
     TaskStats taskStats = new TaskStats();
     Collection<String> dataSourcesToKill =
         params.getCoordinatorDynamicConfig().getSpecificDataSourcesToKillUnusedSegmentsIn();
@@ -162,7 +169,7 @@
       }
 
       log.debug("Killing unused segments in datasources: %s", dataSourcesToKill);
-      lastKillTime = currentTimeMillis;
+      lastKillTime = System.currentTimeMillis();
       taskStats.submittedTasks = killUnusedSegments(dataSourcesToKill, availableKillTaskSlots);
 
     }
@@ -251,12 +258,9 @@
     final DateTime maxEndTime = ignoreRetainDuration
                                 ? DateTimes.COMPARE_DATE_AS_STRING_MAX
                                 : DateTimes.nowUtc().minus(retainDuration);
+
     List<Interval> unusedSegmentIntervals = segmentsMetadataManager
-<<<<<<< HEAD
-        .getUnusedSegmentIntervals(dataSource, datasourceToLastKillIntervalEnd.get(dataSource), maxEndTime, maxSegmentsToKill);
-=======
-        .getUnusedSegmentIntervals(dataSource, maxEndTime, maxSegmentsToKill, DateTimes.nowUtc().minus(bufferPeriod));
->>>>>>> 097b6450
+        .getUnusedSegmentIntervals(dataSource, datasourceToLastKillIntervalEnd.get(dataSource), maxEndTime, maxSegmentsToKill, DateTimes.nowUtc().minus(bufferPeriod));
 
     if (CollectionUtils.isNullOrEmpty(unusedSegmentIntervals)) {
       return null;
