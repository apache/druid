/*
 * Licensed to the Apache Software Foundation (ASF) under one
 * or more contributor license agreements.  See the NOTICE file
 * distributed with this work for additional information
 * regarding copyright ownership.  The ASF licenses this file
 * to you under the Apache License, Version 2.0 (the
 * "License"); you may not use this file except in compliance
 * with the License.  You may obtain a copy of the License at
 *
 *   http://www.apache.org/licenses/LICENSE-2.0
 *
 * Unless required by applicable law or agreed to in writing,
 * software distributed under the License is distributed on an
 * "AS IS" BASIS, WITHOUT WARRANTIES OR CONDITIONS OF ANY
 * KIND, either express or implied.  See the License for the
 * specific language governing permissions and limitations
 * under the License.
 */

package org.apache.druid.server.coordinator;

import com.fasterxml.jackson.databind.ObjectMapper;
import com.google.common.annotations.VisibleForTesting;
import com.google.common.collect.ImmutableList;
import com.google.common.collect.Ordering;
import com.google.common.collect.Sets;
import com.google.common.util.concurrent.ListeningExecutorService;
import com.google.common.util.concurrent.MoreExecutors;
import com.google.inject.Inject;
import it.unimi.dsi.fastutil.objects.Object2IntMap;
import it.unimi.dsi.fastutil.objects.Object2IntMaps;
import it.unimi.dsi.fastutil.objects.Object2IntOpenHashMap;
import it.unimi.dsi.fastutil.objects.Object2LongMap;
import org.apache.druid.client.DataSourcesSnapshot;
import org.apache.druid.client.DruidDataSource;
import org.apache.druid.client.DruidServer;
import org.apache.druid.client.ImmutableDruidDataSource;
import org.apache.druid.client.ImmutableDruidServer;
import org.apache.druid.client.ServerInventoryView;
import org.apache.druid.client.coordinator.Coordinator;
import org.apache.druid.client.indexing.IndexingServiceClient;
import org.apache.druid.common.config.JacksonConfigManager;
import org.apache.druid.curator.discovery.ServiceAnnouncer;
import org.apache.druid.discovery.DruidLeaderSelector;
import org.apache.druid.guice.ManageLifecycle;
import org.apache.druid.guice.annotations.CoordinatorIndexingServiceDuty;
import org.apache.druid.guice.annotations.CoordinatorMetadataStoreManagementDuty;
import org.apache.druid.guice.annotations.Self;
import org.apache.druid.java.util.common.DateTimes;
import org.apache.druid.java.util.common.Pair;
import org.apache.druid.java.util.common.concurrent.Execs;
import org.apache.druid.java.util.common.concurrent.ScheduledExecutorFactory;
import org.apache.druid.java.util.common.concurrent.ScheduledExecutors;
import org.apache.druid.java.util.common.guava.Comparators;
import org.apache.druid.java.util.common.lifecycle.LifecycleStart;
import org.apache.druid.java.util.common.lifecycle.LifecycleStop;
import org.apache.druid.java.util.emitter.EmittingLogger;
import org.apache.druid.java.util.emitter.service.ServiceEmitter;
import org.apache.druid.java.util.emitter.service.ServiceMetricEvent;
import org.apache.druid.metadata.MetadataRuleManager;
import org.apache.druid.metadata.SegmentsMetadataManager;
import org.apache.druid.query.DruidMetrics;
import org.apache.druid.server.DruidNode;
import org.apache.druid.server.coordinator.duty.BalanceSegments;
import org.apache.druid.server.coordinator.duty.CompactSegments;
import org.apache.druid.server.coordinator.duty.CoordinatorCustomDutyGroup;
import org.apache.druid.server.coordinator.duty.CoordinatorCustomDutyGroups;
import org.apache.druid.server.coordinator.duty.CoordinatorDuty;
import org.apache.druid.server.coordinator.duty.EmitClusterStatsAndMetrics;
import org.apache.druid.server.coordinator.duty.LogUsedSegments;
import org.apache.druid.server.coordinator.duty.MarkAsUnusedOvershadowedSegments;
import org.apache.druid.server.coordinator.duty.RunRules;
import org.apache.druid.server.coordinator.duty.UnloadUnusedSegments;
import org.apache.druid.server.coordinator.rules.LoadRule;
import org.apache.druid.server.coordinator.rules.Rule;
import org.apache.druid.server.initialization.jetty.ServiceUnavailableException;
import org.apache.druid.server.lookup.cache.LookupCoordinatorManager;
import org.apache.druid.timeline.DataSegment;
import org.apache.druid.timeline.SegmentId;
import org.joda.time.DateTime;
import org.joda.time.Duration;

import javax.annotation.Nullable;
import java.util.ArrayList;
import java.util.Arrays;
import java.util.Collection;
import java.util.HashMap;
import java.util.List;
import java.util.Map;
import java.util.Set;
import java.util.concurrent.Callable;
import java.util.concurrent.ConcurrentHashMap;
import java.util.concurrent.ConcurrentMap;
import java.util.concurrent.ScheduledExecutorService;
import java.util.concurrent.TimeUnit;
import java.util.stream.Collectors;

/**
 *
 */
@ManageLifecycle
public class DruidCoordinator
{
  /**
   * This comparator orders "freshest" segments first, i. e. segments with most recent intervals.
   *
   * It is used in historical nodes' {@link LoadQueuePeon}s to make historicals load more recent segment first.
   *
   * It is also used in {@link DruidCoordinatorRuntimeParams} for {@link
   * DruidCoordinatorRuntimeParams#getUsedSegments()} - a collection of segments to be considered during some
   * coordinator run for different {@link CoordinatorDuty}s. The order matters only for {@link
   * RunRules}, which tries to apply the rules while iterating the segments in the order imposed by
   * this comparator. In {@link LoadRule} the throttling limit may be hit (via {@link ReplicationThrottler}; see
   * {@link CoordinatorDynamicConfig#getReplicationThrottleLimit()}). So before we potentially hit this limit, we want
   * to schedule loading the more recent segments (among all of those that need to be loaded).
   *
   * In both {@link LoadQueuePeon}s and {@link RunRules}, we want to load more recent segments first
   * because presumably they are queried more often and contain are more important data for users, so if the Druid
   * cluster has availability problems and struggling to make all segments available immediately, at least we try to
   * make more "important" (more recent) segments available as soon as possible.
   */
  static final Ordering<DataSegment> SEGMENT_COMPARATOR_RECENT_FIRST = Ordering
      .from(Comparators.intervalsByEndThenStart())
      .onResultOf(DataSegment::getInterval)
      .compound(Ordering.<DataSegment>natural())
      .reverse();

  private static final EmittingLogger log = new EmittingLogger(DruidCoordinator.class);

  private final Object lock = new Object();
  private final DruidCoordinatorConfig config;
  private final JacksonConfigManager configManager;
  private final SegmentsMetadataManager segmentsMetadataManager;
  private final ServerInventoryView serverInventoryView;
  private final MetadataRuleManager metadataRuleManager;

  private final ServiceEmitter emitter;
  private final IndexingServiceClient indexingServiceClient;
  private final ScheduledExecutorService exec;
  private final LoadQueueTaskMaster taskMaster;
  private final Map<String, LoadQueuePeon> loadManagementPeons;
  private final SegmentStateManager segmentStateManager;
  private final ServiceAnnouncer serviceAnnouncer;
  private final DruidNode self;
  private final Set<CoordinatorDuty> indexingServiceDuties;
  private final Set<CoordinatorDuty> metadataStoreManagementDuties;
  private final CoordinatorCustomDutyGroups customDutyGroups;
  private final BalancerStrategyFactory factory;
  private final LookupCoordinatorManager lookupCoordinatorManager;
  private final DruidLeaderSelector coordLeaderSelector;
  private final ObjectMapper objectMapper;
  private final CompactSegments compactSegments;

  private volatile boolean started = false;
  private volatile SegmentReplicantLookup segmentReplicantLookup = null;
  private volatile DruidCluster cluster = null;

  private int cachedBalancerThreadNumber;
  private ListeningExecutorService balancerExec;

  public static final String HISTORICAL_MANAGEMENT_DUTIES_DUTY_GROUP = "HistoricalManagementDuties";
  private static final String METADATA_STORE_MANAGEMENT_DUTIES_DUTY_GROUP = "MetadataStoreManagementDuties";
  private static final String INDEXING_SERVICE_DUTIES_DUTY_GROUP = "IndexingServiceDuties";
  private static final String COMPACT_SEGMENTS_DUTIES_DUTY_GROUP = "CompactSegmentsDuties";

  @Inject
  public DruidCoordinator(
      DruidCoordinatorConfig config,
      JacksonConfigManager configManager,
      SegmentsMetadataManager segmentsMetadataManager,
      ServerInventoryView serverInventoryView,
      MetadataRuleManager metadataRuleManager,
      ServiceEmitter emitter,
      ScheduledExecutorFactory scheduledExecutorFactory,
      IndexingServiceClient indexingServiceClient,
      LoadQueueTaskMaster taskMaster,
      SegmentStateManager segmentStateManager,
      ServiceAnnouncer serviceAnnouncer,
      @Self DruidNode self,
      @CoordinatorMetadataStoreManagementDuty Set<CoordinatorDuty> metadataStoreManagementDuties,
      @CoordinatorIndexingServiceDuty Set<CoordinatorDuty> indexingServiceDuties,
      CoordinatorCustomDutyGroups customDutyGroups,
      BalancerStrategyFactory factory,
      LookupCoordinatorManager lookupCoordinatorManager,
      @Coordinator DruidLeaderSelector coordLeaderSelector,
      ObjectMapper objectMapper
  )
  {
    this(
        config,
        configManager,
        segmentsMetadataManager,
        serverInventoryView,
        metadataRuleManager,
        emitter,
        scheduledExecutorFactory,
        indexingServiceClient,
        taskMaster,
        segmentStateManager,
        serviceAnnouncer,
        self,
        new ConcurrentHashMap<>(),
        indexingServiceDuties,
        metadataStoreManagementDuties,
        customDutyGroups,
        factory,
        lookupCoordinatorManager,
        coordLeaderSelector,
        objectMapper
    );
  }

  DruidCoordinator(
      DruidCoordinatorConfig config,
      JacksonConfigManager configManager,
      SegmentsMetadataManager segmentsMetadataManager,
      ServerInventoryView serverInventoryView,
      MetadataRuleManager metadataRuleManager,
      ServiceEmitter emitter,
      ScheduledExecutorFactory scheduledExecutorFactory,
      IndexingServiceClient indexingServiceClient,
      LoadQueueTaskMaster taskMaster,
      SegmentStateManager segmentStateManager,
      ServiceAnnouncer serviceAnnouncer,
      DruidNode self,
      ConcurrentMap<String, LoadQueuePeon> loadQueuePeonMap,
      Set<CoordinatorDuty> indexingServiceDuties,
      Set<CoordinatorDuty> metadataStoreManagementDuties,
      CoordinatorCustomDutyGroups customDutyGroups,
      BalancerStrategyFactory factory,
      LookupCoordinatorManager lookupCoordinatorManager,
      DruidLeaderSelector coordLeaderSelector,
      ObjectMapper objectMapper
  )
  {
    this.config = config;
    this.configManager = configManager;

    this.segmentsMetadataManager = segmentsMetadataManager;
    this.serverInventoryView = serverInventoryView;
    this.metadataRuleManager = metadataRuleManager;
    this.emitter = emitter;
    this.indexingServiceClient = indexingServiceClient;
    this.taskMaster = taskMaster;
    this.serviceAnnouncer = serviceAnnouncer;
    this.self = self;
    this.indexingServiceDuties = indexingServiceDuties;
    this.metadataStoreManagementDuties = metadataStoreManagementDuties;
    this.customDutyGroups = customDutyGroups;

    this.exec = scheduledExecutorFactory.create(1, "Coordinator-Exec--%d");

    this.loadManagementPeons = loadQueuePeonMap;
    this.factory = factory;
    this.lookupCoordinatorManager = lookupCoordinatorManager;
    this.coordLeaderSelector = coordLeaderSelector;
    this.objectMapper = objectMapper;
    this.compactSegments = initializeCompactSegmentsDuty();
    this.segmentStateManager = segmentStateManager;
  }

  public boolean isLeader()
  {
    return coordLeaderSelector.isLeader();
  }

  public Map<String, LoadQueuePeon> getLoadManagementPeons()
  {
    return loadManagementPeons;
  }

  /**
   * @return tier -> { dataSource -> underReplicationCount } map
   */
  public Map<String, Object2LongMap<String>> computeUnderReplicationCountsPerDataSourcePerTier()
  {
    final Iterable<DataSegment> dataSegments = segmentsMetadataManager.iterateAllUsedSegments();
    return computeUnderReplicationCountsPerDataSourcePerTierForSegmentsInternal(dataSegments, false);
  }

  /**
   * @return tier -> { dataSource -> underReplicationCount } map
   */
  public Map<String, Object2LongMap<String>> computeUnderReplicationCountsPerDataSourcePerTierUsingClusterView()
  {
    final Iterable<DataSegment> dataSegments = segmentsMetadataManager.iterateAllUsedSegments();
    return computeUnderReplicationCountsPerDataSourcePerTierForSegmentsInternal(dataSegments, true);
  }

  /**
   * segmentReplicantLookup use in this method could potentially be stale since it is only updated on coordinator runs.
   * However, this is ok as long as the {@param dataSegments} is refreshed/latest as this would at least still ensure
   * that the stale data in segmentReplicantLookup would be under counting replication levels,
   * rather than potentially falsely reporting that everything is available.
   *
   * @return tier -> { dataSource -> underReplicationCount } map
   */
  public Map<String, Object2LongMap<String>> computeUnderReplicationCountsPerDataSourcePerTierForSegments(
      Iterable<DataSegment> dataSegments
  )
  {
    return computeUnderReplicationCountsPerDataSourcePerTierForSegmentsInternal(dataSegments, false);
  }

  /**
   * segmentReplicantLookup or cluster use in this method could potentially be stale since it is only updated on coordinator runs.
   * However, this is ok as long as the {@param dataSegments} is refreshed/latest as this would at least still ensure
   * that the stale data in segmentReplicantLookup and cluster would be under counting replication levels,
   * rather than potentially falsely reporting that everything is available.
   *
   * @return tier -> { dataSource -> underReplicationCount } map
   */
  public Map<String, Object2LongMap<String>> computeUnderReplicationCountsPerDataSourcePerTierForSegmentsUsingClusterView(
      Iterable<DataSegment> dataSegments
  )
  {
    return computeUnderReplicationCountsPerDataSourcePerTierForSegmentsInternal(dataSegments, true);
  }

  public Object2IntMap<String> computeNumsUnavailableUsedSegmentsPerDataSource()
  {
    if (segmentReplicantLookup == null) {
      return Object2IntMaps.emptyMap();
    }

    final Object2IntOpenHashMap<String> numsUnavailableUsedSegmentsPerDataSource = new Object2IntOpenHashMap<>();

    final Iterable<DataSegment> dataSegments = segmentsMetadataManager.iterateAllUsedSegments();

    for (DataSegment segment : dataSegments) {
      if (segmentReplicantLookup.getTotalServedReplicas(segment.getId()) == 0) {
        numsUnavailableUsedSegmentsPerDataSource.addTo(segment.getDataSource(), 1);
      } else {
        numsUnavailableUsedSegmentsPerDataSource.addTo(segment.getDataSource(), 0);
      }
    }

    return numsUnavailableUsedSegmentsPerDataSource;
  }

  public Map<String, Double> getLoadStatus()
  {
    final Map<String, Double> loadStatus = new HashMap<>();
    final Collection<ImmutableDruidDataSource> dataSources =
        segmentsMetadataManager.getImmutableDataSourcesWithAllUsedSegments();

    for (ImmutableDruidDataSource dataSource : dataSources) {
      final Set<DataSegment> segments = Sets.newHashSet(dataSource.getSegments());
      final int numPublishedSegments = segments.size();

      // remove loaded segments
      for (DruidServer druidServer : serverInventoryView.getInventory()) {
        final DruidDataSource loadedView = druidServer.getDataSource(dataSource.getName());
        if (loadedView != null) {
          // This does not use segments.removeAll(loadedView.getSegments()) for performance reasons.
          // Please see https://github.com/apache/druid/pull/5632 and LoadStatusBenchmark for more info.
          for (DataSegment serverSegment : loadedView.getSegments()) {
            segments.remove(serverSegment);
          }
        }
      }
      final int numUnavailableSegments = segments.size();
      loadStatus.put(
          dataSource.getName(),
          100 * ((double) (numPublishedSegments - numUnavailableSegments) / (double) numPublishedSegments)
      );
    }

    return loadStatus;
  }

  @Nullable
  public Long getTotalSizeOfSegmentsAwaitingCompaction(String dataSource)
  {
    return compactSegments.getTotalSizeOfSegmentsAwaitingCompaction(dataSource);
  }

  @Nullable
  public AutoCompactionSnapshot getAutoCompactionSnapshotForDataSource(String dataSource)
  {
    return compactSegments.getAutoCompactionSnapshot(dataSource);
  }

  public Map<String, AutoCompactionSnapshot> getAutoCompactionSnapshot()
  {
    return compactSegments.getAutoCompactionSnapshot();
  }

  public CoordinatorDynamicConfig getDynamicConfigs()
  {
    return CoordinatorDynamicConfig.current(configManager);
  }

  public CoordinatorCompactionConfig getCompactionConfig()
  {
    return CoordinatorCompactionConfig.current(configManager);
  }

  public void markSegmentsAsUnused(String datasource, Set<SegmentId> segmentIds)
  {
    log.debug("Marking [%d] segments of datasource [%s] as unused: %s", segmentIds.size(), datasource, segmentIds);
    int updatedCount = segmentsMetadataManager.markSegmentsAsUnused(segmentIds);
    log.info("Successfully marked [%d] segments of datasource [%s] as unused", updatedCount, datasource);
  }

  public void markSegmentAsUnused(DataSegment segment)
  {
    log.debug("Marking segment[%s] as unused", segment.getId());
    segmentsMetadataManager.markSegmentAsUnused(segment.getId());
  }

  public String getCurrentLeader()
  {
    return coordLeaderSelector.getCurrentLeader();
  }

  @VisibleForTesting
  public int getCachedBalancerThreadNumber()
  {
    return cachedBalancerThreadNumber;
  }

  @VisibleForTesting
  public ListeningExecutorService getBalancerExec()
  {
    return balancerExec;
  }

  @LifecycleStart
  public void start()
  {
    synchronized (lock) {
      if (started) {
        return;
      }
      started = true;

      coordLeaderSelector.registerListener(
          new DruidLeaderSelector.Listener()
          {
            @Override
            public void becomeLeader()
            {
              DruidCoordinator.this.becomeLeader();
            }

            @Override
            public void stopBeingLeader()
            {
              DruidCoordinator.this.stopBeingLeader();
            }
          }
      );
    }
  }

  @LifecycleStop
  public void stop()
  {
    synchronized (lock) {
      if (!started) {
        return;
      }

      coordLeaderSelector.unregisterListener();

      started = false;

      exec.shutdownNow();

      if (balancerExec != null) {
        balancerExec.shutdownNow();
      }
    }
  }

  public void runCompactSegmentsDuty()
  {
    final int startingLeaderCounter = coordLeaderSelector.localTerm();
    DutiesRunnable compactSegmentsDuty = new DutiesRunnable(makeCompactSegmentsDuty(), startingLeaderCounter, COMPACT_SEGMENTS_DUTIES_DUTY_GROUP);
    compactSegmentsDuty.run();
  }

  private Map<String, Object2LongMap<String>> computeUnderReplicationCountsPerDataSourcePerTierForSegmentsInternal(
      Iterable<DataSegment> dataSegments,
      boolean computeUsingClusterView
  )
  {
    final Map<String, Object2LongMap<String>> underReplicationCountsPerDataSourcePerTier = new HashMap<>();

    if (segmentReplicantLookup == null) {
      return underReplicationCountsPerDataSourcePerTier;
    }

    if (computeUsingClusterView && cluster == null) {
      throw new ServiceUnavailableException(
          "coordinator hasn't populated information about cluster yet, try again later");
    }

    final DateTime now = DateTimes.nowUtc();

    for (final DataSegment segment : dataSegments) {
      final List<Rule> rules = metadataRuleManager.getRulesWithDefault(segment.getDataSource());

      for (final Rule rule : rules) {
        if (!rule.appliesTo(segment, now)) {
          // Rule did not match. Continue to the next Rule.
          continue;
        }
        if (!rule.canLoadSegments()) {
          // Rule matched but rule does not and cannot load segments.
          // Hence, there is no need to update underReplicationCountsPerDataSourcePerTier map
          break;
        }

        if (computeUsingClusterView) {
          rule.updateUnderReplicatedWithClusterView(
              underReplicationCountsPerDataSourcePerTier,
              segmentReplicantLookup,
              cluster,
              segment
          );
        } else {
          rule.updateUnderReplicated(underReplicationCountsPerDataSourcePerTier, segmentReplicantLookup, segment);
        }

        // Only the first matching rule applies. This is because the Coordinator cycle through all used segments
        // and match each segment with the first rule that applies. Each segment may only match a single rule.
        break;
      }
    }

    return underReplicationCountsPerDataSourcePerTier;
  }

  private void becomeLeader()
  {
    synchronized (lock) {
      if (!started) {
        return;
      }

      log.info(
          "I am the leader of the coordinators, all must bow! Starting coordination in [%s].",
          config.getCoordinatorStartDelay()
      );

      segmentsMetadataManager.startPollingDatabasePeriodically();
      metadataRuleManager.start();
      lookupCoordinatorManager.start();
      serviceAnnouncer.announce(self);
      final int startingLeaderCounter = coordLeaderSelector.localTerm();

      final List<Pair<? extends DutiesRunnable, Duration>> dutiesRunnables = new ArrayList<>();
      dutiesRunnables.add(
          Pair.of(
              new DutiesRunnable(makeHistoricalManagementDuties(), startingLeaderCounter, HISTORICAL_MANAGEMENT_DUTIES_DUTY_GROUP),
              config.getCoordinatorPeriod()
          )
      );
      if (indexingServiceClient != null) {
        dutiesRunnables.add(
            Pair.of(
                new DutiesRunnable(makeIndexingServiceDuties(), startingLeaderCounter, INDEXING_SERVICE_DUTIES_DUTY_GROUP),
                config.getCoordinatorIndexingPeriod()
            )
        );
      }
      dutiesRunnables.add(
          Pair.of(
              new DutiesRunnable(makeMetadataStoreManagementDuties(), startingLeaderCounter, METADATA_STORE_MANAGEMENT_DUTIES_DUTY_GROUP),
              config.getCoordinatorMetadataStoreManagementPeriod()
          )
      );

      for (CoordinatorCustomDutyGroup customDutyGroup : customDutyGroups.getCoordinatorCustomDutyGroups()) {
        dutiesRunnables.add(
            Pair.of(
                new DutiesRunnable(customDutyGroup.getCustomDutyList(), startingLeaderCounter, customDutyGroup.getName()),
                customDutyGroup.getPeriod()
            )
        );
        log.info(
            "Done making custom coordinator duties %s for group %s",
            customDutyGroup.getCustomDutyList().stream().map(duty -> duty.getClass().getName()).collect(Collectors.toList()),
            customDutyGroup.getName()
        );
      }

      for (final Pair<? extends DutiesRunnable, Duration> dutiesRunnable : dutiesRunnables) {
        // CompactSegmentsDuty can takes a non trival amount of time to complete.
        // Hence, we schedule at fixed rate to make sure the other tasks still run at approximately every
        // config.getCoordinatorIndexingPeriod() period. Note that cautious should be taken
        // if setting config.getCoordinatorIndexingPeriod() lower than the default value.
        ScheduledExecutors.scheduleAtFixedRate(
            exec,
            config.getCoordinatorStartDelay(),
            dutiesRunnable.rhs,
            new Callable<ScheduledExecutors.Signal>()
            {
              private final DutiesRunnable theRunnable = dutiesRunnable.lhs;

              @Override
              public ScheduledExecutors.Signal call()
              {
                if (coordLeaderSelector.isLeader() && startingLeaderCounter == coordLeaderSelector.localTerm()) {
                  theRunnable.run();
                }
                if (coordLeaderSelector.isLeader()
                    && startingLeaderCounter == coordLeaderSelector.localTerm()) { // (We might no longer be leader)
                  return ScheduledExecutors.Signal.REPEAT;
                } else {
                  return ScheduledExecutors.Signal.STOP;
                }
              }
            }
        );
      }
    }
  }

  private void stopBeingLeader()
  {
    synchronized (lock) {

      log.info("I am no longer the leader...");

      for (String server : loadManagementPeons.keySet()) {
        LoadQueuePeon peon = loadManagementPeons.remove(server);
        peon.stop();
      }
      loadManagementPeons.clear();

      serviceAnnouncer.unannounce(self);
      lookupCoordinatorManager.stop();
      metadataRuleManager.stop();
      segmentsMetadataManager.stopPollingDatabasePeriodically();

      if (balancerExec != null) {
        balancerExec.shutdownNow();
        balancerExec = null;
      }
    }
  }

  private List<CoordinatorDuty> makeHistoricalManagementDuties()
  {
    return ImmutableList.of(
        new LogUsedSegments(),
        new UpdateCoordinatorStateAndPrepareCluster(),
        new RunRules(segmentStateManager),
        new UnloadUnusedSegments(),
        new MarkAsUnusedOvershadowedSegments(DruidCoordinator.this),
        new BalanceSegments(segmentStateManager)
    );
  }

  @VisibleForTesting
  List<CoordinatorDuty> makeIndexingServiceDuties()
  {
    List<CoordinatorDuty> duties = new ArrayList<>();
    duties.add(new LogUsedSegments());
    duties.addAll(indexingServiceDuties);
    // CompactSegmentsDuty should be the last duty as it can take a long time to complete
    // We do not have to add compactSegments if it is already enabled in the custom duty group
    if (getCompactSegmentsDutyFromCustomGroups().isEmpty()) {
      duties.addAll(makeCompactSegmentsDuty());
    }
    log.debug(
        "Done making indexing service duties %s",
        duties.stream().map(duty -> duty.getClass().getName()).collect(Collectors.toList())
    );
    return ImmutableList.copyOf(duties);
  }

  private List<CoordinatorDuty> makeMetadataStoreManagementDuties()
  {
    List<CoordinatorDuty> duties = ImmutableList.<CoordinatorDuty>builder()
                                                .addAll(metadataStoreManagementDuties)
                                                .build();

    log.debug(
        "Done making metadata store management duties %s",
        duties.stream().map(duty -> duty.getClass().getName()).collect(Collectors.toList())
    );
    return ImmutableList.copyOf(duties);
  }

  @VisibleForTesting
  CompactSegments initializeCompactSegmentsDuty()
  {
    List<CompactSegments> compactSegmentsDutyFromCustomGroups = getCompactSegmentsDutyFromCustomGroups();
    if (compactSegmentsDutyFromCustomGroups.isEmpty()) {
      return new CompactSegments(config, objectMapper, indexingServiceClient);
    } else {
      if (compactSegmentsDutyFromCustomGroups.size() > 1) {
        log.warn("More than one compactSegments duty is configured in the Coordinator Custom Duty Group. The first duty will be picked up.");
      }
      return compactSegmentsDutyFromCustomGroups.get(0);
    }
  }

  @VisibleForTesting
  List<CompactSegments> getCompactSegmentsDutyFromCustomGroups()
  {
    return customDutyGroups.getCoordinatorCustomDutyGroups()
                           .stream()
                           .flatMap(coordinatorCustomDutyGroup -> coordinatorCustomDutyGroup.getCustomDutyList().stream())
                           .filter(duty -> duty instanceof CompactSegments)
                           .map(duty -> (CompactSegments) duty)
                           .collect(Collectors.toList());
  }

  private List<CoordinatorDuty> makeCompactSegmentsDuty()
  {
    return ImmutableList.of(compactSegments);
  }

  @VisibleForTesting
  protected class DutiesRunnable implements Runnable
  {
    private final long startTimeNanos = System.nanoTime();
    private final List<? extends CoordinatorDuty> duties;
    private final int startingLeaderCounter;
    private final String dutiesRunnableAlias;

    protected DutiesRunnable(List<? extends CoordinatorDuty> duties, final int startingLeaderCounter, String alias)
    {
      // Automatically add EmitClusterStatsAndMetrics duty to the group if it does not already exists
      // This is to avoid human coding error (forgetting to add the EmitClusterStatsAndMetrics duty to the group)
      // causing metrics from the duties to not being emitted.
      if (duties.stream().noneMatch(duty -> duty instanceof EmitClusterStatsAndMetrics)) {
        boolean isContainCompactSegmentDuty = duties.stream().anyMatch(duty -> duty instanceof CompactSegments);
        List<CoordinatorDuty> allDuties = new ArrayList<>(duties);
        allDuties.add(
            new EmitClusterStatsAndMetrics(DruidCoordinator.this, alias, isContainCompactSegmentDuty, emitter)
        );
        this.duties = allDuties;
      } else {
        this.duties = duties;
      }
      this.startingLeaderCounter = startingLeaderCounter;
      this.dutiesRunnableAlias = alias;
    }

    @VisibleForTesting
    protected void initBalancerExecutor()
    {
      final int currentNumber = getDynamicConfigs().getBalancerComputeThreads();
      final String threadNameFormat = "coordinator-cost-balancer-%s";
      // fist time initialization
      if (balancerExec == null) {
        balancerExec = MoreExecutors.listeningDecorator(Execs.multiThreaded(
            currentNumber,
            threadNameFormat
        ));
        cachedBalancerThreadNumber = currentNumber;
        return;
      }

      if (cachedBalancerThreadNumber != currentNumber) {
        log.info(
            "balancerComputeThreads has been changed from [%s] to [%s], recreating the thread pool.",
            cachedBalancerThreadNumber,
            currentNumber
        );
        balancerExec.shutdownNow();
        balancerExec = MoreExecutors.listeningDecorator(Execs.multiThreaded(
            currentNumber,
            threadNameFormat
        ));
        cachedBalancerThreadNumber = currentNumber;
      }
    }

    @Override
    public void run()
    {
      try {
        log.info("Starting coordinator run for group [%s]", dutiesRunnableAlias);
        final long globalStart = System.nanoTime();

        synchronized (lock) {
          if (!coordLeaderSelector.isLeader()) {
            log.info("LEGGO MY EGGO. [%s] is leader.", coordLeaderSelector.getCurrentLeader());
            stopBeingLeader();
            return;
          }
        }

        List<Boolean> allStarted = Arrays.asList(
            segmentsMetadataManager.isPollingDatabasePeriodically(),
            serverInventoryView.isStarted()
        );
        for (Boolean aBoolean : allStarted) {
          if (!aBoolean) {
            log.error("InventoryManagers not started[%s]", allStarted);
            stopBeingLeader();
            return;
          }
        }

        initBalancerExecutor();
        BalancerStrategy balancerStrategy = factory.createBalancerStrategy(balancerExec);

        // Do coordinator stuff.
        DataSourcesSnapshot dataSourcesSnapshot = segmentsMetadataManager.getSnapshotOfDataSourcesWithAllUsedSegments();

        DruidCoordinatorRuntimeParams params =
            DruidCoordinatorRuntimeParams
                .newBuilder()
                .withDatabaseRuleManager(metadataRuleManager)
                .withStartTimeNanos(startTimeNanos)
                .withSnapshotOfDataSourcesWithAllUsedSegments(dataSourcesSnapshot)
                .withDynamicConfigs(getDynamicConfigs())
                .withCompactionConfig(getCompactionConfig())
                .withEmitter(emitter)
                .withBalancerStrategy(balancerStrategy)
                .build();

        boolean coordinationPaused = getDynamicConfigs().getPauseCoordination();
        if (coordinationPaused
            && coordLeaderSelector.isLeader()
            && startingLeaderCounter == coordLeaderSelector.localTerm()) {

          log.info(
              "Coordination is paused via dynamic configs! I will not be running Coordination Duties at this time"
          );
        }

        for (CoordinatorDuty duty : duties) {
          // Don't read state and run state in the same duty otherwise racy conditions may exist
          if (!coordinationPaused
              && coordLeaderSelector.isLeader()
              && startingLeaderCounter == coordLeaderSelector.localTerm()) {

            final long start = System.nanoTime();
            params = duty.run(params);
            final long end = System.nanoTime();

            if (params == null) {
              // This duty wanted to cancel the run. No log message, since the duty should have logged a reason.
              return;
            } else {
              params.getCoordinatorStats().addToDutyStat("runtime", duty.getClass().getName(), TimeUnit.NANOSECONDS.toMillis(end - start));
            }
          }
        }
        // Emit the runtime of the full DutiesRunnable
        final long runMillis = TimeUnit.NANOSECONDS.toMillis(System.nanoTime() - globalStart);
        params.getEmitter().emit(
            new ServiceMetricEvent.Builder()
                .setDimension(DruidMetrics.DUTY_GROUP, dutiesRunnableAlias)
                .build("coordinator/global/time", runMillis)
        );
        log.info("Finished coordinator run for group [%s] in [%d ms]", dutiesRunnableAlias, runMillis);
      }
      catch (Exception e) {
        log.makeAlert(e, "Caught exception, ignoring so that schedule keeps going.").emit();
      }
    }

    @VisibleForTesting
    public List<? extends CoordinatorDuty> getDuties()
    {
      return duties;
    }

    @Override
    public String toString()
    {
      return "DutiesRunnable{" +
             "dutiesRunnableAlias='" + dutiesRunnableAlias + '\'' +
             '}';
    }
  }

  /**
   * Updates the enclosing {@link DruidCoordinator}'s state and prepares an immutable view of the cluster state (which
   * consists of {@link DruidCluster} and {@link SegmentReplicantLookup}) and feeds it into {@link
   * DruidCoordinatorRuntimeParams} for use in subsequent {@link CoordinatorDuty}s (see the order in {@link
   * #makeHistoricalManagementDuties()}).
   */
  private class UpdateCoordinatorStateAndPrepareCluster implements CoordinatorDuty
  {
    @Nullable
    @Override
    public DruidCoordinatorRuntimeParams run(DruidCoordinatorRuntimeParams params)
    {
      List<ImmutableDruidServer> currentServers = prepareCurrentServers();

      startPeonsForNewServers(currentServers);

      cluster = prepareCluster(params, currentServers);
      segmentReplicantLookup = SegmentReplicantLookup.make(cluster, getDynamicConfigs().getReplicateAfterLoadTimeout());

      stopPeonsForDisappearedServers(currentServers);

      final RoundRobinServerSelector roundRobinServerSelector;
      if (params.getCoordinatorDynamicConfig().isUseRoundRobinSegmentAssignment()) {
        roundRobinServerSelector = new RoundRobinServerSelector(cluster);
        log.info("Using round-robin segment assignment.");
      } else {
        roundRobinServerSelector = null;
      }

      return params.buildFromExisting()
                   .withDruidCluster(cluster)
                   .withLoadManagementPeons(loadManagementPeons)
                   .withSegmentReplicantLookup(segmentReplicantLookup)
                   .withRoundRobinServerSelector(roundRobinServerSelector)
                   .build();
    }

    List<ImmutableDruidServer> prepareCurrentServers()
    {
      List<ImmutableDruidServer> currentServers = serverInventoryView
          .getInventory()
          .stream()
          .filter(DruidServer::isSegmentReplicationOrBroadcastTarget)
          .map(DruidServer::toImmutableDruidServer)
          .collect(Collectors.toList());

      if (log.isDebugEnabled()) {
        // Display info about all segment-replicatable (historical and bridge) servers
        log.debug("Servers");
        for (ImmutableDruidServer druidServer : currentServers) {
          log.debug("  %s", druidServer);
          log.debug("    -- DataSources");
          for (ImmutableDruidDataSource druidDataSource : druidServer.getDataSources()) {
            log.debug("    %s", druidDataSource);
          }
        }
      }
      return currentServers;
    }

    void startPeonsForNewServers(List<ImmutableDruidServer> currentServers)
    {
      for (ImmutableDruidServer server : currentServers) {
        loadManagementPeons.computeIfAbsent(server.getName(), serverName -> {
          LoadQueuePeon loadQueuePeon = taskMaster.giveMePeon(server);
          loadQueuePeon.start();
          log.debug("Created LoadQueuePeon for server[%s].", server.getName());
          return loadQueuePeon;
        });
      }
    }

    DruidCluster prepareCluster(DruidCoordinatorRuntimeParams params, List<ImmutableDruidServer> currentServers)
    {
      Set<String> decommissioningServers = params.getCoordinatorDynamicConfig().getDecommissioningNodes();
      final int maxSegmentsInLoadQueue = params.getCoordinatorDynamicConfig().getMaxSegmentsInNodeLoadingQueue();
      final DruidCluster cluster = new DruidCluster();
      for (ImmutableDruidServer server : currentServers) {
        cluster.add(
            new ServerHolder(
                server,
                loadManagementPeons.get(server.getName()),
                decommissioningServers.contains(server.getHost()),
<<<<<<< HEAD
                maxSegmentsInLoadQueue
=======
                params.getCoordinatorDynamicConfig().getMaxSegmentsInNodeLoadingQueue()
>>>>>>> a860baf4
            )
        );
      }
      return cluster;
    }

    void stopPeonsForDisappearedServers(List<ImmutableDruidServer> servers)
    {
      final Set<String> disappeared = Sets.newHashSet(loadManagementPeons.keySet());
      for (ImmutableDruidServer server : servers) {
        disappeared.remove(server.getName());
      }
      for (String name : disappeared) {
        log.debug("Removing listener for server[%s] which is no longer there.", name);
        LoadQueuePeon peon = loadManagementPeons.remove(name);
        peon.stop();
      }
    }
  }
}
<|MERGE_RESOLUTION|>--- conflicted
+++ resolved
@@ -958,11 +958,7 @@
                 server,
                 loadManagementPeons.get(server.getName()),
                 decommissioningServers.contains(server.getHost()),
-<<<<<<< HEAD
                 maxSegmentsInLoadQueue
-=======
-                params.getCoordinatorDynamicConfig().getMaxSegmentsInNodeLoadingQueue()
->>>>>>> a860baf4
             )
         );
       }
