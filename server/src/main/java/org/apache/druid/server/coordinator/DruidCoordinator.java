--- conflicted
+++ resolved
@@ -154,7 +154,6 @@
   private final CompactSegments compactSegments;
 
   private volatile boolean started = false;
-<<<<<<< HEAD
 
   /**
    * Used to determine count of under-replicated or unavailable segments.
@@ -168,17 +167,6 @@
    * as fully replicated, it is guaranteed to be so.
    */
   private volatile SegmentReplicationStatus segmentReplicationStatus = null;
-=======
-  private volatile SegmentReplicantLookup segmentReplicantLookup = null;
-
-  /**
-   * Contains a map of segmentId to total replication factor across all tiers. This map is refreshed when load rules are
-   * evaluated. It is used by {@link DruidCoordinator} to supply this value to
-   * {@link org.apache.druid.server.http.MetadataResource}.
-   */
-  private volatile Object2IntMap<SegmentId> segmentIdToReplicationFactor = null;
-  private volatile DruidCluster cluster = null;
->>>>>>> 128133fa
 
   private int cachedBalancerThreadNumber;
   private ListeningExecutorService balancerExec;
@@ -311,6 +299,16 @@
   }
 
   @Nullable
+  public Integer getReplicationFactor(SegmentId segmentId)
+  {
+    if (segmentReplicationStatus != null) {
+      return segmentReplicationStatus.getReplicaCountsInCluster(segmentId).required();
+    } else {
+      return null;
+    }
+  }
+
+  @Nullable
   public Long getTotalSizeOfSegmentsAwaitingCompaction(String dataSource)
   {
     return compactSegments.getTotalSizeOfSegmentsAwaitingCompaction(dataSource);
@@ -647,18 +645,7 @@
     return ImmutableList.of(compactSegments);
   }
 
-<<<<<<< HEAD
   private class DutiesRunnable implements Runnable
-=======
-  @Nullable
-  public Integer getReplicationFactorForSegment(SegmentId segmentId)
-  {
-    return segmentIdToReplicationFactor == null ? null : segmentIdToReplicationFactor.getInt(segmentId);
-  }
-
-  @VisibleForTesting
-  protected class DutiesRunnable implements Runnable
->>>>>>> 128133fa
   {
     private final DateTime coordinatorStartTime = DateTimes.nowUtc();
     private final List<? extends CoordinatorDuty> duties;
@@ -752,7 +739,6 @@
           }
         }
 
-<<<<<<< HEAD
         // Emit stats collected from all duties
         final CoordinatorRunStats allStats = params.getCoordinatorStats();
         if (allStats.rowCount() > 0) {
@@ -770,12 +756,6 @@
               "Emitted [%d] stats for group [%s]. All collected stats:%s\n",
               emittedCount.get(), dutyGroupName, allStats.buildStatsTable()
           );
-=======
-        // Update the immutable replication factor map with latest values.
-        // This value is set here as it is recalculated during load rule evaluation.
-        if (params.getSegmentReplicantLookup() != null) {
-          segmentIdToReplicationFactor = params.getSegmentReplicantLookup().getSegmentIdToReplicationFactor();
->>>>>>> 128133fa
         }
 
         // Emit the runtime of the full DutiesRunnable
