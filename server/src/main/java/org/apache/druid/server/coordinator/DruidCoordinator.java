--- conflicted
+++ resolved
@@ -19,7 +19,6 @@
 
 package org.apache.druid.server.coordinator;
 
-import com.google.common.base.Function;
 import com.google.common.base.Throwables;
 import com.google.common.collect.ImmutableList;
 import com.google.common.collect.Ordering;
@@ -75,7 +74,6 @@
 import org.apache.druid.timeline.SegmentId;
 import org.joda.time.DateTime;
 import org.joda.time.Duration;
-import org.joda.time.Interval;
 
 import java.util.ArrayList;
 import java.util.Arrays;
@@ -97,9 +95,7 @@
 public class DruidCoordinator
 {
   public static Comparator<DataSegment> SEGMENT_COMPARATOR = Ordering.from(Comparators.intervalsByEndThenStart())
-                                                                     .onResultOf(
-                                                                         (Function<DataSegment, Interval>) segment -> segment
-                                                                             .getInterval())
+                                                                     .onResultOf(DataSegment::getInterval)
                                                                      .compound(Ordering.<DataSegment>natural())
                                                                      .reverse();
 
@@ -283,13 +279,8 @@
 
   public Map<String, Double> getLoadStatus()
   {
-<<<<<<< HEAD
-    Map<String, Double> loadStatus = Maps.newHashMap();
+    Map<String, Double> loadStatus = new HashMap<>();
     for (ImmutableDruidDataSource dataSource : metadataSegmentManager.getDataSources()) {
-=======
-    Map<String, Double> loadStatus = new HashMap<>();
-    for (ImmutableDruidDataSource dataSource : metadataSegmentManager.getInventory()) {
->>>>>>> 676f5e6d
       final Set<DataSegment> segments = Sets.newHashSet(dataSource.getSegments());
       final int availableSegmentSize = segments.size();
 
