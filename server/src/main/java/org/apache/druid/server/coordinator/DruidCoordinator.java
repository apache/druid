/*
 * Licensed to the Apache Software Foundation (ASF) under one
 * or more contributor license agreements.  See the NOTICE file
 * distributed with this work for additional information
 * regarding copyright ownership.  The ASF licenses this file
 * to you under the Apache License, Version 2.0 (the
 * "License"); you may not use this file except in compliance
 * with the License.  You may obtain a copy of the License at
 *
 *   http://www.apache.org/licenses/LICENSE-2.0
 *
 * Unless required by applicable law or agreed to in writing,
 * software distributed under the License is distributed on an
 * "AS IS" BASIS, WITHOUT WARRANTIES OR CONDITIONS OF ANY
 * KIND, either express or implied.  See the License for the
 * specific language governing permissions and limitations
 * under the License.
 */

package org.apache.druid.server.coordinator;

import com.google.common.annotations.VisibleForTesting;
import com.google.common.base.Stopwatch;
import com.google.common.collect.ImmutableList;
import com.google.common.collect.Ordering;
import com.google.common.collect.Sets;
import com.google.inject.Inject;
import it.unimi.dsi.fastutil.objects.Object2IntMap;
import it.unimi.dsi.fastutil.objects.Object2IntMaps;
import it.unimi.dsi.fastutil.objects.Object2IntOpenHashMap;
import it.unimi.dsi.fastutil.objects.Object2LongMap;
import org.apache.druid.client.DataSourcesSnapshot;
import org.apache.druid.client.DruidDataSource;
import org.apache.druid.client.DruidServer;
import org.apache.druid.client.ImmutableDruidDataSource;
import org.apache.druid.client.ServerInventoryView;
import org.apache.druid.client.coordinator.Coordinator;
import org.apache.druid.common.config.JacksonConfigManager;
import org.apache.druid.curator.discovery.ServiceAnnouncer;
import org.apache.druid.discovery.DruidLeaderSelector;
import org.apache.druid.guice.ManageLifecycle;
import org.apache.druid.guice.annotations.CoordinatorIndexingServiceDuty;
import org.apache.druid.guice.annotations.CoordinatorMetadataStoreManagementDuty;
import org.apache.druid.guice.annotations.Self;
import org.apache.druid.java.util.common.DateTimes;
import org.apache.druid.java.util.common.concurrent.ScheduledExecutorFactory;
import org.apache.druid.java.util.common.concurrent.ScheduledExecutors;
import org.apache.druid.java.util.common.guava.Comparators;
import org.apache.druid.java.util.common.lifecycle.LifecycleStart;
import org.apache.druid.java.util.common.lifecycle.LifecycleStop;
import org.apache.druid.java.util.emitter.EmittingLogger;
import org.apache.druid.java.util.emitter.service.ServiceEmitter;
import org.apache.druid.java.util.emitter.service.ServiceMetricEvent;
import org.apache.druid.metadata.MetadataRuleManager;
import org.apache.druid.metadata.SegmentsMetadataManager;
import org.apache.druid.rpc.indexing.OverlordClient;
import org.apache.druid.server.DruidNode;
import org.apache.druid.server.coordinator.balancer.BalancerStrategyFactory;
import org.apache.druid.server.coordinator.duty.BalanceSegments;
import org.apache.druid.server.coordinator.duty.CollectSegmentAndServerStats;
import org.apache.druid.server.coordinator.duty.CompactSegments;
import org.apache.druid.server.coordinator.duty.CompactionSegmentSearchPolicy;
import org.apache.druid.server.coordinator.duty.CoordinatorCustomDutyGroup;
import org.apache.druid.server.coordinator.duty.CoordinatorCustomDutyGroups;
import org.apache.druid.server.coordinator.duty.CoordinatorDuty;
import org.apache.druid.server.coordinator.duty.MarkOvershadowedSegmentsAsUnused;
import org.apache.druid.server.coordinator.duty.PrepareBalancerAndLoadQueues;
import org.apache.druid.server.coordinator.duty.RunRules;
import org.apache.druid.server.coordinator.duty.UnloadUnusedSegments;
import org.apache.druid.server.coordinator.loading.LoadQueuePeon;
import org.apache.druid.server.coordinator.loading.LoadQueueTaskMaster;
import org.apache.druid.server.coordinator.loading.SegmentLoadQueueManager;
import org.apache.druid.server.coordinator.loading.SegmentReplicaCount;
import org.apache.druid.server.coordinator.loading.SegmentReplicationStatus;
import org.apache.druid.server.coordinator.stats.CoordinatorRunStats;
import org.apache.druid.server.coordinator.stats.CoordinatorStat;
import org.apache.druid.server.coordinator.stats.Dimension;
import org.apache.druid.server.coordinator.stats.RowKey;
import org.apache.druid.server.coordinator.stats.Stats;
import org.apache.druid.server.lookup.cache.LookupCoordinatorManager;
import org.apache.druid.timeline.DataSegment;
import org.apache.druid.timeline.SegmentId;
import org.joda.time.DateTime;
import org.joda.time.Duration;

import javax.annotation.Nullable;
import java.util.ArrayList;
import java.util.Arrays;
import java.util.Collection;
import java.util.Collections;
import java.util.HashMap;
import java.util.List;
import java.util.Map;
import java.util.Set;
import java.util.concurrent.ScheduledExecutorService;
import java.util.concurrent.TimeUnit;
import java.util.concurrent.atomic.AtomicInteger;
import java.util.stream.Collectors;

/**
 *
 */
@ManageLifecycle
public class DruidCoordinator
{
  /**
   * Orders newest segments (i.e. segments with most recent intervals) first.
   * Used by:
   * <ul>
   * <li>{@link RunRules} duty to prioritize assignment of more recent segments.
   * The order of segments matters because the {@link CoordinatorDynamicConfig#replicationThrottleLimit}
   * might cause only a few segments to be picked for replication in a coordinator run.
   * </li>
   * <li>{@link LoadQueuePeon}s to prioritize load of more recent segments.</li>
   * </ul>
   * It is presumed that more recent segments are queried more often and contain
   * more important data for users. This ordering thus ensures that if the cluster
   * has availability or loading problems, the most recent segments are made
   * available as soon as possible.
   */
  public static final Ordering<DataSegment> SEGMENT_COMPARATOR_RECENT_FIRST = Ordering
      .from(Comparators.intervalsByEndThenStart())
      .onResultOf(DataSegment::getInterval)
      .compound(Ordering.<DataSegment>natural())
      .reverse();

  private static final EmittingLogger log = new EmittingLogger(DruidCoordinator.class);

  private final Object lock = new Object();
  private final DruidCoordinatorConfig config;
  private final JacksonConfigManager configManager;
  private final SegmentsMetadataManager segmentsMetadataManager;
  private final ServerInventoryView serverInventoryView;
  private final MetadataRuleManager metadataRuleManager;

  private final ServiceEmitter emitter;
  private final OverlordClient overlordClient;
  private final ScheduledExecutorService exec;
  private final LoadQueueTaskMaster taskMaster;
  private final SegmentLoadQueueManager loadQueueManager;
  private final ServiceAnnouncer serviceAnnouncer;
  private final DruidNode self;
  private final Set<CoordinatorDuty> indexingServiceDuties;
  private final Set<CoordinatorDuty> metadataStoreManagementDuties;
  private final CoordinatorCustomDutyGroups customDutyGroups;
  private final BalancerStrategyFactory balancerStrategyFactory;
  private final LookupCoordinatorManager lookupCoordinatorManager;
  private final DruidLeaderSelector coordLeaderSelector;
  private final CompactSegments compactSegments;

  private volatile boolean started = false;

  /**
   * Used to determine count of under-replicated or unavailable segments.
   * Updated in each coordinator run in the {@link UpdateReplicationStatus} duty.
   * <p>
   * This might have stale information if coordinator runs are delayed. But as
   * long as the {@link SegmentsMetadataManager} has the latest information of
   * used segments, we would only have false negatives and not false positives.
   * In other words, we might report some segments as under-replicated or
   * unavailable even if they are fully replicated. But if a segment is reported
   * as fully replicated, it is guaranteed to be so.
   */
  private volatile SegmentReplicationStatus segmentReplicationStatus = null;

  public static final String HISTORICAL_MANAGEMENT_DUTIES_DUTY_GROUP = "HistoricalManagementDuties";
  private static final String METADATA_STORE_MANAGEMENT_DUTIES_DUTY_GROUP = "MetadataStoreManagementDuties";
  private static final String INDEXING_SERVICE_DUTIES_DUTY_GROUP = "IndexingServiceDuties";
  private static final String COMPACT_SEGMENTS_DUTIES_DUTY_GROUP = "CompactSegmentsDuties";

  @Inject
  public DruidCoordinator(
      DruidCoordinatorConfig config,
      JacksonConfigManager configManager,
      SegmentsMetadataManager segmentsMetadataManager,
      ServerInventoryView serverInventoryView,
      MetadataRuleManager metadataRuleManager,
      ServiceEmitter emitter,
      ScheduledExecutorFactory scheduledExecutorFactory,
      OverlordClient overlordClient,
      LoadQueueTaskMaster taskMaster,
      SegmentLoadQueueManager loadQueueManager,
      ServiceAnnouncer serviceAnnouncer,
      @Self DruidNode self,
      @CoordinatorMetadataStoreManagementDuty Set<CoordinatorDuty> metadataStoreManagementDuties,
      @CoordinatorIndexingServiceDuty Set<CoordinatorDuty> indexingServiceDuties,
      CoordinatorCustomDutyGroups customDutyGroups,
      BalancerStrategyFactory balancerStrategyFactory,
      LookupCoordinatorManager lookupCoordinatorManager,
      @Coordinator DruidLeaderSelector coordLeaderSelector,
      CompactionSegmentSearchPolicy compactionSegmentSearchPolicy
  )
  {
    this.config = config;
    this.configManager = configManager;

    this.segmentsMetadataManager = segmentsMetadataManager;
    this.serverInventoryView = serverInventoryView;
    this.metadataRuleManager = metadataRuleManager;
    this.emitter = emitter;
    this.overlordClient = overlordClient;
    this.taskMaster = taskMaster;
    this.serviceAnnouncer = serviceAnnouncer;
    this.self = self;
    this.indexingServiceDuties = indexingServiceDuties;
    this.metadataStoreManagementDuties = metadataStoreManagementDuties;
    this.customDutyGroups = customDutyGroups;

    this.exec = scheduledExecutorFactory.create(1, "Coordinator-Exec--%d");

    this.balancerStrategyFactory = balancerStrategyFactory;
    this.lookupCoordinatorManager = lookupCoordinatorManager;
    this.coordLeaderSelector = coordLeaderSelector;
    this.compactSegments = initializeCompactSegmentsDuty(compactionSegmentSearchPolicy);
    this.loadQueueManager = loadQueueManager;
  }

  public boolean isLeader()
  {
    return coordLeaderSelector.isLeader();
  }

  public Map<String, LoadQueuePeon> getLoadManagementPeons()
  {
    return taskMaster.getAllPeons();
  }

  public Map<String, Object2LongMap<String>> getTierToDatasourceToUnderReplicatedCount(boolean useClusterView)
  {
    final Iterable<DataSegment> dataSegments = segmentsMetadataManager.iterateAllUsedSegments();
    return computeUnderReplicated(dataSegments, useClusterView);
  }

  public Map<String, Object2LongMap<String>> getTierToDatasourceToUnderReplicatedCount(
      Iterable<DataSegment> dataSegments,
      boolean useClusterView
  )
  {
    return computeUnderReplicated(dataSegments, useClusterView);
  }

  public Object2IntMap<String> getDatasourceToUnavailableSegmentCount()
  {
    if (segmentReplicationStatus == null) {
      return Object2IntMaps.emptyMap();
    }

    final Object2IntOpenHashMap<String> datasourceToUnavailableSegments = new Object2IntOpenHashMap<>();

    final Iterable<DataSegment> dataSegments = segmentsMetadataManager.iterateAllUsedSegments();
    for (DataSegment segment : dataSegments) {
      SegmentReplicaCount replicaCount = segmentReplicationStatus.getReplicaCountsInCluster(segment.getId());
      if (replicaCount != null && replicaCount.totalLoaded() > 0) {
        datasourceToUnavailableSegments.addTo(segment.getDataSource(), 0);
      } else {
        datasourceToUnavailableSegments.addTo(segment.getDataSource(), 1);
      }
    }

    return datasourceToUnavailableSegments;
  }

  public Map<String, Double> getDatasourceToLoadStatus()
  {
    final Map<String, Double> loadStatus = new HashMap<>();
    final Collection<ImmutableDruidDataSource> dataSources =
        segmentsMetadataManager.getImmutableDataSourcesWithAllUsedSegments();

    for (ImmutableDruidDataSource dataSource : dataSources) {
      final Set<DataSegment> segments = Sets.newHashSet(dataSource.getSegments());
      final int numPublishedSegments = segments.size();

      // remove loaded segments
      for (DruidServer druidServer : serverInventoryView.getInventory()) {
        final DruidDataSource loadedView = druidServer.getDataSource(dataSource.getName());
        if (loadedView != null) {
          // This does not use segments.removeAll(loadedView.getSegments()) for performance reasons.
          // Please see https://github.com/apache/druid/pull/5632 for more info.
          for (DataSegment serverSegment : loadedView.getSegments()) {
            segments.remove(serverSegment);
          }
        }
      }
      final int numUnavailableSegments = segments.size();
      loadStatus.put(
          dataSource.getName(),
          (numPublishedSegments - numUnavailableSegments) * 100.0 / numPublishedSegments
      );
    }

    return loadStatus;
  }

  @Nullable
  public Integer getReplicationFactor(SegmentId segmentId)
  {
    if (segmentReplicationStatus == null) {
      return null;
    }
    SegmentReplicaCount replicaCountsInCluster = segmentReplicationStatus.getReplicaCountsInCluster(segmentId);
    return replicaCountsInCluster == null ? null : replicaCountsInCluster.required();
  }

  @Nullable
  public Long getTotalSizeOfSegmentsAwaitingCompaction(String dataSource)
  {
    return compactSegments.getTotalSizeOfSegmentsAwaitingCompaction(dataSource);
  }

  @Nullable
  public AutoCompactionSnapshot getAutoCompactionSnapshotForDataSource(String dataSource)
  {
    return compactSegments.getAutoCompactionSnapshot(dataSource);
  }

  public Map<String, AutoCompactionSnapshot> getAutoCompactionSnapshot()
  {
    return compactSegments.getAutoCompactionSnapshot();
  }

  private CoordinatorDynamicConfig getDynamicConfigs()
  {
    return CoordinatorDynamicConfig.current(configManager);
  }

  private CoordinatorCompactionConfig getCompactionConfig()
  {
    return CoordinatorCompactionConfig.current(configManager);
  }

  public String getCurrentLeader()
  {
    return coordLeaderSelector.getCurrentLeader();
  }

  @LifecycleStart
  public void start()
  {
    synchronized (lock) {
      if (started) {
        return;
      }
      started = true;

      coordLeaderSelector.registerListener(
          new DruidLeaderSelector.Listener()
          {
            @Override
            public void becomeLeader()
            {
              DruidCoordinator.this.becomeLeader();
            }

            @Override
            public void stopBeingLeader()
            {
              DruidCoordinator.this.stopBeingLeader();
            }
          }
      );
    }
  }

  @LifecycleStop
  public void stop()
  {
    synchronized (lock) {
      if (!started) {
        return;
      }

      coordLeaderSelector.unregisterListener();

      started = false;

      exec.shutdownNow();
      balancerStrategyFactory.stopExecutor();
    }
  }

  public void runCompactSegmentsDuty()
  {
    final int startingLeaderCounter = coordLeaderSelector.localTerm();
    DutiesRunnable compactSegmentsDuty = new DutiesRunnable(
        makeCompactSegmentsDuty(),
        startingLeaderCounter,
        COMPACT_SEGMENTS_DUTIES_DUTY_GROUP,
        null
    );
    compactSegmentsDuty.run();
  }

  private Map<String, Object2LongMap<String>> computeUnderReplicated(
      Iterable<DataSegment> dataSegments,
      boolean computeUsingClusterView
  )
  {
    if (segmentReplicationStatus == null) {
      return Collections.emptyMap();
    } else {
      return segmentReplicationStatus.getTierToDatasourceToUnderReplicated(dataSegments, !computeUsingClusterView);
    }
  }

  private void becomeLeader()
  {
    synchronized (lock) {
      if (!started) {
        return;
      }

      log.info(
          "I am the leader of the coordinators, all must bow! Starting coordination in [%s].",
          config.getCoordinatorStartDelay()
      );

      segmentsMetadataManager.startPollingDatabasePeriodically();
      segmentsMetadataManager.populateUsedFlagLastUpdatedAsync();
      metadataRuleManager.start();
      lookupCoordinatorManager.start();
      serviceAnnouncer.announce(self);
      final int startingLeaderCounter = coordLeaderSelector.localTerm();

      final List<DutiesRunnable> dutiesRunnables = new ArrayList<>();
      dutiesRunnables.add(
          new DutiesRunnable(
              makeHistoricalManagementDuties(),
              startingLeaderCounter,
              HISTORICAL_MANAGEMENT_DUTIES_DUTY_GROUP,
              config.getCoordinatorPeriod()
          )
      );
      if (overlordClient != null) {
        dutiesRunnables.add(
            new DutiesRunnable(
                makeIndexingServiceDuties(),
                startingLeaderCounter,
                INDEXING_SERVICE_DUTIES_DUTY_GROUP,
                config.getCoordinatorIndexingPeriod()
            )
        );
      }
      dutiesRunnables.add(
          new DutiesRunnable(
              makeMetadataStoreManagementDuties(),
              startingLeaderCounter,
              METADATA_STORE_MANAGEMENT_DUTIES_DUTY_GROUP,
              config.getCoordinatorMetadataStoreManagementPeriod()
          )
      );

      for (CoordinatorCustomDutyGroup customDutyGroup : customDutyGroups.getCoordinatorCustomDutyGroups()) {
        dutiesRunnables.add(
            new DutiesRunnable(
                customDutyGroup.getCustomDutyList(),
                startingLeaderCounter,
                customDutyGroup.getName(),
                customDutyGroup.getPeriod()
            )
        );
        log.info(
            "Done making custom coordinator duties [%s] for group [%s]",
            customDutyGroup.getCustomDutyList().stream()
                           .map(duty -> duty.getClass().getName()).collect(Collectors.toList()),
            customDutyGroup.getName()
        );
      }

      for (final DutiesRunnable dutiesRunnable : dutiesRunnables) {
        // CompactSegmentsDuty can takes a non trival amount of time to complete.
        // Hence, we schedule at fixed rate to make sure the other tasks still run at approximately every
        // config.getCoordinatorIndexingPeriod() period. Note that cautious should be taken
        // if setting config.getCoordinatorIndexingPeriod() lower than the default value.
        ScheduledExecutors.scheduleAtFixedRate(
            exec,
            config.getCoordinatorStartDelay(),
            dutiesRunnable.getPeriod(),
            () -> {
              if (coordLeaderSelector.isLeader()
                  && startingLeaderCounter == coordLeaderSelector.localTerm()) {
                dutiesRunnable.run();
              }

              // Check if we are still leader before re-scheduling
              if (coordLeaderSelector.isLeader()
                  && startingLeaderCounter == coordLeaderSelector.localTerm()) {
                return ScheduledExecutors.Signal.REPEAT;
              } else {
                return ScheduledExecutors.Signal.STOP;
              }
            }
        );
      }
    }
  }

  private void stopBeingLeader()
  {
    synchronized (lock) {

      log.info("I am no longer the leader...");

      taskMaster.stopAndRemoveAllPeons();
      serviceAnnouncer.unannounce(self);
      lookupCoordinatorManager.stop();
      metadataRuleManager.stop();
      segmentsMetadataManager.stopPollingDatabasePeriodically();
<<<<<<< HEAD
      balancerStrategyFactory.stopExecutor();
=======
      segmentsMetadataManager.stopAsyncUsedFlagLastUpdatedUpdate();

      if (balancerExec != null) {
        balancerExec.shutdownNow();
        balancerExec = null;
      }
    }
  }

  /**
   * Resets the balancerExec if required and creates a new BalancerStrategy for
   * the current coordinator run.
   */
  @VisibleForTesting
  BalancerStrategy createBalancerStrategy(int balancerComputeThreads)
  {
    // Reset balancerExecutor if required
    if (balancerExec == null) {
      balancerExec = createNewBalancerExecutor(balancerComputeThreads);
    } else if (cachedBalancerThreadNumber != balancerComputeThreads) {
      log.info(
          "'balancerComputeThreads' has changed from [%d] to [%d]",
          cachedBalancerThreadNumber, balancerComputeThreads
      );
      balancerExec.shutdownNow();
      balancerExec = createNewBalancerExecutor(balancerComputeThreads);
>>>>>>> 1e14df4c
    }
  }

  private List<CoordinatorDuty> makeHistoricalManagementDuties()
  {
    return ImmutableList.of(
        new PrepareBalancerAndLoadQueues(
            taskMaster,
            loadQueueManager,
            balancerStrategyFactory,
            serverInventoryView
        ),
        new RunRules(segmentsMetadataManager::markSegmentsAsUnused),
        new UpdateReplicationStatus(),
        new UnloadUnusedSegments(loadQueueManager),
        new MarkOvershadowedSegmentsAsUnused(segmentsMetadataManager::markSegmentsAsUnused),
        new BalanceSegments(config.getCoordinatorPeriod()),
        new CollectSegmentAndServerStats(taskMaster)
    );
  }

  @VisibleForTesting
  List<CoordinatorDuty> makeIndexingServiceDuties()
  {
    final List<CoordinatorDuty> duties = new ArrayList<>(indexingServiceDuties);
    // CompactSegmentsDuty should be the last duty as it can take a long time to complete
    // We do not have to add compactSegments if it is already enabled in the custom duty group
    if (getCompactSegmentsDutyFromCustomGroups().isEmpty()) {
      duties.addAll(makeCompactSegmentsDuty());
    }
    log.debug(
        "Initialized indexing service duties [%s].",
        duties.stream().map(duty -> duty.getClass().getName()).collect(Collectors.toList())
    );
    return ImmutableList.copyOf(duties);
  }

  private List<CoordinatorDuty> makeMetadataStoreManagementDuties()
  {
    List<CoordinatorDuty> duties = ImmutableList.copyOf(metadataStoreManagementDuties);
    log.debug(
        "Initialized metadata store management duties [%s].",
        duties.stream().map(duty -> duty.getClass().getName()).collect(Collectors.toList())
    );
    return duties;
  }

  @VisibleForTesting
  CompactSegments initializeCompactSegmentsDuty(CompactionSegmentSearchPolicy compactionSegmentSearchPolicy)
  {
    List<CompactSegments> compactSegmentsDutyFromCustomGroups = getCompactSegmentsDutyFromCustomGroups();
    if (compactSegmentsDutyFromCustomGroups.isEmpty()) {
      return new CompactSegments(compactionSegmentSearchPolicy, overlordClient);
    } else {
      if (compactSegmentsDutyFromCustomGroups.size() > 1) {
        log.warn(
            "More than one compactSegments duty is configured in the Coordinator Custom Duty Group."
            + " The first duty will be picked up."
        );
      }
      return compactSegmentsDutyFromCustomGroups.get(0);
    }
  }

  @VisibleForTesting
  List<CompactSegments> getCompactSegmentsDutyFromCustomGroups()
  {
    return customDutyGroups.getCoordinatorCustomDutyGroups()
                           .stream()
                           .flatMap(coordinatorCustomDutyGroup ->
                                        coordinatorCustomDutyGroup.getCustomDutyList().stream())
                           .filter(duty -> duty instanceof CompactSegments)
                           .map(duty -> (CompactSegments) duty)
                           .collect(Collectors.toList());
  }

  private List<CoordinatorDuty> makeCompactSegmentsDuty()
  {
    return ImmutableList.of(compactSegments);
  }

  private class DutiesRunnable implements Runnable
  {
    private final DateTime coordinatorStartTime = DateTimes.nowUtc();
    private final List<? extends CoordinatorDuty> duties;
    private final int startingLeaderCounter;
    private final String dutyGroupName;
    private final Duration period;

    DutiesRunnable(
        List<? extends CoordinatorDuty> duties,
        final int startingLeaderCounter,
        String alias,
        Duration period
    )
    {
      this.duties = duties;
      this.startingLeaderCounter = startingLeaderCounter;
      this.dutyGroupName = alias;
      this.period = period;
    }

    @Override
    public void run()
    {
      try {
        log.info("Starting coordinator run for group [%s]", dutyGroupName);
        final Stopwatch groupRunTime = Stopwatch.createStarted();

        synchronized (lock) {
          if (!coordLeaderSelector.isLeader()) {
            log.info("LEGGO MY EGGO. [%s] is leader.", coordLeaderSelector.getCurrentLeader());
            stopBeingLeader();
            return;
          }
        }

        List<Boolean> allStarted = Arrays.asList(
            segmentsMetadataManager.isPollingDatabasePeriodically(),
            serverInventoryView.isStarted()
        );
        for (Boolean aBoolean : allStarted) {
          if (!aBoolean) {
            log.error("InventoryManagers not started[%s]", allStarted);
            stopBeingLeader();
            return;
          }
        }

        // Do coordinator stuff.
        DataSourcesSnapshot dataSourcesSnapshot = segmentsMetadataManager.getSnapshotOfDataSourcesWithAllUsedSegments();

        DruidCoordinatorRuntimeParams params =
            DruidCoordinatorRuntimeParams
                .newBuilder(coordinatorStartTime)
                .withDatabaseRuleManager(metadataRuleManager)
                .withDataSourcesSnapshot(dataSourcesSnapshot)
                .withDynamicConfigs(getDynamicConfigs())
                .withCompactionConfig(getCompactionConfig())
                .build();
        log.info(
            "Initialized run params for group [%s] with [%,d] used segments in [%d] datasources.",
            dutyGroupName, params.getUsedSegments().size(), dataSourcesSnapshot.getDataSourcesMap().size()
        );

        boolean coordinationPaused = getDynamicConfigs().getPauseCoordination();
        if (coordinationPaused
            && coordLeaderSelector.isLeader()
            && startingLeaderCounter == coordLeaderSelector.localTerm()) {

          log.info("Coordination has been paused. Duties will not run until coordination is resumed.");
        }

        final Stopwatch dutyRunTime = Stopwatch.createUnstarted();
        for (CoordinatorDuty duty : duties) {
          // Don't read state and run state in the same duty otherwise racy conditions may exist
          if (!coordinationPaused
              && coordLeaderSelector.isLeader()
              && startingLeaderCounter == coordLeaderSelector.localTerm()) {

            dutyRunTime.reset().start();
            params = duty.run(params);
            dutyRunTime.stop();

            final String dutyName = duty.getClass().getName();
            if (params == null) {
              log.info("Stopping run for group [%s] on request of duty [%s].", dutyGroupName, dutyName);
              return;
            } else {
              final RowKey rowKey = RowKey.of(Dimension.DUTY, dutyName);
              final long dutyRunMillis = dutyRunTime.elapsed(TimeUnit.MILLISECONDS);
              params.getCoordinatorStats().add(Stats.CoordinatorRun.DUTY_RUN_TIME, rowKey, dutyRunMillis);
            }
          }
        }

        // Emit stats collected from all duties
        final CoordinatorRunStats allStats = params.getCoordinatorStats();
        if (allStats.rowCount() > 0) {
          final AtomicInteger emittedCount = new AtomicInteger();
          allStats.forEachStat(
              (stat, dimensions, value) -> {
                if (stat.shouldEmit()) {
                  emitStat(stat, dimensions.getValues(), value);
                  emittedCount.incrementAndGet();
                }
              }
          );

          log.info(
              "Emitted [%d] stats for group [%s]. All collected stats:%s",
              emittedCount.get(), dutyGroupName, allStats.buildStatsTable()
          );
        }

        // Emit the runtime of the full DutiesRunnable
        final long runMillis = groupRunTime.stop().elapsed(TimeUnit.MILLISECONDS);
        emitStat(Stats.CoordinatorRun.GROUP_RUN_TIME, Collections.emptyMap(), runMillis);
        log.info("Finished coordinator run for group [%s] in [%d] ms.%n", dutyGroupName, runMillis);
      }
      catch (Exception e) {
        log.makeAlert(e, "Caught exception, ignoring so that schedule keeps going.").emit();
      }
    }

    private void emitStat(CoordinatorStat stat, Map<Dimension, String> dimensionValues, long value)
    {
      ServiceMetricEvent.Builder eventBuilder = new ServiceMetricEvent.Builder()
          .setDimension(Dimension.DUTY_GROUP.reportedName(), dutyGroupName);
      dimensionValues.forEach(
          (dim, dimValue) -> eventBuilder.setDimension(dim.reportedName(), dimValue)
      );
      emitter.emit(eventBuilder.build(stat.getMetricName(), value));
    }

    Duration getPeriod()
    {
      return period;
    }

    @Override
    public String toString()
    {
      return "DutiesRunnable{group='" + dutyGroupName + '\'' + '}';
    }
  }

  /**
   * Updates replication status of all used segments. This duty must run after
   * {@link RunRules} so that the number of required replicas for all segments
   * has been determined.
   */
  private class UpdateReplicationStatus implements CoordinatorDuty
  {

    @Override
    public DruidCoordinatorRuntimeParams run(DruidCoordinatorRuntimeParams params)
    {
      segmentReplicationStatus = params.getSegmentReplicationStatus();

      // Collect stats for unavailable and under-replicated segments
      final CoordinatorRunStats stats = params.getCoordinatorStats();
      getDatasourceToUnavailableSegmentCount().forEach(
          (dataSource, numUnavailable) -> stats.add(
              Stats.Segments.UNAVAILABLE,
              RowKey.of(Dimension.DATASOURCE, dataSource),
              numUnavailable
          )
      );
      getTierToDatasourceToUnderReplicatedCount(false).forEach(
          (tier, countsPerDatasource) -> countsPerDatasource.forEach(
              (dataSource, underReplicatedCount) ->
                  stats.addToSegmentStat(Stats.Segments.UNDER_REPLICATED, tier, dataSource, underReplicatedCount)
          )
      );

      return params;
    }

  }
}
<|MERGE_RESOLUTION|>--- conflicted
+++ resolved
@@ -505,36 +505,8 @@
       lookupCoordinatorManager.stop();
       metadataRuleManager.stop();
       segmentsMetadataManager.stopPollingDatabasePeriodically();
-<<<<<<< HEAD
+      segmentsMetadataManager.stopAsyncUsedFlagLastUpdatedUpdate();
       balancerStrategyFactory.stopExecutor();
-=======
-      segmentsMetadataManager.stopAsyncUsedFlagLastUpdatedUpdate();
-
-      if (balancerExec != null) {
-        balancerExec.shutdownNow();
-        balancerExec = null;
-      }
-    }
-  }
-
-  /**
-   * Resets the balancerExec if required and creates a new BalancerStrategy for
-   * the current coordinator run.
-   */
-  @VisibleForTesting
-  BalancerStrategy createBalancerStrategy(int balancerComputeThreads)
-  {
-    // Reset balancerExecutor if required
-    if (balancerExec == null) {
-      balancerExec = createNewBalancerExecutor(balancerComputeThreads);
-    } else if (cachedBalancerThreadNumber != balancerComputeThreads) {
-      log.info(
-          "'balancerComputeThreads' has changed from [%d] to [%d]",
-          cachedBalancerThreadNumber, balancerComputeThreads
-      );
-      balancerExec.shutdownNow();
-      balancerExec = createNewBalancerExecutor(balancerComputeThreads);
->>>>>>> 1e14df4c
     }
   }
 
