/*
 * Licensed to the Apache Software Foundation (ASF) under one
 * or more contributor license agreements.  See the NOTICE file
 * distributed with this work for additional information
 * regarding copyright ownership.  The ASF licenses this file
 * to you under the Apache License, Version 2.0 (the
 * "License"); you may not use this file except in compliance
 * with the License.  You may obtain a copy of the License at
 *
 *   http://www.apache.org/licenses/LICENSE-2.0
 *
 * Unless required by applicable law or agreed to in writing,
 * software distributed under the License is distributed on an
 * "AS IS" BASIS, WITHOUT WARRANTIES OR CONDITIONS OF ANY
 * KIND, either express or implied.  See the License for the
 * specific language governing permissions and limitations
 * under the License.
 */

package org.apache.druid.server.coordinator;

import com.google.common.collect.ImmutableList;
import com.google.common.collect.Sets;
import com.google.errorprone.annotations.concurrent.GuardedBy;
import com.google.inject.Inject;
import it.unimi.dsi.fastutil.objects.Object2IntMap;
import it.unimi.dsi.fastutil.objects.Object2IntMaps;
import it.unimi.dsi.fastutil.objects.Object2IntOpenHashMap;
import it.unimi.dsi.fastutil.objects.Object2LongMap;
import org.apache.druid.client.DruidDataSource;
import org.apache.druid.client.DruidServer;
import org.apache.druid.client.ImmutableDruidDataSource;
import org.apache.druid.client.ServerInventoryView;
import org.apache.druid.client.coordinator.Coordinator;
import org.apache.druid.common.guava.FutureUtils;
import org.apache.druid.curator.discovery.ServiceAnnouncer;
import org.apache.druid.discovery.DruidLeaderSelector;
import org.apache.druid.guice.ManageLifecycle;
import org.apache.druid.guice.annotations.Self;
import org.apache.druid.java.util.common.concurrent.ScheduledExecutorFactory;
import org.apache.druid.java.util.common.concurrent.ScheduledExecutors;
import org.apache.druid.java.util.common.lifecycle.LifecycleStart;
import org.apache.druid.java.util.common.lifecycle.LifecycleStop;
import org.apache.druid.java.util.emitter.EmittingLogger;
import org.apache.druid.java.util.emitter.service.ServiceEmitter;
import org.apache.druid.java.util.emitter.service.ServiceMetricEvent;
import org.apache.druid.metadata.SegmentsMetadataManager;
import org.apache.druid.rpc.indexing.OverlordClient;
import org.apache.druid.segment.metadata.CentralizedDatasourceSchemaConfig;
import org.apache.druid.segment.metadata.CoordinatorSegmentMetadataCache;
import org.apache.druid.server.DruidNode;
import org.apache.druid.server.compaction.CompactionRunSimulator;
import org.apache.druid.server.compaction.CompactionSimulateResult;
import org.apache.druid.server.compaction.CompactionStatusTracker;
import org.apache.druid.server.coordinator.balancer.BalancerStrategyFactory;
import org.apache.druid.server.coordinator.config.CoordinatorKillConfigs;
import org.apache.druid.server.coordinator.config.DruidCoordinatorConfig;
import org.apache.druid.server.coordinator.config.KillUnusedSegmentsConfig;
import org.apache.druid.server.coordinator.duty.BalanceSegments;
import org.apache.druid.server.coordinator.duty.CompactSegments;
import org.apache.druid.server.coordinator.duty.CoordinatorCustomDutyGroup;
import org.apache.druid.server.coordinator.duty.CoordinatorCustomDutyGroups;
import org.apache.druid.server.coordinator.duty.CoordinatorDuty;
import org.apache.druid.server.coordinator.duty.CoordinatorDutyGroup;
import org.apache.druid.server.coordinator.duty.DutyGroupStatus;
import org.apache.druid.server.coordinator.duty.KillAuditLog;
import org.apache.druid.server.coordinator.duty.KillCompactionConfig;
import org.apache.druid.server.coordinator.duty.KillDatasourceMetadata;
import org.apache.druid.server.coordinator.duty.KillRules;
import org.apache.druid.server.coordinator.duty.KillStalePendingSegments;
import org.apache.druid.server.coordinator.duty.KillSupervisors;
import org.apache.druid.server.coordinator.duty.KillUnreferencedSegmentSchema;
import org.apache.druid.server.coordinator.duty.KillUnusedSegments;
import org.apache.druid.server.coordinator.duty.MarkEternityTombstonesAsUnused;
import org.apache.druid.server.coordinator.duty.MarkOvershadowedSegmentsAsUnused;
import org.apache.druid.server.coordinator.duty.MetadataAction;
import org.apache.druid.server.coordinator.duty.PrepareBalancerAndLoadQueues;
import org.apache.druid.server.coordinator.duty.RunRules;
import org.apache.druid.server.coordinator.duty.UnloadUnusedSegments;
import org.apache.druid.server.coordinator.loading.LoadQueuePeon;
import org.apache.druid.server.coordinator.loading.LoadQueueTaskMaster;
import org.apache.druid.server.coordinator.loading.SegmentLoadQueueManager;
import org.apache.druid.server.coordinator.loading.SegmentReplicaCount;
import org.apache.druid.server.coordinator.loading.SegmentReplicationStatus;
import org.apache.druid.server.coordinator.stats.CoordinatorRunStats;
import org.apache.druid.server.coordinator.stats.CoordinatorStat;
import org.apache.druid.server.coordinator.stats.Dimension;
import org.apache.druid.server.coordinator.stats.RowKey;
import org.apache.druid.server.coordinator.stats.Stats;
import org.apache.druid.server.lookup.cache.LookupCoordinatorManager;
import org.apache.druid.timeline.DataSegment;
import org.apache.druid.timeline.SegmentId;
import org.joda.time.Duration;

import javax.annotation.Nullable;
import java.util.ArrayList;
import java.util.Collection;
import java.util.Collections;
import java.util.HashMap;
import java.util.List;
import java.util.Map;
import java.util.Set;
import java.util.concurrent.ScheduledExecutorService;
import java.util.stream.Collectors;

/**
 *
 */
@ManageLifecycle
public class DruidCoordinator
{
  private static final EmittingLogger log = new EmittingLogger(DruidCoordinator.class);

  private final Object lock = new Object();
  private final DruidCoordinatorConfig config;
  private final MetadataManager metadataManager;
  private final ServerInventoryView serverInventoryView;

  private final ServiceEmitter emitter;
  private final OverlordClient overlordClient;
  private final ScheduledExecutorFactory executorFactory;
  private final List<DutiesRunnable> dutiesRunnables = new ArrayList<>();
  private final LoadQueueTaskMaster taskMaster;
  private final SegmentLoadQueueManager loadQueueManager;
  private final ServiceAnnouncer serviceAnnouncer;
  private final DruidNode self;
  private final CoordinatorCustomDutyGroups customDutyGroups;
  private final BalancerStrategyFactory balancerStrategyFactory;
  private final LookupCoordinatorManager lookupCoordinatorManager;
  private final DruidLeaderSelector coordLeaderSelector;
  private final CompactionStatusTracker compactionStatusTracker;
  private final CompactSegments compactSegments;
  @Nullable
  private final CoordinatorSegmentMetadataCache coordinatorSegmentMetadataCache;
  private final CentralizedDatasourceSchemaConfig centralizedDatasourceSchemaConfig;

  private volatile boolean started = false;

  /**
   * Used to determine count of under-replicated or unavailable segments.
   * Updated in each coordinator run in the {@link UpdateReplicationStatus} duty.
   * <p>
   * This might have stale information if coordinator runs are delayed. But as
   * long as the {@link SegmentsMetadataManager} has the latest information of
   * used segments, we would only have false negatives and not false positives.
   * In other words, we might report some segments as under-replicated or
   * unavailable even if they are fully replicated. But if a segment is reported
   * as fully replicated, it is guaranteed to be so.
   */
  private volatile SegmentReplicationStatus segmentReplicationStatus = null;

  /**
   * Set of broadcast segments determined in the latest coordinator run of the {@link RunRules} duty.
   * This might contain stale information if the Coordinator duties haven't run or are delayed.
   */
  private volatile Set<DataSegment> broadcastSegments = null;

  private static final String HISTORICAL_MANAGEMENT_DUTIES_DUTY_GROUP = "HistoricalManagementDuties";
  private static final String METADATA_STORE_MANAGEMENT_DUTIES_DUTY_GROUP = "MetadataStoreManagementDuties";
  private static final String INDEXING_SERVICE_DUTIES_DUTY_GROUP = "IndexingServiceDuties";
  private static final String COMPACT_SEGMENTS_DUTIES_DUTY_GROUP = "CompactSegmentsDuties";

  @Inject
  public DruidCoordinator(
      DruidCoordinatorConfig config,
      MetadataManager metadataManager,
      ServerInventoryView serverInventoryView,
      ServiceEmitter emitter,
      ScheduledExecutorFactory scheduledExecutorFactory,
      OverlordClient overlordClient,
      LoadQueueTaskMaster taskMaster,
      SegmentLoadQueueManager loadQueueManager,
      ServiceAnnouncer serviceAnnouncer,
      @Self DruidNode self,
      CoordinatorCustomDutyGroups customDutyGroups,
      LookupCoordinatorManager lookupCoordinatorManager,
      @Coordinator DruidLeaderSelector coordLeaderSelector,
      @Nullable CoordinatorSegmentMetadataCache coordinatorSegmentMetadataCache,
      CentralizedDatasourceSchemaConfig centralizedDatasourceSchemaConfig,
      CompactionStatusTracker compactionStatusTracker
  )
  {
    this.config = config;
    this.metadataManager = metadataManager;
    this.serverInventoryView = serverInventoryView;
    this.emitter = emitter;
    this.overlordClient = overlordClient;
    this.taskMaster = taskMaster;
    this.serviceAnnouncer = serviceAnnouncer;
    this.self = self;
    this.customDutyGroups = customDutyGroups;

    this.executorFactory = scheduledExecutorFactory;

    this.balancerStrategyFactory = config.getBalancerStrategyFactory();
    this.lookupCoordinatorManager = lookupCoordinatorManager;
    this.coordLeaderSelector = coordLeaderSelector;
    this.compactionStatusTracker = compactionStatusTracker;
    this.compactSegments = initializeCompactSegmentsDuty(this.compactionStatusTracker);
    this.loadQueueManager = loadQueueManager;
    this.coordinatorSegmentMetadataCache = coordinatorSegmentMetadataCache;
    this.centralizedDatasourceSchemaConfig = centralizedDatasourceSchemaConfig;
  }

  public boolean isLeader()
  {
    return coordLeaderSelector.isLeader();
  }

  public Map<String, LoadQueuePeon> getLoadManagementPeons()
  {
    return taskMaster.getAllPeons();
  }

  public Map<String, Object2LongMap<String>> getTierToDatasourceToUnderReplicatedCount(boolean useClusterView)
  {
    final Iterable<DataSegment> dataSegments = metadataManager.segments().iterateAllUsedSegments();
    return computeUnderReplicated(dataSegments, useClusterView);
  }

  public Map<String, Object2LongMap<String>> getTierToDatasourceToUnderReplicatedCount(
      Iterable<DataSegment> dataSegments,
      boolean useClusterView
  )
  {
    return computeUnderReplicated(dataSegments, useClusterView);
  }

  public Object2IntMap<String> getDatasourceToUnavailableSegmentCount()
  {
    if (segmentReplicationStatus == null) {
      return Object2IntMaps.emptyMap();
    }

    final Object2IntOpenHashMap<String> datasourceToUnavailableSegments = new Object2IntOpenHashMap<>();

    final Iterable<DataSegment> dataSegments = metadataManager.segments().iterateAllUsedSegments();
    for (DataSegment segment : dataSegments) {
      SegmentReplicaCount replicaCount = segmentReplicationStatus.getReplicaCountsInCluster(segment.getId());
      if (replicaCount != null && (replicaCount.totalLoaded() > 0 || replicaCount.required() == 0)) {
        datasourceToUnavailableSegments.addTo(segment.getDataSource(), 0);
      } else {
        datasourceToUnavailableSegments.addTo(segment.getDataSource(), 1);
      }
    }

    return datasourceToUnavailableSegments;
  }

  public Object2IntMap<String> getDatasourceToDeepStorageQueryOnlySegmentCount()
  {
    if (segmentReplicationStatus == null) {
      return Object2IntMaps.emptyMap();
    }

    final Object2IntOpenHashMap<String> datasourceToDeepStorageOnlySegments = new Object2IntOpenHashMap<>();

    final Iterable<DataSegment> dataSegments = metadataManager.segments().iterateAllUsedSegments();
    for (DataSegment segment : dataSegments) {
      SegmentReplicaCount replicaCount = segmentReplicationStatus.getReplicaCountsInCluster(segment.getId());
      if (replicaCount != null && replicaCount.totalLoaded() == 0 && replicaCount.required() == 0) {
        datasourceToDeepStorageOnlySegments.addTo(segment.getDataSource(), 1);
      }
    }

    return datasourceToDeepStorageOnlySegments;
  }

  public Map<String, Double> getDatasourceToLoadStatus()
  {
    final Map<String, Double> loadStatus = new HashMap<>();
    final Collection<ImmutableDruidDataSource> dataSources =
        metadataManager.segments().getImmutableDataSourcesWithAllUsedSegments();

    for (ImmutableDruidDataSource dataSource : dataSources) {
      final Set<DataSegment> segments = Sets.newHashSet(dataSource.getSegments());
      final int numPublishedSegments = segments.size();

      // remove loaded segments
      for (DruidServer druidServer : serverInventoryView.getInventory()) {
        final DruidDataSource loadedView = druidServer.getDataSource(dataSource.getName());
        if (loadedView != null) {
          // This does not use segments.removeAll(loadedView.getSegments()) for performance reasons.
          // Please see https://github.com/apache/druid/pull/5632 for more info.
          for (DataSegment serverSegment : loadedView.getSegments()) {
            segments.remove(serverSegment);
          }
        }
      }
      final int numUnavailableSegments = segments.size();
      loadStatus.put(
          dataSource.getName(),
          (numPublishedSegments - numUnavailableSegments) * 100.0 / numPublishedSegments
      );
    }

    return loadStatus;
  }

  /**
   * @return Set of broadcast segments determined by the latest run of the {@link RunRules} duty.
   * If the coordinator runs haven't triggered or are delayed, this information may be stale.
   */
  @Nullable
  public Set<DataSegment> getBroadcastSegments()
  {
    return broadcastSegments;
  }

  @Nullable
  public Integer getReplicationFactor(SegmentId segmentId)
  {
    if (segmentReplicationStatus == null) {
      return null;
    }
    SegmentReplicaCount replicaCountsInCluster = segmentReplicationStatus.getReplicaCountsInCluster(segmentId);
    return replicaCountsInCluster == null ? null : replicaCountsInCluster.required();
  }

  @Nullable
  public AutoCompactionSnapshot getAutoCompactionSnapshotForDataSource(String dataSource)
  {
    return compactSegments.getAutoCompactionSnapshot(dataSource);
  }

  public Map<String, AutoCompactionSnapshot> getAutoCompactionSnapshot()
  {
    return compactSegments.getAutoCompactionSnapshot();
  }

  public CompactionSimulateResult simulateRunWithConfigUpdate(ClusterCompactionConfig updateRequest)
  {
    return new CompactionRunSimulator(compactionStatusTracker, overlordClient).simulateRunWithConfig(
        metadataManager.configs().getCurrentCompactionConfig().withClusterConfig(updateRequest),
        metadataManager.segments()
                       .getSnapshotOfDataSourcesWithAllUsedSegments()
                       .getUsedSegmentsTimelinesPerDataSource()
    );
  }

  public String getCurrentLeader()
  {
    return coordLeaderSelector.getCurrentLeader();
  }

  public List<DutyGroupStatus> getStatusOfDuties()
  {
    return dutiesRunnables.stream().map(r -> r.dutyGroup.getStatus()).collect(Collectors.toList());
  }

  @LifecycleStart
  public void start()
  {
    synchronized (lock) {
      if (started) {
        return;
      }
      started = true;

      coordLeaderSelector.registerListener(
          new DruidLeaderSelector.Listener()
          {
            @Override
            public void becomeLeader()
            {
              DruidCoordinator.this.becomeLeader();
            }

            @Override
            public void stopBeingLeader()
            {
              DruidCoordinator.this.stopBeingLeader();
            }
          }
      );
    }
  }

  @LifecycleStop
  public void stop()
  {
    synchronized (lock) {
      if (!started) {
        return;
      }

      coordLeaderSelector.unregisterListener();
      started = false;
      stopAllDutyGroups();
    }
  }

  public void runCompactSegmentsDuty()
  {
    final int startingLeaderCounter = coordLeaderSelector.localTerm();
    DutiesRunnable compactSegmentsDuty = new DutiesRunnable(
        ImmutableList.of(compactSegments),
        startingLeaderCounter,
        COMPACT_SEGMENTS_DUTIES_DUTY_GROUP,
        null
    );
    compactSegmentsDuty.run();
  }

  private Map<String, Object2LongMap<String>> computeUnderReplicated(
      Iterable<DataSegment> dataSegments,
      boolean computeUsingClusterView
  )
  {
    if (segmentReplicationStatus == null) {
      return Collections.emptyMap();
    } else {
      return segmentReplicationStatus.getTierToDatasourceToUnderReplicated(dataSegments, !computeUsingClusterView);
    }
  }

  private void becomeLeader()
  {
    synchronized (lock) {
      if (!started) {
        return;
      }

      log.info(
          "I am the leader of the coordinators, all must bow! Starting coordination in [%s].",
          config.getCoordinatorStartDelay()
      );

      metadataManager.onLeaderStart();
      taskMaster.onLeaderStart();
      lookupCoordinatorManager.start();
      serviceAnnouncer.announce(self);
      if (coordinatorSegmentMetadataCache != null) {
        coordinatorSegmentMetadataCache.onLeaderStart();
      }
      final int startingLeaderCounter = coordLeaderSelector.localTerm();

      dutiesRunnables.add(
          new DutiesRunnable(
              makeHistoricalManagementDuties(),
              startingLeaderCounter,
              HISTORICAL_MANAGEMENT_DUTIES_DUTY_GROUP,
              config.getCoordinatorPeriod()
          )
      );
      if (overlordClient != null) {
        dutiesRunnables.add(
            new DutiesRunnable(
                makeIndexingServiceDuties(),
                startingLeaderCounter,
                INDEXING_SERVICE_DUTIES_DUTY_GROUP,
                config.getCoordinatorIndexingPeriod()
            )
        );
      }
      dutiesRunnables.add(
          new DutiesRunnable(
              makeMetadataStoreManagementDuties(),
              startingLeaderCounter,
              METADATA_STORE_MANAGEMENT_DUTIES_DUTY_GROUP,
              config.getCoordinatorMetadataStoreManagementPeriod()
          )
      );

      for (CoordinatorCustomDutyGroup customDutyGroup : customDutyGroups.getCoordinatorCustomDutyGroups()) {
        dutiesRunnables.add(
            new DutiesRunnable(
                new ArrayList<>(customDutyGroup.getCustomDutyList()),
                startingLeaderCounter,
                customDutyGroup.getName(),
                customDutyGroup.getPeriod()
            )
        );
      }

      log.warn(
          "Created [%d] duty groups. DUTY RUNS WILL NOT BE LOGGED."
          + " Use API '/druid/coordinator/v1/duties' to get current status.",
          dutiesRunnables.size()
      );

      for (final DutiesRunnable dutiesRunnable : dutiesRunnables) {
        // Several coordinator duties can take a non trival amount of time to complete.
        // Hence, we schedule each duty group on a dedicated executor
        ScheduledExecutors.scheduleAtFixedRate(
            dutiesRunnable.executor,
            config.getCoordinatorStartDelay(),
            dutiesRunnable.dutyGroup.getPeriod(),
            () -> {
              if (coordLeaderSelector.isLeader()
                  && startingLeaderCounter == coordLeaderSelector.localTerm()) {
                dutiesRunnable.run();
              }

              // Check if we are still leader before re-scheduling
              if (coordLeaderSelector.isLeader()
                  && startingLeaderCounter == coordLeaderSelector.localTerm()) {
                return ScheduledExecutors.Signal.REPEAT;
              } else {
                return ScheduledExecutors.Signal.STOP;
              }
            }
        );
      }
    }
  }

  private void stopBeingLeader()
  {
    synchronized (lock) {

      log.info("I am no longer the leader...");

      if (coordinatorSegmentMetadataCache != null) {
        coordinatorSegmentMetadataCache.onLeaderStop();
      }
      compactionStatusTracker.stop();
      taskMaster.onLeaderStop();
      serviceAnnouncer.unannounce(self);
      lookupCoordinatorManager.stop();
      metadataManager.onLeaderStop();
      stopAllDutyGroups();
    }
  }

  /**
   * Check if compaction supervisors are enabled on the Overlord.
   */
  private boolean isCompactionSupervisorEnabled()
  {
    try {
      return FutureUtils.getUnchecked(overlordClient.isCompactionSupervisorEnabled(), true);
    }
    catch (Exception e) {
      // The Overlord is probably on an older version, assume that compaction supervisor is not enabled
      return false;
    }
  }

  @GuardedBy("lock")
  private void stopAllDutyGroups()
  {
    balancerStrategyFactory.stopExecutor();
    dutiesRunnables.forEach(group -> group.executor.shutdownNow());
    dutiesRunnables.clear();
  }

  private List<CoordinatorDuty> makeHistoricalManagementDuties()
  {
    final MetadataAction.DeleteSegments deleteSegments
        = segments -> metadataManager.segments().markSegmentsAsUnused(segments);
    final MetadataAction.GetDatasourceRules getRules
        = dataSource -> metadataManager.rules().getRulesWithDefault(dataSource);

    return ImmutableList.of(
        new PrepareBalancerAndLoadQueues(
            taskMaster,
            loadQueueManager,
            balancerStrategyFactory,
            serverInventoryView
        ),
        new RunRules(deleteSegments, getRules),
        new UpdateReplicationStatus(),
        new CollectSegmentStats(),
        new UnloadUnusedSegments(loadQueueManager, getRules),
        new MarkOvershadowedSegmentsAsUnused(deleteSegments),
        new MarkEternityTombstonesAsUnused(deleteSegments),
        new BalanceSegments(config.getCoordinatorPeriod()),
        new CollectLoadQueueStats()
    );
  }

  private List<CoordinatorDuty> makeIndexingServiceDuties()
  {
    final List<CoordinatorDuty> duties = new ArrayList<>();
    final KillUnusedSegmentsConfig killUnusedConfig = config.getKillConfigs().unusedSegments(
        config.getCoordinatorIndexingPeriod()
    );
    if (killUnusedConfig.isCleanupEnabled()) {
      duties.add(new KillUnusedSegments(metadataManager.segments(), overlordClient, killUnusedConfig));
    }
    if (config.getKillConfigs().pendingSegments().isCleanupEnabled()) {
      duties.add(new KillStalePendingSegments(overlordClient));
    }

<<<<<<< HEAD
    // Do not add compactSegments if it is already added in any of the custom duty groups
=======
    // Do not add compactSegments if it is already included in the custom duty groups
>>>>>>> fe3d589f
    if (getCompactSegmentsDutyFromCustomGroups().isEmpty()) {
      duties.add(compactSegments);
    }
    return ImmutableList.copyOf(duties);
  }

  private List<CoordinatorDuty> makeMetadataStoreManagementDuties()
  {
    final CoordinatorKillConfigs killConfigs = config.getKillConfigs();
    final List<CoordinatorDuty> duties = new ArrayList<>();
    duties.add(new KillSupervisors(killConfigs.supervisors(), metadataManager.supervisors()));
    duties.add(new KillAuditLog(killConfigs.auditLogs(), metadataManager.audit()));
    duties.add(new KillRules(killConfigs.rules(), metadataManager.rules()));
    duties.add(
        new KillDatasourceMetadata(
            killConfigs.datasources(),
            metadataManager.indexer(),
            metadataManager.supervisors()
        )
    );
    duties.add(
        new KillCompactionConfig(killConfigs.compactionConfigs(), metadataManager.segments(), metadataManager.configs())
    );
    if (centralizedDatasourceSchemaConfig.isEnabled()) {
      duties.add(new KillUnreferencedSegmentSchema(killConfigs.segmentSchemas(), metadataManager.schemas()));
    }
    return duties;
  }

<<<<<<< HEAD
  private CompactSegments initializeCompactSegmentsDuty(CompactionSegmentSearchPolicy compactionSegmentSearchPolicy)
=======
  @VisibleForTesting
  CompactSegments initializeCompactSegmentsDuty(CompactionStatusTracker statusTracker)
>>>>>>> fe3d589f
  {
    List<CompactSegments> compactSegmentsDutyFromCustomGroups = getCompactSegmentsDutyFromCustomGroups();
    if (compactSegmentsDutyFromCustomGroups.isEmpty()) {
      return new CompactSegments(statusTracker, overlordClient);
    } else {
      if (compactSegmentsDutyFromCustomGroups.size() > 1) {
        log.warn(
            "More than one compactSegments duty is configured in the Coordinator Custom Duty Group."
            + " The first duty will be picked up."
        );
      }
      return compactSegmentsDutyFromCustomGroups.get(0);
    }
  }

  private List<CompactSegments> getCompactSegmentsDutyFromCustomGroups()
  {
    return customDutyGroups.getCoordinatorCustomDutyGroups()
                           .stream()
                           .flatMap(coordinatorCustomDutyGroup ->
                                        coordinatorCustomDutyGroup.getCustomDutyList().stream())
                           .filter(duty -> duty instanceof CompactSegments)
                           .map(duty -> (CompactSegments) duty)
                           .collect(Collectors.toList());
  }

  /**
   * Used by {@link CoordinatorDutyGroup} to check leadership and emit stats.
   */
  public interface DutyGroupHelper
  {
    boolean isLeader();
    void emitStat(CoordinatorStat stat, RowKey rowKey, long value);
  }

  /**
   * Container for a single {@link CoordinatorDutyGroup} that runs on a dedicated executor.
   */
  private class DutiesRunnable implements Runnable, DutyGroupHelper
  {
    private final int startingLeaderCounter;
    private final ScheduledExecutorService executor;
    private final CoordinatorDutyGroup dutyGroup;

    DutiesRunnable(
        List<CoordinatorDuty> duties,
        final int startingLeaderCounter,
        String alias,
        Duration period
    )
    {
      this.startingLeaderCounter = startingLeaderCounter;
      this.dutyGroup = new CoordinatorDutyGroup(alias, duties, period, this);
      this.executor = executorFactory.create(1, "Coordinator-Exec-" + alias + "-%d");
    }

    @Override
    public void run()
    {
      try {
        synchronized (lock) {
          if (!coordLeaderSelector.isLeader()) {
            stopBeingLeader();
            return;
          }
        }

        if (metadataManager.isStarted() && serverInventoryView.isStarted()) {
          final DruidCoordinatorRuntimeParams params = DruidCoordinatorRuntimeParams
              .builder()
              .withDataSourcesSnapshot(metadataManager.segments().getSnapshotOfDataSourcesWithAllUsedSegments())
              .withDynamicConfigs(metadataManager.configs().getCurrentDynamicConfig())
              .withCompactionConfig(metadataManager.configs().getCurrentCompactionConfig())
              .build();
          dutyGroup.run(params);
        } else {
          log.error("Inventory view not initialized yet. Skipping run of duty group[%s].", dutyGroup.getName());
          stopBeingLeader();
        }
<<<<<<< HEAD
=======

        // Do coordinator stuff.
        DataSourcesSnapshot dataSourcesSnapshot
            = metadataManager.segments().getSnapshotOfDataSourcesWithAllUsedSegments();

        final CoordinatorDynamicConfig dynamicConfig = metadataManager.configs().getCurrentDynamicConfig();
        final DruidCompactionConfig compactionConfig = metadataManager.configs().getCurrentCompactionConfig();
        DruidCoordinatorRuntimeParams params =
            DruidCoordinatorRuntimeParams
                .newBuilder(coordinatorStartTime)
                .withDatabaseRuleManager(metadataManager.rules())
                .withDataSourcesSnapshot(dataSourcesSnapshot)
                .withDynamicConfigs(dynamicConfig)
                .withCompactionConfig(compactionConfig)
                .build();
        log.info(
            "Initialized run params for group [%s] with [%,d] used segments in [%d] datasources.",
            dutyGroupName, params.getUsedSegments().size(), dataSourcesSnapshot.getDataSourcesMap().size()
        );

        boolean coordinationPaused = dynamicConfig.getPauseCoordination();
        if (coordinationPaused
            && coordLeaderSelector.isLeader()
            && startingLeaderCounter == coordLeaderSelector.localTerm()) {

          log.info("Coordination has been paused. Duties will not run until coordination is resumed.");
        }

        final Stopwatch dutyRunTime = Stopwatch.createUnstarted();
        for (CoordinatorDuty duty : duties) {
          // Don't read state and run state in the same duty otherwise racy conditions may exist
          if (!coordinationPaused
              && coordLeaderSelector.isLeader()
              && startingLeaderCounter == coordLeaderSelector.localTerm()) {

            if (shouldSkipAutoCompactDuty(duty)) {
              continue;
            }

            dutyRunTime.restart();
            params = duty.run(params);
            dutyRunTime.stop();

            final String dutyName = duty.getClass().getName();
            if (params == null) {
              log.info("Stopping run for group [%s] on request of duty [%s].", dutyGroupName, dutyName);
              return;
            } else {
              final RowKey rowKey = RowKey.of(Dimension.DUTY, dutyName);
              final long dutyRunMillis = dutyRunTime.millisElapsed();
              params.getCoordinatorStats().add(Stats.CoordinatorRun.DUTY_RUN_TIME, rowKey, dutyRunMillis);
            }
          }
        }

        // Emit stats collected from all duties
        final CoordinatorRunStats allStats = params.getCoordinatorStats();
        if (allStats.rowCount() > 0) {
          final AtomicInteger emittedCount = new AtomicInteger();
          allStats.forEachStat(
              (stat, dimensions, value) -> {
                if (stat.shouldEmit()) {
                  emitStat(stat, dimensions.getValues(), value);
                  emittedCount.incrementAndGet();
                }
              }
          );

          log.info(
              "Emitted [%d] stats for group [%s]. All collected stats:%s",
              emittedCount.get(), dutyGroupName, allStats.buildStatsTable()
          );
        }

        // Emit the runtime of the full DutiesRunnable
        groupRunTime.stop();
        final long runMillis = groupRunTime.millisElapsed();
        emitStat(Stats.CoordinatorRun.GROUP_RUN_TIME, Collections.emptyMap(), runMillis);
        log.info("Finished coordinator run for group [%s] in [%d] ms.%n", dutyGroupName, runMillis);
>>>>>>> fe3d589f
      }
      catch (Exception e) {
        log.makeAlert(e, "Caught exception, ignoring so that schedule keeps going.").emit();
      }
    }

<<<<<<< HEAD
    @Override
    public void emitStat(CoordinatorStat stat, RowKey rowKey, long value)
=======
    /**
     * @return true if this is an auto-compact CompactSegments duty and should
     * not be run in case Compaction Scheduler is already running on Overlord.
     * Manually triggered compaction should always be run.
     */
    private boolean shouldSkipAutoCompactDuty(CoordinatorDuty duty)
    {
      final boolean shouldSkipDuty = duty instanceof CompactSegments
                                     && !COMPACT_SEGMENTS_DUTIES_DUTY_GROUP.equals(dutyGroupName)
                                     && isCompactionSupervisorEnabled();
      if (shouldSkipDuty) {
        log.warn(
            "Skipping Compact Segments duty in group[%s] since compaction"
            + " supervisors are already running on Overlord.",
            dutyGroupName
        );
      }
      return shouldSkipDuty;
    }

    private void emitStat(CoordinatorStat stat, Map<Dimension, String> dimensionValues, long value)
>>>>>>> fe3d589f
    {
      ServiceMetricEvent.Builder eventBuilder = new ServiceMetricEvent.Builder()
          .setDimension(Dimension.DUTY_GROUP.reportedName(), dutyGroup.getName());
      rowKey.getValues().forEach(
          (dim, dimValue) -> eventBuilder.setDimension(dim.reportedName(), dimValue)
      );
      emitter.emit(eventBuilder.setMetric(stat.getMetricName(), value));
    }

    @Override
    public boolean isLeader()
    {
      return coordLeaderSelector.isLeader()
             && startingLeaderCounter == coordLeaderSelector.localTerm();
    }
  }

  // Duties that read/update the state in the DruidCoordinator class

  /**
   * Updates replication status of all used segments. This duty must run after
   * {@link RunRules} so that the number of required replicas for all segments
   * has been determined.
   */
  private class UpdateReplicationStatus implements CoordinatorDuty
  {
    @Override
    public DruidCoordinatorRuntimeParams run(DruidCoordinatorRuntimeParams params)
    {
      broadcastSegments = params.getBroadcastSegments();
      segmentReplicationStatus = params.getSegmentReplicationStatus();
      if (coordinatorSegmentMetadataCache != null) {
        coordinatorSegmentMetadataCache.updateSegmentReplicationStatus(segmentReplicationStatus);
      }
      return params;
    }
  }

  /**
   * Collects stats for unavailable and under-replicated segments.
   */
  private class CollectSegmentStats implements CoordinatorDuty
  {
    @Override
    public DruidCoordinatorRuntimeParams run(DruidCoordinatorRuntimeParams params)
    {
      // Collect stats for unavailable and under-replicated segments
      final CoordinatorRunStats stats = params.getCoordinatorStats();
      getDatasourceToUnavailableSegmentCount().forEach(
          (dataSource, numUnavailable) -> stats.add(
              Stats.Segments.UNAVAILABLE,
              RowKey.of(Dimension.DATASOURCE, dataSource),
              numUnavailable
          )
      );
      getTierToDatasourceToUnderReplicatedCount(false).forEach(
          (tier, countsPerDatasource) -> countsPerDatasource.forEach(
              (dataSource, underReplicatedCount) ->
                  stats.addToSegmentStat(Stats.Segments.UNDER_REPLICATED, tier, dataSource, underReplicatedCount)
          )
      );
      getDatasourceToDeepStorageQueryOnlySegmentCount().forEach(
          (dataSource, numDeepStorageOnly) -> stats.add(
              Stats.Segments.DEEP_STORAGE_ONLY,
              RowKey.of(Dimension.DATASOURCE, dataSource),
              numDeepStorageOnly
          )
      );

      return params;
    }
  }

  /**
   * Collects load queue stats.
   */
  private class CollectLoadQueueStats implements CoordinatorDuty
  {
    @Override
    public DruidCoordinatorRuntimeParams run(DruidCoordinatorRuntimeParams params)
    {
      final CoordinatorRunStats stats = params.getCoordinatorStats();
      taskMaster.getAllPeons().forEach((serverName, queuePeon) -> {
        final RowKey rowKey = RowKey.of(Dimension.SERVER, serverName);
        stats.add(Stats.SegmentQueue.BYTES_TO_LOAD, rowKey, queuePeon.getSizeOfSegmentsToLoad());
        stats.add(Stats.SegmentQueue.NUM_TO_LOAD, rowKey, queuePeon.getSegmentsToLoad().size());
        stats.add(Stats.SegmentQueue.NUM_TO_DROP, rowKey, queuePeon.getSegmentsToDrop().size());
        stats.updateMax(Stats.SegmentQueue.LOAD_RATE_KBPS, rowKey, queuePeon.getLoadRateKbps());

        queuePeon.getAndResetStats().forEachStat(
            (stat, key, statValue) ->
                stats.add(stat, createRowKeyForServer(serverName, key.getValues()), statValue)
        );
      });
      return params;
    }

    private RowKey createRowKeyForServer(String serverName, Map<Dimension, String> dimensionValues)
    {
      final RowKey.Builder builder = RowKey.with(Dimension.SERVER, serverName);
      dimensionValues.forEach(builder::with);
      return builder.build();
    }
  }
}<|MERGE_RESOLUTION|>--- conflicted
+++ resolved
@@ -32,7 +32,6 @@
 import org.apache.druid.client.ImmutableDruidDataSource;
 import org.apache.druid.client.ServerInventoryView;
 import org.apache.druid.client.coordinator.Coordinator;
-import org.apache.druid.common.guava.FutureUtils;
 import org.apache.druid.curator.discovery.ServiceAnnouncer;
 import org.apache.druid.discovery.DruidLeaderSelector;
 import org.apache.druid.guice.ManageLifecycle;
@@ -523,20 +522,6 @@
     }
   }
 
-  /**
-   * Check if compaction supervisors are enabled on the Overlord.
-   */
-  private boolean isCompactionSupervisorEnabled()
-  {
-    try {
-      return FutureUtils.getUnchecked(overlordClient.isCompactionSupervisorEnabled(), true);
-    }
-    catch (Exception e) {
-      // The Overlord is probably on an older version, assume that compaction supervisor is not enabled
-      return false;
-    }
-  }
-
   @GuardedBy("lock")
   private void stopAllDutyGroups()
   {
@@ -583,11 +568,7 @@
       duties.add(new KillStalePendingSegments(overlordClient));
     }
 
-<<<<<<< HEAD
     // Do not add compactSegments if it is already added in any of the custom duty groups
-=======
-    // Do not add compactSegments if it is already included in the custom duty groups
->>>>>>> fe3d589f
     if (getCompactSegmentsDutyFromCustomGroups().isEmpty()) {
       duties.add(compactSegments);
     }
@@ -617,12 +598,7 @@
     return duties;
   }
 
-<<<<<<< HEAD
-  private CompactSegments initializeCompactSegmentsDuty(CompactionSegmentSearchPolicy compactionSegmentSearchPolicy)
-=======
-  @VisibleForTesting
-  CompactSegments initializeCompactSegmentsDuty(CompactionStatusTracker statusTracker)
->>>>>>> fe3d589f
+  private CompactSegments initializeCompactSegmentsDuty(CompactionStatusTracker statusTracker)
   {
     List<CompactSegments> compactSegmentsDutyFromCustomGroups = getCompactSegmentsDutyFromCustomGroups();
     if (compactSegmentsDutyFromCustomGroups.isEmpty()) {
@@ -702,120 +678,14 @@
           log.error("Inventory view not initialized yet. Skipping run of duty group[%s].", dutyGroup.getName());
           stopBeingLeader();
         }
-<<<<<<< HEAD
-=======
-
-        // Do coordinator stuff.
-        DataSourcesSnapshot dataSourcesSnapshot
-            = metadataManager.segments().getSnapshotOfDataSourcesWithAllUsedSegments();
-
-        final CoordinatorDynamicConfig dynamicConfig = metadataManager.configs().getCurrentDynamicConfig();
-        final DruidCompactionConfig compactionConfig = metadataManager.configs().getCurrentCompactionConfig();
-        DruidCoordinatorRuntimeParams params =
-            DruidCoordinatorRuntimeParams
-                .newBuilder(coordinatorStartTime)
-                .withDatabaseRuleManager(metadataManager.rules())
-                .withDataSourcesSnapshot(dataSourcesSnapshot)
-                .withDynamicConfigs(dynamicConfig)
-                .withCompactionConfig(compactionConfig)
-                .build();
-        log.info(
-            "Initialized run params for group [%s] with [%,d] used segments in [%d] datasources.",
-            dutyGroupName, params.getUsedSegments().size(), dataSourcesSnapshot.getDataSourcesMap().size()
-        );
-
-        boolean coordinationPaused = dynamicConfig.getPauseCoordination();
-        if (coordinationPaused
-            && coordLeaderSelector.isLeader()
-            && startingLeaderCounter == coordLeaderSelector.localTerm()) {
-
-          log.info("Coordination has been paused. Duties will not run until coordination is resumed.");
-        }
-
-        final Stopwatch dutyRunTime = Stopwatch.createUnstarted();
-        for (CoordinatorDuty duty : duties) {
-          // Don't read state and run state in the same duty otherwise racy conditions may exist
-          if (!coordinationPaused
-              && coordLeaderSelector.isLeader()
-              && startingLeaderCounter == coordLeaderSelector.localTerm()) {
-
-            if (shouldSkipAutoCompactDuty(duty)) {
-              continue;
-            }
-
-            dutyRunTime.restart();
-            params = duty.run(params);
-            dutyRunTime.stop();
-
-            final String dutyName = duty.getClass().getName();
-            if (params == null) {
-              log.info("Stopping run for group [%s] on request of duty [%s].", dutyGroupName, dutyName);
-              return;
-            } else {
-              final RowKey rowKey = RowKey.of(Dimension.DUTY, dutyName);
-              final long dutyRunMillis = dutyRunTime.millisElapsed();
-              params.getCoordinatorStats().add(Stats.CoordinatorRun.DUTY_RUN_TIME, rowKey, dutyRunMillis);
-            }
-          }
-        }
-
-        // Emit stats collected from all duties
-        final CoordinatorRunStats allStats = params.getCoordinatorStats();
-        if (allStats.rowCount() > 0) {
-          final AtomicInteger emittedCount = new AtomicInteger();
-          allStats.forEachStat(
-              (stat, dimensions, value) -> {
-                if (stat.shouldEmit()) {
-                  emitStat(stat, dimensions.getValues(), value);
-                  emittedCount.incrementAndGet();
-                }
-              }
-          );
-
-          log.info(
-              "Emitted [%d] stats for group [%s]. All collected stats:%s",
-              emittedCount.get(), dutyGroupName, allStats.buildStatsTable()
-          );
-        }
-
-        // Emit the runtime of the full DutiesRunnable
-        groupRunTime.stop();
-        final long runMillis = groupRunTime.millisElapsed();
-        emitStat(Stats.CoordinatorRun.GROUP_RUN_TIME, Collections.emptyMap(), runMillis);
-        log.info("Finished coordinator run for group [%s] in [%d] ms.%n", dutyGroupName, runMillis);
->>>>>>> fe3d589f
       }
       catch (Exception e) {
         log.makeAlert(e, "Caught exception, ignoring so that schedule keeps going.").emit();
       }
     }
 
-<<<<<<< HEAD
     @Override
     public void emitStat(CoordinatorStat stat, RowKey rowKey, long value)
-=======
-    /**
-     * @return true if this is an auto-compact CompactSegments duty and should
-     * not be run in case Compaction Scheduler is already running on Overlord.
-     * Manually triggered compaction should always be run.
-     */
-    private boolean shouldSkipAutoCompactDuty(CoordinatorDuty duty)
-    {
-      final boolean shouldSkipDuty = duty instanceof CompactSegments
-                                     && !COMPACT_SEGMENTS_DUTIES_DUTY_GROUP.equals(dutyGroupName)
-                                     && isCompactionSupervisorEnabled();
-      if (shouldSkipDuty) {
-        log.warn(
-            "Skipping Compact Segments duty in group[%s] since compaction"
-            + " supervisors are already running on Overlord.",
-            dutyGroupName
-        );
-      }
-      return shouldSkipDuty;
-    }
-
-    private void emitStat(CoordinatorStat stat, Map<Dimension, String> dimensionValues, long value)
->>>>>>> fe3d589f
     {
       ServiceMetricEvent.Builder eventBuilder = new ServiceMetricEvent.Builder()
           .setDimension(Dimension.DUTY_GROUP.reportedName(), dutyGroup.getName());
