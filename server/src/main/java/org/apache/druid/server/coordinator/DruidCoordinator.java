/*
 * Licensed to the Apache Software Foundation (ASF) under one
 * or more contributor license agreements.  See the NOTICE file
 * distributed with this work for additional information
 * regarding copyright ownership.  The ASF licenses this file
 * to you under the Apache License, Version 2.0 (the
 * "License"); you may not use this file except in compliance
 * with the License.  You may obtain a copy of the License at
 *
 *   http://www.apache.org/licenses/LICENSE-2.0
 *
 * Unless required by applicable law or agreed to in writing,
 * software distributed under the License is distributed on an
 * "AS IS" BASIS, WITHOUT WARRANTIES OR CONDITIONS OF ANY
 * KIND, either express or implied.  See the License for the
 * specific language governing permissions and limitations
 * under the License.
 */

package org.apache.druid.server.coordinator;

import com.google.common.annotations.VisibleForTesting;
import com.google.common.collect.ImmutableList;
import com.google.common.collect.Ordering;
import com.google.common.collect.Sets;
<<<<<<< HEAD
=======
import com.google.common.util.concurrent.ListeningExecutorService;
import com.google.common.util.concurrent.MoreExecutors;
import com.google.errorprone.annotations.concurrent.GuardedBy;
>>>>>>> 631dc3b5
import com.google.inject.Inject;
import it.unimi.dsi.fastutil.objects.Object2IntMap;
import it.unimi.dsi.fastutil.objects.Object2IntMaps;
import it.unimi.dsi.fastutil.objects.Object2IntOpenHashMap;
import it.unimi.dsi.fastutil.objects.Object2LongMap;
import org.apache.druid.client.DataSourcesSnapshot;
import org.apache.druid.client.DruidDataSource;
import org.apache.druid.client.DruidServer;
import org.apache.druid.client.ImmutableDruidDataSource;
import org.apache.druid.client.ServerInventoryView;
import org.apache.druid.client.coordinator.Coordinator;
import org.apache.druid.common.config.JacksonConfigManager;
import org.apache.druid.curator.discovery.ServiceAnnouncer;
import org.apache.druid.discovery.DruidLeaderSelector;
import org.apache.druid.guice.ManageLifecycle;
import org.apache.druid.guice.annotations.CoordinatorIndexingServiceDuty;
import org.apache.druid.guice.annotations.CoordinatorMetadataStoreManagementDuty;
import org.apache.druid.guice.annotations.Self;
import org.apache.druid.java.util.common.DateTimes;
<<<<<<< HEAD
=======
import org.apache.druid.java.util.common.Stopwatch;
import org.apache.druid.java.util.common.concurrent.Execs;
>>>>>>> 631dc3b5
import org.apache.druid.java.util.common.concurrent.ScheduledExecutorFactory;
import org.apache.druid.java.util.common.concurrent.ScheduledExecutors;
import org.apache.druid.java.util.common.guava.Comparators;
import org.apache.druid.java.util.common.lifecycle.LifecycleStart;
import org.apache.druid.java.util.common.lifecycle.LifecycleStop;
import org.apache.druid.java.util.emitter.EmittingLogger;
import org.apache.druid.java.util.emitter.service.ServiceEmitter;
import org.apache.druid.java.util.emitter.service.ServiceMetricEvent;
import org.apache.druid.metadata.MetadataRuleManager;
import org.apache.druid.metadata.SegmentsMetadataManager;
import org.apache.druid.rpc.indexing.OverlordClient;
import org.apache.druid.server.DruidNode;
import org.apache.druid.server.coordinator.balancer.BalancerStrategyFactory;
import org.apache.druid.server.coordinator.compact.CompactionSegmentSearchPolicy;
import org.apache.druid.server.coordinator.duty.BalanceSegments;
import org.apache.druid.server.coordinator.duty.CollectSegmentAndServerStats;
import org.apache.druid.server.coordinator.duty.CompactSegments;
import org.apache.druid.server.coordinator.duty.CoordinatorCustomDutyGroup;
import org.apache.druid.server.coordinator.duty.CoordinatorCustomDutyGroups;
import org.apache.druid.server.coordinator.duty.CoordinatorDuty;
import org.apache.druid.server.coordinator.duty.MarkOvershadowedSegmentsAsUnused;
import org.apache.druid.server.coordinator.duty.PrepareBalancerAndLoadQueues;
import org.apache.druid.server.coordinator.duty.RunRules;
import org.apache.druid.server.coordinator.duty.UnloadUnusedSegments;
import org.apache.druid.server.coordinator.loading.LoadQueuePeon;
import org.apache.druid.server.coordinator.loading.LoadQueueTaskMaster;
import org.apache.druid.server.coordinator.loading.SegmentLoadQueueManager;
import org.apache.druid.server.coordinator.loading.SegmentReplicaCount;
import org.apache.druid.server.coordinator.loading.SegmentReplicationStatus;
import org.apache.druid.server.coordinator.stats.CoordinatorRunStats;
import org.apache.druid.server.coordinator.stats.CoordinatorStat;
import org.apache.druid.server.coordinator.stats.Dimension;
import org.apache.druid.server.coordinator.stats.RowKey;
import org.apache.druid.server.coordinator.stats.Stats;
import org.apache.druid.server.lookup.cache.LookupCoordinatorManager;
import org.apache.druid.timeline.DataSegment;
import org.apache.druid.timeline.SegmentId;
import org.joda.time.DateTime;
import org.joda.time.Duration;

import javax.annotation.Nullable;
import java.util.ArrayList;
import java.util.Arrays;
import java.util.Collection;
import java.util.Collections;
import java.util.HashMap;
import java.util.List;
import java.util.Map;
import java.util.Set;
import java.util.concurrent.ScheduledExecutorService;
import java.util.concurrent.atomic.AtomicInteger;
import java.util.stream.Collectors;

/**
 *
 */
@ManageLifecycle
public class DruidCoordinator
{
  /**
   * Orders newest segments (i.e. segments with most recent intervals) first.
   * Used by:
   * <ul>
   * <li>{@link RunRules} duty to prioritize assignment of more recent segments.
   * The order of segments matters because the {@link CoordinatorDynamicConfig#replicationThrottleLimit}
   * might cause only a few segments to be picked for replication in a coordinator run.
   * </li>
   * <li>{@link LoadQueuePeon}s to prioritize load of more recent segments.</li>
   * </ul>
   * It is presumed that more recent segments are queried more often and contain
   * more important data for users. This ordering thus ensures that if the cluster
   * has availability or loading problems, the most recent segments are made
   * available as soon as possible.
   */
  public static final Ordering<DataSegment> SEGMENT_COMPARATOR_RECENT_FIRST = Ordering
      .from(Comparators.intervalsByEndThenStart())
      .onResultOf(DataSegment::getInterval)
      .compound(Ordering.<DataSegment>natural())
      .reverse();

  private static final EmittingLogger log = new EmittingLogger(DruidCoordinator.class);

  private final Object lock = new Object();
  private final DruidCoordinatorConfig config;
  private final JacksonConfigManager configManager;
  private final SegmentsMetadataManager segmentsMetadataManager;
  private final ServerInventoryView serverInventoryView;
  private final MetadataRuleManager metadataRuleManager;

  private final ServiceEmitter emitter;
  private final OverlordClient overlordClient;
  private final ScheduledExecutorFactory executorFactory;
  private final Map<String, ScheduledExecutorService> dutyGroupExecutors = new HashMap<>();
  private final LoadQueueTaskMaster taskMaster;
  private final SegmentLoadQueueManager loadQueueManager;
  private final ServiceAnnouncer serviceAnnouncer;
  private final DruidNode self;
  private final Set<CoordinatorDuty> indexingServiceDuties;
  private final Set<CoordinatorDuty> metadataStoreManagementDuties;
  private final CoordinatorCustomDutyGroups customDutyGroups;
  private final BalancerStrategyFactory balancerStrategyFactory;
  private final LookupCoordinatorManager lookupCoordinatorManager;
  private final DruidLeaderSelector coordLeaderSelector;
  private final CompactSegments compactSegments;

  private volatile boolean started = false;

  /**
   * Used to determine count of under-replicated or unavailable segments.
   * Updated in each coordinator run in the {@link UpdateReplicationStatus} duty.
   * <p>
   * This might have stale information if coordinator runs are delayed. But as
   * long as the {@link SegmentsMetadataManager} has the latest information of
   * used segments, we would only have false negatives and not false positives.
   * In other words, we might report some segments as under-replicated or
   * unavailable even if they are fully replicated. But if a segment is reported
   * as fully replicated, it is guaranteed to be so.
   */
  private volatile SegmentReplicationStatus segmentReplicationStatus = null;

  public static final String HISTORICAL_MANAGEMENT_DUTIES_DUTY_GROUP = "HistoricalManagementDuties";
  private static final String METADATA_STORE_MANAGEMENT_DUTIES_DUTY_GROUP = "MetadataStoreManagementDuties";
  private static final String INDEXING_SERVICE_DUTIES_DUTY_GROUP = "IndexingServiceDuties";
  private static final String COMPACT_SEGMENTS_DUTIES_DUTY_GROUP = "CompactSegmentsDuties";

  @Inject
  public DruidCoordinator(
      DruidCoordinatorConfig config,
      JacksonConfigManager configManager,
      SegmentsMetadataManager segmentsMetadataManager,
      ServerInventoryView serverInventoryView,
      MetadataRuleManager metadataRuleManager,
      ServiceEmitter emitter,
      ScheduledExecutorFactory scheduledExecutorFactory,
      OverlordClient overlordClient,
      LoadQueueTaskMaster taskMaster,
      SegmentLoadQueueManager loadQueueManager,
      ServiceAnnouncer serviceAnnouncer,
      @Self DruidNode self,
      @CoordinatorMetadataStoreManagementDuty Set<CoordinatorDuty> metadataStoreManagementDuties,
      @CoordinatorIndexingServiceDuty Set<CoordinatorDuty> indexingServiceDuties,
      CoordinatorCustomDutyGroups customDutyGroups,
      BalancerStrategyFactory balancerStrategyFactory,
      LookupCoordinatorManager lookupCoordinatorManager,
      @Coordinator DruidLeaderSelector coordLeaderSelector,
      CompactionSegmentSearchPolicy compactionSegmentSearchPolicy
  )
  {
    this.config = config;
    this.configManager = configManager;

    this.segmentsMetadataManager = segmentsMetadataManager;
    this.serverInventoryView = serverInventoryView;
    this.metadataRuleManager = metadataRuleManager;
    this.emitter = emitter;
    this.overlordClient = overlordClient;
    this.taskMaster = taskMaster;
    this.serviceAnnouncer = serviceAnnouncer;
    this.self = self;
    this.indexingServiceDuties = indexingServiceDuties;
    this.metadataStoreManagementDuties = metadataStoreManagementDuties;
    this.customDutyGroups = customDutyGroups;

    this.executorFactory = scheduledExecutorFactory;

    this.balancerStrategyFactory = balancerStrategyFactory;
    this.lookupCoordinatorManager = lookupCoordinatorManager;
    this.coordLeaderSelector = coordLeaderSelector;
    this.compactSegments = initializeCompactSegmentsDuty(compactionSegmentSearchPolicy);
    this.loadQueueManager = loadQueueManager;
  }

  public boolean isLeader()
  {
    return coordLeaderSelector.isLeader();
  }

  public Map<String, LoadQueuePeon> getLoadManagementPeons()
  {
    return taskMaster.getAllPeons();
  }

  public Map<String, Object2LongMap<String>> getTierToDatasourceToUnderReplicatedCount(boolean useClusterView)
  {
    final Iterable<DataSegment> dataSegments = segmentsMetadataManager.iterateAllUsedSegments();
    return computeUnderReplicated(dataSegments, useClusterView);
  }

  public Map<String, Object2LongMap<String>> getTierToDatasourceToUnderReplicatedCount(
      Iterable<DataSegment> dataSegments,
      boolean useClusterView
  )
  {
    return computeUnderReplicated(dataSegments, useClusterView);
  }

  public Object2IntMap<String> getDatasourceToUnavailableSegmentCount()
  {
    if (segmentReplicationStatus == null) {
      return Object2IntMaps.emptyMap();
    }

    final Object2IntOpenHashMap<String> datasourceToUnavailableSegments = new Object2IntOpenHashMap<>();

    final Iterable<DataSegment> dataSegments = segmentsMetadataManager.iterateAllUsedSegments();
    for (DataSegment segment : dataSegments) {
      SegmentReplicaCount replicaCount = segmentReplicationStatus.getReplicaCountsInCluster(segment.getId());
      if (replicaCount != null && replicaCount.totalLoaded() > 0) {
        datasourceToUnavailableSegments.addTo(segment.getDataSource(), 0);
      } else {
        datasourceToUnavailableSegments.addTo(segment.getDataSource(), 1);
      }
    }

    return datasourceToUnavailableSegments;
  }

  public Map<String, Double> getDatasourceToLoadStatus()
  {
    final Map<String, Double> loadStatus = new HashMap<>();
    final Collection<ImmutableDruidDataSource> dataSources =
        segmentsMetadataManager.getImmutableDataSourcesWithAllUsedSegments();

    for (ImmutableDruidDataSource dataSource : dataSources) {
      final Set<DataSegment> segments = Sets.newHashSet(dataSource.getSegments());
      final int numPublishedSegments = segments.size();

      // remove loaded segments
      for (DruidServer druidServer : serverInventoryView.getInventory()) {
        final DruidDataSource loadedView = druidServer.getDataSource(dataSource.getName());
        if (loadedView != null) {
          // This does not use segments.removeAll(loadedView.getSegments()) for performance reasons.
          // Please see https://github.com/apache/druid/pull/5632 for more info.
          for (DataSegment serverSegment : loadedView.getSegments()) {
            segments.remove(serverSegment);
          }
        }
      }
      final int numUnavailableSegments = segments.size();
      loadStatus.put(
          dataSource.getName(),
          (numPublishedSegments - numUnavailableSegments) * 100.0 / numPublishedSegments
      );
    }

    return loadStatus;
  }

  @Nullable
  public Integer getReplicationFactor(SegmentId segmentId)
  {
    if (segmentReplicationStatus == null) {
      return null;
    }
    SegmentReplicaCount replicaCountsInCluster = segmentReplicationStatus.getReplicaCountsInCluster(segmentId);
    return replicaCountsInCluster == null ? null : replicaCountsInCluster.required();
  }

  @Nullable
  public Long getTotalSizeOfSegmentsAwaitingCompaction(String dataSource)
  {
    return compactSegments.getTotalSizeOfSegmentsAwaitingCompaction(dataSource);
  }

  @Nullable
  public AutoCompactionSnapshot getAutoCompactionSnapshotForDataSource(String dataSource)
  {
    return compactSegments.getAutoCompactionSnapshot(dataSource);
  }

  public Map<String, AutoCompactionSnapshot> getAutoCompactionSnapshot()
  {
    return compactSegments.getAutoCompactionSnapshot();
  }

  private CoordinatorDynamicConfig getDynamicConfigs()
  {
    return CoordinatorDynamicConfig.current(configManager);
  }

  private CoordinatorCompactionConfig getCompactionConfig()
  {
    return CoordinatorCompactionConfig.current(configManager);
  }

  public String getCurrentLeader()
  {
    return coordLeaderSelector.getCurrentLeader();
  }

  @LifecycleStart
  public void start()
  {
    synchronized (lock) {
      if (started) {
        return;
      }
      started = true;

      coordLeaderSelector.registerListener(
          new DruidLeaderSelector.Listener()
          {
            @Override
            public void becomeLeader()
            {
              DruidCoordinator.this.becomeLeader();
            }

            @Override
            public void stopBeingLeader()
            {
              DruidCoordinator.this.stopBeingLeader();
            }
          }
      );
    }
  }

  @LifecycleStop
  public void stop()
  {
    synchronized (lock) {
      if (!started) {
        return;
      }

      coordLeaderSelector.unregisterListener();

      started = false;

<<<<<<< HEAD
      exec.shutdownNow();
      balancerStrategyFactory.stopExecutor();
=======
      stopAllDutyGroupExecutors();

      if (balancerExec != null) {
        balancerExec.shutdownNow();
      }
>>>>>>> 631dc3b5
    }
  }

  public void runCompactSegmentsDuty()
  {
    final int startingLeaderCounter = coordLeaderSelector.localTerm();
    DutiesRunnable compactSegmentsDuty = new DutiesRunnable(
        makeCompactSegmentsDuty(),
        startingLeaderCounter,
        COMPACT_SEGMENTS_DUTIES_DUTY_GROUP,
        null
    );
    compactSegmentsDuty.run();
  }

  private Map<String, Object2LongMap<String>> computeUnderReplicated(
      Iterable<DataSegment> dataSegments,
      boolean computeUsingClusterView
  )
  {
    if (segmentReplicationStatus == null) {
      return Collections.emptyMap();
    } else {
      return segmentReplicationStatus.getTierToDatasourceToUnderReplicated(dataSegments, !computeUsingClusterView);
    }
  }

  private void becomeLeader()
  {
    synchronized (lock) {
      if (!started) {
        return;
      }

      log.info(
          "I am the leader of the coordinators, all must bow! Starting coordination in [%s].",
          config.getCoordinatorStartDelay()
      );

      segmentsMetadataManager.startPollingDatabasePeriodically();
      segmentsMetadataManager.populateUsedFlagLastUpdatedAsync();
      metadataRuleManager.start();
      lookupCoordinatorManager.start();
      serviceAnnouncer.announce(self);
      final int startingLeaderCounter = coordLeaderSelector.localTerm();

      final List<DutiesRunnable> dutiesRunnables = new ArrayList<>();
      dutiesRunnables.add(
          new DutiesRunnable(
              makeHistoricalManagementDuties(),
              startingLeaderCounter,
              HISTORICAL_MANAGEMENT_DUTIES_DUTY_GROUP,
              config.getCoordinatorPeriod()
          )
      );
      if (overlordClient != null) {
        dutiesRunnables.add(
            new DutiesRunnable(
                makeIndexingServiceDuties(),
                startingLeaderCounter,
                INDEXING_SERVICE_DUTIES_DUTY_GROUP,
                config.getCoordinatorIndexingPeriod()
            )
        );
      }
      dutiesRunnables.add(
          new DutiesRunnable(
              makeMetadataStoreManagementDuties(),
              startingLeaderCounter,
              METADATA_STORE_MANAGEMENT_DUTIES_DUTY_GROUP,
              config.getCoordinatorMetadataStoreManagementPeriod()
          )
      );

      for (CoordinatorCustomDutyGroup customDutyGroup : customDutyGroups.getCoordinatorCustomDutyGroups()) {
        dutiesRunnables.add(
            new DutiesRunnable(
                customDutyGroup.getCustomDutyList(),
                startingLeaderCounter,
                customDutyGroup.getName(),
                customDutyGroup.getPeriod()
            )
        );
        log.info(
            "Done making custom coordinator duties [%s] for group [%s]",
            customDutyGroup.getCustomDutyList().stream()
                           .map(duty -> duty.getClass().getName()).collect(Collectors.toList()),
            customDutyGroup.getName()
        );
      }

      for (final DutiesRunnable dutiesRunnable : dutiesRunnables) {
        // Several coordinator duties can take a non trival amount of time to complete.
        // Hence, we schedule each duty group on a dedicated executor
        ScheduledExecutors.scheduleAtFixedRate(
            getOrCreateDutyGroupExecutor(dutiesRunnable.dutyGroupName),
            config.getCoordinatorStartDelay(),
            dutiesRunnable.getPeriod(),
            () -> {
              if (coordLeaderSelector.isLeader()
                  && startingLeaderCounter == coordLeaderSelector.localTerm()) {
                dutiesRunnable.run();
              }

              // Check if we are still leader before re-scheduling
              if (coordLeaderSelector.isLeader()
                  && startingLeaderCounter == coordLeaderSelector.localTerm()) {
                return ScheduledExecutors.Signal.REPEAT;
              } else {
                return ScheduledExecutors.Signal.STOP;
              }
            }
        );
      }
    }
  }

  private void stopBeingLeader()
  {
    synchronized (lock) {

      log.info("I am no longer the leader...");

      taskMaster.stopAndRemoveAllPeons();
      serviceAnnouncer.unannounce(self);
      lookupCoordinatorManager.stop();
      metadataRuleManager.stop();
      segmentsMetadataManager.stopPollingDatabasePeriodically();
      segmentsMetadataManager.stopAsyncUsedFlagLastUpdatedUpdate();
<<<<<<< HEAD
      balancerStrategyFactory.stopExecutor();
=======

      if (balancerExec != null) {
        balancerExec.shutdownNow();
        balancerExec = null;
      }
    }
  }

  @GuardedBy("lock")
  private ScheduledExecutorService getOrCreateDutyGroupExecutor(String dutyGroup)
  {
    return dutyGroupExecutors.computeIfAbsent(
        dutyGroup,
        group -> executorFactory.create(1, "Coordinator-Exec-" + dutyGroup + "-%d")
    );
  }

  @GuardedBy("lock")
  private void stopAllDutyGroupExecutors()
  {
    dutyGroupExecutors.values().forEach(ScheduledExecutorService::shutdownNow);
    dutyGroupExecutors.clear();
  }

  /**
   * Resets the balancerExec if required and creates a new BalancerStrategy for
   * the current coordinator run.
   */
  @VisibleForTesting
  BalancerStrategy createBalancerStrategy(int balancerComputeThreads)
  {
    // Reset balancerExecutor if required
    if (balancerExec == null) {
      balancerExec = createNewBalancerExecutor(balancerComputeThreads);
    } else if (cachedBalancerThreadNumber != balancerComputeThreads) {
      log.info(
          "'balancerComputeThreads' has changed from [%d] to [%d]",
          cachedBalancerThreadNumber, balancerComputeThreads
      );
      balancerExec.shutdownNow();
      balancerExec = createNewBalancerExecutor(balancerComputeThreads);
>>>>>>> 631dc3b5
    }
  }

  private List<CoordinatorDuty> makeHistoricalManagementDuties()
  {
    return ImmutableList.of(
        new PrepareBalancerAndLoadQueues(
            taskMaster,
            loadQueueManager,
            balancerStrategyFactory,
            serverInventoryView
        ),
        new RunRules(segmentsMetadataManager::markSegmentsAsUnused),
        new UpdateReplicationStatus(),
        new UnloadUnusedSegments(loadQueueManager),
        new MarkOvershadowedSegmentsAsUnused(segmentsMetadataManager::markSegmentsAsUnused),
        new BalanceSegments(config.getCoordinatorPeriod()),
        new CollectSegmentAndServerStats(taskMaster)
    );
  }

  @VisibleForTesting
  List<CoordinatorDuty> makeIndexingServiceDuties()
  {
    final List<CoordinatorDuty> duties = new ArrayList<>(indexingServiceDuties);
    // CompactSegmentsDuty should be the last duty as it can take a long time to complete
    // We do not have to add compactSegments if it is already enabled in the custom duty group
    if (getCompactSegmentsDutyFromCustomGroups().isEmpty()) {
      duties.addAll(makeCompactSegmentsDuty());
    }
    log.debug(
        "Initialized indexing service duties [%s].",
        duties.stream().map(duty -> duty.getClass().getName()).collect(Collectors.toList())
    );
    return ImmutableList.copyOf(duties);
  }

  private List<CoordinatorDuty> makeMetadataStoreManagementDuties()
  {
    List<CoordinatorDuty> duties = ImmutableList.copyOf(metadataStoreManagementDuties);
    log.debug(
        "Initialized metadata store management duties [%s].",
        duties.stream().map(duty -> duty.getClass().getName()).collect(Collectors.toList())
    );
    return duties;
  }

  @VisibleForTesting
  CompactSegments initializeCompactSegmentsDuty(CompactionSegmentSearchPolicy compactionSegmentSearchPolicy)
  {
    List<CompactSegments> compactSegmentsDutyFromCustomGroups = getCompactSegmentsDutyFromCustomGroups();
    if (compactSegmentsDutyFromCustomGroups.isEmpty()) {
      return new CompactSegments(compactionSegmentSearchPolicy, overlordClient);
    } else {
      if (compactSegmentsDutyFromCustomGroups.size() > 1) {
        log.warn(
            "More than one compactSegments duty is configured in the Coordinator Custom Duty Group."
            + " The first duty will be picked up."
        );
      }
      return compactSegmentsDutyFromCustomGroups.get(0);
    }
  }

  @VisibleForTesting
  List<CompactSegments> getCompactSegmentsDutyFromCustomGroups()
  {
    return customDutyGroups.getCoordinatorCustomDutyGroups()
                           .stream()
                           .flatMap(coordinatorCustomDutyGroup ->
                                        coordinatorCustomDutyGroup.getCustomDutyList().stream())
                           .filter(duty -> duty instanceof CompactSegments)
                           .map(duty -> (CompactSegments) duty)
                           .collect(Collectors.toList());
  }

  private List<CoordinatorDuty> makeCompactSegmentsDuty()
  {
    return ImmutableList.of(compactSegments);
  }

  private class DutiesRunnable implements Runnable
  {
    private final DateTime coordinatorStartTime = DateTimes.nowUtc();
    private final List<? extends CoordinatorDuty> duties;
    private final int startingLeaderCounter;
    private final String dutyGroupName;
    private final Duration period;

    DutiesRunnable(
        List<? extends CoordinatorDuty> duties,
        final int startingLeaderCounter,
        String alias,
        Duration period
    )
    {
      this.duties = duties;
      this.startingLeaderCounter = startingLeaderCounter;
      this.dutyGroupName = alias;
      this.period = period;
    }

    @Override
    public void run()
    {
      try {
        log.info("Starting coordinator run for group [%s]", dutyGroupName);
        final Stopwatch groupRunTime = Stopwatch.createStarted();

        synchronized (lock) {
          if (!coordLeaderSelector.isLeader()) {
            log.info("LEGGO MY EGGO. [%s] is leader.", coordLeaderSelector.getCurrentLeader());
            stopBeingLeader();
            return;
          }
        }

        List<Boolean> allStarted = Arrays.asList(
            segmentsMetadataManager.isPollingDatabasePeriodically(),
            serverInventoryView.isStarted()
        );
        for (Boolean aBoolean : allStarted) {
          if (!aBoolean) {
            log.error("InventoryManagers not started[%s]", allStarted);
            stopBeingLeader();
            return;
          }
        }

        // Do coordinator stuff.
        DataSourcesSnapshot dataSourcesSnapshot = segmentsMetadataManager.getSnapshotOfDataSourcesWithAllUsedSegments();

        DruidCoordinatorRuntimeParams params =
            DruidCoordinatorRuntimeParams
                .newBuilder(coordinatorStartTime)
                .withDatabaseRuleManager(metadataRuleManager)
                .withDataSourcesSnapshot(dataSourcesSnapshot)
                .withDynamicConfigs(getDynamicConfigs())
                .withCompactionConfig(getCompactionConfig())
                .build();
        log.info(
            "Initialized run params for group [%s] with [%,d] used segments in [%d] datasources.",
            dutyGroupName, params.getUsedSegments().size(), dataSourcesSnapshot.getDataSourcesMap().size()
        );

        boolean coordinationPaused = getDynamicConfigs().getPauseCoordination();
        if (coordinationPaused
            && coordLeaderSelector.isLeader()
            && startingLeaderCounter == coordLeaderSelector.localTerm()) {

          log.info("Coordination has been paused. Duties will not run until coordination is resumed.");
        }

        final Stopwatch dutyRunTime = Stopwatch.createUnstarted();
        for (CoordinatorDuty duty : duties) {
          // Don't read state and run state in the same duty otherwise racy conditions may exist
          if (!coordinationPaused
              && coordLeaderSelector.isLeader()
              && startingLeaderCounter == coordLeaderSelector.localTerm()) {

            dutyRunTime.restart();
            params = duty.run(params);
            dutyRunTime.stop();

            final String dutyName = duty.getClass().getName();
            if (params == null) {
              log.info("Stopping run for group [%s] on request of duty [%s].", dutyGroupName, dutyName);
              return;
            } else {
              final RowKey rowKey = RowKey.of(Dimension.DUTY, dutyName);
              final long dutyRunMillis = dutyRunTime.millisElapsed();
              params.getCoordinatorStats().add(Stats.CoordinatorRun.DUTY_RUN_TIME, rowKey, dutyRunMillis);
            }
          }
        }

        // Emit stats collected from all duties
        final CoordinatorRunStats allStats = params.getCoordinatorStats();
        if (allStats.rowCount() > 0) {
          final AtomicInteger emittedCount = new AtomicInteger();
          allStats.forEachStat(
              (stat, dimensions, value) -> {
                if (stat.shouldEmit()) {
                  emitStat(stat, dimensions.getValues(), value);
                  emittedCount.incrementAndGet();
                }
              }
          );

          log.info(
              "Emitted [%d] stats for group [%s]. All collected stats:%s",
              emittedCount.get(), dutyGroupName, allStats.buildStatsTable()
          );
        }

        // Emit the runtime of the full DutiesRunnable
        groupRunTime.stop();
        final long runMillis = groupRunTime.millisElapsed();
        emitStat(Stats.CoordinatorRun.GROUP_RUN_TIME, Collections.emptyMap(), runMillis);
        log.info("Finished coordinator run for group [%s] in [%d] ms.%n", dutyGroupName, runMillis);
      }
      catch (Exception e) {
        log.makeAlert(e, "Caught exception, ignoring so that schedule keeps going.").emit();
      }
    }

    private void emitStat(CoordinatorStat stat, Map<Dimension, String> dimensionValues, long value)
    {
      ServiceMetricEvent.Builder eventBuilder = new ServiceMetricEvent.Builder()
          .setDimension(Dimension.DUTY_GROUP.reportedName(), dutyGroupName);
      dimensionValues.forEach(
          (dim, dimValue) -> eventBuilder.setDimension(dim.reportedName(), dimValue)
      );
      emitter.emit(eventBuilder.build(stat.getMetricName(), value));
    }

    Duration getPeriod()
    {
      return period;
    }

    @Override
    public String toString()
    {
      return "DutiesRunnable{group='" + dutyGroupName + '\'' + '}';
    }
  }

  /**
   * Updates replication status of all used segments. This duty must run after
   * {@link RunRules} so that the number of required replicas for all segments
   * has been determined.
   */
  private class UpdateReplicationStatus implements CoordinatorDuty
  {

    @Override
    public DruidCoordinatorRuntimeParams run(DruidCoordinatorRuntimeParams params)
    {
      segmentReplicationStatus = params.getSegmentReplicationStatus();

      // Collect stats for unavailable and under-replicated segments
      final CoordinatorRunStats stats = params.getCoordinatorStats();
      getDatasourceToUnavailableSegmentCount().forEach(
          (dataSource, numUnavailable) -> stats.add(
              Stats.Segments.UNAVAILABLE,
              RowKey.of(Dimension.DATASOURCE, dataSource),
              numUnavailable
          )
      );
      getTierToDatasourceToUnderReplicatedCount(false).forEach(
          (tier, countsPerDatasource) -> countsPerDatasource.forEach(
              (dataSource, underReplicatedCount) ->
                  stats.addToSegmentStat(Stats.Segments.UNDER_REPLICATED, tier, dataSource, underReplicatedCount)
          )
      );

      return params;
    }

  }
}
<|MERGE_RESOLUTION|>--- conflicted
+++ resolved
@@ -23,12 +23,7 @@
 import com.google.common.collect.ImmutableList;
 import com.google.common.collect.Ordering;
 import com.google.common.collect.Sets;
-<<<<<<< HEAD
-=======
-import com.google.common.util.concurrent.ListeningExecutorService;
-import com.google.common.util.concurrent.MoreExecutors;
 import com.google.errorprone.annotations.concurrent.GuardedBy;
->>>>>>> 631dc3b5
 import com.google.inject.Inject;
 import it.unimi.dsi.fastutil.objects.Object2IntMap;
 import it.unimi.dsi.fastutil.objects.Object2IntMaps;
@@ -48,11 +43,7 @@
 import org.apache.druid.guice.annotations.CoordinatorMetadataStoreManagementDuty;
 import org.apache.druid.guice.annotations.Self;
 import org.apache.druid.java.util.common.DateTimes;
-<<<<<<< HEAD
-=======
 import org.apache.druid.java.util.common.Stopwatch;
-import org.apache.druid.java.util.common.concurrent.Execs;
->>>>>>> 631dc3b5
 import org.apache.druid.java.util.common.concurrent.ScheduledExecutorFactory;
 import org.apache.druid.java.util.common.concurrent.ScheduledExecutors;
 import org.apache.druid.java.util.common.guava.Comparators;
@@ -383,16 +374,8 @@
 
       started = false;
 
-<<<<<<< HEAD
-      exec.shutdownNow();
+      stopAllDutyGroupExecutors();
       balancerStrategyFactory.stopExecutor();
-=======
-      stopAllDutyGroupExecutors();
-
-      if (balancerExec != null) {
-        balancerExec.shutdownNow();
-      }
->>>>>>> 631dc3b5
     }
   }
 
@@ -522,14 +505,7 @@
       metadataRuleManager.stop();
       segmentsMetadataManager.stopPollingDatabasePeriodically();
       segmentsMetadataManager.stopAsyncUsedFlagLastUpdatedUpdate();
-<<<<<<< HEAD
       balancerStrategyFactory.stopExecutor();
-=======
-
-      if (balancerExec != null) {
-        balancerExec.shutdownNow();
-        balancerExec = null;
-      }
     }
   }
 
@@ -547,27 +523,6 @@
   {
     dutyGroupExecutors.values().forEach(ScheduledExecutorService::shutdownNow);
     dutyGroupExecutors.clear();
-  }
-
-  /**
-   * Resets the balancerExec if required and creates a new BalancerStrategy for
-   * the current coordinator run.
-   */
-  @VisibleForTesting
-  BalancerStrategy createBalancerStrategy(int balancerComputeThreads)
-  {
-    // Reset balancerExecutor if required
-    if (balancerExec == null) {
-      balancerExec = createNewBalancerExecutor(balancerComputeThreads);
-    } else if (cachedBalancerThreadNumber != balancerComputeThreads) {
-      log.info(
-          "'balancerComputeThreads' has changed from [%d] to [%d]",
-          cachedBalancerThreadNumber, balancerComputeThreads
-      );
-      balancerExec.shutdownNow();
-      balancerExec = createNewBalancerExecutor(balancerComputeThreads);
->>>>>>> 631dc3b5
-    }
   }
 
   private List<CoordinatorDuty> makeHistoricalManagementDuties()
