--- conflicted
+++ resolved
@@ -678,28 +678,21 @@
                 .withEmitter(emitter)
                 .withBalancerStrategy(balancerStrategy)
                 .build();
-<<<<<<< HEAD
 
         boolean coordinationPaused = getDynamicConfigs().getPauseCoordination();
         if (coordinationPaused && coordLeaderSelector.isLeader()) {
           log.info(
-              "Coordination is paused via dynamic configs! I will not be running Coordination Helpers at this time"
+              "Coordination is paused via dynamic configs! I will not be running Coordination Duties at this time"
           );
         }
 
-        for (DruidCoordinatorHelper helper : helpers) {
-          // Don't read state and run state in the same helper otherwise racy conditions may exist
+        for (CoordinatorDuty duty : duties) {
+          // Don't read state and run state in the same duty otherwise racy conditions may exist
           if (!coordinationPaused
               && coordLeaderSelector.isLeader()
               && startingLeaderCounter == coordLeaderSelector.localTerm()) {
 
-            params = helper.run(params);
-=======
-        for (CoordinatorDuty duty : duties) {
-          // Don't read state and run state in the same duty otherwise racy conditions may exist
-          if (coordLeaderSelector.isLeader() && startingLeaderCounter == coordLeaderSelector.localTerm()) {
             params = duty.run(params);
->>>>>>> 6ee0afa8
 
             if (params == null) {
               // This duty wanted to cancel the run. No log message, since the duty should have logged a reason.
