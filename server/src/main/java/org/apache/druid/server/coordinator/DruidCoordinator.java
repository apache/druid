/*
 * Licensed to the Apache Software Foundation (ASF) under one
 * or more contributor license agreements.  See the NOTICE file
 * distributed with this work for additional information
 * regarding copyright ownership.  The ASF licenses this file
 * to you under the Apache License, Version 2.0 (the
 * "License"); you may not use this file except in compliance
 * with the License.  You may obtain a copy of the License at
 *
 *   http://www.apache.org/licenses/LICENSE-2.0
 *
 * Unless required by applicable law or agreed to in writing,
 * software distributed under the License is distributed on an
 * "AS IS" BASIS, WITHOUT WARRANTIES OR CONDITIONS OF ANY
 * KIND, either express or implied.  See the License for the
 * specific language governing permissions and limitations
 * under the License.
 */

package org.apache.druid.server.coordinator;

import com.google.common.annotations.VisibleForTesting;
import com.google.common.collect.ImmutableList;
import com.google.common.collect.Ordering;
import com.google.common.collect.Sets;
import com.google.errorprone.annotations.concurrent.GuardedBy;
import com.google.inject.Inject;
import it.unimi.dsi.fastutil.objects.Object2IntMap;
import it.unimi.dsi.fastutil.objects.Object2IntMaps;
import it.unimi.dsi.fastutil.objects.Object2IntOpenHashMap;
import it.unimi.dsi.fastutil.objects.Object2LongMap;
import org.apache.druid.client.DataSourcesSnapshot;
import org.apache.druid.client.DruidDataSource;
import org.apache.druid.client.DruidServer;
import org.apache.druid.client.ImmutableDruidDataSource;
import org.apache.druid.client.ServerInventoryView;
import org.apache.druid.client.coordinator.Coordinator;
import org.apache.druid.curator.discovery.ServiceAnnouncer;
import org.apache.druid.discovery.DruidLeaderSelector;
import org.apache.druid.guice.ManageLifecycle;
import org.apache.druid.guice.annotations.Self;
import org.apache.druid.java.util.common.DateTimes;
import org.apache.druid.java.util.common.Stopwatch;
import org.apache.druid.java.util.common.concurrent.ScheduledExecutorFactory;
import org.apache.druid.java.util.common.concurrent.ScheduledExecutors;
import org.apache.druid.java.util.common.guava.Comparators;
import org.apache.druid.java.util.common.lifecycle.LifecycleStart;
import org.apache.druid.java.util.common.lifecycle.LifecycleStop;
import org.apache.druid.java.util.emitter.EmittingLogger;
import org.apache.druid.java.util.emitter.service.ServiceEmitter;
import org.apache.druid.java.util.emitter.service.ServiceMetricEvent;
import org.apache.druid.metadata.SegmentsMetadataManager;
import org.apache.druid.rpc.indexing.OverlordClient;
import org.apache.druid.segment.metadata.CentralizedDatasourceSchemaConfig;
import org.apache.druid.segment.metadata.CoordinatorSegmentMetadataCache;
import org.apache.druid.server.DruidNode;
import org.apache.druid.server.coordinator.balancer.BalancerStrategyFactory;
import org.apache.druid.server.coordinator.compact.CompactionSegmentSearchPolicy;
import org.apache.druid.server.coordinator.config.CoordinatorKillConfigs;
import org.apache.druid.server.coordinator.config.DruidCoordinatorConfig;
import org.apache.druid.server.coordinator.config.KillUnusedSegmentsConfig;
import org.apache.druid.server.coordinator.duty.BalanceSegments;
import org.apache.druid.server.coordinator.duty.CollectSegmentAndServerStats;
import org.apache.druid.server.coordinator.duty.CompactSegments;
import org.apache.druid.server.coordinator.duty.CoordinatorCustomDutyGroup;
import org.apache.druid.server.coordinator.duty.CoordinatorCustomDutyGroups;
import org.apache.druid.server.coordinator.duty.CoordinatorDuty;
import org.apache.druid.server.coordinator.duty.KillAuditLog;
import org.apache.druid.server.coordinator.duty.KillCompactionConfig;
import org.apache.druid.server.coordinator.duty.KillDatasourceMetadata;
import org.apache.druid.server.coordinator.duty.KillRules;
import org.apache.druid.server.coordinator.duty.KillStalePendingSegments;
import org.apache.druid.server.coordinator.duty.KillSupervisors;
import org.apache.druid.server.coordinator.duty.KillUnreferencedSegmentSchemaDuty;
import org.apache.druid.server.coordinator.duty.KillUnusedSegments;
import org.apache.druid.server.coordinator.duty.MarkEternityTombstonesAsUnused;
import org.apache.druid.server.coordinator.duty.MarkOvershadowedSegmentsAsUnused;
import org.apache.druid.server.coordinator.duty.PrepareBalancerAndLoadQueues;
import org.apache.druid.server.coordinator.duty.RunRules;
import org.apache.druid.server.coordinator.duty.UnloadUnusedSegments;
import org.apache.druid.server.coordinator.loading.LoadQueuePeon;
import org.apache.druid.server.coordinator.loading.LoadQueueTaskMaster;
import org.apache.druid.server.coordinator.loading.SegmentLoadQueueManager;
import org.apache.druid.server.coordinator.loading.SegmentReplicaCount;
import org.apache.druid.server.coordinator.loading.SegmentReplicationStatus;
import org.apache.druid.server.coordinator.stats.CoordinatorRunStats;
import org.apache.druid.server.coordinator.stats.CoordinatorStat;
import org.apache.druid.server.coordinator.stats.Dimension;
import org.apache.druid.server.coordinator.stats.RowKey;
import org.apache.druid.server.coordinator.stats.Stats;
import org.apache.druid.server.lookup.cache.LookupCoordinatorManager;
import org.apache.druid.timeline.DataSegment;
import org.apache.druid.timeline.SegmentId;
import org.joda.time.DateTime;
import org.joda.time.Duration;

import javax.annotation.Nullable;
import java.util.ArrayList;
import java.util.Arrays;
import java.util.Collection;
import java.util.Collections;
import java.util.HashMap;
import java.util.List;
import java.util.Map;
import java.util.Set;
import java.util.concurrent.ScheduledExecutorService;
import java.util.concurrent.atomic.AtomicInteger;
import java.util.stream.Collectors;

/**
 *
 */
@ManageLifecycle
public class DruidCoordinator
{
  /**
   * Orders newest segments (i.e. segments with most recent intervals) first.
   * Used by:
   * <ul>
   * <li>{@link RunRules} duty to prioritize assignment of more recent segments.
   * The order of segments matters because the {@link CoordinatorDynamicConfig#replicationThrottleLimit}
   * might cause only a few segments to be picked for replication in a coordinator run.
   * </li>
   * <li>{@link LoadQueuePeon}s to prioritize load of more recent segments.</li>
   * </ul>
   * It is presumed that more recent segments are queried more often and contain
   * more important data for users. This ordering thus ensures that if the cluster
   * has availability or loading problems, the most recent segments are made
   * available as soon as possible.
   */
  public static final Ordering<DataSegment> SEGMENT_COMPARATOR_RECENT_FIRST = Ordering
      .from(Comparators.intervalsByEndThenStart())
      .onResultOf(DataSegment::getInterval)
      .compound(Ordering.<DataSegment>natural())
      .reverse();

  private static final EmittingLogger log = new EmittingLogger(DruidCoordinator.class);

  private final Object lock = new Object();
  private final DruidCoordinatorConfig config;
  private final MetadataManager metadataManager;
  private final ServerInventoryView serverInventoryView;

  private final ServiceEmitter emitter;
  private final OverlordClient overlordClient;
  private final ScheduledExecutorFactory executorFactory;
  private final Map<String, ScheduledExecutorService> dutyGroupExecutors = new HashMap<>();
  private final LoadQueueTaskMaster taskMaster;
  private final SegmentLoadQueueManager loadQueueManager;
  private final ServiceAnnouncer serviceAnnouncer;
  private final DruidNode self;
  private final CoordinatorCustomDutyGroups customDutyGroups;
  private final BalancerStrategyFactory balancerStrategyFactory;
  private final LookupCoordinatorManager lookupCoordinatorManager;
  private final DruidLeaderSelector coordLeaderSelector;
  private final CompactSegments compactSegments;
  @Nullable
  private final CoordinatorSegmentMetadataCache coordinatorSegmentMetadataCache;
  private final CentralizedDatasourceSchemaConfig centralizedDatasourceSchemaConfig;


  private volatile boolean started = false;

  /**
   * Used to determine count of under-replicated or unavailable segments.
   * Updated in each coordinator run in the {@link UpdateReplicationStatus} duty.
   * <p>
   * This might have stale information if coordinator runs are delayed. But as
   * long as the {@link SegmentsMetadataManager} has the latest information of
   * used segments, we would only have false negatives and not false positives.
   * In other words, we might report some segments as under-replicated or
   * unavailable even if they are fully replicated. But if a segment is reported
   * as fully replicated, it is guaranteed to be so.
   */
  private volatile SegmentReplicationStatus segmentReplicationStatus = null;

  public static final String HISTORICAL_MANAGEMENT_DUTIES_DUTY_GROUP = "HistoricalManagementDuties";
  private static final String METADATA_STORE_MANAGEMENT_DUTIES_DUTY_GROUP = "MetadataStoreManagementDuties";
  private static final String INDEXING_SERVICE_DUTIES_DUTY_GROUP = "IndexingServiceDuties";
  private static final String COMPACT_SEGMENTS_DUTIES_DUTY_GROUP = "CompactSegmentsDuties";

  @Inject
  public DruidCoordinator(
      DruidCoordinatorConfig config,
      MetadataManager metadataManager,
      ServerInventoryView serverInventoryView,
      ServiceEmitter emitter,
      ScheduledExecutorFactory scheduledExecutorFactory,
      OverlordClient overlordClient,
      LoadQueueTaskMaster taskMaster,
      SegmentLoadQueueManager loadQueueManager,
      ServiceAnnouncer serviceAnnouncer,
      @Self DruidNode self,
      CoordinatorCustomDutyGroups customDutyGroups,
      LookupCoordinatorManager lookupCoordinatorManager,
      @Coordinator DruidLeaderSelector coordLeaderSelector,
      CompactionSegmentSearchPolicy compactionSegmentSearchPolicy,
      @Nullable CoordinatorSegmentMetadataCache coordinatorSegmentMetadataCache,
      CentralizedDatasourceSchemaConfig centralizedDatasourceSchemaConfig
  )
  {
    this.config = config;
    this.metadataManager = metadataManager;
    this.serverInventoryView = serverInventoryView;
    this.emitter = emitter;
    this.overlordClient = overlordClient;
    this.taskMaster = taskMaster;
    this.serviceAnnouncer = serviceAnnouncer;
    this.self = self;
    this.customDutyGroups = customDutyGroups;

    this.executorFactory = scheduledExecutorFactory;

    this.balancerStrategyFactory = config.getBalancerStrategyFactory();
    this.lookupCoordinatorManager = lookupCoordinatorManager;
    this.coordLeaderSelector = coordLeaderSelector;
    this.compactSegments = initializeCompactSegmentsDuty(compactionSegmentSearchPolicy);
    this.loadQueueManager = loadQueueManager;
    this.coordinatorSegmentMetadataCache = coordinatorSegmentMetadataCache;
    this.centralizedDatasourceSchemaConfig = centralizedDatasourceSchemaConfig;
  }

  public boolean isLeader()
  {
    return coordLeaderSelector.isLeader();
  }

  public Map<String, LoadQueuePeon> getLoadManagementPeons()
  {
    return taskMaster.getAllPeons();
  }

  public Map<String, Object2LongMap<String>> getTierToDatasourceToUnderReplicatedCount(boolean useClusterView)
  {
    final Iterable<DataSegment> dataSegments = metadataManager.segments().iterateAllUsedSegments();
    return computeUnderReplicated(dataSegments, useClusterView);
  }

  public Map<String, Object2LongMap<String>> getTierToDatasourceToUnderReplicatedCount(
      Iterable<DataSegment> dataSegments,
      boolean useClusterView
  )
  {
    return computeUnderReplicated(dataSegments, useClusterView);
  }

  public Object2IntMap<String> getDatasourceToUnavailableSegmentCount()
  {
    if (segmentReplicationStatus == null) {
      return Object2IntMaps.emptyMap();
    }

    final Object2IntOpenHashMap<String> datasourceToUnavailableSegments = new Object2IntOpenHashMap<>();

    final Iterable<DataSegment> dataSegments = metadataManager.segments().iterateAllUsedSegments();
    for (DataSegment segment : dataSegments) {
      SegmentReplicaCount replicaCount = segmentReplicationStatus.getReplicaCountsInCluster(segment.getId());
      if (replicaCount != null && (replicaCount.totalLoaded() > 0 || replicaCount.required() == 0)) {
        datasourceToUnavailableSegments.addTo(segment.getDataSource(), 0);
      } else {
        datasourceToUnavailableSegments.addTo(segment.getDataSource(), 1);
      }
    }

    return datasourceToUnavailableSegments;
  }

  public Object2IntMap<String> getDatasourceToDeepStorageQueryOnlySegmentCount()
  {
    if (segmentReplicationStatus == null) {
      return Object2IntMaps.emptyMap();
    }

    final Object2IntOpenHashMap<String> datasourceToDeepStorageOnlySegments = new Object2IntOpenHashMap<>();

    final Iterable<DataSegment> dataSegments = metadataManager.segments().iterateAllUsedSegments();
    for (DataSegment segment : dataSegments) {
      SegmentReplicaCount replicaCount = segmentReplicationStatus.getReplicaCountsInCluster(segment.getId());
      if (replicaCount != null && replicaCount.totalLoaded() == 0 && replicaCount.required() == 0) {
        datasourceToDeepStorageOnlySegments.addTo(segment.getDataSource(), 1);
      }
    }

    return datasourceToDeepStorageOnlySegments;
  }

  public Map<String, Double> getDatasourceToLoadStatus()
  {
    final Map<String, Double> loadStatus = new HashMap<>();
    final Collection<ImmutableDruidDataSource> dataSources =
        metadataManager.segments().getImmutableDataSourcesWithAllUsedSegments();

    for (ImmutableDruidDataSource dataSource : dataSources) {
      final Set<DataSegment> segments = Sets.newHashSet(dataSource.getSegments());
      final int numPublishedSegments = segments.size();

      // remove loaded segments
      for (DruidServer druidServer : serverInventoryView.getInventory()) {
        final DruidDataSource loadedView = druidServer.getDataSource(dataSource.getName());
        if (loadedView != null) {
          // This does not use segments.removeAll(loadedView.getSegments()) for performance reasons.
          // Please see https://github.com/apache/druid/pull/5632 for more info.
          for (DataSegment serverSegment : loadedView.getSegments()) {
            segments.remove(serverSegment);
          }
        }
      }
      final int numUnavailableSegments = segments.size();
      loadStatus.put(
          dataSource.getName(),
          (numPublishedSegments - numUnavailableSegments) * 100.0 / numPublishedSegments
      );
    }

    return loadStatus;
  }

  @Nullable
  public Integer getReplicationFactor(SegmentId segmentId)
  {
    if (segmentReplicationStatus == null) {
      return null;
    }
    SegmentReplicaCount replicaCountsInCluster = segmentReplicationStatus.getReplicaCountsInCluster(segmentId);
    return replicaCountsInCluster == null ? null : replicaCountsInCluster.required();
  }

  @Nullable
  public Long getTotalSizeOfSegmentsAwaitingCompaction(String dataSource)
  {
    return compactSegments.getTotalSizeOfSegmentsAwaitingCompaction(dataSource);
  }

  @Nullable
  public AutoCompactionSnapshot getAutoCompactionSnapshotForDataSource(String dataSource)
  {
    return compactSegments.getAutoCompactionSnapshot(dataSource);
  }

  public Map<String, AutoCompactionSnapshot> getAutoCompactionSnapshot()
  {
    return compactSegments.getAutoCompactionSnapshot();
  }

  public String getCurrentLeader()
  {
    return coordLeaderSelector.getCurrentLeader();
  }

  @LifecycleStart
  public void start()
  {
    synchronized (lock) {
      if (started) {
        return;
      }
      started = true;

      coordLeaderSelector.registerListener(
          new DruidLeaderSelector.Listener()
          {
            @Override
            public void becomeLeader()
            {
              DruidCoordinator.this.becomeLeader();
            }

            @Override
            public void stopBeingLeader()
            {
              DruidCoordinator.this.stopBeingLeader();
            }
          }
      );
    }
  }

  @LifecycleStop
  public void stop()
  {
    synchronized (lock) {
      if (!started) {
        return;
      }

      coordLeaderSelector.unregisterListener();

      started = false;

      stopAllDutyGroupExecutors();
      balancerStrategyFactory.stopExecutor();
    }
  }

  public void runCompactSegmentsDuty()
  {
    final int startingLeaderCounter = coordLeaderSelector.localTerm();
    DutiesRunnable compactSegmentsDuty = new DutiesRunnable(
        ImmutableList.of(compactSegments),
        startingLeaderCounter,
        COMPACT_SEGMENTS_DUTIES_DUTY_GROUP,
        null
    );
    compactSegmentsDuty.run();
  }

  private Map<String, Object2LongMap<String>> computeUnderReplicated(
      Iterable<DataSegment> dataSegments,
      boolean computeUsingClusterView
  )
  {
    if (segmentReplicationStatus == null) {
      return Collections.emptyMap();
    } else {
      return segmentReplicationStatus.getTierToDatasourceToUnderReplicated(dataSegments, !computeUsingClusterView);
    }
  }

  private void becomeLeader()
  {
    synchronized (lock) {
      if (!started) {
        return;
      }

      log.info(
          "I am the leader of the coordinators, all must bow! Starting coordination in [%s].",
          config.getCoordinatorStartDelay()
      );

      metadataManager.onLeaderStart();
      taskMaster.onLeaderStart();
      lookupCoordinatorManager.start();
      serviceAnnouncer.announce(self);
      if (coordinatorSegmentMetadataCache != null) {
        coordinatorSegmentMetadataCache.onLeaderStart();
      }
      final int startingLeaderCounter = coordLeaderSelector.localTerm();

      final List<DutiesRunnable> dutiesRunnables = new ArrayList<>();
      dutiesRunnables.add(
          new DutiesRunnable(
              makeHistoricalManagementDuties(),
              startingLeaderCounter,
              HISTORICAL_MANAGEMENT_DUTIES_DUTY_GROUP,
              config.getCoordinatorPeriod()
          )
      );
      if (overlordClient != null) {
        dutiesRunnables.add(
            new DutiesRunnable(
                makeIndexingServiceDuties(),
                startingLeaderCounter,
                INDEXING_SERVICE_DUTIES_DUTY_GROUP,
                config.getCoordinatorIndexingPeriod()
            )
        );
      }
      dutiesRunnables.add(
          new DutiesRunnable(
              makeMetadataStoreManagementDuties(),
              startingLeaderCounter,
              METADATA_STORE_MANAGEMENT_DUTIES_DUTY_GROUP,
              config.getCoordinatorMetadataStoreManagementPeriod()
          )
      );

      for (CoordinatorCustomDutyGroup customDutyGroup : customDutyGroups.getCoordinatorCustomDutyGroups()) {
        dutiesRunnables.add(
            new DutiesRunnable(
                customDutyGroup.getCustomDutyList(),
                startingLeaderCounter,
                customDutyGroup.getName(),
                customDutyGroup.getPeriod()
            )
        );
        log.info(
            "Done making custom coordinator duties [%s] for group [%s]",
            customDutyGroup.getCustomDutyList().stream()
                           .map(duty -> duty.getClass().getName()).collect(Collectors.toList()),
            customDutyGroup.getName()
        );
      }

      for (final DutiesRunnable dutiesRunnable : dutiesRunnables) {
        // Several coordinator duties can take a non trival amount of time to complete.
        // Hence, we schedule each duty group on a dedicated executor
        ScheduledExecutors.scheduleAtFixedRate(
            getOrCreateDutyGroupExecutor(dutiesRunnable.dutyGroupName),
            config.getCoordinatorStartDelay(),
            dutiesRunnable.getPeriod(),
            () -> {
              if (coordLeaderSelector.isLeader()
                  && startingLeaderCounter == coordLeaderSelector.localTerm()) {
                dutiesRunnable.run();
              }

              // Check if we are still leader before re-scheduling
              if (coordLeaderSelector.isLeader()
                  && startingLeaderCounter == coordLeaderSelector.localTerm()) {
                return ScheduledExecutors.Signal.REPEAT;
              } else {
                return ScheduledExecutors.Signal.STOP;
              }
            }
        );
      }
    }
  }

  private void stopBeingLeader()
  {
    synchronized (lock) {

      log.info("I am no longer the leader...");

      if (coordinatorSegmentMetadataCache != null) {
        coordinatorSegmentMetadataCache.onLeaderStop();
      }
      taskMaster.onLeaderStop();
      serviceAnnouncer.unannounce(self);
      lookupCoordinatorManager.stop();
      metadataManager.onLeaderStop();
      balancerStrategyFactory.stopExecutor();
    }
  }

  @GuardedBy("lock")
  private ScheduledExecutorService getOrCreateDutyGroupExecutor(String dutyGroup)
  {
    return dutyGroupExecutors.computeIfAbsent(
        dutyGroup,
        group -> executorFactory.create(1, "Coordinator-Exec-" + dutyGroup + "-%d")
    );
  }

  @GuardedBy("lock")
  private void stopAllDutyGroupExecutors()
  {
    dutyGroupExecutors.values().forEach(ScheduledExecutorService::shutdownNow);
    dutyGroupExecutors.clear();
  }

  private List<CoordinatorDuty> makeHistoricalManagementDuties()
  {
    return ImmutableList.of(
        new PrepareBalancerAndLoadQueues(
            taskMaster,
            loadQueueManager,
            balancerStrategyFactory,
            serverInventoryView
        ),
        new RunRules(segments -> metadataManager.segments().markSegmentsAsUnused(segments)),
        new UpdateReplicationStatus(),
        new UnloadUnusedSegments(loadQueueManager),
        new MarkOvershadowedSegmentsAsUnused(segments -> metadataManager.segments().markSegmentsAsUnused(segments)),
        new MarkEternityTombstonesAsUnused(segments -> metadataManager.segments().markSegmentsAsUnused(segments)),
        new BalanceSegments(config.getCoordinatorPeriod()),
        new CollectSegmentAndServerStats(taskMaster)
    );
  }

  @VisibleForTesting
  List<CoordinatorDuty> makeIndexingServiceDuties()
  {
    final List<CoordinatorDuty> duties = new ArrayList<>();
    final KillUnusedSegmentsConfig killUnusedConfig = config.getKillConfigs().unusedSegments(
        config.getCoordinatorIndexingPeriod()
    );
    if (killUnusedConfig.isCleanupEnabled()) {
      duties.add(new KillUnusedSegments(metadataManager.segments(), overlordClient, killUnusedConfig));
    }
    if (config.getKillConfigs().pendingSegments().isCleanupEnabled()) {
      duties.add(new KillStalePendingSegments(overlordClient));
    }

    // CompactSegmentsDuty should be the last duty as it can take a long time to complete
    // We do not have to add compactSegments if it is already enabled in the custom duty group
    if (getCompactSegmentsDutyFromCustomGroups().isEmpty()) {
      duties.add(compactSegments);
    }
    if (log.isDebugEnabled()) {
      log.debug("Initialized indexing service duties [%s].", duties.stream().map(duty -> duty.getClass().getName()).collect(Collectors.toList()));
    }
    return ImmutableList.copyOf(duties);
  }

  private List<CoordinatorDuty> makeMetadataStoreManagementDuties()
  {
<<<<<<< HEAD
    final CoordinatorKillConfigs killConfigs = config.getKillConfigs();
    return Arrays.asList(
        new KillSupervisors(killConfigs.supervisors(), metadataManager.supervisors()),
        new KillAuditLog(killConfigs.audit(), metadataManager.audit()),
        new KillRules(killConfigs.rules(), metadataManager.rules()),
        new KillDatasourceMetadata(
            killConfigs.datasource(),
            metadataManager.indexer(),
            metadataManager.supervisors()
        ),
        new KillCompactionConfig(killConfigs.compaction(), metadataManager.segments(), metadataManager.configs())
    );
=======
    List<CoordinatorDuty> duties = new ArrayList<>();

    duties.add(new KillSupervisors(config, metadataManager.supervisors()));
    duties.add(new KillAuditLog(config, metadataManager.audit()));
    duties.add(new KillRules(config, metadataManager.rules()));
    duties.add(new KillDatasourceMetadata(config, metadataManager.indexer(), metadataManager.supervisors()));
    duties.add(new KillCompactionConfig(config, metadataManager.segments(), metadataManager.configs()));

    if (centralizedDatasourceSchemaConfig.isEnabled()) {
      duties.add(new KillUnreferencedSegmentSchemaDuty(config, metadataManager.schemas()));
    }
    return duties;
>>>>>>> e74da6a6
  }

  @VisibleForTesting
  CompactSegments initializeCompactSegmentsDuty(CompactionSegmentSearchPolicy compactionSegmentSearchPolicy)
  {
    List<CompactSegments> compactSegmentsDutyFromCustomGroups = getCompactSegmentsDutyFromCustomGroups();
    if (compactSegmentsDutyFromCustomGroups.isEmpty()) {
      return new CompactSegments(compactionSegmentSearchPolicy, overlordClient);
    } else {
      if (compactSegmentsDutyFromCustomGroups.size() > 1) {
        log.warn(
            "More than one compactSegments duty is configured in the Coordinator Custom Duty Group."
            + " The first duty will be picked up."
        );
      }
      return compactSegmentsDutyFromCustomGroups.get(0);
    }
  }

  @VisibleForTesting
  List<CompactSegments> getCompactSegmentsDutyFromCustomGroups()
  {
    return customDutyGroups.getCoordinatorCustomDutyGroups()
                           .stream()
                           .flatMap(coordinatorCustomDutyGroup ->
                                        coordinatorCustomDutyGroup.getCustomDutyList().stream())
                           .filter(duty -> duty instanceof CompactSegments)
                           .map(duty -> (CompactSegments) duty)
                           .collect(Collectors.toList());
  }

  private class DutiesRunnable implements Runnable
  {
    private final DateTime coordinatorStartTime = DateTimes.nowUtc();
    private final List<? extends CoordinatorDuty> duties;
    private final int startingLeaderCounter;
    private final String dutyGroupName;
    private final Duration period;

    DutiesRunnable(
        List<? extends CoordinatorDuty> duties,
        final int startingLeaderCounter,
        String alias,
        Duration period
    )
    {
      this.duties = duties;
      this.startingLeaderCounter = startingLeaderCounter;
      this.dutyGroupName = alias;
      this.period = period;
    }

    @Override
    public void run()
    {
      try {
        log.info("Starting coordinator run for group [%s]", dutyGroupName);
        final Stopwatch groupRunTime = Stopwatch.createStarted();

        synchronized (lock) {
          if (!coordLeaderSelector.isLeader()) {
            log.info("LEGGO MY EGGO. [%s] is leader.", coordLeaderSelector.getCurrentLeader());
            stopBeingLeader();
            return;
          }
        }

        List<Boolean> allStarted = Arrays.asList(
            metadataManager.isStarted(),
            serverInventoryView.isStarted()
        );
        for (Boolean aBoolean : allStarted) {
          if (!aBoolean) {
            log.error("InventoryManagers not started[%s]", allStarted);
            stopBeingLeader();
            return;
          }
        }

        // Do coordinator stuff.
        DataSourcesSnapshot dataSourcesSnapshot
            = metadataManager.segments().getSnapshotOfDataSourcesWithAllUsedSegments();

        final CoordinatorDynamicConfig dynamicConfig = metadataManager.configs().getCurrentDynamicConfig();
        final CoordinatorCompactionConfig compactionConfig = metadataManager.configs().getCurrentCompactionConfig();
        DruidCoordinatorRuntimeParams params =
            DruidCoordinatorRuntimeParams
                .newBuilder(coordinatorStartTime)
                .withDatabaseRuleManager(metadataManager.rules())
                .withDataSourcesSnapshot(dataSourcesSnapshot)
                .withDynamicConfigs(dynamicConfig)
                .withCompactionConfig(compactionConfig)
                .build();
        log.info(
            "Initialized run params for group [%s] with [%,d] used segments in [%d] datasources.",
            dutyGroupName, params.getUsedSegments().size(), dataSourcesSnapshot.getDataSourcesMap().size()
        );

        boolean coordinationPaused = dynamicConfig.getPauseCoordination();
        if (coordinationPaused
            && coordLeaderSelector.isLeader()
            && startingLeaderCounter == coordLeaderSelector.localTerm()) {

          log.info("Coordination has been paused. Duties will not run until coordination is resumed.");
        }

        final Stopwatch dutyRunTime = Stopwatch.createUnstarted();
        for (CoordinatorDuty duty : duties) {
          // Don't read state and run state in the same duty otherwise racy conditions may exist
          if (!coordinationPaused
              && coordLeaderSelector.isLeader()
              && startingLeaderCounter == coordLeaderSelector.localTerm()) {

            dutyRunTime.restart();
            params = duty.run(params);
            dutyRunTime.stop();

            final String dutyName = duty.getClass().getName();
            if (params == null) {
              log.info("Stopping run for group [%s] on request of duty [%s].", dutyGroupName, dutyName);
              return;
            } else {
              final RowKey rowKey = RowKey.of(Dimension.DUTY, dutyName);
              final long dutyRunMillis = dutyRunTime.millisElapsed();
              params.getCoordinatorStats().add(Stats.CoordinatorRun.DUTY_RUN_TIME, rowKey, dutyRunMillis);
            }
          }
        }

        // Emit stats collected from all duties
        final CoordinatorRunStats allStats = params.getCoordinatorStats();
        if (allStats.rowCount() > 0) {
          final AtomicInteger emittedCount = new AtomicInteger();
          allStats.forEachStat(
              (stat, dimensions, value) -> {
                if (stat.shouldEmit()) {
                  emitStat(stat, dimensions.getValues(), value);
                  emittedCount.incrementAndGet();
                }
              }
          );

          log.info(
              "Emitted [%d] stats for group [%s]. All collected stats:%s",
              emittedCount.get(), dutyGroupName, allStats.buildStatsTable()
          );
        }

        // Emit the runtime of the full DutiesRunnable
        groupRunTime.stop();
        final long runMillis = groupRunTime.millisElapsed();
        emitStat(Stats.CoordinatorRun.GROUP_RUN_TIME, Collections.emptyMap(), runMillis);
        log.info("Finished coordinator run for group [%s] in [%d] ms.%n", dutyGroupName, runMillis);
      }
      catch (Exception e) {
        log.makeAlert(e, "Caught exception, ignoring so that schedule keeps going.").emit();
      }
    }

    private void emitStat(CoordinatorStat stat, Map<Dimension, String> dimensionValues, long value)
    {
      ServiceMetricEvent.Builder eventBuilder = new ServiceMetricEvent.Builder()
          .setDimension(Dimension.DUTY_GROUP.reportedName(), dutyGroupName);
      dimensionValues.forEach(
          (dim, dimValue) -> eventBuilder.setDimension(dim.reportedName(), dimValue)
      );
      emitter.emit(eventBuilder.setMetric(stat.getMetricName(), value));
    }

    Duration getPeriod()
    {
      return period;
    }

    @Override
    public String toString()
    {
      return "DutiesRunnable{group='" + dutyGroupName + '\'' + '}';
    }
  }

  /**
   * Updates replication status of all used segments. This duty must run after
   * {@link RunRules} so that the number of required replicas for all segments
   * has been determined.
   */
  private class UpdateReplicationStatus implements CoordinatorDuty
  {

    @Override
    public DruidCoordinatorRuntimeParams run(DruidCoordinatorRuntimeParams params)
    {
      segmentReplicationStatus = params.getSegmentReplicationStatus();

      // Collect stats for unavailable and under-replicated segments
      final CoordinatorRunStats stats = params.getCoordinatorStats();
      getDatasourceToUnavailableSegmentCount().forEach(
          (dataSource, numUnavailable) -> stats.add(
              Stats.Segments.UNAVAILABLE,
              RowKey.of(Dimension.DATASOURCE, dataSource),
              numUnavailable
          )
      );
      getTierToDatasourceToUnderReplicatedCount(false).forEach(
          (tier, countsPerDatasource) -> countsPerDatasource.forEach(
              (dataSource, underReplicatedCount) ->
                  stats.addToSegmentStat(Stats.Segments.UNDER_REPLICATED, tier, dataSource, underReplicatedCount)
          )
      );
      getDatasourceToDeepStorageQueryOnlySegmentCount().forEach(
          (dataSource, numDeepStorageOnly) -> stats.add(
              Stats.Segments.DEEP_STORAGE_ONLY,
              RowKey.of(Dimension.DATASOURCE, dataSource),
              numDeepStorageOnly
          )
      );

      return params;
    }
  }
}<|MERGE_RESOLUTION|>--- conflicted
+++ resolved
@@ -587,33 +587,25 @@
 
   private List<CoordinatorDuty> makeMetadataStoreManagementDuties()
   {
-<<<<<<< HEAD
     final CoordinatorKillConfigs killConfigs = config.getKillConfigs();
-    return Arrays.asList(
-        new KillSupervisors(killConfigs.supervisors(), metadataManager.supervisors()),
-        new KillAuditLog(killConfigs.audit(), metadataManager.audit()),
-        new KillRules(killConfigs.rules(), metadataManager.rules()),
+    final List<CoordinatorDuty> duties = new ArrayList<>();
+    duties.add(new KillSupervisors(killConfigs.supervisors(), metadataManager.supervisors()));
+    duties.add(new KillAuditLog(killConfigs.audit(), metadataManager.audit()));
+    duties.add(new KillRules(killConfigs.rules(), metadataManager.rules()));
+    duties.add(
         new KillDatasourceMetadata(
             killConfigs.datasource(),
             metadataManager.indexer(),
             metadataManager.supervisors()
-        ),
+        )
+    );
+    duties.add(
         new KillCompactionConfig(killConfigs.compaction(), metadataManager.segments(), metadataManager.configs())
     );
-=======
-    List<CoordinatorDuty> duties = new ArrayList<>();
-
-    duties.add(new KillSupervisors(config, metadataManager.supervisors()));
-    duties.add(new KillAuditLog(config, metadataManager.audit()));
-    duties.add(new KillRules(config, metadataManager.rules()));
-    duties.add(new KillDatasourceMetadata(config, metadataManager.indexer(), metadataManager.supervisors()));
-    duties.add(new KillCompactionConfig(config, metadataManager.segments(), metadataManager.configs()));
-
     if (centralizedDatasourceSchemaConfig.isEnabled()) {
-      duties.add(new KillUnreferencedSegmentSchemaDuty(config, metadataManager.schemas()));
+      duties.add(new KillUnreferencedSegmentSchemaDuty(killConfigs.segmentSchema(), metadataManager.schemas()));
     }
     return duties;
->>>>>>> e74da6a6
   }
 
   @VisibleForTesting
