/*
 * Licensed to the Apache Software Foundation (ASF) under one
 * or more contributor license agreements.  See the NOTICE file
 * distributed with this work for additional information
 * regarding copyright ownership.  The ASF licenses this file
 * to you under the Apache License, Version 2.0 (the
 * "License"); you may not use this file except in compliance
 * with the License.  You may obtain a copy of the License at
 *
 *   http://www.apache.org/licenses/LICENSE-2.0
 *
 * Unless required by applicable law or agreed to in writing,
 * software distributed under the License is distributed on an
 * "AS IS" BASIS, WITHOUT WARRANTIES OR CONDITIONS OF ANY
 * KIND, either express or implied.  See the License for the
 * specific language governing permissions and limitations
 * under the License.
 */

package org.apache.druid.server.coordinator;

import com.google.common.collect.ImmutableList;
import com.google.common.collect.Ordering;
import com.google.common.collect.Sets;
import com.google.common.util.concurrent.ListeningExecutorService;
import com.google.common.util.concurrent.MoreExecutors;
import com.google.inject.Inject;
import it.unimi.dsi.fastutil.objects.Object2IntMap;
import it.unimi.dsi.fastutil.objects.Object2IntMaps;
import it.unimi.dsi.fastutil.objects.Object2IntOpenHashMap;
import it.unimi.dsi.fastutil.objects.Object2LongMap;
import it.unimi.dsi.fastutil.objects.Object2LongOpenHashMap;
import org.apache.curator.framework.CuratorFramework;
import org.apache.curator.utils.ZKPaths;
import org.apache.druid.client.DataSourcesSnapshot;
import org.apache.druid.client.DruidDataSource;
import org.apache.druid.client.DruidServer;
import org.apache.druid.client.ImmutableDruidDataSource;
import org.apache.druid.client.ImmutableDruidServer;
import org.apache.druid.client.ServerInventoryView;
import org.apache.druid.client.coordinator.Coordinator;
import org.apache.druid.client.indexing.IndexingServiceClient;
import org.apache.druid.common.config.JacksonConfigManager;
import org.apache.druid.curator.discovery.ServiceAnnouncer;
import org.apache.druid.discovery.DruidLeaderSelector;
import org.apache.druid.guice.ManageLifecycle;
import org.apache.druid.guice.annotations.CoordinatorIndexingServiceDuty;
import org.apache.druid.guice.annotations.Self;
import org.apache.druid.java.util.common.DateTimes;
import org.apache.druid.java.util.common.IAE;
import org.apache.druid.java.util.common.ISE;
import org.apache.druid.java.util.common.Pair;
import org.apache.druid.java.util.common.concurrent.Execs;
import org.apache.druid.java.util.common.concurrent.ScheduledExecutorFactory;
import org.apache.druid.java.util.common.concurrent.ScheduledExecutors;
import org.apache.druid.java.util.common.guava.Comparators;
import org.apache.druid.java.util.common.lifecycle.LifecycleStart;
import org.apache.druid.java.util.common.lifecycle.LifecycleStop;
import org.apache.druid.java.util.emitter.EmittingLogger;
import org.apache.druid.java.util.emitter.service.ServiceEmitter;
import org.apache.druid.metadata.MetadataRuleManager;
import org.apache.druid.metadata.SegmentsMetadata;
import org.apache.druid.server.DruidNode;
import org.apache.druid.server.coordinator.duty.BalanceSegments;
import org.apache.druid.server.coordinator.duty.CompactSegments;
import org.apache.druid.server.coordinator.duty.CoordinatorDuty;
import org.apache.druid.server.coordinator.duty.EmitClusterStatsAndMetrics;
import org.apache.druid.server.coordinator.duty.LogUsedSegments;
import org.apache.druid.server.coordinator.duty.MarkAsUnusedOvershadowedSegments;
import org.apache.druid.server.coordinator.duty.RunRules;
import org.apache.druid.server.coordinator.duty.UnloadUnusedSegments;
import org.apache.druid.server.coordinator.rules.LoadRule;
import org.apache.druid.server.coordinator.rules.Rule;
import org.apache.druid.server.initialization.ZkPathsConfig;
import org.apache.druid.server.lookup.cache.LookupCoordinatorManager;
import org.apache.druid.timeline.DataSegment;
import org.apache.druid.timeline.SegmentId;
import org.joda.time.DateTime;
import org.joda.time.Duration;

import javax.annotation.Nullable;
import java.util.ArrayList;
import java.util.Arrays;
import java.util.Collection;
import java.util.Comparator;
import java.util.HashMap;
import java.util.List;
import java.util.Map;
import java.util.Set;
import java.util.concurrent.Callable;
import java.util.concurrent.ConcurrentHashMap;
import java.util.concurrent.ConcurrentMap;
import java.util.concurrent.ScheduledExecutorService;
import java.util.stream.Collectors;

/**
 *
 */
@ManageLifecycle
public class DruidCoordinator
{
  /**
   * This comparator orders "freshest" segments first, i. e. segments with most recent intervals.
   *
   * It is used in historical nodes' {@link LoadQueuePeon}s to make historicals load more recent segment first.
   *
   * It is also used in {@link DruidCoordinatorRuntimeParams} for {@link
   * DruidCoordinatorRuntimeParams#getUsedSegments()} - a collection of segments to be considered during some
   * coordinator run for different {@link CoordinatorDuty}s. The order matters only for {@link
   * RunRules}, which tries to apply the rules while iterating the segments in the order imposed by
   * this comparator. In {@link LoadRule} the throttling limit may be hit (via {@link ReplicationThrottler}; see
   * {@link CoordinatorDynamicConfig#getReplicationThrottleLimit()}). So before we potentially hit this limit, we want
   * to schedule loading the more recent segments (among all of those that need to be loaded).
   *
   * In both {@link LoadQueuePeon}s and {@link RunRules}, we want to load more recent segments first
   * because presumably they are queried more often and contain are more important data for users, so if the Druid
   * cluster has availability problems and struggling to make all segments available immediately, at least we try to
   * make more "important" (more recent) segments available as soon as possible.
   */
  static final Comparator<DataSegment> SEGMENT_COMPARATOR_RECENT_FIRST = Ordering
      .from(Comparators.intervalsByEndThenStart())
      .onResultOf(DataSegment::getInterval)
      .compound(Ordering.<DataSegment>natural())
      .reverse();

  private static final EmittingLogger log = new EmittingLogger(DruidCoordinator.class);

  private final Object lock = new Object();
  private final DruidCoordinatorConfig config;
  private final ZkPathsConfig zkPaths;
  private final JacksonConfigManager configManager;
  private final SegmentsMetadata segmentsMetadata;
  private final ServerInventoryView serverInventoryView;
  private final MetadataRuleManager metadataRuleManager;
  private final CuratorFramework curator;
  private final ServiceEmitter emitter;
  private final IndexingServiceClient indexingServiceClient;
  private final ScheduledExecutorService exec;
  private final LoadQueueTaskMaster taskMaster;
  private final Map<String, LoadQueuePeon> loadManagementPeons;
  private final ServiceAnnouncer serviceAnnouncer;
  private final DruidNode self;
  private final Set<CoordinatorDuty> indexingServiceDuties;
  private final BalancerStrategyFactory factory;
  private final LookupCoordinatorManager lookupCoordinatorManager;
  private final DruidLeaderSelector coordLeaderSelector;

  private final CompactSegments compactSegments;

  private volatile boolean started = false;
  private volatile SegmentReplicantLookup segmentReplicantLookup = null;

  @Inject
  public DruidCoordinator(
      DruidCoordinatorConfig config,
      ZkPathsConfig zkPaths,
      JacksonConfigManager configManager,
      SegmentsMetadata segmentsMetadata,
      ServerInventoryView serverInventoryView,
      MetadataRuleManager metadataRuleManager,
      CuratorFramework curator,
      ServiceEmitter emitter,
      ScheduledExecutorFactory scheduledExecutorFactory,
      IndexingServiceClient indexingServiceClient,
      LoadQueueTaskMaster taskMaster,
      ServiceAnnouncer serviceAnnouncer,
      @Self DruidNode self,
      @CoordinatorIndexingServiceDuty Set<CoordinatorDuty> indexingServiceDuties,
      BalancerStrategyFactory factory,
      LookupCoordinatorManager lookupCoordinatorManager,
      @Coordinator DruidLeaderSelector coordLeaderSelector,
      CompactSegments compactSegments
  )
  {
    this(
        config,
        zkPaths,
        configManager,
        segmentsMetadata,
        serverInventoryView,
        metadataRuleManager,
        curator,
        emitter,
        scheduledExecutorFactory,
        indexingServiceClient,
        taskMaster,
        serviceAnnouncer,
        self,
        new ConcurrentHashMap<>(),
        indexingServiceDuties,
        factory,
        lookupCoordinatorManager,
        coordLeaderSelector,
        compactSegments
    );
  }

  DruidCoordinator(
      DruidCoordinatorConfig config,
      ZkPathsConfig zkPaths,
      JacksonConfigManager configManager,
      SegmentsMetadata segmentsMetadata,
      ServerInventoryView serverInventoryView,
      MetadataRuleManager metadataRuleManager,
      CuratorFramework curator,
      ServiceEmitter emitter,
      ScheduledExecutorFactory scheduledExecutorFactory,
      IndexingServiceClient indexingServiceClient,
      LoadQueueTaskMaster taskMaster,
      ServiceAnnouncer serviceAnnouncer,
      DruidNode self,
      ConcurrentMap<String, LoadQueuePeon> loadQueuePeonMap,
      Set<CoordinatorDuty> indexingServiceDuties,
      BalancerStrategyFactory factory,
      LookupCoordinatorManager lookupCoordinatorManager,
      DruidLeaderSelector coordLeaderSelector,
      CompactSegments compactSegments
  )
  {
    this.config = config;
    this.zkPaths = zkPaths;
    this.configManager = configManager;

    this.segmentsMetadata = segmentsMetadata;
    this.serverInventoryView = serverInventoryView;
    this.metadataRuleManager = metadataRuleManager;
    this.curator = curator;
    this.emitter = emitter;
    this.indexingServiceClient = indexingServiceClient;
    this.taskMaster = taskMaster;
    this.serviceAnnouncer = serviceAnnouncer;
    this.self = self;
    this.indexingServiceDuties = indexingServiceDuties;

    this.exec = scheduledExecutorFactory.create(1, "Coordinator-Exec--%d");

    this.loadManagementPeons = loadQueuePeonMap;
    this.factory = factory;
    this.lookupCoordinatorManager = lookupCoordinatorManager;
    this.coordLeaderSelector = coordLeaderSelector;

    this.compactSegments = compactSegments;
  }

  public boolean isLeader()
  {
    return coordLeaderSelector.isLeader();
  }

  public Map<String, LoadQueuePeon> getLoadManagementPeons()
  {
    return loadManagementPeons;
  }

  /**
   * @return tier -> { dataSource -> underReplicationCount } map
   */
  public Map<String, Object2LongMap<String>> computeUnderReplicationCountsPerDataSourcePerTier()
  {
    final Map<String, Object2LongMap<String>> underReplicationCountsPerDataSourcePerTier = new HashMap<>();

    if (segmentReplicantLookup == null) {
      return underReplicationCountsPerDataSourcePerTier;
    }

    final Iterable<DataSegment> dataSegments = segmentsMetadata.iterateAllUsedSegments();

    final DateTime now = DateTimes.nowUtc();

    for (final DataSegment segment : dataSegments) {
      final List<Rule> rules = metadataRuleManager.getRulesWithDefault(segment.getDataSource());

      for (final Rule rule : rules) {
        if (!(rule instanceof LoadRule && rule.appliesTo(segment, now))) {
          continue;
        }

        ((LoadRule) rule)
            .getTieredReplicants()
            .forEach((final String tier, final Integer ruleReplicants) -> {
              int currentReplicants = segmentReplicantLookup.getLoadedReplicants(segment.getId(), tier);
              Object2LongMap<String> underReplicationPerDataSource = underReplicationCountsPerDataSourcePerTier
                  .computeIfAbsent(tier, ignored -> new Object2LongOpenHashMap<>());
              ((Object2LongOpenHashMap<String>) underReplicationPerDataSource)
                  .addTo(segment.getDataSource(), Math.max(ruleReplicants - currentReplicants, 0));
            });
        break; // only the first matching rule applies
      }
    }

    return underReplicationCountsPerDataSourcePerTier;
  }

  public Object2IntMap<String> computeNumsUnavailableUsedSegmentsPerDataSource()
  {
    if (segmentReplicantLookup == null) {
      return Object2IntMaps.emptyMap();
    }

    final Object2IntOpenHashMap<String> numsUnavailableUsedSegmentsPerDataSource = new Object2IntOpenHashMap<>();

    final Iterable<DataSegment> dataSegments = segmentsMetadata.iterateAllUsedSegments();

    for (DataSegment segment : dataSegments) {
      if (segmentReplicantLookup.getLoadedReplicants(segment.getId()) == 0) {
        numsUnavailableUsedSegmentsPerDataSource.addTo(segment.getDataSource(), 1);
      } else {
        numsUnavailableUsedSegmentsPerDataSource.addTo(segment.getDataSource(), 0);
      }
    }

    return numsUnavailableUsedSegmentsPerDataSource;
  }

  public Map<String, Double> getLoadStatus()
  {
    final Map<String, Double> loadStatus = new HashMap<>();
    final Collection<ImmutableDruidDataSource> dataSources =
        segmentsMetadata.getImmutableDataSourcesWithAllUsedSegments();

    for (ImmutableDruidDataSource dataSource : dataSources) {
      final Set<DataSegment> segments = Sets.newHashSet(dataSource.getSegments());
      final int numUsedSegments = segments.size();

      // remove loaded segments
      for (DruidServer druidServer : serverInventoryView.getInventory()) {
        final DruidDataSource loadedView = druidServer.getDataSource(dataSource.getName());
        if (loadedView != null) {
          // This does not use segments.removeAll(loadedView.getSegments()) for performance reasons.
          // Please see https://github.com/apache/incubator-druid/pull/5632 and LoadStatusBenchmark for more info.
          for (DataSegment serverSegment : loadedView.getSegments()) {
            segments.remove(serverSegment);
          }
        }
      }
      final int numUnloadedSegments = segments.size();
      loadStatus.put(
          dataSource.getName(),
          100 * ((double) (numUsedSegments - numUnloadedSegments) / (double) numUsedSegments)
      );
    }

    return loadStatus;
  }

  @Nullable
  public Long getTotalSizeOfSegmentsAwaitingCompaction(String dataSource)
  {
    return compactSegments.getTotalSizeOfSegmentsAwaitingCompaction(dataSource);
  }

  public CoordinatorDynamicConfig getDynamicConfigs()
  {
    return CoordinatorDynamicConfig.current(configManager);
  }

  public CoordinatorCompactionConfig getCompactionConfig()
  {
    return CoordinatorCompactionConfig.current(configManager);
  }

  public void markSegmentAsUnused(DataSegment segment)
  {
    log.debug("Marking segment[%s] as unused", segment.getId());
    segmentsMetadata.markSegmentAsUnused(segment.getId().toString());
  }

  public String getCurrentLeader()
  {
    return coordLeaderSelector.getCurrentLeader();
  }

  public void moveSegment(
      DruidCoordinatorRuntimeParams params,
      ImmutableDruidServer fromServer,
      ImmutableDruidServer toServer,
      DataSegment segment,
      final LoadPeonCallback callback
  )
  {
    if (segment == null) {
      log.makeAlert(new IAE("Can not move null DataSegment"), "Exception moving null segment").emit();
      if (callback != null) {
        callback.execute();
      }
      throw new ISE("Cannot move null DataSegment");
    }
    SegmentId segmentId = segment.getId();
    try {
      if (fromServer.getMetadata().equals(toServer.getMetadata())) {
        throw new IAE("Cannot move [%s] to and from the same server [%s]", segmentId, fromServer.getName());
      }

      ImmutableDruidDataSource dataSource = params.getDataSourcesSnapshot().getDataSource(segment.getDataSource());
      if (dataSource == null) {
        throw new IAE("Unable to find dataSource for segment [%s] in metadata", segmentId);
      }

      // get segment information from SegmentsMetadata instead of getting it from fromServer's.
      // This is useful when SegmentsMetadata and fromServer DataSegment's are different for same
      // identifier (say loadSpec differs because of deep storage migration).
      final DataSegment segmentToLoad = dataSource.getSegment(segment.getId());
      if (segmentToLoad == null) {
        throw new IAE("No segment metadata found for segment Id [%s]", segment.getId());
      }
      final LoadQueuePeon loadPeon = loadManagementPeons.get(toServer.getName());
      if (loadPeon == null) {
        throw new IAE("LoadQueuePeon hasn't been created yet for path [%s]", toServer.getName());
      }

      final LoadQueuePeon dropPeon = loadManagementPeons.get(fromServer.getName());
      if (dropPeon == null) {
        throw new IAE("LoadQueuePeon hasn't been created yet for path [%s]", fromServer.getName());
      }

      final ServerHolder toHolder = new ServerHolder(toServer, loadPeon);
      if (toHolder.getAvailableSize() < segmentToLoad.getSize()) {
        throw new IAE(
            "Not enough capacity on server [%s] for segment [%s]. Required: %,d, available: %,d.",
            toServer.getName(),
            segmentToLoad,
            segmentToLoad.getSize(),
            toHolder.getAvailableSize()
        );
      }

      final String toLoadQueueSegPath =
          ZKPaths.makePath(zkPaths.getLoadQueuePath(), toServer.getName(), segmentId.toString());

      final LoadPeonCallback loadPeonCallback = () -> {
        dropPeon.unmarkSegmentToDrop(segmentToLoad);
        if (callback != null) {
          callback.execute();
        }
      };

      // mark segment to drop before it is actually loaded on server
      // to be able to account this information in DruidBalancerStrategy immediately
      dropPeon.markSegmentToDrop(segmentToLoad);
      try {
        loadPeon.loadSegment(
            segmentToLoad,
            () -> {
              try {
                if (serverInventoryView.isSegmentLoadedByServer(toServer.getName(), segment) &&
                    curator.checkExists().forPath(toLoadQueueSegPath) == null &&
                    !dropPeon.getSegmentsToDrop().contains(segment)) {
                  dropPeon.dropSegment(segment, loadPeonCallback);
                } else {
                  loadPeonCallback.execute();
                }
              }
              catch (Exception e) {
                throw new RuntimeException(e);
              }
            }
        );
      }
      catch (Exception e) {
        dropPeon.unmarkSegmentToDrop(segmentToLoad);
        throw new RuntimeException(e);
      }
    }
    catch (Exception e) {
      log.makeAlert(e, "Exception moving segment %s", segmentId).emit();
      if (callback != null) {
        callback.execute();
      }
    }
  }

  @LifecycleStart
  public void start()
  {
    synchronized (lock) {
      if (started) {
        return;
      }
      started = true;

      coordLeaderSelector.registerListener(
          new DruidLeaderSelector.Listener()
          {
            @Override
            public void becomeLeader()
            {
              DruidCoordinator.this.becomeLeader();
            }

            @Override
            public void stopBeingLeader()
            {
              DruidCoordinator.this.stopBeingLeader();
            }
          }
      );
    }
  }

  @LifecycleStop
  public void stop()
  {
    synchronized (lock) {
      if (!started) {
        return;
      }

      coordLeaderSelector.unregisterListener();

      started = false;

      exec.shutdownNow();
    }
  }

  private void becomeLeader()
  {
    synchronized (lock) {
      if (!started) {
        return;
      }

      log.info(
          "I am the leader of the coordinators, all must bow! Starting coordination in [%s].",
          config.getCoordinatorStartDelay()
      );

      segmentsMetadata.startPollingDatabasePeriodically();
      metadataRuleManager.start();
      lookupCoordinatorManager.start();
      serviceAnnouncer.announce(self);
      final int startingLeaderCounter = coordLeaderSelector.localTerm();

      final List<Pair<? extends DutiesRunnable, Duration>> dutiesRunnables = new ArrayList<>();
      dutiesRunnables.add(
          Pair.of(
              new DutiesRunnable(makeHistoricalManagementDuties(), startingLeaderCounter),
              config.getCoordinatorPeriod()
          )
      );
      if (indexingServiceClient != null) {
        dutiesRunnables.add(
            Pair.of(
                new DutiesRunnable(makeIndexingServiceDuties(), startingLeaderCounter),
                config.getCoordinatorIndexingPeriod()
            )
        );
      }

      for (final Pair<? extends DutiesRunnable, Duration> dutiesRunnable : dutiesRunnables) {
        ScheduledExecutors.scheduleWithFixedDelay(
            exec,
            config.getCoordinatorStartDelay(),
            dutiesRunnable.rhs,
            new Callable<ScheduledExecutors.Signal>()
            {
              private final DutiesRunnable theRunnable = dutiesRunnable.lhs;

              @Override
              public ScheduledExecutors.Signal call()
              {
                if (coordLeaderSelector.isLeader() && startingLeaderCounter == coordLeaderSelector.localTerm()) {
                  theRunnable.run();
                }
                if (coordLeaderSelector.isLeader()
                    && startingLeaderCounter == coordLeaderSelector.localTerm()) { // (We might no longer be leader)
                  return ScheduledExecutors.Signal.REPEAT;
                } else {
                  return ScheduledExecutors.Signal.STOP;
                }
              }
            }
        );
      }
    }
  }

  private void stopBeingLeader()
  {
    synchronized (lock) {

      log.info("I am no longer the leader...");

      for (String server : loadManagementPeons.keySet()) {
        LoadQueuePeon peon = loadManagementPeons.remove(server);
        peon.stop();
      }
      loadManagementPeons.clear();

      serviceAnnouncer.unannounce(self);
      lookupCoordinatorManager.stop();
      metadataRuleManager.stop();
      segmentsMetadata.stopPollingDatabasePeriodically();
    }
  }

  private List<CoordinatorDuty> makeHistoricalManagementDuties()
  {
    return ImmutableList.of(
        new LogUsedSegments(),
        new UpdateCoordinatorStateAndPrepareCluster(),
        new RunRules(DruidCoordinator.this),
        new UnloadUnusedSegments(),
        new MarkAsUnusedOvershadowedSegments(DruidCoordinator.this),
        new BalanceSegments(DruidCoordinator.this),
        new EmitClusterStatsAndMetrics(DruidCoordinator.this)
    );
  }

  private List<CoordinatorDuty> makeIndexingServiceDuties()
  {
    List<CoordinatorDuty> duties = new ArrayList<>();
    duties.add(new LogUsedSegments());
    duties.add(compactSegments);
    duties.addAll(indexingServiceDuties);

<<<<<<< HEAD
    log.info(
        "Done making indexing service duties [%s]",
        duties.stream().map(duty -> duty.getClass().getName()).collect(Collectors.toList())
=======
    log.debug(
        "Done making indexing service helpers %s",
        helpers.stream().map(helper -> helper.getClass().getName()).collect(Collectors.toList())
>>>>>>> f5fbd0be
    );
    return ImmutableList.copyOf(duties);
  }

  public class DutiesRunnable implements Runnable
  {
    private final long startTimeNanos = System.nanoTime();
    private final List<CoordinatorDuty> duties;
    private final int startingLeaderCounter;

    protected DutiesRunnable(List<CoordinatorDuty> duties, final int startingLeaderCounter)
    {
      this.duties = duties;
      this.startingLeaderCounter = startingLeaderCounter;
    }

    @Override
    public void run()
    {
      ListeningExecutorService balancerExec = null;
      try {
        synchronized (lock) {
          if (!coordLeaderSelector.isLeader()) {
            log.info("LEGGO MY EGGO. [%s] is leader.", coordLeaderSelector.getCurrentLeader());
            stopBeingLeader();
            return;
          }
        }

        List<Boolean> allStarted = Arrays.asList(
            segmentsMetadata.isPollingDatabasePeriodically(),
            serverInventoryView.isStarted()
        );
        for (Boolean aBoolean : allStarted) {
          if (!aBoolean) {
            log.error("InventoryManagers not started[%s]", allStarted);
            stopBeingLeader();
            return;
          }
        }

        balancerExec = MoreExecutors.listeningDecorator(Execs.multiThreaded(
            getDynamicConfigs().getBalancerComputeThreads(),
            "coordinator-cost-balancer-%s"
        ));
        BalancerStrategy balancerStrategy = factory.createBalancerStrategy(balancerExec);

        // Do coordinator stuff.
        DataSourcesSnapshot dataSourcesSnapshot = segmentsMetadata.getSnapshotOfDataSourcesWithAllUsedSegments();

        DruidCoordinatorRuntimeParams params =
            DruidCoordinatorRuntimeParams
                .newBuilder()
                .withDatabaseRuleManager(metadataRuleManager)
                .withStartTimeNanos(startTimeNanos)
                .withSnapshotOfDataSourcesWithAllUsedSegments(dataSourcesSnapshot)
                .withDynamicConfigs(getDynamicConfigs())
                .withCompactionConfig(getCompactionConfig())
                .withEmitter(emitter)
                .withBalancerStrategy(balancerStrategy)
                .build();
        for (CoordinatorDuty duty : duties) {
          // Don't read state and run state in the same duty otherwise racy conditions may exist
          if (coordLeaderSelector.isLeader() && startingLeaderCounter == coordLeaderSelector.localTerm()) {
            params = duty.run(params);

            if (params == null) {
              // This duty wanted to cancel the run. No log message, since the duty should have logged a reason.
              return;
            }
          }
        }
      }
      catch (Exception e) {
        log.makeAlert(e, "Caught exception, ignoring so that schedule keeps going.").emit();
      }
      finally {
        if (balancerExec != null) {
          balancerExec.shutdownNow();
        }
      }
    }
  }

  /**
   * Updates the enclosing {@link DruidCoordinator}'s state and prepares an immutable view of the cluster state (which
   * consists of {@link DruidCluster} and {@link SegmentReplicantLookup}) and feeds it into {@link
   * DruidCoordinatorRuntimeParams} for use in subsequent {@link CoordinatorDuty}s (see the order in {@link
   * #makeHistoricalManagementDuties()}).
   */
  private class UpdateCoordinatorStateAndPrepareCluster implements CoordinatorDuty
  {
    @Nullable
    @Override
    public DruidCoordinatorRuntimeParams run(DruidCoordinatorRuntimeParams params)
    {
      List<ImmutableDruidServer> currentServers = prepareCurrentServers();

<<<<<<< HEAD
      startPeonsForNewServers(currentServers);
=======
                // Find all historical servers, group them by subType and sort by ascending usage
                Set<String> decommissioningServers = params.getCoordinatorDynamicConfig().getDecommissioningNodes();
                final DruidCluster cluster = new DruidCluster();
                for (ImmutableDruidServer server : servers) {
                  if (!loadManagementPeons.containsKey(server.getName())) {
                    LoadQueuePeon loadQueuePeon = taskMaster.giveMePeon(server);
                    loadQueuePeon.start();
                    log.debug("Created LoadQueuePeon for server[%s].", server.getName());

                    loadManagementPeons.put(server.getName(), loadQueuePeon);
                  }

                  cluster.add(
                      new ServerHolder(
                          server,
                          loadManagementPeons.get(server.getName()),
                          decommissioningServers.contains(server.getHost())
                      )
                  );
                }
>>>>>>> f5fbd0be

      final DruidCluster cluster = prepareCluster(params, currentServers);
      segmentReplicantLookup = SegmentReplicantLookup.make(cluster);

<<<<<<< HEAD
      stopPeonsForDisappearedServers(currentServers);
=======
                // Stop peons for servers that aren't there anymore.
                final Set<String> disappeared = Sets.newHashSet(loadManagementPeons.keySet());
                for (ImmutableDruidServer server : servers) {
                  disappeared.remove(server.getName());
                }
                for (String name : disappeared) {
                  log.debug("Removing listener for server[%s] which is no longer there.", name);
                  LoadQueuePeon peon = loadManagementPeons.remove(name);
                  peon.stop();
                }
>>>>>>> f5fbd0be

      return params.buildFromExisting()
                   .withDruidCluster(cluster)
                   .withLoadManagementPeons(loadManagementPeons)
                   .withSegmentReplicantLookup(segmentReplicantLookup)
                   .withBalancerReferenceTimestamp(DateTimes.nowUtc())
                   .build();
    }

    List<ImmutableDruidServer> prepareCurrentServers()
    {
      List<ImmutableDruidServer> currentServers = serverInventoryView
          .getInventory()
          .stream()
          .filter(DruidServer::segmentReplicatable)
          .map(DruidServer::toImmutableDruidServer)
          .collect(Collectors.toList());

      if (log.isDebugEnabled()) {
        // Display info about all segment-replicatable (historical and bridge) servers
        log.debug("Servers");
        for (ImmutableDruidServer druidServer : currentServers) {
          log.debug("  %s", druidServer);
          log.debug("    -- DataSources");
          for (ImmutableDruidDataSource druidDataSource : druidServer.getDataSources()) {
            log.debug("    %s", druidDataSource);
          }
        }
      }
      return currentServers;
    }

    void startPeonsForNewServers(List<ImmutableDruidServer> currentServers)
    {
      for (ImmutableDruidServer server : currentServers) {
        loadManagementPeons.computeIfAbsent(server.getName(), serverName -> {
          LoadQueuePeon loadQueuePeon = taskMaster.giveMePeon(server);
          loadQueuePeon.start();
          log.info("Created LoadQueuePeon for server[%s].", server.getName());
          return loadQueuePeon;
        });
      }
    }

    DruidCluster prepareCluster(DruidCoordinatorRuntimeParams params, List<ImmutableDruidServer> currentServers)
    {
      Set<String> decommissioningServers = params.getCoordinatorDynamicConfig().getDecommissioningNodes();
      final DruidCluster cluster = new DruidCluster();
      for (ImmutableDruidServer server : currentServers) {
        cluster.add(
            new ServerHolder(
                server,
                loadManagementPeons.get(server.getName()),
                decommissioningServers.contains(server.getHost())
            )
        );
      }
      return cluster;
    }

    void stopPeonsForDisappearedServers(List<ImmutableDruidServer> servers)
    {
      final Set<String> disappeared = Sets.newHashSet(loadManagementPeons.keySet());
      for (ImmutableDruidServer server : servers) {
        disappeared.remove(server.getName());
      }
      for (String name : disappeared) {
        log.info("Removing listener for server[%s] which is no longer there.", name);
        LoadQueuePeon peon = loadManagementPeons.remove(name);
        peon.stop();
      }
    }
  }
}
<|MERGE_RESOLUTION|>--- conflicted
+++ resolved
@@ -614,15 +614,9 @@
     duties.add(compactSegments);
     duties.addAll(indexingServiceDuties);
 
-<<<<<<< HEAD
-    log.info(
-        "Done making indexing service duties [%s]",
+    log.debug(
+        "Done making indexing service duties %s",
         duties.stream().map(duty -> duty.getClass().getName()).collect(Collectors.toList())
-=======
-    log.debug(
-        "Done making indexing service helpers %s",
-        helpers.stream().map(helper -> helper.getClass().getName()).collect(Collectors.toList())
->>>>>>> f5fbd0be
     );
     return ImmutableList.copyOf(duties);
   }
@@ -721,48 +715,12 @@
     {
       List<ImmutableDruidServer> currentServers = prepareCurrentServers();
 
-<<<<<<< HEAD
       startPeonsForNewServers(currentServers);
-=======
-                // Find all historical servers, group them by subType and sort by ascending usage
-                Set<String> decommissioningServers = params.getCoordinatorDynamicConfig().getDecommissioningNodes();
-                final DruidCluster cluster = new DruidCluster();
-                for (ImmutableDruidServer server : servers) {
-                  if (!loadManagementPeons.containsKey(server.getName())) {
-                    LoadQueuePeon loadQueuePeon = taskMaster.giveMePeon(server);
-                    loadQueuePeon.start();
-                    log.debug("Created LoadQueuePeon for server[%s].", server.getName());
-
-                    loadManagementPeons.put(server.getName(), loadQueuePeon);
-                  }
-
-                  cluster.add(
-                      new ServerHolder(
-                          server,
-                          loadManagementPeons.get(server.getName()),
-                          decommissioningServers.contains(server.getHost())
-                      )
-                  );
-                }
->>>>>>> f5fbd0be
 
       final DruidCluster cluster = prepareCluster(params, currentServers);
       segmentReplicantLookup = SegmentReplicantLookup.make(cluster);
 
-<<<<<<< HEAD
       stopPeonsForDisappearedServers(currentServers);
-=======
-                // Stop peons for servers that aren't there anymore.
-                final Set<String> disappeared = Sets.newHashSet(loadManagementPeons.keySet());
-                for (ImmutableDruidServer server : servers) {
-                  disappeared.remove(server.getName());
-                }
-                for (String name : disappeared) {
-                  log.debug("Removing listener for server[%s] which is no longer there.", name);
-                  LoadQueuePeon peon = loadManagementPeons.remove(name);
-                  peon.stop();
-                }
->>>>>>> f5fbd0be
 
       return params.buildFromExisting()
                    .withDruidCluster(cluster)
@@ -801,7 +759,7 @@
         loadManagementPeons.computeIfAbsent(server.getName(), serverName -> {
           LoadQueuePeon loadQueuePeon = taskMaster.giveMePeon(server);
           loadQueuePeon.start();
-          log.info("Created LoadQueuePeon for server[%s].", server.getName());
+          log.debug("Created LoadQueuePeon for server[%s].", server.getName());
           return loadQueuePeon;
         });
       }
@@ -830,7 +788,7 @@
         disappeared.remove(server.getName());
       }
       for (String name : disappeared) {
-        log.info("Removing listener for server[%s] which is no longer there.", name);
+        log.debug("Removing listener for server[%s] which is no longer there.", name);
         LoadQueuePeon peon = loadManagementPeons.remove(name);
         peon.stop();
       }
