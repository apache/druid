/*
 * Licensed to the Apache Software Foundation (ASF) under one
 * or more contributor license agreements.  See the NOTICE file
 * distributed with this work for additional information
 * regarding copyright ownership.  The ASF licenses this file
 * to you under the Apache License, Version 2.0 (the
 * "License"); you may not use this file except in compliance
 * with the License.  You may obtain a copy of the License at
 *
 *   http://www.apache.org/licenses/LICENSE-2.0
 *
 * Unless required by applicable law or agreed to in writing,
 * software distributed under the License is distributed on an
 * "AS IS" BASIS, WITHOUT WARRANTIES OR CONDITIONS OF ANY
 * KIND, either express or implied.  See the License for the
 * specific language governing permissions and limitations
 * under the License.
 */

package org.apache.druid.server.coordinator;

import com.google.common.annotations.VisibleForTesting;
import com.google.common.collect.ImmutableList;
import com.google.common.collect.Ordering;
import com.google.common.collect.Sets;
import com.google.errorprone.annotations.concurrent.GuardedBy;
import com.google.inject.Inject;
import it.unimi.dsi.fastutil.objects.Object2IntMap;
import it.unimi.dsi.fastutil.objects.Object2IntMaps;
import it.unimi.dsi.fastutil.objects.Object2IntOpenHashMap;
import it.unimi.dsi.fastutil.objects.Object2LongMap;
import org.apache.druid.client.DataSourcesSnapshot;
import org.apache.druid.client.DruidDataSource;
import org.apache.druid.client.DruidServer;
import org.apache.druid.client.ImmutableDruidDataSource;
import org.apache.druid.client.ServerInventoryView;
import org.apache.druid.client.coordinator.Coordinator;
import org.apache.druid.curator.discovery.ServiceAnnouncer;
import org.apache.druid.discovery.DruidLeaderSelector;
import org.apache.druid.guice.ManageLifecycle;
import org.apache.druid.guice.annotations.Self;
import org.apache.druid.java.util.common.DateTimes;
import org.apache.druid.java.util.common.Stopwatch;
import org.apache.druid.java.util.common.concurrent.ScheduledExecutorFactory;
import org.apache.druid.java.util.common.concurrent.ScheduledExecutors;
import org.apache.druid.java.util.common.guava.Comparators;
import org.apache.druid.java.util.common.lifecycle.LifecycleStart;
import org.apache.druid.java.util.common.lifecycle.LifecycleStop;
import org.apache.druid.java.util.emitter.EmittingLogger;
import org.apache.druid.java.util.emitter.service.ServiceEmitter;
import org.apache.druid.java.util.emitter.service.ServiceMetricEvent;
import org.apache.druid.metadata.SegmentsMetadataManager;
import org.apache.druid.rpc.indexing.OverlordClient;
import org.apache.druid.segment.metadata.CentralizedDatasourceSchemaConfig;
import org.apache.druid.segment.metadata.CoordinatorSegmentMetadataCache;
import org.apache.druid.server.DruidNode;
import org.apache.druid.server.coordinator.balancer.BalancerStrategyFactory;
import org.apache.druid.server.coordinator.compact.CompactionSegmentSearchPolicy;
import org.apache.druid.server.coordinator.config.CoordinatorKillConfigs;
import org.apache.druid.server.coordinator.config.DruidCoordinatorConfig;
import org.apache.druid.server.coordinator.config.KillUnusedSegmentsConfig;
import org.apache.druid.server.coordinator.duty.BalanceSegments;
import org.apache.druid.server.coordinator.duty.CollectSegmentAndServerStats;
import org.apache.druid.server.coordinator.duty.CompactSegments;
import org.apache.druid.server.coordinator.duty.CoordinatorCustomDutyGroup;
import org.apache.druid.server.coordinator.duty.CoordinatorCustomDutyGroups;
import org.apache.druid.server.coordinator.duty.CoordinatorDuty;
import org.apache.druid.server.coordinator.duty.KillAuditLog;
import org.apache.druid.server.coordinator.duty.KillCompactionConfig;
import org.apache.druid.server.coordinator.duty.KillDatasourceMetadata;
import org.apache.druid.server.coordinator.duty.KillRules;
import org.apache.druid.server.coordinator.duty.KillStalePendingSegments;
import org.apache.druid.server.coordinator.duty.KillSupervisors;
import org.apache.druid.server.coordinator.duty.KillUnreferencedSegmentSchema;
import org.apache.druid.server.coordinator.duty.KillUnusedSegments;
import org.apache.druid.server.coordinator.duty.MarkEternityTombstonesAsUnused;
import org.apache.druid.server.coordinator.duty.MarkOvershadowedSegmentsAsUnused;
import org.apache.druid.server.coordinator.duty.PrepareBalancerAndLoadQueues;
import org.apache.druid.server.coordinator.duty.RunRules;
import org.apache.druid.server.coordinator.duty.UnloadUnusedSegments;
import org.apache.druid.server.coordinator.loading.LoadQueuePeon;
import org.apache.druid.server.coordinator.loading.LoadQueueTaskMaster;
import org.apache.druid.server.coordinator.loading.SegmentLoadQueueManager;
import org.apache.druid.server.coordinator.loading.SegmentReplicaCount;
import org.apache.druid.server.coordinator.loading.SegmentReplicationStatus;
import org.apache.druid.server.coordinator.stats.CoordinatorRunStats;
import org.apache.druid.server.coordinator.stats.CoordinatorStat;
import org.apache.druid.server.coordinator.stats.Dimension;
import org.apache.druid.server.coordinator.stats.RowKey;
import org.apache.druid.server.coordinator.stats.Stats;
import org.apache.druid.server.lookup.cache.LookupCoordinatorManager;
import org.apache.druid.timeline.DataSegment;
import org.apache.druid.timeline.SegmentId;
import org.joda.time.DateTime;
import org.joda.time.Duration;

import javax.annotation.Nullable;
import java.util.ArrayList;
import java.util.Arrays;
import java.util.Collection;
import java.util.Collections;
import java.util.HashMap;
import java.util.List;
import java.util.Map;
import java.util.Set;
import java.util.concurrent.ScheduledExecutorService;
import java.util.concurrent.atomic.AtomicInteger;
import java.util.stream.Collectors;

/**
 *
 */
@ManageLifecycle
public class DruidCoordinator
{
  /**
   * Orders newest segments (i.e. segments with most recent intervals) first.
   * Used by:
   * <ul>
   * <li>{@link RunRules} duty to prioritize assignment of more recent segments.
   * The order of segments matters because the {@link CoordinatorDynamicConfig#replicationThrottleLimit}
   * might cause only a few segments to be picked for replication in a coordinator run.
   * </li>
   * <li>{@link LoadQueuePeon}s to prioritize load of more recent segments.</li>
   * </ul>
   * It is presumed that more recent segments are queried more often and contain
   * more important data for users. This ordering thus ensures that if the cluster
   * has availability or loading problems, the most recent segments are made
   * available as soon as possible.
   */
  public static final Ordering<DataSegment> SEGMENT_COMPARATOR_RECENT_FIRST = Ordering
      .from(Comparators.intervalsByEndThenStart())
      .onResultOf(DataSegment::getInterval)
      .compound(Ordering.<DataSegment>natural())
      .reverse();

  private static final EmittingLogger log = new EmittingLogger(DruidCoordinator.class);

  private final Object lock = new Object();
  private final DruidCoordinatorConfig config;
  private final MetadataManager metadataManager;
  private final ServerInventoryView serverInventoryView;

  private final ServiceEmitter emitter;
  private final OverlordClient overlordClient;
  private final ScheduledExecutorFactory executorFactory;
  private final Map<String, ScheduledExecutorService> dutyGroupExecutors = new HashMap<>();
  private final LoadQueueTaskMaster taskMaster;
  private final SegmentLoadQueueManager loadQueueManager;
  private final ServiceAnnouncer serviceAnnouncer;
  private final DruidNode self;
  private final CoordinatorCustomDutyGroups customDutyGroups;
  private final BalancerStrategyFactory balancerStrategyFactory;
  private final LookupCoordinatorManager lookupCoordinatorManager;
  private final DruidLeaderSelector coordLeaderSelector;
  private final CompactSegments compactSegments;
  @Nullable
  private final CoordinatorSegmentMetadataCache coordinatorSegmentMetadataCache;
  private final CentralizedDatasourceSchemaConfig centralizedDatasourceSchemaConfig;


  private volatile boolean started = false;

  /**
   * Used to determine count of under-replicated or unavailable segments.
   * Updated in each coordinator run in the {@link UpdateReplicationStatus} duty.
   * <p>
   * This might have stale information if coordinator runs are delayed. But as
   * long as the {@link SegmentsMetadataManager} has the latest information of
   * used segments, we would only have false negatives and not false positives.
   * In other words, we might report some segments as under-replicated or
   * unavailable even if they are fully replicated. But if a segment is reported
   * as fully replicated, it is guaranteed to be so.
   */
  private volatile SegmentReplicationStatus segmentReplicationStatus = null;

  public static final String HISTORICAL_MANAGEMENT_DUTIES_DUTY_GROUP = "HistoricalManagementDuties";
  private static final String METADATA_STORE_MANAGEMENT_DUTIES_DUTY_GROUP = "MetadataStoreManagementDuties";
  private static final String INDEXING_SERVICE_DUTIES_DUTY_GROUP = "IndexingServiceDuties";
  private static final String COMPACT_SEGMENTS_DUTIES_DUTY_GROUP = "CompactSegmentsDuties";

  @Inject
  public DruidCoordinator(
      DruidCoordinatorConfig config,
      MetadataManager metadataManager,
      ServerInventoryView serverInventoryView,
      ServiceEmitter emitter,
      ScheduledExecutorFactory scheduledExecutorFactory,
      OverlordClient overlordClient,
      LoadQueueTaskMaster taskMaster,
      SegmentLoadQueueManager loadQueueManager,
      ServiceAnnouncer serviceAnnouncer,
      @Self DruidNode self,
      CoordinatorCustomDutyGroups customDutyGroups,
      LookupCoordinatorManager lookupCoordinatorManager,
      @Coordinator DruidLeaderSelector coordLeaderSelector,
      CompactionSegmentSearchPolicy compactionSegmentSearchPolicy,
      @Nullable CoordinatorSegmentMetadataCache coordinatorSegmentMetadataCache,
      CentralizedDatasourceSchemaConfig centralizedDatasourceSchemaConfig
  )
  {
    this.config = config;
    this.metadataManager = metadataManager;
    this.serverInventoryView = serverInventoryView;
    this.emitter = emitter;
    this.overlordClient = overlordClient;
    this.taskMaster = taskMaster;
    this.serviceAnnouncer = serviceAnnouncer;
    this.self = self;
    this.customDutyGroups = customDutyGroups;

    this.executorFactory = scheduledExecutorFactory;

    this.balancerStrategyFactory = config.getBalancerStrategyFactory();
    this.lookupCoordinatorManager = lookupCoordinatorManager;
    this.coordLeaderSelector = coordLeaderSelector;
    this.compactSegments = initializeCompactSegmentsDuty(compactionSegmentSearchPolicy);
    this.loadQueueManager = loadQueueManager;
    this.coordinatorSegmentMetadataCache = coordinatorSegmentMetadataCache;
    this.centralizedDatasourceSchemaConfig = centralizedDatasourceSchemaConfig;
  }

  public boolean isLeader()
  {
    return coordLeaderSelector.isLeader();
  }

  public Map<String, LoadQueuePeon> getLoadManagementPeons()
  {
    return taskMaster.getAllPeons();
  }

  public Map<String, Object2LongMap<String>> getTierToDatasourceToUnderReplicatedCount(boolean useClusterView)
  {
    final Iterable<DataSegment> dataSegments = metadataManager.segments().iterateAllUsedSegments();
    return computeUnderReplicated(dataSegments, useClusterView);
  }

  public Map<String, Object2LongMap<String>> getTierToDatasourceToUnderReplicatedCount(
      Iterable<DataSegment> dataSegments,
      boolean useClusterView
  )
  {
    return computeUnderReplicated(dataSegments, useClusterView);
  }

  public Object2IntMap<String> getDatasourceToUnavailableSegmentCount()
  {
    if (segmentReplicationStatus == null) {
      return Object2IntMaps.emptyMap();
    }

    final Object2IntOpenHashMap<String> datasourceToUnavailableSegments = new Object2IntOpenHashMap<>();

    final Iterable<DataSegment> dataSegments = metadataManager.segments().iterateAllUsedSegments();
    for (DataSegment segment : dataSegments) {
      SegmentReplicaCount replicaCount = segmentReplicationStatus.getReplicaCountsInCluster(segment.getId());
      if (replicaCount != null && (replicaCount.totalLoaded() > 0 || replicaCount.required() == 0)) {
        datasourceToUnavailableSegments.addTo(segment.getDataSource(), 0);
      } else {
        datasourceToUnavailableSegments.addTo(segment.getDataSource(), 1);
      }
    }

    return datasourceToUnavailableSegments;
  }

  public Object2IntMap<String> getDatasourceToDeepStorageQueryOnlySegmentCount()
  {
    if (segmentReplicationStatus == null) {
      return Object2IntMaps.emptyMap();
    }

    final Object2IntOpenHashMap<String> datasourceToDeepStorageOnlySegments = new Object2IntOpenHashMap<>();

    final Iterable<DataSegment> dataSegments = metadataManager.segments().iterateAllUsedSegments();
    for (DataSegment segment : dataSegments) {
      SegmentReplicaCount replicaCount = segmentReplicationStatus.getReplicaCountsInCluster(segment.getId());
      if (replicaCount != null && replicaCount.totalLoaded() == 0 && replicaCount.required() == 0) {
        datasourceToDeepStorageOnlySegments.addTo(segment.getDataSource(), 1);
      }
    }

    return datasourceToDeepStorageOnlySegments;
  }

  public Map<String, Double> getDatasourceToLoadStatus()
  {
    final Map<String, Double> loadStatus = new HashMap<>();
    final Collection<ImmutableDruidDataSource> dataSources =
        metadataManager.segments().getImmutableDataSourcesWithAllUsedSegments();

    for (ImmutableDruidDataSource dataSource : dataSources) {
      final Set<DataSegment> segments = Sets.newHashSet(dataSource.getSegments());
      final int numPublishedSegments = segments.size();

      // remove loaded segments
      for (DruidServer druidServer : serverInventoryView.getInventory()) {
        final DruidDataSource loadedView = druidServer.getDataSource(dataSource.getName());
        if (loadedView != null) {
          // This does not use segments.removeAll(loadedView.getSegments()) for performance reasons.
          // Please see https://github.com/apache/druid/pull/5632 for more info.
          for (DataSegment serverSegment : loadedView.getSegments()) {
            segments.remove(serverSegment);
          }
        }
      }
      final int numUnavailableSegments = segments.size();
      loadStatus.put(
          dataSource.getName(),
          (numPublishedSegments - numUnavailableSegments) * 100.0 / numPublishedSegments
      );
    }

    return loadStatus;
  }

  @Nullable
  public Integer getReplicationFactor(SegmentId segmentId)
  {
    if (segmentReplicationStatus == null) {
      return null;
    }
    SegmentReplicaCount replicaCountsInCluster = segmentReplicationStatus.getReplicaCountsInCluster(segmentId);
    return replicaCountsInCluster == null ? null : replicaCountsInCluster.required();
  }

  @Nullable
  public Long getTotalSizeOfSegmentsAwaitingCompaction(String dataSource)
  {
    return compactSegments.getTotalSizeOfSegmentsAwaitingCompaction(dataSource);
  }

  @Nullable
  public AutoCompactionSnapshot getAutoCompactionSnapshotForDataSource(String dataSource)
  {
    return compactSegments.getAutoCompactionSnapshot(dataSource);
  }

  public Map<String, AutoCompactionSnapshot> getAutoCompactionSnapshot()
  {
    return compactSegments.getAutoCompactionSnapshot();
  }

  public String getCurrentLeader()
  {
    return coordLeaderSelector.getCurrentLeader();
  }

  @LifecycleStart
  public void start()
  {
    synchronized (lock) {
      if (started) {
        return;
      }
      started = true;

      coordLeaderSelector.registerListener(
          new DruidLeaderSelector.Listener()
          {
            @Override
            public void becomeLeader()
            {
              DruidCoordinator.this.becomeLeader();
            }

            @Override
            public void stopBeingLeader()
            {
              DruidCoordinator.this.stopBeingLeader();
            }
          }
      );
    }
  }

  @LifecycleStop
  public void stop()
  {
    synchronized (lock) {
      if (!started) {
        return;
      }

      coordLeaderSelector.unregisterListener();

      started = false;

      stopAllDutyGroupExecutors();
      balancerStrategyFactory.stopExecutor();
    }
  }

  public void runCompactSegmentsDuty()
  {
    final int startingLeaderCounter = coordLeaderSelector.localTerm();
    DutiesRunnable compactSegmentsDuty = new DutiesRunnable(
        ImmutableList.of(compactSegments),
        startingLeaderCounter,
        COMPACT_SEGMENTS_DUTIES_DUTY_GROUP,
        null
    );
    compactSegmentsDuty.run();
  }

  private Map<String, Object2LongMap<String>> computeUnderReplicated(
      Iterable<DataSegment> dataSegments,
      boolean computeUsingClusterView
  )
  {
    if (segmentReplicationStatus == null) {
      return Collections.emptyMap();
    } else {
      return segmentReplicationStatus.getTierToDatasourceToUnderReplicated(dataSegments, !computeUsingClusterView);
    }
  }

  private void becomeLeader()
  {
    synchronized (lock) {
      if (!started) {
        return;
      }

      log.info(
          "I am the leader of the coordinators, all must bow! Starting coordination in [%s].",
          config.getCoordinatorStartDelay()
      );

      metadataManager.onLeaderStart();
      taskMaster.onLeaderStart();
      lookupCoordinatorManager.start();
      serviceAnnouncer.announce(self);
      if (coordinatorSegmentMetadataCache != null) {
        coordinatorSegmentMetadataCache.onLeaderStart();
      }
      final int startingLeaderCounter = coordLeaderSelector.localTerm();

      final List<DutiesRunnable> dutiesRunnables = new ArrayList<>();
      dutiesRunnables.add(
          new DutiesRunnable(
              makeHistoricalManagementDuties(),
              startingLeaderCounter,
              HISTORICAL_MANAGEMENT_DUTIES_DUTY_GROUP,
              config.getCoordinatorPeriod()
          )
      );
      if (overlordClient != null) {
        dutiesRunnables.add(
            new DutiesRunnable(
                makeIndexingServiceDuties(),
                startingLeaderCounter,
                INDEXING_SERVICE_DUTIES_DUTY_GROUP,
                config.getCoordinatorIndexingPeriod()
            )
        );
      }
      dutiesRunnables.add(
          new DutiesRunnable(
              makeMetadataStoreManagementDuties(),
              startingLeaderCounter,
              METADATA_STORE_MANAGEMENT_DUTIES_DUTY_GROUP,
              config.getCoordinatorMetadataStoreManagementPeriod()
          )
      );

      for (CoordinatorCustomDutyGroup customDutyGroup : customDutyGroups.getCoordinatorCustomDutyGroups()) {
        dutiesRunnables.add(
            new DutiesRunnable(
                customDutyGroup.getCustomDutyList(),
                startingLeaderCounter,
                customDutyGroup.getName(),
                customDutyGroup.getPeriod()
            )
        );
        log.info(
            "Done making custom coordinator duties [%s] for group [%s]",
            customDutyGroup.getCustomDutyList().stream()
                           .map(duty -> duty.getClass().getName()).collect(Collectors.toList()),
            customDutyGroup.getName()
        );
      }

      for (final DutiesRunnable dutiesRunnable : dutiesRunnables) {
        // Several coordinator duties can take a non trival amount of time to complete.
        // Hence, we schedule each duty group on a dedicated executor
        ScheduledExecutors.scheduleAtFixedRate(
            getOrCreateDutyGroupExecutor(dutiesRunnable.dutyGroupName),
            config.getCoordinatorStartDelay(),
            dutiesRunnable.getPeriod(),
            () -> {
              if (coordLeaderSelector.isLeader()
                  && startingLeaderCounter == coordLeaderSelector.localTerm()) {
                dutiesRunnable.run();
              }

              // Check if we are still leader before re-scheduling
              if (coordLeaderSelector.isLeader()
                  && startingLeaderCounter == coordLeaderSelector.localTerm()) {
                return ScheduledExecutors.Signal.REPEAT;
              } else {
                return ScheduledExecutors.Signal.STOP;
              }
            }
        );
      }
    }
  }

  private void stopBeingLeader()
  {
    synchronized (lock) {

      log.info("I am no longer the leader...");

      if (coordinatorSegmentMetadataCache != null) {
        coordinatorSegmentMetadataCache.onLeaderStop();
      }
      taskMaster.onLeaderStop();
      serviceAnnouncer.unannounce(self);
      lookupCoordinatorManager.stop();
      metadataManager.onLeaderStop();
      balancerStrategyFactory.stopExecutor();
    }
  }

  @GuardedBy("lock")
  private ScheduledExecutorService getOrCreateDutyGroupExecutor(String dutyGroup)
  {
    return dutyGroupExecutors.computeIfAbsent(
        dutyGroup,
        group -> executorFactory.create(1, "Coordinator-Exec-" + dutyGroup + "-%d")
    );
  }

  @GuardedBy("lock")
  private void stopAllDutyGroupExecutors()
  {
    dutyGroupExecutors.values().forEach(ScheduledExecutorService::shutdownNow);
    dutyGroupExecutors.clear();
  }

  private List<CoordinatorDuty> makeHistoricalManagementDuties()
  {
    return ImmutableList.of(
        new PrepareBalancerAndLoadQueues(
            taskMaster,
            loadQueueManager,
            balancerStrategyFactory,
            serverInventoryView
        ),
        new RunRules(segments -> metadataManager.segments().markSegmentsAsUnused(segments)),
        new UpdateReplicationStatus(),
        new UnloadUnusedSegments(loadQueueManager),
        new MarkOvershadowedSegmentsAsUnused(segments -> metadataManager.segments().markSegmentsAsUnused(segments)),
        new MarkEternityTombstonesAsUnused(segments -> metadataManager.segments().markSegmentsAsUnused(segments)),
        new BalanceSegments(config.getCoordinatorPeriod()),
        new CollectSegmentAndServerStats(taskMaster)
    );
  }

  @VisibleForTesting
  List<CoordinatorDuty> makeIndexingServiceDuties()
  {
    final List<CoordinatorDuty> duties = new ArrayList<>();
    final KillUnusedSegmentsConfig killUnusedConfig = config.getKillConfigs().unusedSegments(
        config.getCoordinatorIndexingPeriod()
    );
    if (killUnusedConfig.isCleanupEnabled()) {
      duties.add(new KillUnusedSegments(metadataManager.segments(), overlordClient, killUnusedConfig));
    }
    if (config.getKillConfigs().pendingSegments().isCleanupEnabled()) {
      duties.add(new KillStalePendingSegments(overlordClient));
    }

    // CompactSegmentsDuty should be the last duty as it can take a long time to complete
    // We do not have to add compactSegments if it is already enabled in the custom duty group
    if (getCompactSegmentsDutyFromCustomGroups().isEmpty()) {
      duties.add(compactSegments);
    }
    if (log.isDebugEnabled()) {
      log.debug("Initialized indexing service duties [%s].", duties.stream().map(duty -> duty.getClass().getName()).collect(Collectors.toList()));
    }
    return ImmutableList.copyOf(duties);
  }

  private List<CoordinatorDuty> makeMetadataStoreManagementDuties()
  {
    final CoordinatorKillConfigs killConfigs = config.getKillConfigs();
    final List<CoordinatorDuty> duties = new ArrayList<>();
    duties.add(new KillSupervisors(killConfigs.supervisors(), metadataManager.supervisors()));
    duties.add(new KillAuditLog(killConfigs.auditLogs(), metadataManager.audit()));
    duties.add(new KillRules(killConfigs.rules(), metadataManager.rules()));
    duties.add(
        new KillDatasourceMetadata(
            killConfigs.datasources(),
            metadataManager.indexer(),
            metadataManager.supervisors()
        )
    );
    duties.add(
        new KillCompactionConfig(killConfigs.compactionConfigs(), metadataManager.segments(), metadataManager.configs())
    );
    if (centralizedDatasourceSchemaConfig.isEnabled()) {
<<<<<<< HEAD
      duties.add(new KillUnreferencedSegmentSchema(config, metadataManager.schemas()));
=======
      duties.add(new KillUnreferencedSegmentSchemaDuty(killConfigs.segmentSchemas(), metadataManager.schemas()));
>>>>>>> 2d0e86cb
    }
    return duties;
  }

  @VisibleForTesting
  CompactSegments initializeCompactSegmentsDuty(CompactionSegmentSearchPolicy compactionSegmentSearchPolicy)
  {
    List<CompactSegments> compactSegmentsDutyFromCustomGroups = getCompactSegmentsDutyFromCustomGroups();
    if (compactSegmentsDutyFromCustomGroups.isEmpty()) {
      return new CompactSegments(compactionSegmentSearchPolicy, overlordClient);
    } else {
      if (compactSegmentsDutyFromCustomGroups.size() > 1) {
        log.warn(
            "More than one compactSegments duty is configured in the Coordinator Custom Duty Group."
            + " The first duty will be picked up."
        );
      }
      return compactSegmentsDutyFromCustomGroups.get(0);
    }
  }

  @VisibleForTesting
  List<CompactSegments> getCompactSegmentsDutyFromCustomGroups()
  {
    return customDutyGroups.getCoordinatorCustomDutyGroups()
                           .stream()
                           .flatMap(coordinatorCustomDutyGroup ->
                                        coordinatorCustomDutyGroup.getCustomDutyList().stream())
                           .filter(duty -> duty instanceof CompactSegments)
                           .map(duty -> (CompactSegments) duty)
                           .collect(Collectors.toList());
  }

  private class DutiesRunnable implements Runnable
  {
    private final DateTime coordinatorStartTime = DateTimes.nowUtc();
    private final List<? extends CoordinatorDuty> duties;
    private final int startingLeaderCounter;
    private final String dutyGroupName;
    private final Duration period;

    DutiesRunnable(
        List<? extends CoordinatorDuty> duties,
        final int startingLeaderCounter,
        String alias,
        Duration period
    )
    {
      this.duties = duties;
      this.startingLeaderCounter = startingLeaderCounter;
      this.dutyGroupName = alias;
      this.period = period;
    }

    @Override
    public void run()
    {
      try {
        log.info("Starting coordinator run for group [%s]", dutyGroupName);
        final Stopwatch groupRunTime = Stopwatch.createStarted();

        synchronized (lock) {
          if (!coordLeaderSelector.isLeader()) {
            log.info("LEGGO MY EGGO. [%s] is leader.", coordLeaderSelector.getCurrentLeader());
            stopBeingLeader();
            return;
          }
        }

        List<Boolean> allStarted = Arrays.asList(
            metadataManager.isStarted(),
            serverInventoryView.isStarted()
        );
        for (Boolean aBoolean : allStarted) {
          if (!aBoolean) {
            log.error("InventoryManagers not started[%s]", allStarted);
            stopBeingLeader();
            return;
          }
        }

        // Do coordinator stuff.
        DataSourcesSnapshot dataSourcesSnapshot
            = metadataManager.segments().getSnapshotOfDataSourcesWithAllUsedSegments();

        final CoordinatorDynamicConfig dynamicConfig = metadataManager.configs().getCurrentDynamicConfig();
        final CoordinatorCompactionConfig compactionConfig = metadataManager.configs().getCurrentCompactionConfig();
        DruidCoordinatorRuntimeParams params =
            DruidCoordinatorRuntimeParams
                .newBuilder(coordinatorStartTime)
                .withDatabaseRuleManager(metadataManager.rules())
                .withDataSourcesSnapshot(dataSourcesSnapshot)
                .withDynamicConfigs(dynamicConfig)
                .withCompactionConfig(compactionConfig)
                .build();
        log.info(
            "Initialized run params for group [%s] with [%,d] used segments in [%d] datasources.",
            dutyGroupName, params.getUsedSegments().size(), dataSourcesSnapshot.getDataSourcesMap().size()
        );

        boolean coordinationPaused = dynamicConfig.getPauseCoordination();
        if (coordinationPaused
            && coordLeaderSelector.isLeader()
            && startingLeaderCounter == coordLeaderSelector.localTerm()) {

          log.info("Coordination has been paused. Duties will not run until coordination is resumed.");
        }

        final Stopwatch dutyRunTime = Stopwatch.createUnstarted();
        for (CoordinatorDuty duty : duties) {
          // Don't read state and run state in the same duty otherwise racy conditions may exist
          if (!coordinationPaused
              && coordLeaderSelector.isLeader()
              && startingLeaderCounter == coordLeaderSelector.localTerm()) {

            dutyRunTime.restart();
            params = duty.run(params);
            dutyRunTime.stop();

            final String dutyName = duty.getClass().getName();
            if (params == null) {
              log.info("Stopping run for group [%s] on request of duty [%s].", dutyGroupName, dutyName);
              return;
            } else {
              final RowKey rowKey = RowKey.of(Dimension.DUTY, dutyName);
              final long dutyRunMillis = dutyRunTime.millisElapsed();
              params.getCoordinatorStats().add(Stats.CoordinatorRun.DUTY_RUN_TIME, rowKey, dutyRunMillis);
            }
          }
        }

        // Emit stats collected from all duties
        final CoordinatorRunStats allStats = params.getCoordinatorStats();
        if (allStats.rowCount() > 0) {
          final AtomicInteger emittedCount = new AtomicInteger();
          allStats.forEachStat(
              (stat, dimensions, value) -> {
                if (stat.shouldEmit()) {
                  emitStat(stat, dimensions.getValues(), value);
                  emittedCount.incrementAndGet();
                }
              }
          );

          log.info(
              "Emitted [%d] stats for group [%s]. All collected stats:%s",
              emittedCount.get(), dutyGroupName, allStats.buildStatsTable()
          );
        }

        // Emit the runtime of the full DutiesRunnable
        groupRunTime.stop();
        final long runMillis = groupRunTime.millisElapsed();
        emitStat(Stats.CoordinatorRun.GROUP_RUN_TIME, Collections.emptyMap(), runMillis);
        log.info("Finished coordinator run for group [%s] in [%d] ms.%n", dutyGroupName, runMillis);
      }
      catch (Exception e) {
        log.makeAlert(e, "Caught exception, ignoring so that schedule keeps going.").emit();
      }
    }

    private void emitStat(CoordinatorStat stat, Map<Dimension, String> dimensionValues, long value)
    {
      ServiceMetricEvent.Builder eventBuilder = new ServiceMetricEvent.Builder()
          .setDimension(Dimension.DUTY_GROUP.reportedName(), dutyGroupName);
      dimensionValues.forEach(
          (dim, dimValue) -> eventBuilder.setDimension(dim.reportedName(), dimValue)
      );
      emitter.emit(eventBuilder.setMetric(stat.getMetricName(), value));
    }

    Duration getPeriod()
    {
      return period;
    }

    @Override
    public String toString()
    {
      return "DutiesRunnable{group='" + dutyGroupName + '\'' + '}';
    }
  }

  /**
   * Updates replication status of all used segments. This duty must run after
   * {@link RunRules} so that the number of required replicas for all segments
   * has been determined.
   */
  private class UpdateReplicationStatus implements CoordinatorDuty
  {

    @Override
    public DruidCoordinatorRuntimeParams run(DruidCoordinatorRuntimeParams params)
    {
      segmentReplicationStatus = params.getSegmentReplicationStatus();

      // Collect stats for unavailable and under-replicated segments
      final CoordinatorRunStats stats = params.getCoordinatorStats();
      getDatasourceToUnavailableSegmentCount().forEach(
          (dataSource, numUnavailable) -> stats.add(
              Stats.Segments.UNAVAILABLE,
              RowKey.of(Dimension.DATASOURCE, dataSource),
              numUnavailable
          )
      );
      getTierToDatasourceToUnderReplicatedCount(false).forEach(
          (tier, countsPerDatasource) -> countsPerDatasource.forEach(
              (dataSource, underReplicatedCount) ->
                  stats.addToSegmentStat(Stats.Segments.UNDER_REPLICATED, tier, dataSource, underReplicatedCount)
          )
      );
      getDatasourceToDeepStorageQueryOnlySegmentCount().forEach(
          (dataSource, numDeepStorageOnly) -> stats.add(
              Stats.Segments.DEEP_STORAGE_ONLY,
              RowKey.of(Dimension.DATASOURCE, dataSource),
              numDeepStorageOnly
          )
      );

      return params;
    }
  }
}<|MERGE_RESOLUTION|>--- conflicted
+++ resolved
@@ -603,11 +603,7 @@
         new KillCompactionConfig(killConfigs.compactionConfigs(), metadataManager.segments(), metadataManager.configs())
     );
     if (centralizedDatasourceSchemaConfig.isEnabled()) {
-<<<<<<< HEAD
-      duties.add(new KillUnreferencedSegmentSchema(config, metadataManager.schemas()));
-=======
-      duties.add(new KillUnreferencedSegmentSchemaDuty(killConfigs.segmentSchemas(), metadataManager.schemas()));
->>>>>>> 2d0e86cb
+      duties.add(new KillUnreferencedSegmentSchema(killConfigs.segmentSchemas(), metadataManager.schemas()));
     }
     return duties;
   }
