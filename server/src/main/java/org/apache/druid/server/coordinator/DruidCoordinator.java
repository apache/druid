--- conflicted
+++ resolved
@@ -504,58 +504,10 @@
       lookupCoordinatorManager.stop();
       metadataRuleManager.stop();
       segmentsMetadataManager.stopPollingDatabasePeriodically();
-<<<<<<< HEAD
       balancerStrategyFactory.stopExecutor();
-=======
-
-      if (balancerExec != null) {
-        balancerExec.shutdownNow();
-        balancerExec = null;
-      }
-    }
-  }
-
-  /**
-   * Resets the balancerExec if required and creates a new BalancerStrategy for
-   * the current coordinator run.
-   */
-  @VisibleForTesting
-  BalancerStrategy createBalancerStrategy(int balancerComputeThreads)
-  {
-    // Reset balancerExecutor if required
-    if (balancerExec == null) {
-      balancerExec = createNewBalancerExecutor(balancerComputeThreads);
-    } else if (cachedBalancerThreadNumber != balancerComputeThreads) {
-      log.info(
-          "'balancerComputeThreads' has changed from [%d] to [%d]",
-          cachedBalancerThreadNumber, balancerComputeThreads
-      );
-      balancerExec.shutdownNow();
-      balancerExec = createNewBalancerExecutor(balancerComputeThreads);
->>>>>>> 5d4ac641
-    }
-
-    // Create BalancerStrategy
-    final BalancerStrategy balancerStrategy = balancerStrategyFactory.createBalancerStrategy(balancerExec);
-    log.info(
-        "Using balancer strategy[%s] with [%d] threads.",
-        balancerStrategy.getClass().getSimpleName(), balancerComputeThreads
-    );
-    return balancerStrategy;
-  }
-
-<<<<<<< HEAD
-=======
-  private ListeningExecutorService createNewBalancerExecutor(int numThreads)
-  {
-    log.info("Creating new balancer executor with [%d] threads.", numThreads);
-    cachedBalancerThreadNumber = numThreads;
-    return MoreExecutors.listeningDecorator(
-        Execs.multiThreaded(numThreads, "coordinator-cost-balancer-%s")
-    );
-  }
-
->>>>>>> 5d4ac641
+    }
+  }
+
   private List<CoordinatorDuty> makeHistoricalManagementDuties()
   {
     return ImmutableList.of(
@@ -569,13 +521,8 @@
         new UpdateReplicationStatus(),
         new UnloadUnusedSegments(loadQueueManager),
         new MarkOvershadowedSegmentsAsUnused(segmentsMetadataManager::markSegmentsAsUnused),
-<<<<<<< HEAD
-        new BalanceSegments(),
+        new BalanceSegments(config.getCoordinatorPeriod()),
         new CollectSegmentAndServerStats(taskMaster)
-=======
-        new BalanceSegments(config.getCoordinatorPeriod()),
-        new CollectSegmentAndServerStats(DruidCoordinator.this)
->>>>>>> 5d4ac641
     );
   }
 
@@ -786,152 +733,6 @@
   }
 
   /**
-<<<<<<< HEAD
-=======
-   * This duty does the following:
-   * <ul>
-   *   <li>Prepares an immutable {@link DruidCluster} consisting of {@link ServerHolder}s
-   *   which represent the current state of the servers in the cluster.</li>
-   *   <li>Starts and stops load peons for new and disappeared servers respectively.</li>
-   *   <li>Cancels in-progress loads on all decommissioning servers. This is done
-   *   here to ensure that under-replicated segments are assigned to active servers
-   *   in the {@link RunRules} duty after this.</li>
-   *   <li>Initializes the {@link BalancerStrategy} for the run.</li>
-   * </ul>
-   *
-   * @see #makeHistoricalManagementDuties() for the order of duties
-   */
-  private class UpdateCoordinatorStateAndPrepareCluster implements CoordinatorDuty
-  {
-    @Nullable
-    @Override
-    public DruidCoordinatorRuntimeParams run(DruidCoordinatorRuntimeParams params)
-    {
-      List<ImmutableDruidServer> currentServers = prepareCurrentServers();
-
-      startPeonsForNewServers(currentServers);
-      stopPeonsForDisappearedServers(currentServers);
-
-      final CoordinatorDynamicConfig dynamicConfig = params.getCoordinatorDynamicConfig();
-      final SegmentLoadingConfig segmentLoadingConfig = params.getSegmentLoadingConfig();
-
-      final DruidCluster cluster = prepareCluster(dynamicConfig, segmentLoadingConfig, currentServers);
-      cancelLoadsOnDecommissioningServers(cluster);
-
-      final BalancerStrategy balancerStrategy
-          = createBalancerStrategy(segmentLoadingConfig.getBalancerComputeThreads());
-      return params.buildFromExisting()
-                   .withDruidCluster(cluster)
-                   .withBalancerStrategy(balancerStrategy)
-                   .withSegmentAssignerUsing(loadQueueManager)
-                   .build();
-    }
-
-    /**
-     * Cancels all load/move operations on decommissioning servers. This should
-     * be done before initializing the SegmentReplicantLookup so that
-     * under-replicated segments can be assigned in the current run itself.
-     */
-    private void cancelLoadsOnDecommissioningServers(DruidCluster cluster)
-    {
-      final AtomicInteger cancelledCount = new AtomicInteger(0);
-      final List<ServerHolder> decommissioningServers
-          = cluster.getAllServers().stream()
-                   .filter(ServerHolder::isDecommissioning)
-                   .collect(Collectors.toList());
-
-      for (ServerHolder server : decommissioningServers) {
-        server.getQueuedSegments().forEach(
-            (segment, action) -> {
-              // Cancel the operation if it is a type of load
-              if (action.isLoad() && server.cancelOperation(action, segment)) {
-                cancelledCount.incrementAndGet();
-              }
-            }
-        );
-      }
-
-      if (cancelledCount.get() > 0) {
-        log.info(
-            "Cancelled [%d] load/move operations on [%d] decommissioning servers.",
-            cancelledCount.get(), decommissioningServers.size()
-        );
-      }
-    }
-
-    List<ImmutableDruidServer> prepareCurrentServers()
-    {
-      List<ImmutableDruidServer> currentServers = serverInventoryView
-          .getInventory()
-          .stream()
-          .filter(DruidServer::isSegmentReplicationOrBroadcastTarget)
-          .map(DruidServer::toImmutableDruidServer)
-          .collect(Collectors.toList());
-
-      if (log.isDebugEnabled()) {
-        // Display info about all segment-replicatable (historical and bridge) servers
-        log.debug("Servers");
-        for (ImmutableDruidServer druidServer : currentServers) {
-          log.debug("  %s", druidServer);
-          log.debug("    -- DataSources");
-          for (ImmutableDruidDataSource druidDataSource : druidServer.getDataSources()) {
-            log.debug("    %s", druidDataSource);
-          }
-        }
-      }
-      return currentServers;
-    }
-
-    void startPeonsForNewServers(List<ImmutableDruidServer> currentServers)
-    {
-      for (ImmutableDruidServer server : currentServers) {
-        loadManagementPeons.computeIfAbsent(server.getName(), serverName -> {
-          LoadQueuePeon loadQueuePeon = taskMaster.giveMePeon(server);
-          loadQueuePeon.start();
-          log.debug("Created LoadQueuePeon for server[%s].", server.getName());
-          return loadQueuePeon;
-        });
-      }
-    }
-
-    DruidCluster prepareCluster(
-        CoordinatorDynamicConfig dynamicConfig,
-        SegmentLoadingConfig segmentLoadingConfig,
-        List<ImmutableDruidServer> currentServers
-    )
-    {
-      final Set<String> decommissioningServers = dynamicConfig.getDecommissioningNodes();
-      final DruidCluster.Builder cluster = DruidCluster.builder();
-      for (ImmutableDruidServer server : currentServers) {
-        cluster.add(
-            new ServerHolder(
-                server,
-                loadManagementPeons.get(server.getName()),
-                decommissioningServers.contains(server.getHost()),
-                segmentLoadingConfig.getMaxSegmentsInLoadQueue(),
-                segmentLoadingConfig.getMaxLifetimeInLoadQueue()
-            )
-        );
-      }
-      return cluster.build();
-    }
-
-    void stopPeonsForDisappearedServers(List<ImmutableDruidServer> servers)
-    {
-      final Set<String> disappeared = Sets.newHashSet(loadManagementPeons.keySet());
-      for (ImmutableDruidServer server : servers) {
-        disappeared.remove(server.getName());
-      }
-      for (String name : disappeared) {
-        log.debug("Removing listener for server[%s] which is no longer there.", name);
-        LoadQueuePeon peon = loadManagementPeons.remove(name);
-        peon.stop();
-      }
-    }
-  }
-
-  /**
->>>>>>> 5d4ac641
    * Updates replication status of all used segments. This duty must run after
    * {@link RunRules} so that the number of required replicas for all segments
    * has been determined.
