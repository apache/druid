--- conflicted
+++ resolved
@@ -120,7 +120,6 @@
   @Override
   public DruidCoordinatorRuntimeParams run(DruidCoordinatorRuntimeParams params)
   {
-<<<<<<< HEAD
     if (isCompactionSupervisorEnabled()) {
       LOG.warn(
           "Skipping CompactSegments duty since compaction supervisors"
@@ -130,18 +129,10 @@
       run(
           params.getCompactionConfig(),
           params.getUsedSegmentsTimelinesPerDataSource(),
+          CompactionEngine.NATIVE,
           params.getCoordinatorStats()
       );
     }
-=======
-    // Coordinator supports only native engine for compaction
-    run(
-        params.getCompactionConfig(),
-        params.getUsedSegmentsTimelinesPerDataSource(),
-        CompactionEngine.NATIVE,
-        params.getCoordinatorStats()
-    );
->>>>>>> f576e299
     return params;
   }
 
