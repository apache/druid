--- conflicted
+++ resolved
@@ -245,12 +245,7 @@
     Granularity configuredSegmentGranularity = dataSourceCompactionConfig.getGranularitySpec()
                                                                          .getSegmentGranularity();
     Granularity taskSegmentGranularity = compactionTaskQuery.getGranularitySpec().getSegmentGranularity();
-<<<<<<< HEAD
     if (configuredSegmentGranularity == null || configuredSegmentGranularity.equals(taskSegmentGranularity)) {
-=======
-    if (configuredSegmentGranularity == null
-        || configuredSegmentGranularity.equals(taskSegmentGranularity)) {
->>>>>>> 4b293fc2
       return false;
     }
 
