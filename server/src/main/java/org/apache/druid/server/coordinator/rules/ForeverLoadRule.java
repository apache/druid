/*
 * Licensed to the Apache Software Foundation (ASF) under one
 * or more contributor license agreements.  See the NOTICE file
 * distributed with this work for additional information
 * regarding copyright ownership.  The ASF licenses this file
 * to you under the Apache License, Version 2.0 (the
 * "License"); you may not use this file except in compliance
 * with the License.  You may obtain a copy of the License at
 *
 *   http://www.apache.org/licenses/LICENSE-2.0
 *
 * Unless required by applicable law or agreed to in writing,
 * software distributed under the License is distributed on an
 * "AS IS" BASIS, WITHOUT WARRANTIES OR CONDITIONS OF ANY
 * KIND, either express or implied.  See the License for the
 * specific language governing permissions and limitations
 * under the License.
 */

package org.apache.druid.server.coordinator.rules;

import com.fasterxml.jackson.annotation.JsonCreator;
import com.fasterxml.jackson.annotation.JsonProperty;
import com.google.common.collect.ImmutableMap;
import org.apache.druid.client.DruidServer;
import org.apache.druid.timeline.DataSegment;
import org.joda.time.DateTime;
import org.joda.time.Interval;

import java.util.Map;
import java.util.Objects;

/**
 */
public class ForeverLoadRule extends LoadRule
{
  private final Map<String, Integer> tieredReplicants;
  private final boolean allowEmptyTieredReplicants;

  @JsonCreator
  public ForeverLoadRule(
      @JsonProperty("tieredReplicants") Map<String, Integer> tieredReplicants,
      @JsonProperty("allowEmptyTieredReplicants") Boolean allowEmptyTieredReplicants
  )
  {
<<<<<<< HEAD
    this.allowEmptyTieredReplicants = allowEmptyTieredReplicants != null && allowEmptyTieredReplicants;

    if (!this.allowEmptyTieredReplicants) {
      this.tieredReplicants = tieredReplicants == null ? ImmutableMap.of(DruidServer.DEFAULT_TIER, DruidServer.DEFAULT_NUM_REPLICANTS) : tieredReplicants;
    } else {
      this.tieredReplicants = tieredReplicants == null ? ImmutableMap.of() : tieredReplicants;
    }
    validateTieredReplicants(this.tieredReplicants, this.allowEmptyTieredReplicants);
  }

  @JsonProperty
  public boolean isAllowEmptyTieredReplicants()
  {
    return allowEmptyTieredReplicants;
=======
    this.tieredReplicants = tieredReplicants == null
                            ? ImmutableMap.of(DruidServer.DEFAULT_TIER, DruidServer.DEFAULT_NUM_REPLICANTS)
                            : tieredReplicants;
    validateTieredReplicants(this.tieredReplicants);
>>>>>>> 50461c3b
  }

  @Override
  @JsonProperty
  public String getType()
  {
    return "loadForever";
  }

  @Override
  @JsonProperty
  public Map<String, Integer> getTieredReplicants()
  {
    return tieredReplicants;
  }

  @Override
  public int getNumReplicants(String tier)
  {
    Integer retVal = tieredReplicants.get(tier);
    return (retVal == null) ? 0 : retVal;
  }

  @Override
  public boolean appliesTo(DataSegment segment, DateTime referenceTimestamp)
  {
    return true;
  }

  @Override
  public boolean appliesTo(Interval interval, DateTime referenceTimestamp)
  {
    return true;
  }

  @Override
  public boolean equals(Object o)
  {
    if (this == o) {
      return true;
    }
    if (o == null || getClass() != o.getClass()) {
      return false;
    }
    ForeverLoadRule that = (ForeverLoadRule) o;
    return Objects.equals(tieredReplicants, that.tieredReplicants);
  }

  @Override
  public int hashCode()
  {
    return Objects.hash(tieredReplicants);
  }
}<|MERGE_RESOLUTION|>--- conflicted
+++ resolved
@@ -43,11 +43,12 @@
       @JsonProperty("allowEmptyTieredReplicants") Boolean allowEmptyTieredReplicants
   )
   {
-<<<<<<< HEAD
     this.allowEmptyTieredReplicants = allowEmptyTieredReplicants != null && allowEmptyTieredReplicants;
 
     if (!this.allowEmptyTieredReplicants) {
-      this.tieredReplicants = tieredReplicants == null ? ImmutableMap.of(DruidServer.DEFAULT_TIER, DruidServer.DEFAULT_NUM_REPLICANTS) : tieredReplicants;
+      this.tieredReplicants = tieredReplicants == null
+                              ? ImmutableMap.of(DruidServer.DEFAULT_TIER, DruidServer.DEFAULT_NUM_REPLICANTS)
+                              : tieredReplicants;
     } else {
       this.tieredReplicants = tieredReplicants == null ? ImmutableMap.of() : tieredReplicants;
     }
@@ -58,12 +59,6 @@
   public boolean isAllowEmptyTieredReplicants()
   {
     return allowEmptyTieredReplicants;
-=======
-    this.tieredReplicants = tieredReplicants == null
-                            ? ImmutableMap.of(DruidServer.DEFAULT_TIER, DruidServer.DEFAULT_NUM_REPLICANTS)
-                            : tieredReplicants;
-    validateTieredReplicants(this.tieredReplicants);
->>>>>>> 50461c3b
   }
 
   @Override
