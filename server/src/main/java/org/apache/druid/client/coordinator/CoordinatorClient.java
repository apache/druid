/*
 * Licensed to the Apache Software Foundation (ASF) under one
 * or more contributor license agreements.  See the NOTICE file
 * distributed with this work for additional information
 * regarding copyright ownership.  The ASF licenses this file
 * to you under the Apache License, Version 2.0 (the
 * "License"); you may not use this file except in compliance
 * with the License.  You may obtain a copy of the License at
 *
 *   http://www.apache.org/licenses/LICENSE-2.0
 *
 * Unless required by applicable law or agreed to in writing,
 * software distributed under the License is distributed on an
 * "AS IS" BASIS, WITHOUT WARRANTIES OR CONDITIONS OF ANY
 * KIND, either express or implied.  See the License for the
 * specific language governing permissions and limitations
 * under the License.
 */

package org.apache.druid.client.coordinator;

import com.google.common.util.concurrent.ListenableFuture;
import org.apache.druid.client.BootstrapSegmentsResponse;
import org.apache.druid.client.ImmutableSegmentLoadInfo;
import org.apache.druid.query.SegmentDescriptor;
import org.apache.druid.query.lookup.LookupExtractorFactoryContainer;
import org.apache.druid.rpc.ServiceRetryPolicy;
import org.apache.druid.segment.metadata.DataSourceInformation;
import org.apache.druid.server.compaction.CompactionStatusResponse;
import org.apache.druid.server.coordinator.CoordinatorDynamicConfig;
import org.apache.druid.timeline.DataSegment;
import org.joda.time.Interval;

import javax.annotation.Nullable;
import java.util.List;
import java.util.Map;
import java.util.Set;

public interface CoordinatorClient
{
  /**
   * Checks if the given segment is handed off or not.
   */
  ListenableFuture<Boolean> isHandoffComplete(String dataSource, SegmentDescriptor descriptor);

  /**
   * Fetches segment metadata for the given dataSource and segmentId. If includeUnused is set to false, the segment is
   * not returned if it is marked as unused.
   */
  ListenableFuture<DataSegment> fetchSegment(String dataSource, String segmentId, boolean includeUnused);

  /**
   * Fetches segments from the coordinator server view for the given dataSource and intervals.
   */
  Iterable<ImmutableSegmentLoadInfo> fetchServerViewSegments(String dataSource, List<Interval> intervals);

  /**
   * Fetches segment metadata for the given dataSource and intervals.
   */
  ListenableFuture<List<DataSegment>> fetchUsedSegments(String dataSource, List<Interval> intervals);

  /**
   * Retrieves detailed metadata information for the specified data sources, which includes {@code RowSignature}.
   */
  ListenableFuture<List<DataSourceInformation>> fetchDataSourceInformation(Set<String> datasources);

  /**
   * Fetch bootstrap segments from the coordinator. The results must be streamed back to the caller as the
   * result set can be large.
   */
  ListenableFuture<BootstrapSegmentsResponse> fetchBootstrapSegments();

  /**
   * Returns a new instance backed by a ServiceClient which follows the provided retryPolicy
   */
  CoordinatorClient withRetryPolicy(ServiceRetryPolicy retryPolicy);

  /**
   * Retrieves list of datasources with used segments.
   */
  ListenableFuture<Set<String>> fetchDataSourcesWithUsedSegments();

  /**
   * Gets the latest compaction snapshots of one or all datasources.
   * <p>
   * API: {@code GET /druid/coordinator/v1/compaction/status}
   *
   * @param dataSource If passed as non-null, then the returned list contains only
   *                   the snapshot for this datasource.
   */
  ListenableFuture<CompactionStatusResponse> getCompactionSnapshots(@Nullable String dataSource);

  /**
   * Gets the latest coordinator dynamic config.
   * <p>
   * API: {@code GET /druid/coordinator/v1/config}
   */
  ListenableFuture<CoordinatorDynamicConfig> getCoordinatorDynamicConfig();

  /**
   * Updates the Coordinator dynamic config.
   * <p>
   * API: {@code POST /druid/coordinator/v1/config}
   */
  ListenableFuture<Void> updateCoordinatorDynamicConfig(CoordinatorDynamicConfig dynamicConfig);

  /**
<<<<<<< HEAD
   * Updates lookups for all tiers.
   * <p>
   * API: {@code POST /druid/coordinator/v1/lookups/config}
   */
  ListenableFuture<Void> updateAllLookups(Object lookups);
=======
   * Gets the lookup configuration for a tier synchronously.
   * <p>
   * API: {@code GET /druid/coordinator/v1/lookups/config/<tier>}
   *
   * @param tier The name of the tier for which the lookup configuration is to be fetched.
   */
  Map<String, LookupExtractorFactoryContainer> fetchLookupsForTierSync(String tier);
>>>>>>> cc1fdf8f
}<|MERGE_RESOLUTION|>--- conflicted
+++ resolved
@@ -105,13 +105,13 @@
   ListenableFuture<Void> updateCoordinatorDynamicConfig(CoordinatorDynamicConfig dynamicConfig);
 
   /**
-<<<<<<< HEAD
    * Updates lookups for all tiers.
    * <p>
    * API: {@code POST /druid/coordinator/v1/lookups/config}
    */
   ListenableFuture<Void> updateAllLookups(Object lookups);
-=======
+
+  /**
    * Gets the lookup configuration for a tier synchronously.
    * <p>
    * API: {@code GET /druid/coordinator/v1/lookups/config/<tier>}
@@ -119,5 +119,4 @@
    * @param tier The name of the tier for which the lookup configuration is to be fetched.
    */
   Map<String, LookupExtractorFactoryContainer> fetchLookupsForTierSync(String tier);
->>>>>>> cc1fdf8f
 }