--- conflicted
+++ resolved
@@ -108,15 +108,9 @@
       ServerType serverType
   )
   {
-<<<<<<< HEAD
     return cacheConfig.isUseCache()
-           && QueryContexts.isUseCache(query)
+           && query.context().isUseCache()
            && isQueryCacheable(query, cacheStrategy, cacheConfig, serverType);
-=======
-    return isQueryCacheable(query, cacheStrategy, cacheConfig, serverType)
-           && query.context().isUseCache()
-           && cacheConfig.isUseCache();
->>>>>>> cc103508
   }
 
   /**
