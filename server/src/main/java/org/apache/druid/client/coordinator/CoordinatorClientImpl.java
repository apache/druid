/*
 * Licensed to the Apache Software Foundation (ASF) under one
 * or more contributor license agreements.  See the NOTICE file
 * distributed with this work for additional information
 * regarding copyright ownership.  The ASF licenses this file
 * to you under the Apache License, Version 2.0 (the
 * "License"); you may not use this file except in compliance
 * with the License.  You may obtain a copy of the License at
 *
 *   http://www.apache.org/licenses/LICENSE-2.0
 *
 * Unless required by applicable law or agreed to in writing,
 * software distributed under the License is distributed on an
 * "AS IS" BASIS, WITHOUT WARRANTIES OR CONDITIONS OF ANY
 * KIND, either express or implied.  See the License for the
 * specific language governing permissions and limitations
 * under the License.
 */

package org.apache.druid.client.coordinator;

import com.fasterxml.jackson.core.type.TypeReference;
import com.fasterxml.jackson.databind.ObjectMapper;
import com.google.common.util.concurrent.Futures;
import com.google.common.util.concurrent.ListenableFuture;
import org.apache.druid.client.BootstrapSegmentsResponse;
import org.apache.druid.client.ImmutableSegmentLoadInfo;
import org.apache.druid.client.JsonParserIterator;
import org.apache.druid.common.guava.FutureUtils;
import org.apache.druid.java.util.common.StringUtils;
import org.apache.druid.java.util.common.jackson.JacksonUtils;
import org.apache.druid.java.util.http.client.response.BytesFullResponseHandler;
import org.apache.druid.java.util.http.client.response.BytesFullResponseHolder;
import org.apache.druid.java.util.http.client.response.InputStreamResponseHandler;
import org.apache.druid.query.SegmentDescriptor;
import org.apache.druid.query.lookup.LookupExtractorFactoryContainer;
import org.apache.druid.query.lookup.LookupUtils;
import org.apache.druid.rpc.IgnoreHttpResponseHandler;
import org.apache.druid.rpc.RequestBuilder;
import org.apache.druid.rpc.ServiceClient;
import org.apache.druid.rpc.ServiceRetryPolicy;
import org.apache.druid.segment.metadata.DataSourceInformation;
import org.apache.druid.server.compaction.CompactionStatusResponse;
import org.apache.druid.server.coordination.LoadableDataSegment;
import org.apache.druid.server.coordinator.CoordinatorDynamicConfig;
import org.apache.druid.timeline.DataSegment;
import org.jboss.netty.handler.codec.http.HttpMethod;
import org.joda.time.Interval;

import javax.annotation.Nullable;
import java.util.ArrayList;
import java.util.List;
import java.util.Map;
import java.util.Set;
import java.util.concurrent.ExecutionException;

public class CoordinatorClientImpl implements CoordinatorClient
{
  private final ServiceClient client;
  private final ObjectMapper jsonMapper;

  public CoordinatorClientImpl(
      final ServiceClient client,
      final ObjectMapper jsonMapper
  )
  {
    this.client = client;
    this.jsonMapper = jsonMapper;
  }

  @Override
  public ListenableFuture<Boolean> isHandoffComplete(String dataSource, SegmentDescriptor descriptor)
  {
    final String path = StringUtils.format(
        "/druid/coordinator/v1/datasources/%s/handoffComplete?interval=%s&partitionNumber=%d&version=%s",
        StringUtils.urlEncode(dataSource),
        StringUtils.urlEncode(descriptor.getInterval().toString()),
        descriptor.getPartitionNumber(),
        StringUtils.urlEncode(descriptor.getVersion())
    );

    return FutureUtils.transform(
        client.asyncRequest(
            new RequestBuilder(HttpMethod.GET, path),
            new BytesFullResponseHandler()
        ),
        holder -> JacksonUtils.readValue(jsonMapper, holder.getContent(), Boolean.class)
    );
  }

  @Override
  public ListenableFuture<DataSegment> fetchSegment(String dataSource, String segmentId, boolean includeUnused)
  {
    final String path = StringUtils.format(
        "/druid/coordinator/v1/metadata/datasources/%s/segments/%s?includeUnused=%s",
        StringUtils.urlEncode(dataSource),
        StringUtils.urlEncode(segmentId),
        includeUnused ? "true" : "false"
    );

    return FutureUtils.transform(
        client.asyncRequest(
            new RequestBuilder(HttpMethod.GET, path),
            new BytesFullResponseHandler()
        ),
        holder -> JacksonUtils.readValue(jsonMapper, holder.getContent(), DataSegment.class)
    );
  }

  @Override
  public Iterable<ImmutableSegmentLoadInfo> fetchServerViewSegments(String dataSource, List<Interval> intervals)
  {
    ArrayList<ImmutableSegmentLoadInfo> retVal = new ArrayList<>();
    for (Interval interval : intervals) {
      String intervalString = StringUtils.replace(interval.toString(), "/", "_");

      final String path = StringUtils.format(
          "/druid/coordinator/v1/datasources/%s/intervals/%s/serverview?full",
          StringUtils.urlEncode(dataSource),
          intervalString
      );
      ListenableFuture<Iterable<ImmutableSegmentLoadInfo>> segments = FutureUtils.transform(
          client.asyncRequest(
              new RequestBuilder(HttpMethod.GET, path),
              new BytesFullResponseHandler()
          ),
          holder -> JacksonUtils.readValue(
              jsonMapper,
              holder.getContent(),
              new TypeReference<>() {}
          )
      );
      FutureUtils.getUnchecked(segments, true).forEach(retVal::add);
    }

    return retVal;
  }

  @Override
  public ListenableFuture<List<DataSegment>> fetchUsedSegments(String dataSource, List<Interval> intervals)
  {
    final String path = StringUtils.format(
        "/druid/coordinator/v1/metadata/datasources/%s/segments?full",
        StringUtils.urlEncode(dataSource)
    );

    return FutureUtils.transform(
        client.asyncRequest(
            new RequestBuilder(HttpMethod.POST, path)
                .jsonContent(jsonMapper, intervals),
            new BytesFullResponseHandler()
        ),
        holder -> JacksonUtils.readValue(jsonMapper, holder.getContent(), new TypeReference<>() {})
    );
  }

  @Override
  public ListenableFuture<List<DataSourceInformation>> fetchDataSourceInformation(Set<String> dataSources)
  {
    final String path = "/druid/coordinator/v1/metadata/dataSourceInformation";
    return FutureUtils.transform(
        client.asyncRequest(
            new RequestBuilder(HttpMethod.POST, path)
                .jsonContent(jsonMapper, dataSources),
            new BytesFullResponseHandler()
        ),
        holder -> JacksonUtils.readValue(jsonMapper, holder.getContent(), new TypeReference<>() {})
    );
  }

  @Override
  public ListenableFuture<BootstrapSegmentsResponse> fetchBootstrapSegments()
  {
    final String path = "/druid/coordinator/v1/metadata/bootstrapSegments";
    return FutureUtils.transform(
        client.asyncRequest(
            new RequestBuilder(HttpMethod.POST, path),
            new InputStreamResponseHandler()
        ),
        in -> new BootstrapSegmentsResponse(
            new JsonParserIterator<>(
                // Some servers, like the Broker, may have PruneLoadSpec set to true for optimization reasons.
                // We specifically use LoadableDataSegment here instead of DataSegment so the callers can still correctly
                // load the bootstrap segments, as the load specs are guaranteed not to be pruned.
                jsonMapper.getTypeFactory().constructType(LoadableDataSegment.class),
                Futures.immediateFuture(in),
                jsonMapper
            )
        )
    );
  }

  @Override
  public CoordinatorClientImpl withRetryPolicy(ServiceRetryPolicy retryPolicy)
  {
    return new CoordinatorClientImpl(client.withRetryPolicy(retryPolicy), jsonMapper);
  }

  @Override
  public ListenableFuture<Set<String>> fetchDataSourcesWithUsedSegments()
  {
    final String path = "/druid/coordinator/v1/metadata/datasources";
    return FutureUtils.transform(
        client.asyncRequest(
            new RequestBuilder(HttpMethod.GET, path),
            new BytesFullResponseHandler()
        ),
        holder -> JacksonUtils.readValue(jsonMapper, holder.getContent(), new TypeReference<>() {})
    );
  }

  @Override
  public ListenableFuture<CompactionStatusResponse> getCompactionSnapshots(@Nullable String dataSource)
  {
    final StringBuilder pathBuilder = new StringBuilder("/druid/coordinator/v1/compaction/status");
    if (dataSource != null && !dataSource.isEmpty()) {
      pathBuilder.append("?").append("dataSource=").append(StringUtils.urlEncode(dataSource));
    }

    return FutureUtils.transform(
        client.asyncRequest(
            new RequestBuilder(HttpMethod.GET, pathBuilder.toString()),
            new BytesFullResponseHandler()
        ),
        holder -> JacksonUtils.readValue(
            jsonMapper,
            holder.getContent(),
            CompactionStatusResponse.class
        )
    );
  }

  @Override
  public ListenableFuture<CoordinatorDynamicConfig> getCoordinatorDynamicConfig()
  {
    return FutureUtils.transform(
        client.asyncRequest(
            new RequestBuilder(HttpMethod.GET, "/druid/coordinator/v1/config"),
            new BytesFullResponseHandler()
        ),
        holder -> JacksonUtils.readValue(
            jsonMapper,
            holder.getContent(),
            CoordinatorDynamicConfig.class
        )
    );
  }

  @Override
  public ListenableFuture<Void> updateCoordinatorDynamicConfig(CoordinatorDynamicConfig dynamicConfig)
  {
    return client.asyncRequest(
        new RequestBuilder(HttpMethod.POST, "/druid/coordinator/v1/config")
            .jsonContent(jsonMapper, dynamicConfig),
        IgnoreHttpResponseHandler.INSTANCE
    );
  }

  @Override
<<<<<<< HEAD
  public ListenableFuture<Void> updateAllLookups(Object lookups)
  {
    final String path = "/druid/coordinator/v1/lookups/config";
    return client.asyncRequest(
        new RequestBuilder(HttpMethod.POST, path)
            .jsonContent(jsonMapper, lookups),
        IgnoreHttpResponseHandler.INSTANCE
=======
  public Map<String, LookupExtractorFactoryContainer> fetchLookupsForTierSync(String tier)
  {
    final String path = StringUtils.format(
        "/druid/coordinator/v1/lookups/config/%s?detailed=true",
        StringUtils.urlEncode(tier)
    );

    try {
      BytesFullResponseHolder responseHolder = client.request(
          new RequestBuilder(HttpMethod.GET, path),
          new BytesFullResponseHandler()
      );
      return extractLookupFactory(responseHolder);
    }
    catch (InterruptedException | ExecutionException e) {
      throw new RuntimeException(e);
    }
  }

  private Map<String, LookupExtractorFactoryContainer> extractLookupFactory(BytesFullResponseHolder holder)
  {
    Map<String, Object> lookupNameToGenericConfig = JacksonUtils.readValue(
        jsonMapper,
        holder.getContent(),
        new TypeReference<>() {}
    );
    return LookupUtils.tryConvertObjectMapToLookupConfigMap(
        lookupNameToGenericConfig,
        jsonMapper
>>>>>>> cc1fdf8f
    );
  }
}<|MERGE_RESOLUTION|>--- conflicted
+++ resolved
@@ -257,7 +257,6 @@
   }
 
   @Override
-<<<<<<< HEAD
   public ListenableFuture<Void> updateAllLookups(Object lookups)
   {
     final String path = "/druid/coordinator/v1/lookups/config";
@@ -265,7 +264,10 @@
         new RequestBuilder(HttpMethod.POST, path)
             .jsonContent(jsonMapper, lookups),
         IgnoreHttpResponseHandler.INSTANCE
-=======
+    );
+  }
+
+  @Override
   public Map<String, LookupExtractorFactoryContainer> fetchLookupsForTierSync(String tier)
   {
     final String path = StringUtils.format(
@@ -295,7 +297,6 @@
     return LookupUtils.tryConvertObjectMapToLookupConfigMap(
         lookupNameToGenericConfig,
         jsonMapper
->>>>>>> cc1fdf8f
     );
   }
 }