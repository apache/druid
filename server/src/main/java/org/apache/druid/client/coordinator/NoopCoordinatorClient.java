/*
 * Licensed to the Apache Software Foundation (ASF) under one
 * or more contributor license agreements.  See the NOTICE file
 * distributed with this work for additional information
 * regarding copyright ownership.  The ASF licenses this file
 * to you under the Apache License, Version 2.0 (the
 * "License"); you may not use this file except in compliance
 * with the License.  You may obtain a copy of the License at
 *
 *   http://www.apache.org/licenses/LICENSE-2.0
 *
 * Unless required by applicable law or agreed to in writing,
 * software distributed under the License is distributed on an
 * "AS IS" BASIS, WITHOUT WARRANTIES OR CONDITIONS OF ANY
 * KIND, either express or implied.  See the License for the
 * specific language governing permissions and limitations
 * under the License.
 */

package org.apache.druid.client.coordinator;

import com.google.common.util.concurrent.ListenableFuture;
import org.apache.druid.client.BootstrapSegmentsResponse;
import org.apache.druid.client.ImmutableSegmentLoadInfo;
import org.apache.druid.query.SegmentDescriptor;
import org.apache.druid.query.lookup.LookupExtractorFactoryContainer;
import org.apache.druid.rpc.ServiceRetryPolicy;
import org.apache.druid.segment.metadata.DataSourceInformation;
import org.apache.druid.server.compaction.CompactionStatusResponse;
import org.apache.druid.server.coordinator.CoordinatorDynamicConfig;
import org.apache.druid.timeline.DataSegment;
import org.joda.time.Interval;

import javax.annotation.Nullable;
import java.util.List;
import java.util.Map;
import java.util.Set;

public class NoopCoordinatorClient implements CoordinatorClient
{
  @Override
  public ListenableFuture<Boolean> isHandoffComplete(String dataSource, SegmentDescriptor descriptor)
  {
    throw new UnsupportedOperationException();
  }

  @Override
  public ListenableFuture<DataSegment> fetchSegment(String dataSource, String segmentId, boolean includeUnused)
  {
    throw new UnsupportedOperationException();
  }

  @Override
  public Iterable<ImmutableSegmentLoadInfo> fetchServerViewSegments(String dataSource, List<Interval> intervals)
  {
    throw new UnsupportedOperationException();
  }

  @Override
  public ListenableFuture<List<DataSegment>> fetchUsedSegments(String dataSource, List<Interval> intervals)
  {
    throw new UnsupportedOperationException();
  }

  @Override
  public ListenableFuture<List<DataSourceInformation>> fetchDataSourceInformation(Set<String> datasources)
  {
    throw new UnsupportedOperationException();
  }

  @Override
  public ListenableFuture<BootstrapSegmentsResponse> fetchBootstrapSegments()
  {
    throw new UnsupportedOperationException();
  }

  @Override
  public CoordinatorClient withRetryPolicy(ServiceRetryPolicy retryPolicy)
  {
    // Ignore retryPolicy for the test client.
    return this;
  }

  @Override
  public ListenableFuture<Set<String>> fetchDataSourcesWithUsedSegments()
  {
    throw new UnsupportedOperationException();
  }

  @Override
  public ListenableFuture<CompactionStatusResponse> getCompactionSnapshots(@Nullable String dataSource)
  {
    throw new UnsupportedOperationException();
  }

  @Override
  public ListenableFuture<CoordinatorDynamicConfig> getCoordinatorDynamicConfig()
  {
    throw new UnsupportedOperationException();
  }

  @Override
  public ListenableFuture<Void> updateCoordinatorDynamicConfig(CoordinatorDynamicConfig dynamicConfig)
  {
    throw new UnsupportedOperationException();
  }

  @Override
<<<<<<< HEAD
  public ListenableFuture<Void> updateAllLookups(Object lookups)
  {
    throw new UnsupportedOperationException();
  }

=======
  public Map<String, LookupExtractorFactoryContainer> fetchLookupsForTierSync(
      String tier
  )
  {
    throw new UnsupportedOperationException();
  }
>>>>>>> cc1fdf8f
}<|MERGE_RESOLUTION|>--- conflicted
+++ resolved
@@ -106,18 +106,16 @@
   }
 
   @Override
-<<<<<<< HEAD
   public ListenableFuture<Void> updateAllLookups(Object lookups)
   {
     throw new UnsupportedOperationException();
   }
 
-=======
+  @Override
   public Map<String, LookupExtractorFactoryContainer> fetchLookupsForTierSync(
       String tier
   )
   {
     throw new UnsupportedOperationException();
   }
->>>>>>> cc1fdf8f
 }