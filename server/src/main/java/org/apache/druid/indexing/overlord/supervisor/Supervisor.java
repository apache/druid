--- conflicted
+++ resolved
@@ -95,7 +95,6 @@
   LagStats computeLagStats();
 
   int getActiveTaskGroupsCount();
-<<<<<<< HEAD
 
   /**
    * @return active sequence prefixes for reading and pending completion task groups of a seekable stream supervisor
@@ -105,6 +104,4 @@
   default Boolean stopTaskGroupEarly(int taskGroupId) {
     return true;
   }
-=======
->>>>>>> ac427372
 }