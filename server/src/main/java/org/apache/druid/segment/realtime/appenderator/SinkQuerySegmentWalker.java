--- conflicted
+++ resolved
@@ -85,12 +85,8 @@
 import java.util.List;
 import java.util.Map;
 import java.util.Optional;
-<<<<<<< HEAD
 import java.util.Set;
 import java.util.concurrent.ConcurrentHashMap;
-import java.util.concurrent.ConcurrentMap;
-=======
->>>>>>> 5b093294
 import java.util.concurrent.atomic.AtomicLong;
 import java.util.function.Function;
 import java.util.function.ObjLongConsumer;
@@ -457,8 +453,7 @@
     // with subsegments (hydrants).
     return segmentId + "_H" + hydrantNumber;
   }
-
-<<<<<<< HEAD
+  
   /**
    * Emit query/segment/time, query/wait/time and query/segmentAndCache/Time metrics for a Sink.
    * It accumulates query/segment/time and query/segmentAndCache/time metric for each FireHydrant at the level of Sink.
@@ -559,7 +554,9 @@
             }
           }
       );
-=======
+    }
+  }
+  
   private static class SinkHolder implements Overshadowable<SinkHolder>
   {
     private final Sink sink;
@@ -599,7 +596,6 @@
     public short getAtomicUpdateGroupSize()
     {
       return 1;
->>>>>>> 5b093294
     }
   }
 }