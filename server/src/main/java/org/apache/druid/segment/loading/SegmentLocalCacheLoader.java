/*
 * Licensed to the Apache Software Foundation (ASF) under one
 * or more contributor license agreements.  See the NOTICE file
 * distributed with this work for additional information
 * regarding copyright ownership.  The ASF licenses this file
 * to you under the Apache License, Version 2.0 (the
 * "License"); you may not use this file except in compliance
 * with the License.  You may obtain a copy of the License at
 *
 *   http://www.apache.org/licenses/LICENSE-2.0
 *
 * Unless required by applicable law or agreed to in writing,
 * software distributed under the License is distributed on an
 * "AS IS" BASIS, WITHOUT WARRANTIES OR CONDITIONS OF ANY
 * KIND, either express or implied.  See the License for the
 * specific language governing permissions and limitations
 * under the License.
 */

package org.apache.druid.segment.loading;

import com.fasterxml.jackson.databind.ObjectMapper;
import org.apache.druid.guice.annotations.Json;
import org.apache.druid.java.util.emitter.EmittingLogger;
import org.apache.druid.segment.IndexIO;
import org.apache.druid.segment.ReferenceCountingSegment;
import org.apache.druid.segment.Segment;
import org.apache.druid.segment.SegmentLazyLoadFailCallback;
import org.apache.druid.timeline.DataSegment;

import javax.inject.Inject;
import java.io.File;
import java.io.IOException;
import java.util.concurrent.ExecutorService;

public class SegmentLocalCacheLoader implements SegmentLoader
{
  private static final EmittingLogger log = new EmittingLogger(SegmentLocalCacheLoader.class);

  private final SegmentCacheManager cacheManager;
  private final IndexIO indexIO;
  private final ObjectMapper jsonMapper;

  @Inject
  public SegmentLocalCacheLoader(SegmentCacheManager cacheManager, IndexIO indexIO, @Json ObjectMapper mapper)
  {
    this.cacheManager = cacheManager;
    this.indexIO = indexIO;
    this.jsonMapper = mapper;
  }

  @Override
  public ReferenceCountingSegment getSegment(DataSegment segment, boolean lazy, SegmentLazyLoadFailCallback loadFailed)
      throws SegmentLoadingException
  {
    final File segmentFiles = cacheManager.getSegmentFiles(segment);
    File factoryJson = new File(segmentFiles, "factory.json");
    final SegmentizerFactory factory;

    if (factoryJson.exists()) {
      try {
        factory = jsonMapper.readValue(factoryJson, SegmentizerFactory.class);
      }
      catch (IOException e) {
        throw new SegmentLoadingException(e, "%s", e.getMessage());
      }
    } else {
      factory = new MMappedQueryableSegmentizerFactory(indexIO);
    }

    Segment segmentObject = factory.factorize(segment, segmentFiles, lazy, loadFailed);

    return ReferenceCountingSegment.wrapSegment(segmentObject, segment.getShardSpec());
  }

  @Override
  public void cleanup(DataSegment segment)
  {
    cacheManager.cleanup(segment);
  }

<<<<<<< HEAD
  @Override
  public void loadSegmentIntoPageCache(DataSegment segment, ExecutorService exec)
  {
    cacheManager.loadSegmentIntoPageCache(segment, exec);
  }
=======

>>>>>>> 69f928f5
}<|MERGE_RESOLUTION|>--- conflicted
+++ resolved
@@ -79,13 +79,9 @@
     cacheManager.cleanup(segment);
   }
 
-<<<<<<< HEAD
   @Override
   public void loadSegmentIntoPageCache(DataSegment segment, ExecutorService exec)
   {
     cacheManager.loadSegmentIntoPageCache(segment, exec);
   }
-=======
-
->>>>>>> 69f928f5
 }