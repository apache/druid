/*
 * Licensed to the Apache Software Foundation (ASF) under one
 * or more contributor license agreements.  See the NOTICE file
 * distributed with this work for additional information
 * regarding copyright ownership.  The ASF licenses this file
 * to you under the Apache License, Version 2.0 (the
 * "License"); you may not use this file except in compliance
 * with the License.  You may obtain a copy of the License at
 *
 *   http://www.apache.org/licenses/LICENSE-2.0
 *
 * Unless required by applicable law or agreed to in writing,
 * software distributed under the License is distributed on an
 * "AS IS" BASIS, WITHOUT WARRANTIES OR CONDITIONS OF ANY
 * KIND, either express or implied.  See the License for the
 * specific language governing permissions and limitations
 * under the License.
 */

package org.apache.druid.segment.realtime.appenderator;

import com.google.common.annotations.VisibleForTesting;
import com.google.common.base.Function;
import com.google.common.base.Preconditions;
import com.google.common.base.Supplier;
import com.google.common.base.Throwables;
import com.google.common.collect.ImmutableList;
import com.google.common.collect.ImmutableMap;
import com.google.common.collect.ImmutableSet;
import com.google.common.collect.Maps;
import com.google.common.collect.Sets;
import com.google.common.util.concurrent.Futures;
import com.google.common.util.concurrent.ListenableFuture;
import com.google.common.util.concurrent.ListeningExecutorService;
import com.google.common.util.concurrent.MoreExecutors;
import com.google.common.util.concurrent.SettableFuture;
import org.apache.druid.data.input.Committer;
import org.apache.druid.data.input.InputRow;
import org.apache.druid.indexing.overlord.SegmentPublishResult;
import org.apache.druid.java.util.common.ISE;
import org.apache.druid.java.util.common.Intervals;
import org.apache.druid.java.util.common.RetryUtils;
import org.apache.druid.java.util.common.StringUtils;
import org.apache.druid.java.util.common.concurrent.Execs;
import org.apache.druid.java.util.common.logger.Logger;
import org.apache.druid.segment.loading.DataSegmentKiller;
import org.apache.druid.segment.realtime.appenderator.SegmentWithState.SegmentState;
import org.apache.druid.timeline.DataSegment;
import org.apache.druid.utils.CollectionUtils;
import org.joda.time.DateTime;
import org.joda.time.Interval;

import javax.annotation.Nullable;
import java.io.Closeable;
import java.io.IOException;
import java.util.ArrayList;
import java.util.Collection;
import java.util.HashMap;
import java.util.HashSet;
import java.util.List;
import java.util.Map;
import java.util.Objects;
import java.util.Set;
import java.util.TreeMap;
import java.util.function.Consumer;
import java.util.stream.Collectors;
import java.util.stream.Stream;

/**
 * A BaseAppenderatorDriver drives an Appenderator to index a finite stream of data. This class does not help you
 * index unbounded streams. All handoff is done at the end of indexing.
 * <p/>
 * This class helps with doing things that Appenderators don't, including deciding which segments to use (with a
 * SegmentAllocator), publishing segments to the metadata store (with a SegmentPublisher).
 * <p/>
 * This class has two child classes, i.e., {@link BatchAppenderatorDriver} and {@link StreamAppenderatorDriver},
 * which are for batch and streaming ingestion, respectively. This class provides some fundamental methods for making
 * the child classes' life easier like {@link #pushInBackground}, {@link #dropInBackground}, or
 * {@link #publishInBackground}. The child classes can use these methods to achieve their goal.
 * <p/>
 * Note that the commit metadata stored by this class via the underlying Appenderator is not the same metadata as
 * you pass in. It's wrapped in some extra metadata needed by the driver.
 */
public abstract class BaseAppenderatorDriver implements Closeable
{
  /**
   * Segments allocated for an interval.
   * There should be at most a single active (appending) segment at any time.
   */
  static class SegmentsOfInterval
  {
    private final Interval interval;
    private final List<SegmentWithState> appendFinishedSegments = new ArrayList<>();

    @Nullable
    private SegmentWithState appendingSegment;

    SegmentsOfInterval(Interval interval)
    {
      this.interval = interval;
    }

    SegmentsOfInterval(
        Interval interval,
        @Nullable SegmentWithState appendingSegment,
        List<SegmentWithState> appendFinishedSegments
    )
    {
      this.interval = interval;
      this.appendingSegment = appendingSegment;
      this.appendFinishedSegments.addAll(appendFinishedSegments);

      if (appendingSegment != null) {
        Preconditions.checkArgument(
            appendingSegment.getState() == SegmentState.APPENDING,
            "appendingSegment[%s] is not in the APPENDING state",
            appendingSegment.getSegmentIdentifier()
        );
      }
      if (appendFinishedSegments
          .stream()
          .anyMatch(segmentWithState -> segmentWithState.getState() == SegmentState.APPENDING)) {
        throw new ISE("Some appendFinishedSegments[%s] is in the APPENDING state", appendFinishedSegments);
      }
    }

    void setAppendingSegment(SegmentWithState appendingSegment)
    {
      Preconditions.checkArgument(
          appendingSegment.getState() == SegmentState.APPENDING,
          "segment[%s] is not in the APPENDING state",
          appendingSegment.getSegmentIdentifier()
      );
      // There should be only one appending segment at any time
      Preconditions.checkState(
          this.appendingSegment == null,
          "Current appendingSegment[%s] is not null. "
          + "Its state must be changed before setting a new appendingSegment[%s]",
          this.appendingSegment,
          appendingSegment
      );
      this.appendingSegment = appendingSegment;
    }

    void finishAppendingToCurrentActiveSegment(Consumer<SegmentWithState> stateTransitionFn)
    {
      Preconditions.checkNotNull(appendingSegment, "appendingSegment");
      stateTransitionFn.accept(appendingSegment);
      appendFinishedSegments.add(appendingSegment);
      appendingSegment = null;
    }

    Interval getInterval()
    {
      return interval;
    }

    SegmentWithState getAppendingSegment()
    {
      return appendingSegment;
    }

    List<SegmentWithState> getAllSegments()
    {
      final List<SegmentWithState> allSegments = new ArrayList<>(appendFinishedSegments.size() + 1);
      if (appendingSegment != null) {
        allSegments.add(appendingSegment);
      }
      allSegments.addAll(appendFinishedSegments);
      return allSegments;
    }
  }

  /**
   * Allocated segments for a sequence
   */
  public static class SegmentsForSequence
  {
    // Interval Start millis -> List of Segments for this interval
    // there might be multiple segments for a start interval, for example one segment
    // can be in APPENDING state and others might be in PUBLISHING state
    private final Map<Interval, SegmentsOfInterval> intervalToSegmentStates;

    // most recently allocated segment
    private String lastSegmentId;

    SegmentsForSequence()
    {
      this.intervalToSegmentStates = new HashMap<>();
    }

    SegmentsForSequence(
        Map<Interval, SegmentsOfInterval> intervalToSegmentStates,
        String lastSegmentId
    )
    {
      this.intervalToSegmentStates = intervalToSegmentStates;
      this.lastSegmentId = lastSegmentId;
    }

    void add(SegmentIdWithShardSpec identifier)
    {
      for (Map.Entry<Interval, SegmentsOfInterval> entry : intervalToSegmentStates.entrySet()) {
        final SegmentWithState appendingSegment = entry.getValue().getAppendingSegment();
        if (appendingSegment == null) {
          continue;
        }
        if (identifier.getInterval().contains(entry.getKey())) {
          if (identifier.getVersion().compareTo(appendingSegment.getSegmentIdentifier().getVersion()) > 0) {
            entry.getValue().finishAppendingToCurrentActiveSegment(SegmentWithState::finishAppending);
          }
        }
      }
      intervalToSegmentStates.computeIfAbsent(
          identifier.getInterval(),
          k -> new SegmentsOfInterval(identifier.getInterval())
      ).setAppendingSegment(SegmentWithState.newSegment(identifier));
      lastSegmentId = identifier.toString();
    }

    SegmentsOfInterval findCandidate(long timestamp)
    {
      Interval interval = Intervals.utc(timestamp, timestamp);
      SegmentsOfInterval retVal = null;
      for (Map.Entry<Interval, SegmentsOfInterval> entry : intervalToSegmentStates.entrySet()) {
        if (entry.getKey().contains(interval)) {
          interval = entry.getKey();
          retVal = entry.getValue();
        }
      }
      return retVal;
    }

    SegmentsOfInterval get(Interval interval)
    {
      return intervalToSegmentStates.get(interval);
    }

    public Stream<SegmentWithState> allSegmentStateStream()
    {
      return intervalToSegmentStates
          .values()
          .stream()
          .flatMap(segmentsOfInterval -> segmentsOfInterval.getAllSegments().stream());
    }

    Stream<SegmentsOfInterval> getAllSegmentsOfInterval()
    {
      return intervalToSegmentStates.values().stream();
    }
  }

  private static final Logger log = new Logger(BaseAppenderatorDriver.class);

  private final SegmentAllocator segmentAllocator;
  private final UsedSegmentChecker usedSegmentChecker;
  private final DataSegmentKiller dataSegmentKiller;

  protected final Appenderator appenderator;
  // sequenceName -> segmentsForSequence
  // This map should be locked with itself before accessing it.
  // Note: BatchAppenderatorDriver currently doesn't need to lock this map because it doesn't do anything concurrently.
  // However, it's desired to do some operations like indexing and pushing at the same time. Locking this map is also
  // required in BatchAppenderatorDriver once this feature is supported.
  protected final Map<String, SegmentsForSequence> segments = new TreeMap<>();
  protected final ListeningExecutorService executor;

  BaseAppenderatorDriver(
      Appenderator appenderator,
      SegmentAllocator segmentAllocator,
      UsedSegmentChecker usedSegmentChecker,
      DataSegmentKiller dataSegmentKiller
  )
  {
    this.appenderator = Preconditions.checkNotNull(appenderator, "appenderator");
    this.segmentAllocator = Preconditions.checkNotNull(segmentAllocator, "segmentAllocator");
    this.usedSegmentChecker = Preconditions.checkNotNull(usedSegmentChecker, "usedSegmentChecker");
    this.dataSegmentKiller = Preconditions.checkNotNull(dataSegmentKiller, "dataSegmentKiller");
    this.executor = MoreExecutors.listeningDecorator(
        Execs.singleThreaded("[" + StringUtils.encodeForFormat(appenderator.getId()) + "]-publish")
    );
  }

  @VisibleForTesting
  public Map<String, SegmentsForSequence> getSegments()
  {
    return segments;
  }

  /**
   * Perform any initial setup and return currently persisted commit metadata.
   * <p>
   * Note that this method returns the same metadata you've passed in with your Committers, even though this class
   * stores extra metadata on disk.
   *
   * @return currently persisted commit metadata
   */
  @Nullable
  public abstract Object startJob(AppenderatorDriverSegmentLockHelper lockHelper);

  /**
   * Find a segment in the {@link SegmentState#APPENDING} state for the given timestamp and sequenceName.
   */
  private SegmentIdWithShardSpec getAppendableSegment(final DateTime timestamp, final String sequenceName)
  {
    synchronized (segments) {
      final SegmentsForSequence segmentsForSequence = segments.get(sequenceName);

      if (segmentsForSequence == null) {
        return null;
      }

      final SegmentsOfInterval candidate = segmentsForSequence.findCandidate(
          timestamp.getMillis()
      );

      if (candidate != null) {
        if (candidate.interval.contains(timestamp)) {
          return candidate.appendingSegment == null ?
                 null :
                 candidate.appendingSegment.getSegmentIdentifier();
        } else {
          return null;
        }
      } else {
        return null;
      }
    }
  }

  /**
   * Return a segment usable for "timestamp". May return null if no segment can be allocated.
   *
   * @param row                     input row
   * @param sequenceName            sequenceName for potential segment allocation
   * @param skipSegmentLineageCheck if false, perform lineage validation using previousSegmentId for this sequence.
   *                                Should be set to false if replica tasks would index events in same order
   *
   * @return identifier, or null
   *
   * @throws IOException if an exception occurs while allocating a segment
   */
  private SegmentIdWithShardSpec getSegment(
      final InputRow row,
      final String sequenceName,
      final boolean skipSegmentLineageCheck
  ) throws IOException
  {
    synchronized (segments) {
      final DateTime timestamp = row.getTimestamp();
      final SegmentIdWithShardSpec existing = getAppendableSegment(timestamp, sequenceName);
      if (existing != null) {
        return existing;
      } else {
        // Allocate new segment.
        final SegmentsForSequence segmentsForSequence = segments.get(sequenceName);
        final SegmentIdWithShardSpec newSegment = segmentAllocator.allocate(
            row,
            sequenceName,
            segmentsForSequence == null ? null : segmentsForSequence.lastSegmentId,
            // send lastSegmentId irrespective of skipSegmentLineageCheck so that
            // unique constraint for sequence_name_prev_id_sha1 does not fail for
            // allocatePendingSegment in IndexerSQLMetadataStorageCoordinator
            skipSegmentLineageCheck
        );

        if (newSegment != null) {
          for (SegmentIdWithShardSpec identifier : appenderator.getSegments()) {
            if (identifier.equals(newSegment)) {
              throw new ISE(
                  "Allocated segment[%s] which conflicts with existing segment[%s]. row: %s, seq: %s",
                  newSegment,
                  identifier,
                  row,
                  sequenceName
              );
            }
          }

          addSegment(sequenceName, newSegment);
        } else {
          // Well, we tried.
          log.warn("Cannot allocate segment for timestamp[%s], sequenceName[%s].", timestamp, sequenceName);
        }

        return newSegment;
      }
    }
  }

  private void addSegment(String sequenceName, SegmentIdWithShardSpec identifier)
  {
    synchronized (segments) {
      segments.computeIfAbsent(sequenceName, k -> new SegmentsForSequence())
              .add(identifier);
    }
  }

  /**
   * Add a row. Must not be called concurrently from multiple threads.
   *
   * @param row                      the row to add
   * @param sequenceName             sequenceName for this row's segment
   * @param committerSupplier        supplier of a committer associated with all data that has been added, including this row
   *                                 if {@param allowIncrementalPersists} is set to false then this will not be used
   * @param skipSegmentLineageCheck  if false, perform lineage validation using previousSegmentId for this sequence.
   *                                 Should be set to false if replica tasks would index events in same order
   * @param allowIncrementalPersists whether to allow persist to happen when maxRowsInMemory or intermediate persist period
   *                                 threshold is hit
   *
   * @return {@link AppenderatorDriverAddResult}
   *
   * @throws IOException if there is an I/O error while allocating or writing to a segment
   */
  protected AppenderatorDriverAddResult append(
      final InputRow row,
      final String sequenceName,
      @Nullable final Supplier<Committer> committerSupplier,
      final boolean skipSegmentLineageCheck,
      final boolean allowIncrementalPersists
  ) throws IOException
  {
    Preconditions.checkNotNull(row, "row");
    Preconditions.checkNotNull(sequenceName, "sequenceName");

    final SegmentIdWithShardSpec identifier = getSegment(row, sequenceName, skipSegmentLineageCheck);

    if (identifier != null) {
      try {
        final Appenderator.AppenderatorAddResult result = appenderator.add(
            identifier,
            row,
            committerSupplier == null ? null : wrapCommitterSupplier(committerSupplier),
            allowIncrementalPersists
        );
        return AppenderatorDriverAddResult.ok(
            identifier,
            result.getNumRowsInSegment(),
            appenderator.getTotalRowCount(),
            result.isPersistRequired()
        );
      }
      catch (SegmentNotWritableException e) {
        throw new ISE(e, "Segment[%s] not writable when it should have been.", identifier);
      }
    } else {
      return AppenderatorDriverAddResult.fail();
    }
  }

  /**
   * Returns a stream of {@link SegmentIdWithShardSpec} for the given sequenceNames.
   */
  List<SegmentIdWithShardSpec> getSegmentIdsWithShardSpecs(Collection<String> sequenceNames)
  {
    synchronized (segments) {
      return sequenceNames
          .stream()
          .map(segments::get)
          .filter(Objects::nonNull)
          .flatMap(segmentsForSequence -> segmentsForSequence.intervalToSegmentStates.values().stream())
          .flatMap(segmentsOfInterval -> segmentsOfInterval.getAllSegments().stream())
          .map(SegmentWithState::getSegmentIdentifier)
          .collect(Collectors.toList());
    }
  }

  Set<SegmentIdWithShardSpec> getAppendingSegments(Collection<String> sequenceNames)
  {
    synchronized (segments) {
      return sequenceNames
          .stream()
          .map(segments::get)
          .filter(Objects::nonNull)
          .flatMap(segmentsForSequence -> segmentsForSequence.intervalToSegmentStates.values().stream())
          .map(segmentsOfInterval -> segmentsOfInterval.appendingSegment)
          .filter(Objects::nonNull)
          .map(SegmentWithState::getSegmentIdentifier)
          .collect(Collectors.toSet());
    }
  }

  /**
   * Push the given segments in background.
   *
   * @param wrappedCommitter   should not be null if you want to persist intermediate states
   * @param segmentIdentifiers identifiers of the segments to be pushed
   * @param useUniquePath      true if the segment should be written to a path with a unique identifier
   *
   * @return a future for pushing segments
   */
  ListenableFuture<SegmentsAndCommitMetadata> pushInBackground(
      @Nullable final WrappedCommitter wrappedCommitter,
      final Collection<SegmentIdWithShardSpec> segmentIdentifiers,
      final boolean useUniquePath
  )
  {
    log.info("Pushing [%s] segments in background", segmentIdentifiers.size());
    log.infoSegmentIds(
        segmentIdentifiers.stream().map(SegmentIdWithShardSpec::asSegmentId),
        "Pushing segments"
    );

    return Futures.transform(
        appenderator.push(segmentIdentifiers, wrappedCommitter, useUniquePath),
        (Function<SegmentsAndCommitMetadata, SegmentsAndCommitMetadata>) segmentsAndMetadata -> {
          // Sanity check
          final Set<SegmentIdWithShardSpec> pushedSegments = segmentsAndMetadata
              .getSegments()
              .stream()
              .map(SegmentIdWithShardSpec::fromDataSegment)
              .collect(Collectors.toSet());

          if (!pushedSegments.equals(Sets.newHashSet(segmentIdentifiers))) {
            log.warn(
                "Removing [%s] segments from deep storage because sanity check failed",
                segmentsAndMetadata.getSegments().size()
            );
            log.warnSegments(
                segmentsAndMetadata.getSegments(),
                "Removing segments due to failed sanity check"
            );

            segmentsAndMetadata.getSegments().forEach(dataSegmentKiller::killQuietly);

            throw new ISE(
                "Pushed different segments than requested. Pushed[%s], requested[%s].",
                pushedSegments,
                segmentIdentifiers
            );
          }

          return segmentsAndMetadata;
        },
        executor
    );
  }

  /**
   * Drop segments in background. The segments should be pushed (in batch ingestion) or published (in streaming
   * ingestion) before being dropped.
   *
   * @param segmentsAndCommitMetadata result of pushing or publishing
   *
   * @return a future for dropping segments
   */
  ListenableFuture<SegmentsAndCommitMetadata> dropInBackground(SegmentsAndCommitMetadata segmentsAndCommitMetadata)
  {
    log.debugSegments(segmentsAndCommitMetadata.getSegments(), "Dropping segments");

    final ListenableFuture<?> dropFuture = Futures.allAsList(
        segmentsAndCommitMetadata
            .getSegments()
            .stream()
            .map(segment -> appenderator.drop(SegmentIdWithShardSpec.fromDataSegment(segment)))
            .collect(Collectors.toList())
    );

    return Futures.transform(
        dropFuture,
        (Function<Object, SegmentsAndCommitMetadata>) x -> {
          final Object metadata = segmentsAndCommitMetadata.getCommitMetadata();
          return new SegmentsAndCommitMetadata(
              segmentsAndCommitMetadata.getSegments(),
              metadata == null ? null : ((AppenderatorDriverMetadata) metadata).getCallerMetadata(),
              segmentsAndCommitMetadata.getSegmentSchemaMapping()
          );
        },
        MoreExecutors.directExecutor()
    );
  }

  /**
   * Publish segments in background. The segments should be dropped (in batch ingestion) or pushed (in streaming
   * ingestion) before being published.
   *
   * @param segmentsAndCommitMetadata result of dropping or pushing
   * @param publisher transactional segment publisher
   *
   * @return a future for publishing segments
   */
  ListenableFuture<SegmentsAndCommitMetadata> publishInBackground(
      @Nullable Set<DataSegment> segmentsToBeOverwritten,
      @Nullable Set<DataSegment> tombstones,
      SegmentsAndCommitMetadata segmentsAndCommitMetadata,
      TransactionalSegmentPublisher publisher,
      java.util.function.Function<Set<DataSegment>, Set<DataSegment>> outputSegmentsAnnotateFunction
  )
  {
    final Set<DataSegment> pushedAndTombstones = new HashSet<>(segmentsAndCommitMetadata.getSegments());
    if (tombstones != null) {
      pushedAndTombstones.addAll(tombstones);
    }
    if (pushedAndTombstones.isEmpty()) {
      // no tombstones and no pushed segments, so nothing to publish...
      if (!publisher.supportsEmptyPublish()) {
        log.info("Nothing to publish, skipping publish step.");
        final SettableFuture<SegmentsAndCommitMetadata> retVal = SettableFuture.create();
        retVal.set(segmentsAndCommitMetadata);
        return retVal;
      } else {
        // Sanity check: if we have no segments to publish, but the appenderator did ingest > 0 valid rows,
        // something is wrong. This check could be expanded to cover publishers that return false for
        // supportsEmptyPublish, but is kept limited for now until further testing.
        if (appenderator.getTotalRowCount() != 0) {
          throw new ISE(
              "Attempting to publish with empty segment set, but total row count was not 0: [%s].",
              appenderator.getTotalRowCount()
          );
        }
      }
    }

    final Object metadata = segmentsAndCommitMetadata.getCommitMetadata();
    final Object callerMetadata = metadata == null
                                  ? null
                                  : ((AppenderatorDriverMetadata) metadata).getCallerMetadata();
    final Set<DataSegment> upgradedSegments = new HashSet<>();
    return executor.submit(
      () -> {
        try {
          RetryUtils.retry(
              () -> {
              try {
                final ImmutableSet<DataSegment> ourSegments = ImmutableSet.copyOf(pushedAndTombstones);
                final SegmentPublishResult publishResult = publisher.publishSegments(
                    segmentsToBeOverwritten,
                    ourSegments,
                    outputSegmentsAnnotateFunction,
                    callerMetadata,
                    segmentsAndCommitMetadata.getSegmentSchemaMapping()
                );
                if (publishResult.isSuccess()) {
                  log.info(
                      "Published [%s] segments with commit metadata [%s]",
                      segmentsAndCommitMetadata.getSegments().size(),
                      callerMetadata
                  );
                  log.infoSegments(segmentsAndCommitMetadata.getSegments(), "Published segments");
<<<<<<< HEAD
                  // This set must contain only those segments that were upgraded as a result of a concurrent replace.
                  upgradedSegments.addAll(publishResult.getSegments());
                  segmentsAndCommitMetadata.getSegments().forEach(upgradedSegments::remove);
                  if (!upgradedSegments.isEmpty()) {
                    log.info("Published [%d] upgraded segments.", upgradedSegments.size());
                    log.infoSegments(upgradedSegments, "Upgraded segments");
                  }
=======
                  log.info("Published segment schemas: [%s]", segmentsAndCommitMetadata.getSegmentSchemaMapping());
>>>>>>> e74da6a6
                } else {
                  // Publishing didn't affirmatively succeed. However, segments with our identifiers may still be active
                  // now after all, for two possible reasons:
                  //
                  // 1) A replica may have beat us to publishing these segments. In this case we want to delete the
                  //    segments we pushed (if they had unique paths) to avoid wasting space on deep storage.
                  // 2) We may have actually succeeded, but not realized it due to missing the confirmation response
                  //    from the overlord. In this case we do not want to delete the segments we pushed, since they are
                  //    now live!

                  final Set<SegmentIdWithShardSpec> segmentsIdentifiers = segmentsAndCommitMetadata
                      .getSegments()
                      .stream()
                      .map(SegmentIdWithShardSpec::fromDataSegment)
                      .collect(Collectors.toSet());

                  final Set<DataSegment> activeSegments = usedSegmentChecker.findUsedSegments(segmentsIdentifiers);

                  if (activeSegments.equals(ourSegments)) {
                    log.info(
                        "Could not publish [%s] segments, but checked and found them already published; continuing.",
                        ourSegments.size()
                    );
                    log.infoSegments(
                        segmentsAndCommitMetadata.getSegments(),
                        "Could not publish segments"
                    );
                    log.info("Could not publish segment and schemas: [%s]", segmentsAndCommitMetadata.getSegmentSchemaMapping());

                    // Clean up pushed segments if they are physically disjoint from the published ones (this means
                    // they were probably pushed by a replica, and with the unique paths option).
                    final boolean physicallyDisjoint = Sets.intersection(
                        activeSegments.stream().map(DataSegment::getLoadSpec).collect(Collectors.toSet()),
                        ourSegments.stream().map(DataSegment::getLoadSpec).collect(Collectors.toSet())
                    ).isEmpty();

                    if (physicallyDisjoint) {
                      segmentsAndCommitMetadata.getSegments().forEach(dataSegmentKiller::killQuietly);
                    }
                  } else {
                    log.errorSegments(ourSegments, "Failed to publish segments");
                    log.error("Failed to publish segments and corresponding schemas: [%s]", segmentsAndCommitMetadata.getSegmentSchemaMapping());
                    if (publishResult.getErrorMsg() != null && publishResult.getErrorMsg().contains(("Failed to update the metadata Store. The new start metadata is ahead of last commited end state."))) {
                      throw new ISE(publishResult.getErrorMsg());
                    }
                    // Our segments aren't active. Publish failed for some reason. Clean them up and then throw an error.
                    segmentsAndCommitMetadata.getSegments().forEach(dataSegmentKiller::killQuietly);
                    if (publishResult.getErrorMsg() != null) {
                      throw new ISE("Failed to publish segments because of [%s]", publishResult.getErrorMsg());
                    }
                    throw new ISE("Failed to publish segments");
                  }
                }
              }
              catch (Exception e) {
                // Must not remove segments here, we aren't sure if our transaction succeeded or not.
                log.noStackTrace().warn(e, "Failed publish");
                log.warnSegments(
                    segmentsAndCommitMetadata.getSegments(),
                    "Failed publish, not removing segments"
                );
                log.warn("Failed to publish segments and corresponding schemas: [%s]", segmentsAndCommitMetadata.getSegmentSchemaMapping());
                Throwables.propagateIfPossible(e);
                throw new RuntimeException(e);
              }
              return segmentsAndCommitMetadata.withUpgradedSegments(upgradedSegments);
            },
              e -> (e.getMessage() != null && e.getMessage().contains("Failed to update the metadata Store. The new start metadata is ahead of last commited end state.")),
              RetryUtils.DEFAULT_MAX_TRIES
          );
        }
        catch (Exception e) {
          if (e.getMessage() != null && e.getMessage().contains("Failed to update the metadata Store. The new start metadata is ahead of last commited end state.")) {
            // Publish failed for some reason. Clean them up and then throw an error.
            segmentsAndCommitMetadata.getSegments().forEach(dataSegmentKiller::killQuietly);
          }
          Throwables.propagateIfPossible(e);
          throw new RuntimeException(e);
        }
        return segmentsAndCommitMetadata.withUpgradedSegments(upgradedSegments);
      }
    );
  }

  /**
   * Clears out all our state and also calls {@link Appenderator#clear()} on the underlying Appenderator.
   */
  @VisibleForTesting
  public void clear() throws InterruptedException
  {
    synchronized (segments) {
      segments.clear();
    }
    appenderator.clear();
  }

  /**
   * Closes this driver. Does not close the underlying Appenderator; you should do that yourself.
   */
  @Override
  public void close()
  {
    executor.shutdownNow();
  }

  /**
   * Wrapped committer for BaseAppenderatorDriver. Used in only {@link StreamAppenderatorDriver} because batch ingestion
   * doesn't need committing intermediate states.
   */
  static class WrappedCommitter implements Committer
  {
    private final Committer delegate;
    private final AppenderatorDriverMetadata metadata;

    WrappedCommitter(Committer delegate, AppenderatorDriverMetadata metadata)
    {
      this.delegate = delegate;
      this.metadata = metadata;
    }

    @Override
    public Object getMetadata()
    {
      return metadata;
    }

    @Override
    public void run()
    {
      delegate.run();
    }
  }

  WrappedCommitter wrapCommitter(final Committer committer)
  {
    final AppenderatorDriverMetadata wrappedMetadata;
    final Map<String, SegmentsForSequence> snapshot;
    synchronized (segments) {
      snapshot = ImmutableMap.copyOf(segments);
    }

    wrappedMetadata = new AppenderatorDriverMetadata(
        ImmutableMap.copyOf(
            Maps.transformValues(
                snapshot,
                (Function<SegmentsForSequence, List<SegmentWithState>>) input -> ImmutableList.copyOf(
                    input.intervalToSegmentStates
                        .values()
                        .stream()
                        .flatMap(segmentsOfInterval -> segmentsOfInterval.getAllSegments().stream())
                        .collect(Collectors.toList())
                )
            )
        ),
        CollectionUtils.mapValues(snapshot, segmentsForSequence -> segmentsForSequence.lastSegmentId),
        committer.getMetadata()
    );

    return new WrappedCommitter(committer, wrappedMetadata);
  }

  private Supplier<Committer> wrapCommitterSupplier(final Supplier<Committer> committerSupplier)
  {
    return () -> wrapCommitter(committerSupplier.get());
  }
}<|MERGE_RESOLUTION|>--- conflicted
+++ resolved
@@ -563,7 +563,8 @@
           return new SegmentsAndCommitMetadata(
               segmentsAndCommitMetadata.getSegments(),
               metadata == null ? null : ((AppenderatorDriverMetadata) metadata).getCallerMetadata(),
-              segmentsAndCommitMetadata.getSegmentSchemaMapping()
+              segmentsAndCommitMetadata.getSegmentSchemaMapping(),
+              segmentsAndCommitMetadata.getUpgradedSegments()
           );
         },
         MoreExecutors.directExecutor()
@@ -637,7 +638,6 @@
                       callerMetadata
                   );
                   log.infoSegments(segmentsAndCommitMetadata.getSegments(), "Published segments");
-<<<<<<< HEAD
                   // This set must contain only those segments that were upgraded as a result of a concurrent replace.
                   upgradedSegments.addAll(publishResult.getSegments());
                   segmentsAndCommitMetadata.getSegments().forEach(upgradedSegments::remove);
@@ -645,9 +645,7 @@
                     log.info("Published [%d] upgraded segments.", upgradedSegments.size());
                     log.infoSegments(upgradedSegments, "Upgraded segments");
                   }
-=======
                   log.info("Published segment schemas: [%s]", segmentsAndCommitMetadata.getSegmentSchemaMapping());
->>>>>>> e74da6a6
                 } else {
                   // Publishing didn't affirmatively succeed. However, segments with our identifiers may still be active
                   // now after all, for two possible reasons:
