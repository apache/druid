/*
 * Licensed to the Apache Software Foundation (ASF) under one
 * or more contributor license agreements.  See the NOTICE file
 * distributed with this work for additional information
 * regarding copyright ownership.  The ASF licenses this file
 * to you under the Apache License, Version 2.0 (the
 * "License"); you may not use this file except in compliance
 * with the License.  You may obtain a copy of the License at
 *
 *   http://www.apache.org/licenses/LICENSE-2.0
 *
 * Unless required by applicable law or agreed to in writing,
 * software distributed under the License is distributed on an
 * "AS IS" BASIS, WITHOUT WARRANTIES OR CONDITIONS OF ANY
 * KIND, either express or implied.  See the License for the
 * specific language governing permissions and limitations
 * under the License.
 */

package org.apache.druid.segment.realtime.appenderator;

import com.google.common.annotations.VisibleForTesting;
import com.google.common.base.Function;
import com.google.common.base.Joiner;
import com.google.common.base.Preconditions;
import com.google.common.base.Supplier;
import com.google.common.base.Throwables;
import com.google.common.collect.ImmutableList;
import com.google.common.collect.ImmutableMap;
import com.google.common.collect.ImmutableSet;
import com.google.common.collect.Maps;
import com.google.common.collect.Sets;
import com.google.common.util.concurrent.Futures;
import com.google.common.util.concurrent.ListenableFuture;
import com.google.common.util.concurrent.ListeningExecutorService;
import com.google.common.util.concurrent.MoreExecutors;
import org.apache.druid.data.input.Committer;
import org.apache.druid.data.input.InputRow;
import org.apache.druid.indexing.overlord.SegmentPublishResult;
import org.apache.druid.java.util.common.ISE;
import org.apache.druid.java.util.common.concurrent.Execs;
import org.apache.druid.java.util.common.logger.Logger;
import org.apache.druid.segment.loading.DataSegmentKiller;
import org.apache.druid.segment.realtime.appenderator.SegmentWithState.SegmentState;
import org.apache.druid.timeline.DataSegment;
import org.apache.druid.utils.CollectionUtils;
import org.joda.time.DateTime;
import org.joda.time.Interval;

import javax.annotation.Nullable;
import java.io.Closeable;
import java.io.IOException;
import java.util.ArrayList;
import java.util.Collection;
import java.util.List;
import java.util.Map;
import java.util.Map.Entry;
import java.util.NavigableMap;
import java.util.Objects;
import java.util.Set;
import java.util.TreeMap;
import java.util.function.Consumer;
import java.util.stream.Collectors;
import java.util.stream.Stream;

/**
 * A BaseAppenderatorDriver drives an Appenderator to index a finite stream of data. This class does not help you
 * index unbounded streams. All handoff is done at the end of indexing.
 * <p/>
 * This class helps with doing things that Appenderators don't, including deciding which segments to use (with a
 * SegmentAllocator), publishing segments to the metadata store (with a SegmentPublisher).
 * <p/>
 * This class has two child classes, i.e., {@link BatchAppenderatorDriver} and {@link StreamAppenderatorDriver},
 * which are for batch and streaming ingestion, respectively. This class provides some fundamental methods for making
 * the child classes' life easier like {@link #pushInBackground}, {@link #dropInBackground}, or
 * {@link #publishInBackground}. The child classes can use these methods to achieve their goal.
 * <p/>
 * Note that the commit metadata stored by this class via the underlying Appenderator is not the same metadata as
 * you pass in. It's wrapped in some extra metadata needed by the driver.
 */
public abstract class BaseAppenderatorDriver implements Closeable
{
  /**
   * Segments allocated for an interval.
   * There should be at most a single active (appending) segment at any time.
   */
  static class SegmentsOfInterval
  {
    private final Interval interval;
    private final List<SegmentWithState> appendFinishedSegments = new ArrayList<>();

    @Nullable
    private SegmentWithState appendingSegment;

    SegmentsOfInterval(Interval interval)
    {
      this.interval = interval;
    }

    SegmentsOfInterval(
        Interval interval,
        @Nullable SegmentWithState appendingSegment,
        List<SegmentWithState> appendFinishedSegments
    )
    {
      this.interval = interval;
      this.appendingSegment = appendingSegment;
      this.appendFinishedSegments.addAll(appendFinishedSegments);

      if (appendingSegment != null) {
        Preconditions.checkArgument(
            appendingSegment.getState() == SegmentState.APPENDING,
            "appendingSegment[%s] is not in the APPENDING state",
            appendingSegment.getSegmentIdentifier()
        );
      }
      if (appendFinishedSegments
          .stream()
          .anyMatch(segmentWithState -> segmentWithState.getState() == SegmentState.APPENDING)) {
        throw new ISE("Some appendFinishedSegments[%s] is in the APPENDING state", appendFinishedSegments);
      }
    }

    void setAppendingSegment(SegmentWithState appendingSegment)
    {
      Preconditions.checkArgument(
          appendingSegment.getState() == SegmentState.APPENDING,
          "segment[%s] is not in the APPENDING state",
          appendingSegment.getSegmentIdentifier()
      );
      // There should be only one appending segment at any time
      Preconditions.checkState(
          this.appendingSegment == null,
          "WTF?! Current appendingSegment[%s] is not null. "
          + "Its state must be changed before setting a new appendingSegment[%s]",
          this.appendingSegment,
          appendingSegment
      );
      this.appendingSegment = appendingSegment;
    }

    void finishAppendingToCurrentActiveSegment(Consumer<SegmentWithState> stateTransitionFn)
    {
      Preconditions.checkNotNull(appendingSegment, "appendingSegment");
      stateTransitionFn.accept(appendingSegment);
      appendFinishedSegments.add(appendingSegment);
      appendingSegment = null;
    }

    Interval getInterval()
    {
      return interval;
    }

    SegmentWithState getAppendingSegment()
    {
      return appendingSegment;
    }

    List<SegmentWithState> getAllSegments()
    {
      final List<SegmentWithState> allSegments = new ArrayList<>(appendFinishedSegments.size() + 1);
      if (appendingSegment != null) {
        allSegments.add(appendingSegment);
      }
      allSegments.addAll(appendFinishedSegments);
      return allSegments;
    }
  }

  /**
   * Allocated segments for a sequence
   */
  static class SegmentsForSequence
  {
    // Interval Start millis -> List of Segments for this interval
    // there might be multiple segments for a start interval, for example one segment
    // can be in APPENDING state and others might be in PUBLISHING state
    private final NavigableMap<Long, SegmentsOfInterval> intervalToSegmentStates;

    // most recently allocated segment
    private String lastSegmentId;

    SegmentsForSequence()
    {
      this.intervalToSegmentStates = new TreeMap<>();
    }

    SegmentsForSequence(
        NavigableMap<Long, SegmentsOfInterval> intervalToSegmentStates,
        String lastSegmentId
    )
    {
      this.intervalToSegmentStates = intervalToSegmentStates;
      this.lastSegmentId = lastSegmentId;
    }

    void add(SegmentIdWithShardSpec identifier)
    {
      intervalToSegmentStates.computeIfAbsent(
          identifier.getInterval().getStartMillis(),
          k -> new SegmentsOfInterval(identifier.getInterval())
      ).setAppendingSegment(SegmentWithState.newSegment(identifier));
      lastSegmentId = identifier.toString();
    }

    Entry<Long, SegmentsOfInterval> floor(long timestamp)
    {
      return intervalToSegmentStates.floorEntry(timestamp);
    }

    SegmentsOfInterval get(long timestamp)
    {
      return intervalToSegmentStates.get(timestamp);
    }

    Stream<SegmentWithState> allSegmentStateStream()
    {
      return intervalToSegmentStates
          .values()
          .stream()
          .flatMap(segmentsOfInterval -> segmentsOfInterval.getAllSegments().stream());
    }

    Stream<SegmentsOfInterval> getAllSegmentsOfInterval()
    {
      return intervalToSegmentStates.values().stream();
    }
  }

  private static final Logger log = new Logger(BaseAppenderatorDriver.class);

  private final SegmentAllocator segmentAllocator;
  private final UsedSegmentChecker usedSegmentChecker;
  private final DataSegmentKiller dataSegmentKiller;

  protected final Appenderator appenderator;
  // sequenceName -> segmentsForSequence
  // This map should be locked with itself before accessing it.
  // Note: BatchAppenderatorDriver currently doesn't need to lock this map because it doesn't do anything concurrently.
  // However, it's desired to do some operations like indexing and pushing at the same time. Locking this map is also
  // required in BatchAppenderatorDriver once this feature is supported.
  protected final Map<String, SegmentsForSequence> segments = new TreeMap<>();
  protected final ListeningExecutorService executor;

  BaseAppenderatorDriver(
      Appenderator appenderator,
      SegmentAllocator segmentAllocator,
      UsedSegmentChecker usedSegmentChecker,
      DataSegmentKiller dataSegmentKiller
  )
  {
    this.appenderator = Preconditions.checkNotNull(appenderator, "appenderator");
    this.segmentAllocator = Preconditions.checkNotNull(segmentAllocator, "segmentAllocator");
    this.usedSegmentChecker = Preconditions.checkNotNull(usedSegmentChecker, "usedSegmentChecker");
    this.dataSegmentKiller = Preconditions.checkNotNull(dataSegmentKiller, "dataSegmentKiller");
    this.executor = MoreExecutors.listeningDecorator(Execs.singleThreaded("publish-%d"));
  }

  @VisibleForTesting
  Map<String, SegmentsForSequence> getSegments()
  {
    return segments;
  }

  /**
   * Perform any initial setup and return currently persisted commit metadata.
   * <p>
   * Note that this method returns the same metadata you've passed in with your Committers, even though this class
   * stores extra metadata on disk.
   *
   * @return currently persisted commit metadata
   */
  @Nullable
  public abstract Object startJob(AppenderatorDriverSegmentLockHelper lockHelper);

  /**
   * Find a segment in the {@link SegmentState#APPENDING} state for the given timestamp and sequenceName.
   */
  private SegmentIdWithShardSpec getAppendableSegment(final DateTime timestamp, final String sequenceName)
  {
    synchronized (segments) {
      final SegmentsForSequence segmentsForSequence = segments.get(sequenceName);

      if (segmentsForSequence == null) {
        return null;
      }

      final Map.Entry<Long, SegmentsOfInterval> candidateEntry = segmentsForSequence.floor(
          timestamp.getMillis()
      );

      if (candidateEntry != null) {
        final SegmentsOfInterval segmentsOfInterval = candidateEntry.getValue();
        if (segmentsOfInterval.interval.contains(timestamp)) {
          return segmentsOfInterval.appendingSegment == null ?
                 null :
                 segmentsOfInterval.appendingSegment.getSegmentIdentifier();
        } else {
          return null;
        }
      } else {
        return null;
      }
    }
  }

  /**
   * Return a segment usable for "timestamp". May return null if no segment can be allocated.
   *
   * @param row                     input row
   * @param sequenceName            sequenceName for potential segment allocation
   * @param skipSegmentLineageCheck if false, perform lineage validation using previousSegmentId for this sequence.
   *                                Should be set to false if replica tasks would index events in same order
   *
   * @return identifier, or null
   *
   * @throws IOException if an exception occurs while allocating a segment
   */
  private SegmentIdWithShardSpec getSegment(
      final InputRow row,
      final String sequenceName,
      final boolean skipSegmentLineageCheck
  ) throws IOException
  {
    synchronized (segments) {
      final DateTime timestamp = row.getTimestamp();
      final SegmentIdWithShardSpec existing = getAppendableSegment(timestamp, sequenceName);
      if (existing != null) {
        return existing;
      } else {
        // Allocate new segment.
        final SegmentsForSequence segmentsForSequence = segments.get(sequenceName);
        final SegmentIdWithShardSpec newSegment = segmentAllocator.allocate(
            row,
            sequenceName,
            segmentsForSequence == null ? null : segmentsForSequence.lastSegmentId,
            // send lastSegmentId irrespective of skipSegmentLineageCheck so that
            // unique constraint for sequence_name_prev_id_sha1 does not fail for
            // allocatePendingSegment in IndexerSQLMetadataStorageCoordinator
            skipSegmentLineageCheck
        );

        if (newSegment != null) {
          for (SegmentIdWithShardSpec identifier : appenderator.getSegments()) {
            if (identifier.equals(newSegment)) {
              throw new ISE(
                  "WTF?! Allocated segment[%s] which conflicts with existing segment[%s].",
                  newSegment,
                  identifier
              );
            }
          }

          log.info("New segment[%s] for row[%s] sequenceName[%s].", newSegment, row, sequenceName);
          addSegment(sequenceName, newSegment);
        } else {
          // Well, we tried.
          log.warn("Cannot allocate segment for timestamp[%s], sequenceName[%s]. ", timestamp, sequenceName);
        }

        return newSegment;
      }
    }
  }

  private void addSegment(String sequenceName, SegmentIdWithShardSpec identifier)
  {
    synchronized (segments) {
      segments.computeIfAbsent(sequenceName, k -> new SegmentsForSequence())
              .add(identifier);
    }
  }

  /**
   * Add a row. Must not be called concurrently from multiple threads.
   *
   * @param row                      the row to add
   * @param sequenceName             sequenceName for this row's segment
   * @param committerSupplier        supplier of a committer associated with all data that has been added, including this row
   *                                 if {@param allowIncrementalPersists} is set to false then this will not be used
   * @param skipSegmentLineageCheck  if true, perform lineage validation using previousSegmentId for this sequence.
   *                                 Should be set to false if replica tasks would index events in same order
   * @param allowIncrementalPersists whether to allow persist to happen when maxRowsInMemory or intermediate persist period
   *                                 threshold is hit
   *
   * @return {@link AppenderatorDriverAddResult}
   *
   * @throws IOException if there is an I/O error while allocating or writing to a segment
   */
  protected AppenderatorDriverAddResult append(
      final InputRow row,
      final String sequenceName,
      @Nullable final Supplier<Committer> committerSupplier,
      final boolean skipSegmentLineageCheck,
      final boolean allowIncrementalPersists
  ) throws IOException
  {
    Preconditions.checkNotNull(row, "row");
    Preconditions.checkNotNull(sequenceName, "sequenceName");

    final SegmentIdWithShardSpec identifier = getSegment(row, sequenceName, skipSegmentLineageCheck);

    if (identifier != null) {
      try {
        final Appenderator.AppenderatorAddResult result = appenderator.add(
            identifier,
            row,
            committerSupplier == null ? null : wrapCommitterSupplier(committerSupplier),
            allowIncrementalPersists
        );
        return AppenderatorDriverAddResult.ok(
            identifier,
            result.getNumRowsInSegment(),
            appenderator.getTotalRowCount(),
            result.isPersistRequired(),
            result.getParseException()
        );
      }
      catch (SegmentNotWritableException e) {
        throw new ISE(e, "WTF?! Segment[%s] not writable when it should have been.", identifier);
      }
    } else {
      return AppenderatorDriverAddResult.fail();
    }
  }

  /**
   * Returns a stream of {@link SegmentWithState} for the given sequenceNames.
   */
  Stream<SegmentWithState> getSegmentWithStates(Collection<String> sequenceNames)
  {
    synchronized (segments) {
      return sequenceNames
          .stream()
          .map(segments::get)
          .filter(Objects::nonNull)
          .flatMap(segmentsForSequence -> segmentsForSequence.intervalToSegmentStates.values().stream())
          .flatMap(segmentsOfInterval -> segmentsOfInterval.getAllSegments().stream());
    }
  }

  Stream<SegmentWithState> getAppendingSegments(Collection<String> sequenceNames)
  {
    synchronized (segments) {
      return sequenceNames
          .stream()
          .map(segments::get)
          .filter(Objects::nonNull)
          .flatMap(segmentsForSequence -> segmentsForSequence.intervalToSegmentStates.values().stream())
          .map(segmentsOfInterval -> segmentsOfInterval.appendingSegment)
          .filter(Objects::nonNull);
    }
  }

  /**
   * Push the given segments in background.
   *
   * @param wrappedCommitter   should not be null if you want to persist intermediate states
   * @param segmentIdentifiers identifiers of the segments to be pushed
   * @param useUniquePath      true if the segment should be written to a path with a unique identifier
   *
   * @return a future for pushing segments
   */
  ListenableFuture<SegmentsAndCommitMetadata> pushInBackground(
      @Nullable final WrappedCommitter wrappedCommitter,
      final Collection<SegmentIdWithShardSpec> segmentIdentifiers,
      final boolean useUniquePath
  )
  {
    log.info("Pushing segments in background: [%s]", Joiner.on(", ").join(segmentIdentifiers));

    return Futures.transform(
        appenderator.push(segmentIdentifiers, wrappedCommitter, useUniquePath),
        (Function<SegmentsAndCommitMetadata, SegmentsAndCommitMetadata>) segmentsAndMetadata -> {
          // Sanity check
          final Set<SegmentIdWithShardSpec> pushedSegments = segmentsAndMetadata.getSegments().stream()
                                                                                .map(
                                                                                    SegmentIdWithShardSpec::fromDataSegment)
                                                                                .collect(Collectors.toSet());
          if (!pushedSegments.equals(Sets.newHashSet(segmentIdentifiers))) {
            log.warn(
                "Removing segments from deep storage because sanity check failed: %s", segmentsAndMetadata.getSegments()
            );

            segmentsAndMetadata.getSegments().forEach(dataSegmentKiller::killQuietly);

            throw new ISE(
                "WTF?! Pushed different segments than requested. Pushed[%s], requested[%s].",
                pushedSegments,
                segmentIdentifiers
            );
          }

          return segmentsAndMetadata;
        },
        executor
    );
  }

  /**
   * Drop segments in background. The segments should be pushed (in batch ingestion) or published (in streaming
   * ingestion) before being dropped.
   *
   * @param segmentsAndCommitMetadata result of pushing or publishing
   *
   * @return a future for dropping segments
   */
  ListenableFuture<SegmentsAndCommitMetadata> dropInBackground(SegmentsAndCommitMetadata segmentsAndCommitMetadata)
  {
    log.info("Dropping segments[%s]", segmentsAndCommitMetadata.getSegments());
    final ListenableFuture<?> dropFuture = Futures.allAsList(
        segmentsAndCommitMetadata
            .getSegments()
            .stream()
            .map(segment -> appenderator.drop(SegmentIdWithShardSpec.fromDataSegment(segment)))
            .collect(Collectors.toList())
    );

    return Futures.transform(
        dropFuture,
        (Function<Object, SegmentsAndCommitMetadata>) x -> {
          final Object metadata = segmentsAndCommitMetadata.getCommitMetadata();
          return new SegmentsAndCommitMetadata(
              segmentsAndCommitMetadata.getSegments(),
              metadata == null ? null : ((AppenderatorDriverMetadata) metadata).getCallerMetadata()
          );
        }
    );
  }

  /**
   * Publish segments in background. The segments should be dropped (in batch ingestion) or pushed (in streaming
   * ingestion) before being published.
   *
   * @param segmentsAndCommitMetadata result of dropping or pushing
   * @param publisher           transactional segment publisher
   *
   * @return a future for publishing segments
   */
<<<<<<< HEAD
  ListenableFuture<SegmentsAndCommitMetadata> publishInBackground(
      SegmentsAndCommitMetadata segmentsAndCommitMetadata,
=======
  ListenableFuture<SegmentsAndMetadata> publishInBackground(
      @Nullable Set<DataSegment> segmentsToBeOverwritten,
      SegmentsAndMetadata segmentsAndMetadata,
>>>>>>> 61f4abec
      TransactionalSegmentPublisher publisher
  )
  {
    return executor.submit(
        () -> {
          if (segmentsAndCommitMetadata.getSegments().isEmpty()) {
            log.info("Nothing to publish, skipping publish step.");
          } else {
            log.info(
                "Publishing segments with commitMetadata[%s]: [%s]",
                segmentsAndCommitMetadata.getCommitMetadata(),
                Joiner.on(", ").join(segmentsAndCommitMetadata.getSegments())
            );

            try {
              final Object metadata = segmentsAndCommitMetadata.getCommitMetadata();
              final ImmutableSet<DataSegment> ourSegments = ImmutableSet.copyOf(segmentsAndCommitMetadata.getSegments());
              final SegmentPublishResult publishResult = publisher.publishSegments(
                  segmentsToBeOverwritten,
                  ourSegments,
                  metadata == null ? null : ((AppenderatorDriverMetadata) metadata).getCallerMetadata()
              );

              if (publishResult.isSuccess()) {
                log.info("Published segments.");
              } else {
                // Publishing didn't affirmatively succeed. However, segments with our identifiers may still be active
                // now after all, for two possible reasons:
                //
                // 1) A replica may have beat us to publishing these segments. In this case we want to delete the
                //    segments we pushed (if they had unique paths) to avoid wasting space on deep storage.
                // 2) We may have actually succeeded, but not realized it due to missing the confirmation response
                //    from the overlord. In this case we do not want to delete the segments we pushed, since they are
                //    now live!

                final Set<SegmentIdWithShardSpec> segmentsIdentifiers = segmentsAndCommitMetadata
                    .getSegments()
                    .stream()
                    .map(SegmentIdWithShardSpec::fromDataSegment)
                    .collect(Collectors.toSet());

                final Set<DataSegment> activeSegments = usedSegmentChecker.findUsedSegments(segmentsIdentifiers);

                if (activeSegments.equals(ourSegments)) {
                  log.info("Could not publish segments, but checked and found them already published. Continuing.");

                  // Clean up pushed segments if they are physically disjoint from the published ones (this means
                  // they were probably pushed by a replica, and with the unique paths option).
                  final boolean physicallyDisjoint = Sets.intersection(
                      activeSegments.stream().map(DataSegment::getLoadSpec).collect(Collectors.toSet()),
                      ourSegments.stream().map(DataSegment::getLoadSpec).collect(Collectors.toSet())
                  ).isEmpty();

                  if (physicallyDisjoint) {
                    segmentsAndCommitMetadata.getSegments().forEach(dataSegmentKiller::killQuietly);
                  }
                } else {
                  // Our segments aren't active. Publish failed for some reason. Clean them up and then throw an error.
                  segmentsAndCommitMetadata.getSegments().forEach(dataSegmentKiller::killQuietly);

                  if (publishResult.getErrorMsg() != null) {
                    throw new ISE("Failed to publish segments because of [%s].", publishResult.getErrorMsg());
                  } else {
                    throw new ISE("Failed to publish segments.");
                  }
                }
              }
            }
            catch (Exception e) {
              // Must not remove segments here, we aren't sure if our transaction succeeded or not.
              log.warn(e, "Failed publish, not removing segments: %s", segmentsAndCommitMetadata.getSegments());
              Throwables.propagateIfPossible(e);
              throw new RuntimeException(e);
            }
          }

          return segmentsAndCommitMetadata;
        }
    );
  }

  /**
   * Clears out all our state and also calls {@link Appenderator#clear()} on the underlying Appenderator.
   */
  @VisibleForTesting
  public void clear() throws InterruptedException
  {
    synchronized (segments) {
      segments.clear();
    }
    appenderator.clear();
  }

  /**
   * Closes this driver. Does not close the underlying Appenderator; you should do that yourself.
   */
  @Override
  public void close()
  {
    executor.shutdownNow();
  }

  /**
   * Wrapped committer for BaseAppenderatorDriver. Used in only {@link StreamAppenderatorDriver} because batch ingestion
   * doesn't need committing intermediate states.
   */
  static class WrappedCommitter implements Committer
  {
    private final Committer delegate;
    private final AppenderatorDriverMetadata metadata;

    WrappedCommitter(Committer delegate, AppenderatorDriverMetadata metadata)
    {
      this.delegate = delegate;
      this.metadata = metadata;
    }

    @Override
    public Object getMetadata()
    {
      return metadata;
    }

    @Override
    public void run()
    {
      delegate.run();
    }
  }

  WrappedCommitter wrapCommitter(final Committer committer)
  {
    final AppenderatorDriverMetadata wrappedMetadata;
    final Map<String, SegmentsForSequence> snapshot;
    synchronized (segments) {
      snapshot = ImmutableMap.copyOf(segments);
    }

    wrappedMetadata = new AppenderatorDriverMetadata(
        ImmutableMap.copyOf(
            Maps.transformValues(
                snapshot,
                (Function<SegmentsForSequence, List<SegmentWithState>>) input -> ImmutableList.copyOf(
                    input.intervalToSegmentStates
                        .values()
                        .stream()
                        .flatMap(segmentsOfInterval -> segmentsOfInterval.getAllSegments().stream())
                        .collect(Collectors.toList())
                )
            )
        ),
        CollectionUtils.mapValues(snapshot, segmentsForSequence -> segmentsForSequence.lastSegmentId),
        committer.getMetadata()
    );

    return new WrappedCommitter(committer, wrappedMetadata);
  }

  private Supplier<Committer> wrapCommitterSupplier(final Supplier<Committer> committerSupplier)
  {
    return () -> wrapCommitter(committerSupplier.get());
  }
}<|MERGE_RESOLUTION|>--- conflicted
+++ resolved
@@ -534,18 +534,13 @@
    * ingestion) before being published.
    *
    * @param segmentsAndCommitMetadata result of dropping or pushing
-   * @param publisher           transactional segment publisher
+   * @param publisher transactional segment publisher
    *
    * @return a future for publishing segments
    */
-<<<<<<< HEAD
   ListenableFuture<SegmentsAndCommitMetadata> publishInBackground(
+      @Nullable Set<DataSegment> segmentsToBeOverwritten,
       SegmentsAndCommitMetadata segmentsAndCommitMetadata,
-=======
-  ListenableFuture<SegmentsAndMetadata> publishInBackground(
-      @Nullable Set<DataSegment> segmentsToBeOverwritten,
-      SegmentsAndMetadata segmentsAndMetadata,
->>>>>>> 61f4abec
       TransactionalSegmentPublisher publisher
   )
   {
@@ -562,7 +557,8 @@
 
             try {
               final Object metadata = segmentsAndCommitMetadata.getCommitMetadata();
-              final ImmutableSet<DataSegment> ourSegments = ImmutableSet.copyOf(segmentsAndCommitMetadata.getSegments());
+              final ImmutableSet<DataSegment> ourSegments =
+                  ImmutableSet.copyOf(segmentsAndCommitMetadata.getSegments());
               final SegmentPublishResult publishResult = publisher.publishSegments(
                   segmentsToBeOverwritten,
                   ourSegments,
