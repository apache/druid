--- conflicted
+++ resolved
@@ -23,7 +23,6 @@
 import org.apache.commons.io.FileUtils;
 import org.apache.druid.java.util.common.logger.Logger;
 import org.apache.druid.timeline.DataSegment;
-import org.apache.druid.timeline.SegmentId;
 
 import javax.annotation.Nullable;
 import javax.annotation.concurrent.GuardedBy;
@@ -90,14 +89,6 @@
   public synchronized void removeFile(File file)
   {
     if (files.remove(file)) {
-<<<<<<< HEAD
-      currSize -= FileUtils.sizeOf(file);
-    }
-  }
-
-  /**
-   * Remove a segment dir from this location. The segment size is subtracted from currSize.
-=======
       currSizeBytes -= FileUtils.sizeOf(file);
     } else {
       log.warn("File[%s] is not found under this location[%s]", file, path);
@@ -106,53 +97,10 @@
 
   /**
    * Remove a segment dir from this location. The segment size is subtracted from currSizeBytes.
->>>>>>> 9ca05b6d
    */
   public synchronized void removeSegmentDir(File segmentDir, DataSegment segment)
   {
     if (files.remove(segmentDir)) {
-<<<<<<< HEAD
-      currSize -= segment.getSize();
-    }
-  }
-
-  /**
-   * Reserves space to store the given segment. The segment size is added to currSize.
-   * Returns true if it succeeds to add the given file.
-   */
-  public synchronized boolean reserve(File segmentDir, DataSegment segment)
-  {
-    return reserve(segmentDir, segment.getId().toString(), segment.getSize());
-  }
-
-  /**
-   * Reserves space to store the given segment. Returns true if it succeeds to add the given file.
-   */
-  public synchronized boolean reserve(File segmentFileToAdd, String segmentId, long segmentSize)
-  {
-    if (files.contains(segmentFileToAdd)) {
-      return false;
-    }
-    if (canHandle(segmentId, segmentSize)) {
-      files.add(segmentFileToAdd);
-      currSize += segmentSize;
-      return true;
-    } else {
-      return false;
-    }
-  }
-
-  /**
-   * This method is available for only unit tests. Production code must use {@link #reserve} instead.
-   */
-  @VisibleForTesting
-  boolean canHandle(String segmentId, long segmentSize)
-  {
-    if (available() < segmentSize) {
-      log.warn(
-          "Segment[%s:%,d] too large for storage[%s:%,d]. Check your druid.segmentCache.locations maxSize param",
-          segmentId, segmentSize, getPath(), available()
-=======
       currSizeBytes -= segment.getSize();
     } else {
       log.warn("SegmentDir[%s] is not found under this location[%s]", segmentDir, path);
@@ -166,7 +114,7 @@
   @Nullable
   public synchronized File reserve(String segmentDir, DataSegment segment)
   {
-    return reserve(segmentDir, segment.getId(), segment.getSize());
+    return reserve(segmentDir, segment.getId().toString(), segment.getSize());
   }
 
   /**
@@ -175,7 +123,7 @@
    * Returns null otherwise.
    */
   @Nullable
-  public synchronized File reserve(String segmentFilePathToAdd, SegmentId segmentId, long segmentSize)
+  public synchronized File reserve(String segmentFilePathToAdd, String segmentId, long segmentSize)
   {
     final File segmentFileToAdd = new File(path, segmentFilePathToAdd);
     if (files.contains(segmentFileToAdd)) {
@@ -196,13 +144,12 @@
    */
   @VisibleForTesting
   @GuardedBy("this")
-  boolean canHandle(SegmentId segmentId, long segmentSize)
+  boolean canHandle(String segmentId, long segmentSize)
   {
     if (availableSizeBytes() < segmentSize) {
       log.warn(
           "Segment[%s:%,d] too large for storage[%s:%,d]. Check your druid.segmentCache.locations maxSize param",
           segmentId, segmentSize, getPath(), availableSizeBytes()
->>>>>>> 9ca05b6d
       );
       return false;
     }
