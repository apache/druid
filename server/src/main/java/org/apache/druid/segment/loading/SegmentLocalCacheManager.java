/*
 * Licensed to the Apache Software Foundation (ASF) under one
 * or more contributor license agreements.  See the NOTICE file
 * distributed with this work for additional information
 * regarding copyright ownership.  The ASF licenses this file
 * to you under the Apache License, Version 2.0 (the
 * "License"); you may not use this file except in compliance
 * with the License.  You may obtain a copy of the License at
 *
 *   http://www.apache.org/licenses/LICENSE-2.0
 *
 * Unless required by applicable law or agreed to in writing,
 * software distributed under the License is distributed on an
 * "AS IS" BASIS, WITHOUT WARRANTIES OR CONDITIONS OF ANY
 * KIND, either express or implied.  See the License for the
 * specific language governing permissions and limitations
 * under the License.
 */

package org.apache.druid.segment.loading;

import com.fasterxml.jackson.databind.ObjectMapper;
import com.google.common.annotations.VisibleForTesting;
import com.google.common.base.Suppliers;
import com.google.common.util.concurrent.Futures;
import com.google.common.util.concurrent.ListenableFuture;
import com.google.common.util.concurrent.ListeningExecutorService;
import com.google.common.util.concurrent.MoreExecutors;
import com.google.errorprone.annotations.concurrent.GuardedBy;
import com.google.inject.Inject;
import org.apache.commons.io.IOUtils;
import org.apache.commons.io.output.NullOutputStream;
import org.apache.druid.error.DruidException;
import org.apache.druid.guice.annotations.Json;
import org.apache.druid.java.util.common.FileUtils;
import org.apache.druid.java.util.common.ISE;
import org.apache.druid.java.util.common.Stopwatch;
import org.apache.druid.java.util.common.concurrent.Execs;
import org.apache.druid.java.util.common.io.Closer;
import org.apache.druid.java.util.emitter.EmittingLogger;
import org.apache.druid.segment.IndexIO;
import org.apache.druid.segment.ReferenceCountedSegmentProvider;
import org.apache.druid.segment.Segment;
import org.apache.druid.segment.SegmentLazyLoadFailCallback;
import org.apache.druid.timeline.DataSegment;
import org.apache.druid.timeline.SegmentId;
import org.apache.druid.utils.CloseableUtils;

import javax.annotation.Nonnull;
import javax.annotation.Nullable;
import java.io.File;
import java.io.IOException;
import java.io.InputStream;
import java.nio.file.Files;
import java.nio.file.StandardCopyOption;
import java.util.ArrayList;
import java.util.Iterator;
import java.util.List;
import java.util.Objects;
import java.util.Optional;
import java.util.concurrent.ConcurrentHashMap;
import java.util.concurrent.ConcurrentLinkedQueue;
import java.util.concurrent.CountDownLatch;
import java.util.concurrent.ExecutorService;
import java.util.concurrent.Executors;
import java.util.concurrent.atomic.AtomicInteger;
import java.util.concurrent.atomic.AtomicReference;
import java.util.concurrent.locks.Lock;
import java.util.function.Supplier;

/**
 *
 */
public class SegmentLocalCacheManager implements SegmentCacheManager
{
  private static final String DROP_PATH = "__drop";

  @VisibleForTesting
  static final String DOWNLOAD_START_MARKER_FILE_NAME = "downloadStartMarker";

  private static final EmittingLogger log = new EmittingLogger(SegmentLocalCacheManager.class);

  private final SegmentLoaderConfig config;
  private final ObjectMapper jsonMapper;

  private final List<StorageLocation> locations;

  /**
   * A map between segment and referenceCountingLocks.
   * <p>
   * These locks should be acquired whenever assigning a segment to a location. If different threads try to load
   * segments simultaneously, one of them creates a lock first using {@link #lock(DataSegment)}. And then, all threads
   * compete with each other to get the lock. Finally, the lock should be released using
   * {@link #unlock(DataSegment, ReferenceCountingLock)}. A lock must be acquired any time a {@link SegmentCacheEntry}
   * needs to be assigned to a {@link StorageLocation}.
   * <p>
   * An example usage is:
   * <p>
   * final ReferenceCountingLock lock = lock(dataSegment);
   * synchronized (lock) {
   *   try {
   *     // assign location
   *     ...
   *   }
   *   finally {
   *     unlock(dataSegment, lock);
   *   }
   * }
   */

  private final ConcurrentHashMap<DataSegment, ReferenceCountingLock> segmentLocks = new ConcurrentHashMap<>();

  private final StorageLocationSelectorStrategy strategy;

  private final IndexIO indexIO;

  private final ListeningExecutorService virtualStorageLoadOnDemandExec;
  private ExecutorService loadOnBootstrapExec = null;
  private ExecutorService loadOnDownloadExec = null;

  @Inject
  public SegmentLocalCacheManager(
      List<StorageLocation> locations,
      SegmentLoaderConfig config,
      @Nonnull StorageLocationSelectorStrategy strategy,
      IndexIO indexIO,
      @Json ObjectMapper mapper
  )
  {
    this.config = config;
    this.jsonMapper = mapper;
    this.locations = locations;
    this.strategy = strategy;
    this.indexIO = indexIO;

    log.info("Using storage location strategy[%s].", this.strategy.getClass().getSimpleName());

    if (config.isVirtualStorage()) {
      log.info(
          "Using virtual storage mode - on demand load threads: [%d].",
          config.getVirtualStorageLoadThreads()
      );
      if (config.getNumThreadsToLoadSegmentsIntoPageCacheOnDownload() > 0) {
        throw DruidException.defensive("Invalid configuration: virtualStorage is incompatible with numThreadsToLoadSegmentsIntoPageCacheOnDownload");
      }
      if (config.getNumThreadsToLoadSegmentsIntoPageCacheOnBootstrap() > 0) {
        throw DruidException.defensive("Invalid configuration: virtualStorage is incompatible with numThreadsToLoadSegmentsIntoPageCacheOnBootstrap");
      }
      virtualStorageLoadOnDemandExec =
          MoreExecutors.listeningDecorator(
              // probably replace this with virtual threads once minimum version is java 21
              Executors.newFixedThreadPool(
                  config.getVirtualStorageLoadThreads(),
                  Execs.makeThreadFactory("VirtualStorageOnDemandLoadingThread-%s")
              )
          );
    } else {
      log.info(
          "Number of threads to load segments into page cache - on bootstrap: [%d], on download: [%d].",
          config.getNumThreadsToLoadSegmentsIntoPageCacheOnBootstrap(),
          config.getNumThreadsToLoadSegmentsIntoPageCacheOnDownload()
      );

      if (config.getNumThreadsToLoadSegmentsIntoPageCacheOnBootstrap() > 0) {
        loadOnBootstrapExec = Execs.multiThreaded(
            config.getNumThreadsToLoadSegmentsIntoPageCacheOnBootstrap(),
            "Load-SegmentsIntoPageCacheOnBootstrap-%s"
        );
      }

      if (config.getNumThreadsToLoadSegmentsIntoPageCacheOnDownload() > 0) {
        loadOnDownloadExec = Executors.newFixedThreadPool(
            config.getNumThreadsToLoadSegmentsIntoPageCacheOnDownload(),
            Execs.makeThreadFactory("LoadSegmentsIntoPageCacheOnDownload-%s")
        );
      }
      virtualStorageLoadOnDemandExec = null;
    }
  }

  @Override
  public boolean canHandleSegments()
  {
    final boolean isLocationsValid = !(locations == null || locations.isEmpty());
    final boolean isLocationsConfigValid = !(config.getLocations() == null || config.getLocations().isEmpty());
    return isLocationsValid || isLocationsConfigValid;
  }

  @Override
  public boolean canLoadSegmentsOnDemand()
  {
    return config.isVirtualStorage();
  }

  @Override
  public boolean canLoadSegmentOnDemand(DataSegment dataSegment)
  {
    return config.isVirtualStorage();
  }

  @Override
  public List<DataSegment> getCachedSegments() throws IOException
  {
    if (!canHandleSegments()) {
      throw DruidException.defensive(
          "canHandleSegments() is false. getCachedSegments() must be invoked only when canHandleSegments() returns true."
      );
    }

<<<<<<< HEAD
=======
    // clean up any dropping files
    for (StorageLocation location : locations) {
      File dropFiles = new File(location.getPath(), DROP_PATH);
      if (dropFiles.exists()) {
        final File[] dropping = dropFiles.listFiles();
        if (dropping != null) {
          log.debug("cleaning up[%s] segments in[%s]", dropping.length, dropFiles);
          for (File droppedFile : dropping) {
            try {
              FileUtils.deleteDirectory(droppedFile);
            }
            catch (Exception e) {
              log.warn(e, "Unable to remove dropped segment directory[%s]", droppedFile);
            }
          }
        }
      }
    }

    final List<DataSegment> cachedSegments = new ArrayList<>();
>>>>>>> 51876b54
    final File[] segmentsToLoad = retrieveSegmentMetadataFiles();
    final ConcurrentLinkedQueue<DataSegment> cachedSegments = new ConcurrentLinkedQueue<>();
    AtomicInteger ignoredFilesCounter = new AtomicInteger(0);
    CountDownLatch latch = new CountDownLatch(segmentsToLoad.length);

    boolean createdNewExecutorServiceToLoadSegmentCache = loadOnBootstrapExec == null;
    ExecutorService executorService = createdNewExecutorServiceToLoadSegmentCache
                                      ? MoreExecutors.newDirectExecutorService()
                                      : loadOnBootstrapExec;

    Stopwatch stopwatch = Stopwatch.createStarted();
    log.info("Retrieving [%d] cached segment metadata files to cache.", segmentsToLoad.length);

    for (File file : segmentsToLoad) {
      executorService.submit(() -> {
        try {
          loadToCachedSegmentsFromFile(cachedSegments, file, ignoredFilesCounter);
        }
        catch (Exception e) {
          log.makeAlert(e, "Failed to load segment from segment cache file.")
             .addData("file", file)
             .emit();
        }
        finally {
          latch.countDown();
        }
      });
    }

    try {
      latch.await();
    }
    catch (InterruptedException e) {
      Thread.currentThread().interrupt();
      log.error(e, "Interrupted when trying to retrieve cached segment metadata files");
    }

    stopwatch.stop();
    log.info("Retrieved [%d,%d] cached segments in [%d]ms.", cachedSegments.size(), segmentsToLoad.length, stopwatch.millisElapsed());

    if (createdNewExecutorServiceToLoadSegmentCache) {
      executorService.shutdown();
    }

    if (ignoredFilesCounter.get() > 0) {
      log.makeAlert("Ignored misnamed segment cache files on startup.")
         .addData("numIgnored", ignoredFilesCounter.get())
         .emit();
    }

    return new ArrayList<>(cachedSegments);
  }

  private void loadToCachedSegmentsFromFile(
      ConcurrentLinkedQueue<DataSegment> cachedSegments,
      File file,
      AtomicInteger ignored
  ) throws IOException
  {
    final DataSegment segment = jsonMapper.readValue(file, DataSegment.class);
    boolean removeInfo = false;
    if (!segment.getId().toString().equals(file.getName())) {
      log.warn("Ignoring cache file[%s] for segment[%s].", file.getPath(), segment.getId());
      ignored.incrementAndGet();
    } else {
      removeInfo = true;
      final SegmentCacheEntry cacheEntry = new SegmentCacheEntry(segment);
      for (StorageLocation location : locations) {
        // check for migrate from old nested local storage path format
        final File legacyPath = new File(location.getPath(), DataSegmentPusher.getDefaultStorageDir(segment, false));
        if (legacyPath.exists()) {
          final File destination = cacheEntry.toPotentialLocation(location.getPath());
          FileUtils.mkdirp(destination);
          final File[] oldFiles = legacyPath.listFiles();
          final File[] newFiles = destination.listFiles();
          // make sure old files exist and new files do not exist
          if (oldFiles != null && oldFiles.length > 0 && newFiles != null && newFiles.length == 0) {
            Files.move(legacyPath.toPath(), destination.toPath(), StandardCopyOption.ATOMIC_MOVE);
          }
          cleanupLegacyCacheLocation(location.getPath(), legacyPath);
        }

        if (cacheEntry.checkExists(location.getPath())) {
          removeInfo = false;
          final boolean reserveResult;
          if (config.isVirtualStorage()) {
            reserveResult = location.reserveWeak(cacheEntry);
          } else {
            reserveResult = location.reserve(cacheEntry);
          }
          if (!reserveResult) {
            log.makeAlert(
                "storage[%s:%,d] has more segments than it is allowed. Currently loading Segment[%s:%,d]. Please increase druid.segmentCache.locations maxSize param",
                location.getPath(),
                location.availableSizeBytes(),
                segment.getId(),
                segment.getSize()
            ).emit();
          }
          cachedSegments.add(segment);
        }
      }
    }

    if (removeInfo) {
      final SegmentId segmentId = segment.getId();
      log.warn("Unable to find cache file for segment[%s]. Deleting lookup entry.", segmentId);
      removeInfoFile(segment);
    }
  }

  private File[] retrieveSegmentMetadataFiles() throws IOException
  {
    final File infoDir = getEffectiveInfoDir();
    FileUtils.mkdirp(infoDir);
    File[] files = infoDir.listFiles();
    return files == null ? new File[0] : files;
  }

  @Override
  public void storeInfoFile(final DataSegment segment) throws IOException
  {
    final File segmentInfoCacheFile = new File(getEffectiveInfoDir(), segment.getId().toString());
    if (!segmentInfoCacheFile.exists()) {
      FileUtils.writeAtomically(
          segmentInfoCacheFile,
          out -> {
            jsonMapper.writeValue(out, segment);
            return null;
          }
      );
    }
  }

  @Override
  public void removeInfoFile(final DataSegment segment)
  {
    final Runnable delete = () -> deleteSegmentInfoFile(segment);
    final SegmentCacheEntryIdentifier entryId = new SegmentCacheEntryIdentifier(segment.getId());
    boolean isCached = false;
    // defer deleting until the unmount operation of the cache entry, if possible, so that if the process stops before
    // the segment files are deleted, they can be properly managed on startup (since the info entry still exists)
    for (StorageLocation location : locations) {
      final SegmentCacheEntry cacheEntry = location.getCacheEntry(entryId);
      if (cacheEntry != null) {
        isCached = isCached || cacheEntry.setOnUnmount(delete);
      }
    }

    // otherwise we are probably deleting for cleanup reasons, so try it anyway if it wasn't present in any location
    if (!isCached) {
      delete.run();
    }
  }

  private void deleteSegmentInfoFile(DataSegment segment)
  {
    final File segmentInfoCacheFile = new File(getEffectiveInfoDir(), segment.getId().toString());
    if (!segmentInfoCacheFile.delete()) {
      log.warn("Unable to delete cache file[%s] for segment[%s].", segmentInfoCacheFile, segment.getId());
    }
  }

  @Override
  public Optional<Segment> acquireCachedSegment(final DataSegment dataSegment)
  {
    final SegmentCacheEntryIdentifier cacheEntryIdentifier = new SegmentCacheEntryIdentifier(dataSegment.getId());
    for (StorageLocation location : locations) {
      final SegmentCacheEntry cacheEntry = location.getStaticCacheEntry(cacheEntryIdentifier);
      if (cacheEntry != null) {
        return cacheEntry.acquireReference();
      }
      final StorageLocation.ReservationHold<SegmentCacheEntry> hold =
          location.addWeakReservationHoldIfExists(cacheEntryIdentifier);
      try {
        if (hold != null) {
          if (hold.getEntry().isMounted()) {
            Optional<Segment> segment = hold.getEntry().acquireReference();
            if (segment.isPresent()) {
              return ReferenceCountedSegmentProvider.wrapCloseable(
                  (ReferenceCountedSegmentProvider.LeafReference) segment.get(),
                  hold
              );
            }
          }

          hold.close();
        }
      }
      catch (Throwable e) {
        hold.close();
        throw e;
      }
    }
    return Optional.empty();
  }

  @Override
  public AcquireSegmentAction acquireSegment(final DataSegment dataSegment) throws SegmentLoadingException
  {
    final SegmentCacheEntryIdentifier identifier = new SegmentCacheEntryIdentifier(dataSegment.getId());
    final AcquireSegmentAction acquireExisting = acquireExistingSegment(identifier);
    if (acquireExisting != null) {
      return acquireExisting;
    }

    final ReferenceCountingLock lock = lock(dataSegment);
    synchronized (lock) {
      try {
        final AcquireSegmentAction retryAcquireExisting = acquireExistingSegment(identifier);
        if (retryAcquireExisting != null) {
          return retryAcquireExisting;
        }

        if (!config.isVirtualStorage()) {
          return AcquireSegmentAction.missingSegment();
        }

        final Iterator<StorageLocation> iterator = strategy.getLocations();
        while (iterator.hasNext()) {
          final StorageLocation location = iterator.next();
          final StorageLocation.ReservationHold<SegmentCacheEntry> hold = location.addWeakReservationHold(
              identifier,
              () -> new SegmentCacheEntry(dataSegment)
          );
          try {
            if (hold != null) {
              // write the segment info file if it doesn't exist. this can happen if we are loading after a drop
              final File segmentInfoCacheFile = new File(getEffectiveInfoDir(), dataSegment.getId().toString());
              if (!segmentInfoCacheFile.exists()) {
                FileUtils.writeAtomically(segmentInfoCacheFile, out -> {
                  jsonMapper.writeValue(out, dataSegment);
                  return null;
                });
                hold.getEntry().setOnUnmount(() -> deleteSegmentInfoFile(dataSegment));
              }

              return new AcquireSegmentAction(
                  makeOnDemandLoadSupplier(hold.getEntry(), location),
                  hold
              );
            }
          }
          catch (Throwable t) {
            throw CloseableUtils.closeAndWrapInCatch(t, hold);
          }
        }
        throw DruidException.forPersona(DruidException.Persona.USER)
                            .ofCategory(DruidException.Category.CAPACITY_EXCEEDED)
                            .build(
                                "Unable to load segment[%s] on demand, ensure enough disk space has been allocated to load all segments involved in the query",
                                dataSegment.getId()
                            );
      }
      finally {
        unlock(dataSegment, lock);
      }
    }
  }

  @Nullable
  private AcquireSegmentAction acquireExistingSegment(SegmentCacheEntryIdentifier identifier)
  {
    final Closer safetyNet = Closer.create();
    for (StorageLocation location : locations) {
      try {
        final StorageLocation.ReservationHold<SegmentCacheEntry> hold = safetyNet.register(
            location.addWeakReservationHoldIfExists(identifier)
        );
        if (hold != null) {
          if (hold.getEntry().isMounted()) {
            return new AcquireSegmentAction(
                () -> Futures.immediateFuture(AcquireSegmentResult.cached(hold.getEntry().referenceProvider)),
                hold
            );
          } else {
            // go ahead and mount it, someone else is probably trying this as well, but mount is done under a segment
            // lock and is a no-op if already mounted, and if we win we need it to be mounted
            return new AcquireSegmentAction(
                makeOnDemandLoadSupplier(hold.getEntry(), location),
                hold
            );
          }
        }
      }
      catch (Throwable t) {
        throw CloseableUtils.closeAndWrapInCatch(t, safetyNet);
      }
    }
    return null;
  }

  @Override
  public void load(final DataSegment dataSegment) throws SegmentLoadingException
  {
    if (config.isVirtualStorage()) {
      // virtual storage doesn't do anything with loading immediately, but check to see if the segment is already cached
      // and if so, clear out the onUnmount action
      final ReferenceCountingLock lock = lock(dataSegment);
      synchronized (lock) {
        try {
          final SegmentCacheEntryIdentifier cacheEntryIdentifier = new SegmentCacheEntryIdentifier(dataSegment.getId());
          for (StorageLocation location : locations) {
            final SegmentCacheEntry cacheEntry = location.getCacheEntry(cacheEntryIdentifier);
            if (cacheEntry != null) {
              cacheEntry.clearOnUnmount();
            }
          }
        }
        finally {
          unlock(dataSegment, lock);
        }
      }
      return;
    }
    final SegmentCacheEntry cacheEntry = new SegmentCacheEntry(dataSegment);
    final ReferenceCountingLock lock = lock(dataSegment);
    synchronized (lock) {
      try {
        final SegmentCacheEntry entry = assignLocationAndMount(cacheEntry, SegmentLazyLoadFailCallback.NOOP);
        if (loadOnDownloadExec != null) {
          loadOnDownloadExec.submit(entry::loadIntoPageCache);
        }
      }
      finally {
        unlock(dataSegment, lock);
      }
    }
  }

  @Override
  public void bootstrap(
      final DataSegment dataSegment,
      final SegmentLazyLoadFailCallback loadFailed
  ) throws SegmentLoadingException
  {
    if (config.isVirtualStorage()) {
      // during bootstrap, check if the segment exists in a location and mount it, getCachedSegments already
      // did the reserving for us
      final SegmentCacheEntryIdentifier id = new SegmentCacheEntryIdentifier(dataSegment.getId());
      final ReferenceCountingLock lock = lock(dataSegment);
      synchronized (lock) {
        try {
          for (StorageLocation location : locations) {
            final SegmentCacheEntry entry = location.getCacheEntry(id);
            if (entry != null) {
              entry.lazyLoadCallback = loadFailed;
              entry.clearOnUnmount();
              entry.mount(location);
            }
          }
        }
        finally {
          unlock(dataSegment, lock);
        }
      }
      return;
    }
    final ReferenceCountingLock lock = lock(dataSegment);
    synchronized (lock) {
      try {
        final SegmentCacheEntry entry = assignLocationAndMount(new SegmentCacheEntry(dataSegment), loadFailed);
        if (loadOnBootstrapExec != null) {
          loadOnBootstrapExec.submit(entry::loadIntoPageCache);
        }
      }
      finally {
        unlock(dataSegment, lock);
      }
    }
  }

  @Nullable
  @Override
  public File getSegmentFiles(final DataSegment segment)
  {
    final SegmentCacheEntry cacheEntry = new SegmentCacheEntry(segment);
    final ReferenceCountingLock lock = lock(segment);
    synchronized (lock) {
      try {
        for (StorageLocation location : locations) {
          final SegmentCacheEntry entry = location.getCacheEntry(cacheEntry.id);
          if (entry != null) {
            return entry.storageDir;
          }
        }
      }
      finally {
        unlock(segment, lock);
      }
    }
    return null;
  }

  @Override
  public void drop(final DataSegment segment)
  {
    final SegmentCacheEntryIdentifier id = new SegmentCacheEntryIdentifier(segment.getId());
    for (StorageLocation location : locations) {
      final SegmentCacheEntry entry = location.getCacheEntry(id);
      if (entry != null) {
        location.release(entry);
      }
    }
  }

  @Override
  public void shutdownBootstrap()
  {
    if (loadOnBootstrapExec == null) {
      return;
    }
    loadOnBootstrapExec.shutdown();
  }

  @Override
  public void shutdown()
  {
    if (loadOnDownloadExec != null) {
      loadOnDownloadExec.shutdown();
    }
    if (virtualStorageLoadOnDemandExec != null) {
      virtualStorageLoadOnDemandExec.shutdown();
    }
  }

  @VisibleForTesting
  public ConcurrentHashMap<DataSegment, ReferenceCountingLock> getSegmentLocks()
  {
    return segmentLocks;
  }

  @VisibleForTesting
  List<StorageLocation> getLocations()
  {
    return locations;
  }

  /**
   * Checks whether a segment is already cached. This method does not confirm if the segment is actually mounted in
   * the location, or even that the segment files in some location are valid, just that some files exist in the
   * specified location
   */
  @VisibleForTesting
  boolean isSegmentCached(final DataSegment segment)
  {
    final SegmentCacheEntry cacheEntry = new SegmentCacheEntry(segment);
    for (StorageLocation location : locations) {
      if (cacheEntry.checkExists(location.getPath())) {
        return true;
      }
    }
    return false;
  }

  /**
   * Returns the effective segment info directory based on the configuration settings.
   * The directory is selected based on the following configurations injected into this class:
   * <ul>
   *   <li>{@link SegmentLoaderConfig#getInfoDir()} - If {@code infoDir} is set, it is used as the info directory.</li>
   *   <li>{@link SegmentLoaderConfig#getLocations()} - If the info directory is not set, the first location from this list is used.</li>
   *   <li>List of {@link StorageLocation}s injected - If both the info directory and locations list are not set, the
   *   first storage location is used.</li>
   * </ul>
   *
   * @throws DruidException if none of the configurations are set, and the info directory cannot be determined.
   */
  private File getEffectiveInfoDir()
  {
    final File infoDir;
    if (config.getInfoDir() != null) {
      infoDir = config.getInfoDir();
    } else if (!config.getLocations().isEmpty()) {
      infoDir = new File(config.getLocations().get(0).getPath(), "info_dir");
    } else if (!locations.isEmpty()) {
      infoDir = new File(locations.get(0).getPath(), "info_dir");
    } else {
      throw DruidException.forPersona(DruidException.Persona.OPERATOR)
                          .ofCategory(DruidException.Category.NOT_FOUND)
                          .build("Could not determine infoDir. Make sure 'druid.segmentCache.infoDir' "
                                 + "or 'druid.segmentCache.locations' is set correctly.");
    }
    return infoDir;
  }

  private Supplier<ListenableFuture<AcquireSegmentResult>> makeOnDemandLoadSupplier(
      final SegmentCacheEntry entry,
      final StorageLocation location
  )
  {
    return Suppliers.memoize(
        () -> {
          final long startTime = System.nanoTime();
          return virtualStorageLoadOnDemandExec.submit(
              () -> {
                final long execStartTime = System.nanoTime();
                final long waitTime = execStartTime - startTime;
                entry.mount(location);
                return new AcquireSegmentResult(
                    entry.referenceProvider,
                    entry.dataSegment.getSize(),
                    waitTime,
                    System.nanoTime() - startTime
                );
              }
          );
        }
    );
  }

  private ReferenceCountingLock lock(final DataSegment dataSegment)
  {
    return segmentLocks.compute(
        dataSegment,
        (segment, lock) -> {
          final ReferenceCountingLock nonNullLock;
          if (lock == null) {
            nonNullLock = new ReferenceCountingLock();
          } else {
            nonNullLock = lock;
          }
          nonNullLock.increment();
          return nonNullLock;
        }
    );
  }

  private void unlock(final DataSegment dataSegment, final ReferenceCountingLock lock)
  {
    segmentLocks.compute(
        dataSegment,
        (segment, existingLock) -> {
          if (existingLock == null) {
            throw new ISE("Lock has already been removed");
          } else if (existingLock != lock) {
            throw new ISE("Different lock instance");
          } else {
            if (existingLock.numReferences == 1) {
              return null;
            } else {
              existingLock.decrement();
              return existingLock;
            }
          }
        }
    );
  }

  private SegmentCacheEntry assignLocationAndMount(
      final SegmentCacheEntry cacheEntry,
      final SegmentLazyLoadFailCallback segmentLoadFailCallback
  ) throws SegmentLoadingException
  {
    try {
      for (StorageLocation location : locations) {
        if (cacheEntry.checkExists(location.getPath())) {
          if (location.isReserved(cacheEntry.id) || location.reserve(cacheEntry)) {
            final SegmentCacheEntry entry = location.getCacheEntry(cacheEntry.id);
            if (entry != null) {
              entry.lazyLoadCallback = segmentLoadFailCallback;
              entry.clearOnUnmount();
              entry.mount(location);
              return entry;
            }
          } else {
            // entry is not reserved, clean it up
            atomicMoveAndDeleteCacheEntryDirectory(cacheEntry.toPotentialLocation(location.getPath()));
          }
        }
      }
    }
    catch (SegmentLoadingException e) {
      log.warn(e, "Failed to load segment[%s] in existing location, trying new location", cacheEntry.id);
    }
    final Iterator<StorageLocation> locationsIterator = strategy.getLocations();
    while (locationsIterator.hasNext()) {
      final StorageLocation location = locationsIterator.next();
      if (location.reserve(cacheEntry)) {
        try {
          final SegmentCacheEntry entry = location.getCacheEntry(cacheEntry.id);
          if (entry != null) {
            entry.lazyLoadCallback = segmentLoadFailCallback;
            entry.clearOnUnmount();
            entry.mount(location);
            return entry;
          }
        }
        catch (SegmentLoadingException e) {
          log.warn(e, "Failed to load segment[%s] in location[%s], trying next location", cacheEntry.id, location.getPath());
        }
      }
    }
    throw new SegmentLoadingException("Failed to load segment[%s] in all locations.", cacheEntry.id);
  }

  /**
   * Performs an atomic move to a sibling {@link #DROP_PATH} directory, and then deletes the directory and logs about
   * it. This method should only be called under the lock of a {@link #segmentLocks}.
   */
  private static void atomicMoveAndDeleteCacheEntryDirectory(final File path)
  {
    final File parent = path.getParentFile();
    final File tempLocation = new File(parent, DROP_PATH);
    try {
      if (!tempLocation.exists()) {
        FileUtils.mkdirp(tempLocation);
      }
      final File tempPath = new File(tempLocation, path.getName());
      log.debug("moving[%s] to temp location[%s]", path, tempLocation);
      Files.move(path.toPath(), tempPath.toPath(), StandardCopyOption.ATOMIC_MOVE);
      log.info("Deleting directory[%s]", path);
      FileUtils.deleteDirectory(tempPath);
    }
    catch (Exception e) {
      log.error(e, "Unable to remove directory[%s]", path);
    }
  }

  /**
   * Calls {@link FileUtils#deleteDirectory(File)} and then checks parent path if it is empty, and recursively
   * continues until a non-empty directory or the base path is reached. This method is not thread-safe, and should only
   * be used by a single caller.
   */
  private static void cleanupLegacyCacheLocation(final File baseFile, final File cacheFile)
  {
    if (cacheFile.equals(baseFile)) {
      return;
    }

    try {
      log.info("Deleting migrated segment directory[%s]", cacheFile);
      FileUtils.deleteDirectory(cacheFile);
    }
    catch (Exception e) {
      log.warn(e, "Unable to remove directory[%s]", cacheFile);
    }

    File parent = cacheFile.getParentFile();
    if (parent != null) {
      File[] children = parent.listFiles();
      if (children == null || children.length == 0) {
        cleanupLegacyCacheLocation(baseFile, parent);
      }
    }
  }

  /**
   * check if segment data is possibly corrupted.
   * @param dir segments cache dir
   * @return true means segment files may be damaged.
   */
  private static boolean isPossiblyCorrupted(final File dir)
  {
    return hasStartMarker(dir);
  }

  /**
   * If {@link #DOWNLOAD_START_MARKER_FILE_NAME} exists in the path, the segment files might be damaged because this
   * file is typically deleted after the segment is pulled from deep storage.
   */
  private static boolean hasStartMarker(final File localStorageDir)
  {
    final File downloadStartMarker = new File(localStorageDir.getPath(), DOWNLOAD_START_MARKER_FILE_NAME);
    return downloadStartMarker.exists();
  }

  private static final class ReferenceCountingLock
  {
    private int numReferences;

    private void increment()
    {
      ++numReferences;
    }

    private void decrement()
    {
      --numReferences;
    }
  }

  private final class SegmentCacheEntry implements CacheEntry
  {
    private final SegmentCacheEntryIdentifier id;
    private final DataSegment dataSegment;
    private final String relativePathString;
    private SegmentLazyLoadFailCallback lazyLoadCallback = SegmentLazyLoadFailCallback.NOOP;
    private StorageLocation location;
    private File storageDir;
    private ReferenceCountedSegmentProvider referenceProvider;
    private final AtomicReference<Runnable> onUnmount = new AtomicReference<>();

    private SegmentCacheEntry(final DataSegment dataSegment)
    {
      this.dataSegment = dataSegment;
      this.id = new SegmentCacheEntryIdentifier(dataSegment.getId());
      this.relativePathString = dataSegment.getId().toString();
    }

    @Override
    public SegmentCacheEntryIdentifier getId()
    {
      return id;
    }

    @Override
    public long getSize()
    {
      return dataSegment.getSize();
    }

    @Override
    public synchronized boolean isMounted()
    {
      return referenceProvider != null;
    }

    @Override
    public void mount(StorageLocation mountLocation) throws SegmentLoadingException
    {
      // check to see if we should still be mounting by making sure we are still reserved in the location
      // this is not done under a lock of the location, and that is ok.. we will check again at the end to prevent any
      // orphaned files
      if (!mountLocation.isReserved(this.id) && !mountLocation.isWeakReserved(this.id)) {
        log.debug(
            "aborting mount in location[%s] since entry[%s] is no longer reserved",
            mountLocation.getPath(),
            this.id
        );
        return;
      }

      try {
        synchronized (this) {
          if (location != null) {
            log.debug(
                "already mounted [%s] in location[%s], but asked to load in [%s], unmounting old location",
                id,
                location.getPath(),
                mountLocation.getPath()
            );
            if (!location.equals(mountLocation)) {
              throw DruidException.defensive(
                  "already mounted[%s] in location[%s] which is different from requested[%s]",
                  id,
                  location.getPath(),
                  mountLocation.getPath()
              );
            } else {
              log.debug("already mounted [%s] in location[%s]", id, mountLocation.getPath());
              return;
            }
          }
          location = mountLocation;
          storageDir = new File(location.getPath(), relativePathString);
          boolean needsLoad = true;
          if (storageDir.exists()) {
            if (isPossiblyCorrupted(storageDir)) {
              log.warn(
                  "[%s] may be damaged. Delete all the segment files and pull from DeepStorage again.",
                  storageDir.getAbsolutePath()
              );
              atomicMoveAndDeleteCacheEntryDirectory(storageDir);
            } else {
              needsLoad = false;
            }
          }
          if (needsLoad) {
            loadInLocationWithStartMarker(dataSegment, storageDir);
          }
          final SegmentizerFactory factory = getSegmentFactory(storageDir);

          @SuppressWarnings("ObjectEquality")
          final boolean lazy = config.isLazyLoadOnStart() && lazyLoadCallback != SegmentLazyLoadFailCallback.NOOP;
          final Segment segment = factory.factorize(dataSegment, storageDir, lazy, lazyLoadCallback);
          // wipe load callback after calling
          lazyLoadCallback = SegmentLazyLoadFailCallback.NOOP;
          referenceProvider = ReferenceCountedSegmentProvider.of(segment);
        }


        // since we do not hold a lock on the location while mounting, make sure that we actually are reserved and
        // should have mounted, otherwise unmount so we don't leave any orphaned files
        if (!mountLocation.isReserved(this.id) && !mountLocation.isWeakReserved(this.id)) {
          log.debug(
              "aborting mount in location[%s] since entry[%s] is no longer reserved",
              mountLocation.getPath(),
              this.id
          );
          unmount();
        }
      }
      catch (SegmentLoadingException e) {
        try {
          log.makeAlert(
              e,
              "Failed to load segment in current location [%s], try next location if any",
              location.getPath().getAbsolutePath()
          ).addData("location", location.getPath().getAbsolutePath()).emit();

          throw new SegmentLoadingException(
              "Failed to load segment[%s] in reserved location[%s]",
              dataSegment.getId(),
              location.getPath().getAbsolutePath()
          );
        }
        finally {
          unmount();
        }
      }
      catch (Throwable t) {
        unmount();
        throw t;
      }
    }

    @Override
    public void unmount()
    {
      final Lock lock;
      synchronized (this) {
        if (location == null) {
          return;
        }
        lock = location.getLock().readLock();
      }
      lock.lock();
      try {
        synchronized (this) {
          if (referenceProvider != null) {
            referenceProvider.close();
            referenceProvider = null;
          }
          if (!config.isDeleteOnRemove()) {
            return;
          }
          if (storageDir != null) {
            atomicMoveAndDeleteCacheEntryDirectory(storageDir);
            storageDir = null;
            location = null;
          }

          final Runnable onUnmountRunnable = onUnmount.get();
          if (onUnmountRunnable != null) {
            onUnmountRunnable.run();
          }
        }
      }
      finally {
        lock.unlock();
      }
    }

    public synchronized Optional<Segment> acquireReference()
    {
      if (referenceProvider == null) {
        return Optional.empty();
      }
      return referenceProvider.acquireReference();
    }

    public synchronized boolean setOnUnmount(Runnable runnable)
    {
      if (location == null) {
        return false;
      }
      onUnmount.set(runnable);
      return true;
    }

    public synchronized void clearOnUnmount()
    {
      onUnmount.set(null);
    }

    public void loadIntoPageCache()
    {
      if (!isMounted()) {
        return;
      }
      synchronized (this) {
        final File[] children = storageDir.listFiles();
        if (children != null) {
          for (File child : children) {
            try (InputStream in = Files.newInputStream(child.toPath())) {
              IOUtils.copy(in, NullOutputStream.NULL_OUTPUT_STREAM);
              log.info("Loaded [%s] into page cache.", child.getAbsolutePath());
            }
            catch (Exception e) {
              log.error(e, "Failed to load [%s] into page cache", child.getAbsolutePath());
            }
          }
        }
      }
    }

    public boolean checkExists(final File location)
    {
      return toPotentialLocation(location).exists();
    }

    public File toPotentialLocation(final File location)
    {
      return new File(location, relativePathString);
    }

    @GuardedBy("this")
    private void loadInLocationWithStartMarker(final DataSegment segment, final File storageDir)
        throws SegmentLoadingException
    {
      // We use a marker to prevent the case where a segment is downloaded, but before the download completes,
      // the parent directories of the segment are removed
      final File downloadStartMarker = new File(storageDir, DOWNLOAD_START_MARKER_FILE_NAME);
      try {
        FileUtils.mkdirp(storageDir);

        if (!downloadStartMarker.createNewFile()) {
          throw new SegmentLoadingException("Was not able to create new download marker for [%s]", storageDir);
        }
        loadInLocation(segment, storageDir);

        if (!downloadStartMarker.delete()) {
          throw new SegmentLoadingException("Unable to remove marker file for [%s]", storageDir);
        }
      }
      catch (IOException e) {
        throw new SegmentLoadingException(e, "Unable to create marker file for [%s]", storageDir);
      }
    }

    @GuardedBy("this")
    private void loadInLocation(final DataSegment segment, final File storageDir)
        throws SegmentLoadingException
    {
      // LoadSpec isn't materialized until here so that any system can interpret Segment without having to have all the
      // LoadSpec dependencies.
      final LoadSpec loadSpec = jsonMapper.convertValue(segment.getLoadSpec(), LoadSpec.class);
      final LoadSpec.LoadSpecResult result = loadSpec.loadSegment(storageDir);
      if (result.getSize() != segment.getSize()) {
        log.warn(
            "Segment [%s] is different than expected size. Expected [%d] found [%d]",
            segment.getId(),
            segment.getSize(),
            result.getSize()
        );
      }
    }

    @GuardedBy("this")
    private SegmentizerFactory getSegmentFactory(final File segmentFiles) throws SegmentLoadingException
    {
      final File factoryJson = new File(segmentFiles, "factory.json");
      final SegmentizerFactory factory;

      if (factoryJson.exists()) {
        try {
          factory = jsonMapper.readValue(factoryJson, SegmentizerFactory.class);
        }
        catch (IOException e) {
          throw new SegmentLoadingException(e, "Failed to get segment factory for %s", e.getMessage());
        }
      } else {
        factory = new MMappedQueryableSegmentizerFactory(indexIO);
      }
      return factory;
    }

    @Override
    public boolean equals(Object o)
    {
      if (o == null || getClass() != o.getClass()) {
        return false;
      }
      SegmentCacheEntry that = (SegmentCacheEntry) o;
      return Objects.equals(dataSegment, that.dataSegment);
    }

    @Override
    public int hashCode()
    {
      return Objects.hashCode(dataSegment);
    }
  }
}<|MERGE_RESOLUTION|>--- conflicted
+++ resolved
@@ -207,8 +207,6 @@
       );
     }
 
-<<<<<<< HEAD
-=======
     // clean up any dropping files
     for (StorageLocation location : locations) {
       File dropFiles = new File(location.getPath(), DROP_PATH);
@@ -228,8 +226,6 @@
       }
     }
 
-    final List<DataSegment> cachedSegments = new ArrayList<>();
->>>>>>> 51876b54
     final File[] segmentsToLoad = retrieveSegmentMetadataFiles();
     final ConcurrentLinkedQueue<DataSegment> cachedSegments = new ConcurrentLinkedQueue<>();
     AtomicInteger ignoredFilesCounter = new AtomicInteger(0);
