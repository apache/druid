--- conflicted
+++ resolved
@@ -21,13 +21,8 @@
 
 import com.fasterxml.jackson.annotation.JsonCreator;
 import com.fasterxml.jackson.annotation.JsonProperty;
-<<<<<<< HEAD
 import com.fasterxml.jackson.core.type.TypeReference;
 import com.fasterxml.jackson.databind.ObjectMapper;
-import com.google.common.base.Optional;
-import com.google.common.collect.ImmutableList;
-=======
->>>>>>> 5f5977dc
 import com.google.common.collect.Iterators;
 import com.google.common.collect.PeekingIterator;
 import org.apache.druid.java.util.common.IAE;
@@ -37,12 +32,7 @@
 
 import javax.annotation.Nullable;
 import java.util.List;
-<<<<<<< HEAD
 import java.util.Map;
-import java.util.SortedSet;
-import java.util.TreeSet;
-=======
->>>>>>> 5f5977dc
 
 public class ArbitraryGranularitySpec extends BaseGranularitySpec
 {
@@ -152,7 +142,6 @@
   }
 
   @Override
-<<<<<<< HEAD
   public Map<String, Object> asMap(ObjectMapper objectMapper)
   {
     return objectMapper.convertValue(
@@ -160,11 +149,10 @@
         new TypeReference<Map<String, Object>>() {}
     );
   }
-=======
+
+  @Override
   protected LookupIntervalBuckets getLookupTableBuckets()
   {
     return lookupTableBucketByDateTime;
   }
-
->>>>>>> 5f5977dc
 }