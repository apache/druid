--- conflicted
+++ resolved
@@ -174,20 +174,11 @@
 
     for (Map.Entry<String, List<SegmentSchemaMetadataPlus>> entry : polled.entrySet()) {
       try {
-<<<<<<< HEAD
-        segmentSchemaManager.persistSchemaAndUpdateSegmentsTable(entry.getKey(), entry.getValue(), CentralizedDatasourceSchemaConfig.SCHEMA_VERSION);
-=======
         segmentSchemaManager.persistSchemaAndUpdateSegmentsTable(
             entry.getKey(),
             entry.getValue(),
             CentralizedDatasourceSchemaConfig.SCHEMA_VERSION
         );
-
-        // Mark the segments as published in the cache.
-        for (SegmentSchemaMetadataPlus plus : entry.getValue()) {
-          segmentSchemaCache.markMetadataQueryResultPublished(plus.getSegmentId());
-        }
->>>>>>> d0916865
         emitter.emit(
             ServiceMetricEvent.builder()
                               .setDimension(DruidMetrics.DATASOURCE, entry.getKey())
