/*
 * Licensed to the Apache Software Foundation (ASF) under one
 * or more contributor license agreements.  See the NOTICE file
 * distributed with this work for additional information
 * regarding copyright ownership.  The ASF licenses this file
 * to you under the Apache License, Version 2.0 (the
 * "License"); you may not use this file except in compliance
 * with the License.  You may obtain a copy of the License at
 *
 *   http://www.apache.org/licenses/LICENSE-2.0
 *
 * Unless required by applicable law or agreed to in writing,
 * software distributed under the License is distributed on an
 * "AS IS" BASIS, WITHOUT WARRANTIES OR CONDITIONS OF ANY
 * KIND, either express or implied.  See the License for the
 * specific language governing permissions and limitations
 * under the License.
 */

package org.apache.druid.segment.realtime.plumber;

import com.google.common.base.Predicate;
import com.google.common.collect.ImmutableMap;
import com.google.common.collect.Iterators;
import com.google.common.collect.Lists;
import org.apache.druid.data.input.InputRow;
import org.apache.druid.java.util.common.IAE;
import org.apache.druid.java.util.common.ISE;
import org.apache.druid.query.aggregation.AggregatorFactory;
import org.apache.druid.query.aggregation.CountAdjustmentHolder;
import org.apache.druid.segment.QueryableIndex;
import org.apache.druid.segment.ReferenceCountingSegment;
import org.apache.druid.segment.column.ColumnCapabilities;
import org.apache.druid.segment.incremental.AppendableIndexSpec;
import org.apache.druid.segment.incremental.IncrementalIndex;
import org.apache.druid.segment.incremental.IncrementalIndexAddResult;
import org.apache.druid.segment.incremental.IncrementalIndexSchema;
import org.apache.druid.segment.incremental.IndexSizeExceededException;
import org.apache.druid.segment.indexing.DataSchema;
import org.apache.druid.segment.realtime.FireHydrant;
import org.apache.druid.timeline.DataSegment;
import org.apache.druid.timeline.Overshadowable;
import org.apache.druid.timeline.partition.ShardSpec;
import org.joda.time.Interval;

import javax.annotation.Nullable;

import java.util.Arrays;
import java.util.Collections;
import java.util.HashMap;
import java.util.HashSet;
import java.util.Iterator;
import java.util.LinkedHashSet;
import java.util.List;
import java.util.Map;
import java.util.Set;
import java.util.concurrent.CopyOnWriteArrayList;
import java.util.concurrent.atomic.AtomicInteger;

public class Sink implements Iterable<FireHydrant>, Overshadowable<Sink>
{
  private static final IncrementalIndexAddResult ALREADY_SWAPPED =
      new IncrementalIndexAddResult(-1, -1, "write after index swapped");

  private final Object hydrantLock = new Object();
  private final Interval interval;
  private final DataSchema schema;
  private final ShardSpec shardSpec;
  private final String version;
  private final AppendableIndexSpec appendableIndexSpec;
  private final int maxRowsInMemory;
  private final long maxBytesInMemory;
<<<<<<< HEAD
  private final boolean adjustmentBytesInMemoryFlag;
  private final int adjustmentBytesInMemoryMaxRollupRows;
  private final int adjustmentBytesInMemoryMaxTimeMs;
=======
  @Nullable
  private final CountAdjustmentHolder adjustmentHolder;
>>>>>>> 0a4c0ebf
  private final CopyOnWriteArrayList<FireHydrant> hydrants = new CopyOnWriteArrayList<>();
  private final LinkedHashSet<String> dimOrder = new LinkedHashSet<>();
  private final AtomicInteger numRowsExcludingCurrIndex = new AtomicInteger();
  private final String dedupColumn;
  private final Set<Long> dedupSet = new HashSet<>();

  private volatile FireHydrant currHydrant;
  private volatile boolean writable = true;

  public Sink(
      Interval interval,
      DataSchema schema,
      ShardSpec shardSpec,
      String version,
      AppendableIndexSpec appendableIndexSpec,
      int maxRowsInMemory,
      long maxBytesInMemory,
<<<<<<< HEAD
      boolean adjustmentBytesInMemoryFlag,
      int adjustmentBytesInMemoryMaxRollupRows,
      int adjustmentBytesInMemoryMaxTimeMs,
=======
      @Nullable CountAdjustmentHolder adjustmentHolder,
>>>>>>> 0a4c0ebf
      String dedupColumn
  )
  {
    this(
        interval,
        schema,
        shardSpec,
        version,
        appendableIndexSpec,
        maxRowsInMemory,
        maxBytesInMemory,
<<<<<<< HEAD
        adjustmentBytesInMemoryFlag,
        adjustmentBytesInMemoryMaxRollupRows,
        adjustmentBytesInMemoryMaxTimeMs,
=======
        adjustmentHolder,
>>>>>>> 0a4c0ebf
        dedupColumn,
        Collections.emptyList()
    );
  }

  public Sink(
      Interval interval,
      DataSchema schema,
      ShardSpec shardSpec,
      String version,
      AppendableIndexSpec appendableIndexSpec,
      int maxRowsInMemory,
      long maxBytesInMemory,
<<<<<<< HEAD
      boolean adjustmentBytesInMemoryFlag,
      int adjustmentBytesInMemoryMaxRollupRows,
      int adjustmentBytesInMemoryMaxTimeMs,
=======
      @Nullable CountAdjustmentHolder adjustmentHolder,
>>>>>>> 0a4c0ebf
      String dedupColumn,
      List<FireHydrant> hydrants
  )
  {
    this.schema = schema;
    this.shardSpec = shardSpec;
    this.interval = interval;
    this.version = version;
    this.appendableIndexSpec = appendableIndexSpec;
    this.maxRowsInMemory = maxRowsInMemory;
    this.maxBytesInMemory = maxBytesInMemory;
<<<<<<< HEAD
    this.adjustmentBytesInMemoryFlag = adjustmentBytesInMemoryFlag;
    this.adjustmentBytesInMemoryMaxRollupRows = adjustmentBytesInMemoryMaxRollupRows;
    this.adjustmentBytesInMemoryMaxTimeMs = adjustmentBytesInMemoryMaxTimeMs;
=======
    this.adjustmentHolder = adjustmentHolder;
>>>>>>> 0a4c0ebf
    this.dedupColumn = dedupColumn;

    int maxCount = -1;
    for (int i = 0; i < hydrants.size(); ++i) {
      final FireHydrant hydrant = hydrants.get(i);
      if (hydrant.getCount() <= maxCount) {
        throw new ISE("hydrant[%s] not the right count[%s]", hydrant, i);
      }
      maxCount = hydrant.getCount();
      ReferenceCountingSegment segment = hydrant.getIncrementedSegment();
      try {
        numRowsExcludingCurrIndex.addAndGet(segment.asQueryableIndex().getNumRows());
      }
      finally {
        segment.decrement();
      }
    }
    this.hydrants.addAll(hydrants);

    makeNewCurrIndex(interval.getStartMillis(), schema);
  }

  public void clearDedupCache()
  {
    dedupSet.clear();
  }

  public Interval getInterval()
  {
    return interval;
  }

  public FireHydrant getCurrHydrant()
  {
    return currHydrant;
  }

  public void stopAdjust()
  {
    synchronized (hydrantLock) {
      IncrementalIndex index = currHydrant.getIndex();
      if (index != null) {
        index.stopAdjust();
      }
    }
  }

  public IncrementalIndexAddResult add(InputRow row, boolean skipMaxRowsInMemoryCheck) throws IndexSizeExceededException
  {
    if (currHydrant == null) {
      throw new IAE("No currHydrant but given row[%s]", row);
    }

    synchronized (hydrantLock) {
      if (!writable) {
        return Plumber.NOT_WRITABLE;
      }

      IncrementalIndex index = currHydrant.getIndex();
      if (index == null) {
        return ALREADY_SWAPPED; // the hydrant was swapped without being replaced
      }

      if (checkInDedupSet(row)) {
        return Plumber.DUPLICATE;
      }

      return index.add(row, skipMaxRowsInMemoryCheck);
    }
  }

  public boolean canAppendRow()
  {
    synchronized (hydrantLock) {
      return writable && currHydrant != null && currHydrant.getIndex().canAppendRow();
    }
  }

  public boolean isEmpty()
  {
    synchronized (hydrantLock) {
      return hydrants.size() == 1 && currHydrant.getIndex().isEmpty();
    }
  }

  public boolean isWritable()
  {
    return writable;
  }

  /**
   * If currHydrant is A, creates a new index B, sets currHydrant to B and returns A.
   *
   * @return the current index after swapping in a new one
   */
  public FireHydrant swap()
  {
    return makeNewCurrIndex(interval.getStartMillis(), schema);
  }

  public boolean swappable()
  {
    synchronized (hydrantLock) {
      return writable && currHydrant.getIndex() != null && currHydrant.getIndex().size() != 0;
    }
  }

  public boolean finished()
  {
    return !writable;
  }

  /**
   * Marks sink as 'finished', preventing further writes.
   * @return 'true' if sink was sucessfully finished, 'false' if sink was already finished
   */
  public boolean finishWriting()
  {
    synchronized (hydrantLock) {
      if (!writable) {
        return false;
      }
      writable = false;
      clearDedupCache();
    }
    return true;
  }

  public DataSegment getSegment()
  {
    return new DataSegment(
        schema.getDataSource(),
        interval,
        version,
        ImmutableMap.of(),
        Collections.emptyList(),
        Lists.transform(Arrays.asList(schema.getAggregators()), AggregatorFactory::getName),
        shardSpec,
        null,
        0
    );
  }

  public int getNumRows()
  {
    synchronized (hydrantLock) {
      return numRowsExcludingCurrIndex.get() + getNumRowsInMemory();
    }
  }

  public int getNumRowsInMemory()
  {
    synchronized (hydrantLock) {
      IncrementalIndex index = currHydrant.getIndex();
      if (index == null) {
        return 0;
      }

      return currHydrant.getIndex().size();
    }
  }

  public long getBytesInMemory()
  {
    synchronized (hydrantLock) {
      IncrementalIndex index = currHydrant.getIndex();
      if (index == null) {
        return 0;
      }

      return currHydrant.getIndex().getBytesInMemory().get();
    }
  }

  private boolean checkInDedupSet(InputRow row)
  {
    if (dedupColumn != null) {
      Object value = row.getRaw(dedupColumn);
      if (value != null) {
        if (value instanceof List) {
          throw new IAE("Dedup on multi-value field not support");
        }
        Long pk;
        if (value instanceof Long || value instanceof Integer) {
          pk = ((Number) value).longValue();
        } else {
          // use long type hashcode to reduce heap cost.
          // maybe hash collision, but it's more important to avoid OOM
          pk = pkHash(String.valueOf(value));
        }
        if (dedupSet.contains(pk)) {
          return true;
        }
        dedupSet.add(pk);
      }
    }
    return false;
  }

  private long pkHash(String s)
  {
    long seed = 131; // 31 131 1313 13131 131313 etc..  BKDRHash
    long hash = 0;
    for (int i = 0; i < s.length(); i++) {
      hash = (hash * seed) + s.charAt(i);
    }
    return hash;
  }

  private FireHydrant makeNewCurrIndex(long minTimestamp, DataSchema schema)
  {
    final IncrementalIndexSchema indexSchema = new IncrementalIndexSchema.Builder()
        .withMinTimestamp(minTimestamp)
        .withTimestampSpec(schema.getTimestampSpec())
        .withQueryGranularity(schema.getGranularitySpec().getQueryGranularity())
        .withDimensionsSpec(schema.getDimensionsSpec())
        .withMetrics(schema.getAggregators())
        .withRollup(schema.getGranularitySpec().isRollup())
        .build();

    // Build the incremental-index according to the spec that was chosen by the user
    final IncrementalIndex newIndex = appendableIndexSpec.builder()
        .setIndexSchema(indexSchema)
        .setMaxRowCount(maxRowsInMemory)
        .setMaxBytesInMemory(maxBytesInMemory)
<<<<<<< HEAD
        .setAdjustmentBytesInMemoryFlag(adjustmentBytesInMemoryFlag)
        .setAdjustmentBytesInMemoryMaxRollupRows(adjustmentBytesInMemoryMaxRollupRows)
        .setadjustmentBytesInMemoryMaxTimeMs(adjustmentBytesInMemoryMaxTimeMs)
        .buildOnheap();
=======
        .setAdjustmentHolder(adjustmentHolder)
        .build();
>>>>>>> 0a4c0ebf

    final FireHydrant old;
    synchronized (hydrantLock) {
      if (writable) {
        old = currHydrant;
        int newCount = 0;
        int numHydrants = hydrants.size();
        if (numHydrants > 0) {
          FireHydrant lastHydrant = hydrants.get(numHydrants - 1);
          newCount = lastHydrant.getCount() + 1;
          if (!indexSchema.getDimensionsSpec().hasCustomDimensions()) {
            Map<String, ColumnCapabilities> oldCapabilities;
            if (lastHydrant.hasSwapped()) {
              oldCapabilities = new HashMap<>();
              ReferenceCountingSegment segment = lastHydrant.getIncrementedSegment();
              try {
                QueryableIndex oldIndex = segment.asQueryableIndex();
                for (String dim : oldIndex.getAvailableDimensions()) {
                  dimOrder.add(dim);
                  oldCapabilities.put(dim, oldIndex.getColumnHolder(dim).getCapabilities());
                }
              }
              finally {
                segment.decrement();
              }
            } else {
              IncrementalIndex oldIndex = lastHydrant.getIndex();
              dimOrder.addAll(oldIndex.getDimensionOrder());
              oldCapabilities = oldIndex.getColumnCapabilities();
            }
            newIndex.loadDimensionIterable(dimOrder, oldCapabilities);
          }
        }
        currHydrant = new FireHydrant(newIndex, newCount, getSegment().getId());
        if (old != null) {
          numRowsExcludingCurrIndex.addAndGet(old.getIndex().size());
        }
        hydrants.add(currHydrant);
      } else {
        // Oops, someone called finishWriting while we were making this new index.
        newIndex.close();
        throw new ISE("finishWriting() called during swap");
      }
    }

    return old;
  }

  @Override
  public Iterator<FireHydrant> iterator()
  {
    return Iterators.filter(
        hydrants.iterator(),
        new Predicate<FireHydrant>()
        {
          @Override
          public boolean apply(FireHydrant input)
          {
            final IncrementalIndex index = input.getIndex();
            return index == null || index.size() != 0;
          }
        }
    );
  }

  @Override
  public String toString()
  {
    return "Sink{" +
           "interval=" + interval +
           ", schema=" + schema +
           '}';
  }

  @Override
  public boolean overshadows(Sink other)
  {
    // Sink is currently used in timeline only for querying stream data.
    // In this case, sinks never overshadow each other.
    return false;
  }

  @Override
  public int getStartRootPartitionId()
  {
    return shardSpec.getStartRootPartitionId();
  }

  @Override
  public int getEndRootPartitionId()
  {
    return shardSpec.getEndRootPartitionId();
  }

  @Override
  public String getVersion()
  {
    return version;
  }

  @Override
  public short getMinorVersion()
  {
    return shardSpec.getMinorVersion();
  }

  @Override
  public short getAtomicUpdateGroupSize()
  {
    return shardSpec.getAtomicUpdateGroupSize();
  }
}<|MERGE_RESOLUTION|>--- conflicted
+++ resolved
@@ -70,14 +70,8 @@
   private final AppendableIndexSpec appendableIndexSpec;
   private final int maxRowsInMemory;
   private final long maxBytesInMemory;
-<<<<<<< HEAD
-  private final boolean adjustmentBytesInMemoryFlag;
-  private final int adjustmentBytesInMemoryMaxRollupRows;
-  private final int adjustmentBytesInMemoryMaxTimeMs;
-=======
   @Nullable
   private final CountAdjustmentHolder adjustmentHolder;
->>>>>>> 0a4c0ebf
   private final CopyOnWriteArrayList<FireHydrant> hydrants = new CopyOnWriteArrayList<>();
   private final LinkedHashSet<String> dimOrder = new LinkedHashSet<>();
   private final AtomicInteger numRowsExcludingCurrIndex = new AtomicInteger();
@@ -95,13 +89,7 @@
       AppendableIndexSpec appendableIndexSpec,
       int maxRowsInMemory,
       long maxBytesInMemory,
-<<<<<<< HEAD
-      boolean adjustmentBytesInMemoryFlag,
-      int adjustmentBytesInMemoryMaxRollupRows,
-      int adjustmentBytesInMemoryMaxTimeMs,
-=======
       @Nullable CountAdjustmentHolder adjustmentHolder,
->>>>>>> 0a4c0ebf
       String dedupColumn
   )
   {
@@ -113,13 +101,7 @@
         appendableIndexSpec,
         maxRowsInMemory,
         maxBytesInMemory,
-<<<<<<< HEAD
-        adjustmentBytesInMemoryFlag,
-        adjustmentBytesInMemoryMaxRollupRows,
-        adjustmentBytesInMemoryMaxTimeMs,
-=======
         adjustmentHolder,
->>>>>>> 0a4c0ebf
         dedupColumn,
         Collections.emptyList()
     );
@@ -133,13 +115,7 @@
       AppendableIndexSpec appendableIndexSpec,
       int maxRowsInMemory,
       long maxBytesInMemory,
-<<<<<<< HEAD
-      boolean adjustmentBytesInMemoryFlag,
-      int adjustmentBytesInMemoryMaxRollupRows,
-      int adjustmentBytesInMemoryMaxTimeMs,
-=======
       @Nullable CountAdjustmentHolder adjustmentHolder,
->>>>>>> 0a4c0ebf
       String dedupColumn,
       List<FireHydrant> hydrants
   )
@@ -151,13 +127,7 @@
     this.appendableIndexSpec = appendableIndexSpec;
     this.maxRowsInMemory = maxRowsInMemory;
     this.maxBytesInMemory = maxBytesInMemory;
-<<<<<<< HEAD
-    this.adjustmentBytesInMemoryFlag = adjustmentBytesInMemoryFlag;
-    this.adjustmentBytesInMemoryMaxRollupRows = adjustmentBytesInMemoryMaxRollupRows;
-    this.adjustmentBytesInMemoryMaxTimeMs = adjustmentBytesInMemoryMaxTimeMs;
-=======
     this.adjustmentHolder = adjustmentHolder;
->>>>>>> 0a4c0ebf
     this.dedupColumn = dedupColumn;
 
     int maxCount = -1;
@@ -193,16 +163,6 @@
   public FireHydrant getCurrHydrant()
   {
     return currHydrant;
-  }
-
-  public void stopAdjust()
-  {
-    synchronized (hydrantLock) {
-      IncrementalIndex index = currHydrant.getIndex();
-      if (index != null) {
-        index.stopAdjust();
-      }
-    }
   }
 
   public IncrementalIndexAddResult add(InputRow row, boolean skipMaxRowsInMemoryCheck) throws IndexSizeExceededException
@@ -383,15 +343,8 @@
         .setIndexSchema(indexSchema)
         .setMaxRowCount(maxRowsInMemory)
         .setMaxBytesInMemory(maxBytesInMemory)
-<<<<<<< HEAD
-        .setAdjustmentBytesInMemoryFlag(adjustmentBytesInMemoryFlag)
-        .setAdjustmentBytesInMemoryMaxRollupRows(adjustmentBytesInMemoryMaxRollupRows)
-        .setadjustmentBytesInMemoryMaxTimeMs(adjustmentBytesInMemoryMaxTimeMs)
-        .buildOnheap();
-=======
         .setAdjustmentHolder(adjustmentHolder)
         .build();
->>>>>>> 0a4c0ebf
 
     final FireHydrant old;
     synchronized (hydrantLock) {
