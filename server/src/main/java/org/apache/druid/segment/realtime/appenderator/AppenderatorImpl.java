/*
 * Licensed to the Apache Software Foundation (ASF) under one
 * or more contributor license agreements.  See the NOTICE file
 * distributed with this work for additional information
 * regarding copyright ownership.  The ASF licenses this file
 * to you under the Apache License, Version 2.0 (the
 * "License"); you may not use this file except in compliance
 * with the License.  You may obtain a copy of the License at
 *
 *   http://www.apache.org/licenses/LICENSE-2.0
 *
 * Unless required by applicable law or agreed to in writing,
 * software distributed under the License is distributed on an
 * "AS IS" BASIS, WITHOUT WARRANTIES OR CONDITIONS OF ANY
 * KIND, either express or implied.  See the License for the
 * specific language governing permissions and limitations
 * under the License.
 */

package org.apache.druid.segment.realtime.appenderator;

import com.fasterxml.jackson.databind.ObjectMapper;
import com.google.common.annotations.VisibleForTesting;
import com.google.common.base.Function;
import com.google.common.base.Joiner;
import com.google.common.base.Preconditions;
import com.google.common.base.Stopwatch;
import com.google.common.base.Supplier;
import com.google.common.base.Throwables;
import com.google.common.collect.ImmutableList;
import com.google.common.collect.Iterables;
import com.google.common.collect.Lists;
import com.google.common.collect.Sets;
import com.google.common.primitives.Ints;
import com.google.common.util.concurrent.FutureCallback;
import com.google.common.util.concurrent.Futures;
import com.google.common.util.concurrent.ListenableFuture;
import com.google.common.util.concurrent.ListeningExecutorService;
import com.google.common.util.concurrent.MoreExecutors;
import org.apache.commons.io.FileUtils;
import org.apache.druid.client.cache.Cache;
import org.apache.druid.client.cache.CacheConfig;
import org.apache.druid.client.cache.CachePopulatorStats;
import org.apache.druid.common.guava.ThreadRenamingCallable;
import org.apache.druid.data.input.Committer;
import org.apache.druid.data.input.InputRow;
import org.apache.druid.java.util.common.DateTimes;
import org.apache.druid.java.util.common.IAE;
import org.apache.druid.java.util.common.ISE;
import org.apache.druid.java.util.common.Pair;
import org.apache.druid.java.util.common.RE;
import org.apache.druid.java.util.common.RetryUtils;
import org.apache.druid.java.util.common.StringUtils;
import org.apache.druid.java.util.common.concurrent.Execs;
import org.apache.druid.java.util.common.io.Closer;
import org.apache.druid.java.util.emitter.EmittingLogger;
import org.apache.druid.java.util.emitter.service.ServiceEmitter;
import org.apache.druid.query.Query;
import org.apache.druid.query.QueryRunner;
import org.apache.druid.query.QueryRunnerFactoryConglomerate;
import org.apache.druid.query.QuerySegmentWalker;
import org.apache.druid.query.SegmentDescriptor;
import org.apache.druid.segment.IndexIO;
import org.apache.druid.segment.IndexMerger;
import org.apache.druid.segment.IndexSpec;
import org.apache.druid.segment.QueryableIndex;
import org.apache.druid.segment.QueryableIndexSegment;
import org.apache.druid.segment.Segment;
import org.apache.druid.segment.incremental.IncrementalIndexAddResult;
import org.apache.druid.segment.incremental.IndexSizeExceededException;
import org.apache.druid.segment.indexing.DataSchema;
import org.apache.druid.segment.indexing.TuningConfigs;
import org.apache.druid.segment.loading.DataSegmentPusher;
import org.apache.druid.segment.realtime.FireDepartmentMetrics;
import org.apache.druid.segment.realtime.FireHydrant;
import org.apache.druid.segment.realtime.plumber.Sink;
import org.apache.druid.server.coordination.DataSegmentAnnouncer;
import org.apache.druid.timeline.DataSegment;
import org.apache.druid.timeline.VersionedIntervalTimeline;
import org.joda.time.Interval;

import javax.annotation.Nullable;
import java.io.Closeable;
import java.io.File;
import java.io.IOException;
import java.nio.channels.FileChannel;
import java.nio.channels.FileLock;
import java.nio.file.StandardOpenOption;
import java.util.ArrayList;
import java.util.Arrays;
import java.util.Collection;
import java.util.HashMap;
import java.util.List;
import java.util.Map;
import java.util.Set;
import java.util.concurrent.ConcurrentHashMap;
import java.util.concurrent.ExecutionException;
import java.util.concurrent.ExecutorService;
import java.util.concurrent.TimeUnit;
import java.util.concurrent.atomic.AtomicBoolean;
import java.util.concurrent.atomic.AtomicInteger;
import java.util.concurrent.atomic.AtomicLong;
import java.util.concurrent.locks.Lock;
import java.util.concurrent.locks.ReentrantLock;
import java.util.stream.Collectors;

/**
 */
public class AppenderatorImpl implements Appenderator
{
  private static final EmittingLogger log = new EmittingLogger(AppenderatorImpl.class);
  private static final int WARN_DELAY = 1000;
  private static final String IDENTIFIER_FILE_NAME = "identifier.json";

  private final DataSchema schema;
  private final AppenderatorConfig tuningConfig;
  private final FireDepartmentMetrics metrics;
  private final DataSegmentPusher dataSegmentPusher;
  private final ObjectMapper objectMapper;
  private final DataSegmentAnnouncer segmentAnnouncer;
  private final IndexIO indexIO;
  private final IndexMerger indexMerger;
  private final Cache cache;
  private final Map<SegmentIdWithShardSpec, Sink> sinks = new ConcurrentHashMap<>();
  private final Set<SegmentIdWithShardSpec> droppingSinks = Sets.newConcurrentHashSet();
  private final VersionedIntervalTimeline<String, Sink> sinkTimeline = new VersionedIntervalTimeline<>(
      String.CASE_INSENSITIVE_ORDER
  );
  private final long maxBytesTuningConfig;

  private final QuerySegmentWalker texasRanger;
  // This variable updated in add(), persist(), and drop()
  private final AtomicInteger rowsCurrentlyInMemory = new AtomicInteger();
  private final AtomicInteger totalRows = new AtomicInteger();
  private final AtomicLong bytesCurrentlyInMemory = new AtomicLong();
  // Synchronize persisting commitMetadata so that multiple persist threads (if present)
  // and abandon threads do not step over each other
  private final Lock commitLock = new ReentrantLock();

  private final AtomicBoolean closed = new AtomicBoolean(false);

  private volatile ListeningExecutorService persistExecutor = null;
  private volatile ListeningExecutorService pushExecutor = null;
  // use intermediate executor so that deadlock conditions can be prevented
  // where persist and push Executor try to put tasks in each other queues
  // thus creating circular dependency
  private volatile ListeningExecutorService intermediateTempExecutor = null;
  private volatile long nextFlush;
  private volatile FileLock basePersistDirLock = null;
  private volatile FileChannel basePersistDirLockChannel = null;

  private volatile Throwable persistError;

  AppenderatorImpl(
      DataSchema schema,
      AppenderatorConfig tuningConfig,
      FireDepartmentMetrics metrics,
      DataSegmentPusher dataSegmentPusher,
      ObjectMapper objectMapper,
      QueryRunnerFactoryConglomerate conglomerate,
      DataSegmentAnnouncer segmentAnnouncer,
      ServiceEmitter emitter,
      ExecutorService queryExecutorService,
      IndexIO indexIO,
      IndexMerger indexMerger,
      Cache cache,
      CacheConfig cacheConfig,
      CachePopulatorStats cachePopulatorStats
  )
  {
    this.schema = Preconditions.checkNotNull(schema, "schema");
    this.tuningConfig = Preconditions.checkNotNull(tuningConfig, "tuningConfig");
    this.metrics = Preconditions.checkNotNull(metrics, "metrics");
    this.dataSegmentPusher = Preconditions.checkNotNull(dataSegmentPusher, "dataSegmentPusher");
    this.objectMapper = Preconditions.checkNotNull(objectMapper, "objectMapper");
    this.segmentAnnouncer = Preconditions.checkNotNull(segmentAnnouncer, "segmentAnnouncer");
    this.indexIO = Preconditions.checkNotNull(indexIO, "indexIO");
    this.indexMerger = Preconditions.checkNotNull(indexMerger, "indexMerger");
    this.cache = cache;
    this.texasRanger = conglomerate == null ? null : new SinkQuerySegmentWalker(
        schema.getDataSource(),
        sinkTimeline,
        objectMapper,
        emitter,
        conglomerate,
        queryExecutorService,
        Preconditions.checkNotNull(cache, "cache"),
        cacheConfig,
        cachePopulatorStats
    );
    maxBytesTuningConfig = TuningConfigs.getMaxBytesInMemoryOrDefault(tuningConfig.getMaxBytesInMemory());
    log.info("Created Appenderator for dataSource[%s].", schema.getDataSource());
  }

  @Override
  public String getDataSource()
  {
    return schema.getDataSource();
  }

  @Override
  public Object startJob()
  {
    tuningConfig.getBasePersistDirectory().mkdirs();
    lockBasePersistDirectory();
    final Object retVal = bootstrapSinksFromDisk();
    initializeExecutors();
    resetNextFlush();
    return retVal;
  }

  private void throwPersistErrorIfExists()
  {
    if (persistError != null) {
      throw new RE(persistError, "Error while persisting");
    }
  }

  @Override
  public AppenderatorAddResult add(
      final SegmentIdWithShardSpec identifier,
      final InputRow row,
      @Nullable final Supplier<Committer> committerSupplier,
      final boolean allowIncrementalPersists
  ) throws IndexSizeExceededException, SegmentNotWritableException
  {
    throwPersistErrorIfExists();

    if (!identifier.getDataSource().equals(schema.getDataSource())) {
      throw new IAE(
          "Expected dataSource[%s] but was asked to insert row for dataSource[%s]?!",
          schema.getDataSource(),
          identifier.getDataSource()
      );
    }

    final Sink sink = getOrCreateSink(identifier);
    metrics.reportMessageMaxTimestamp(row.getTimestampFromEpoch());
    final int sinkRowsInMemoryBeforeAdd = sink.getNumRowsInMemory();
    final int sinkRowsInMemoryAfterAdd;
    final long bytesInMemoryBeforeAdd = sink.getBytesInMemory();
    final long bytesInMemoryAfterAdd;
    final IncrementalIndexAddResult addResult;

    try {
      addResult = sink.add(row, !allowIncrementalPersists);
      sinkRowsInMemoryAfterAdd = addResult.getRowCount();
      bytesInMemoryAfterAdd = addResult.getBytesInMemory();
    }
    catch (IndexSizeExceededException e) {
      // Uh oh, we can't do anything about this! We can't persist (commit metadata would be out of sync) and we
      // can't add the row (it just failed). This should never actually happen, though, because we check
      // sink.canAddRow after returning from add.
      log.error(e, "Sink for segment[%s] was unexpectedly full!", identifier);
      throw e;
    }

    if (sinkRowsInMemoryAfterAdd < 0) {
      throw new SegmentNotWritableException("Attempt to add row to swapped-out sink for segment[%s].", identifier);
    }

    final int numAddedRows = sinkRowsInMemoryAfterAdd - sinkRowsInMemoryBeforeAdd;
    rowsCurrentlyInMemory.addAndGet(numAddedRows);
    bytesCurrentlyInMemory.addAndGet(bytesInMemoryAfterAdd - bytesInMemoryBeforeAdd);
    totalRows.addAndGet(numAddedRows);

    boolean isPersistRequired = false;
    boolean persist = false;
    List<String> persistReasons = new ArrayList();

    if (!sink.canAppendRow()) {
      persist = true;
      persistReasons.add("No more rows can be appended to sink");
    }
    if (System.currentTimeMillis() > nextFlush) {
      persist = true;
      persistReasons.add(StringUtils.format(
          "current time[%d] is greater than nextFlush[%d]",
          System.currentTimeMillis(),
          nextFlush
      ));
    }
    if (rowsCurrentlyInMemory.get() >= tuningConfig.getMaxRowsInMemory()) {
      persist = true;
      persistReasons.add(StringUtils.format(
          "rowsCurrentlyInMemory[%d] is greater than maxRowsInMemory[%d]",
          rowsCurrentlyInMemory.get(),
          tuningConfig.getMaxRowsInMemory()
      ));
    }
    if (bytesCurrentlyInMemory.get() >= maxBytesTuningConfig) {
      persist = true;
      persistReasons.add(StringUtils.format(
          "bytesCurrentlyInMemory[%d] is greater than maxBytesInMemory[%d]",
          bytesCurrentlyInMemory.get(),
          maxBytesTuningConfig
      ));
    }
    if (persist) {
      if (allowIncrementalPersists) {
        // persistAll clears rowsCurrentlyInMemory, no need to update it.
        log.info("Persisting rows in memory due to: [%s]", String.join(",", persistReasons));
        Futures.addCallback(
            persistAll(committerSupplier == null ? null : committerSupplier.get()),
            new FutureCallback<Object>()
            {
              @Override
              public void onSuccess(@Nullable Object result)
              {
                // do nothing
              }

              @Override
              public void onFailure(Throwable t)
              {
                persistError = t;
              }
            }
        );
      } else {
        isPersistRequired = true;
      }
    }
    return new AppenderatorAddResult(identifier, sink.getNumRows(), isPersistRequired, addResult.getParseException());
  }

  @Override
  public List<SegmentIdWithShardSpec> getSegments()
  {
    return ImmutableList.copyOf(sinks.keySet());
  }

  @Override
  public int getRowCount(final SegmentIdWithShardSpec identifier)
  {
    final Sink sink = sinks.get(identifier);

    if (sink == null) {
      throw new ISE("No such sink: %s", identifier);
    } else {
      return sink.getNumRows();
    }
  }

  @Override
  public int getTotalRowCount()
  {
    return totalRows.get();
  }

  @VisibleForTesting
  int getRowsInMemory()
  {
    return rowsCurrentlyInMemory.get();
  }

  @VisibleForTesting
  long getBytesCurrentlyInMemory()
  {
    return bytesCurrentlyInMemory.get();
  }

  @VisibleForTesting
  long getBytesInMemory(SegmentIdWithShardSpec identifier)
  {
    final Sink sink = sinks.get(identifier);

    if (sink == null) {
      throw new ISE("No such sink: %s", identifier);
    } else {
      return sink.getBytesInMemory();
    }
  }

  private Sink getOrCreateSink(final SegmentIdWithShardSpec identifier)
  {
    Sink retVal = sinks.get(identifier);

    if (retVal == null) {
      retVal = new Sink(
          identifier.getInterval(),
          schema,
          identifier.getShardSpec(),
          identifier.getVersion(),
          tuningConfig.getMaxRowsInMemory(),
          maxBytesTuningConfig,
          tuningConfig.isReportParseExceptions(),
          null
      );

      try {
        segmentAnnouncer.announceSegment(retVal.getSegment());
      }
      catch (IOException e) {
        log.makeAlert(e, "Failed to announce new segment[%s]", schema.getDataSource())
           .addData("interval", retVal.getInterval())
           .emit();
      }

      sinks.put(identifier, retVal);
      metrics.setSinkCount(sinks.size());
      sinkTimeline.add(retVal.getInterval(), retVal.getVersion(), identifier.getShardSpec().createChunk(retVal));
    }

    return retVal;
  }

  @Override
  public <T> QueryRunner<T> getQueryRunnerForIntervals(final Query<T> query, final Iterable<Interval> intervals)
  {
    if (texasRanger == null) {
      throw new IllegalStateException("Don't query me, bro.");
    }

    return texasRanger.getQueryRunnerForIntervals(query, intervals);
  }

  @Override
  public <T> QueryRunner<T> getQueryRunnerForSegments(final Query<T> query, final Iterable<SegmentDescriptor> specs)
  {
    if (texasRanger == null) {
      throw new IllegalStateException("Don't query me, bro.");
    }

    return texasRanger.getQueryRunnerForSegments(query, specs);
  }

  @Override
  public void clear() throws InterruptedException
  {
    // Drop commit metadata, then abandon all segments.

    try {
      throwPersistErrorIfExists();

      if (persistExecutor != null) {
        final ListenableFuture<?> uncommitFuture = persistExecutor.submit(
            () -> {
              try {
                commitLock.lock();
                objectMapper.writeValue(computeCommitFile(), Committed.nil());
              }
              finally {
                commitLock.unlock();
              }
              return null;
            }
        );

        // Await uncommit.
        uncommitFuture.get();

        // Drop everything.
<<<<<<< HEAD
        final List<ListenableFuture<?>> futures = Lists.newArrayList();
        for (Map.Entry<SegmentIdWithShardSpec, Sink> entry : sinks.entrySet()) {
=======
        final List<ListenableFuture<?>> futures = new ArrayList<>();
        for (Map.Entry<SegmentIdentifier, Sink> entry : sinks.entrySet()) {
>>>>>>> 676f5e6d
          futures.add(abandonSegment(entry.getKey(), entry.getValue(), true));
        }

        // Await dropping.
        Futures.allAsList(futures).get();
      }
    }
    catch (ExecutionException e) {
      throw new RuntimeException(e);
    }
  }

  @Override
  public ListenableFuture<?> drop(final SegmentIdWithShardSpec identifier)
  {
    final Sink sink = sinks.get(identifier);
    if (sink != null) {
      return abandonSegment(identifier, sink, true);
    } else {
      return Futures.immediateFuture(null);
    }
  }

  @Override
  public ListenableFuture<Object> persistAll(@Nullable final Committer committer)
  {
    throwPersistErrorIfExists();

<<<<<<< HEAD
    final Map<String, Integer> currentHydrants = Maps.newHashMap();
    final List<Pair<FireHydrant, SegmentIdWithShardSpec>> indexesToPersist = Lists.newArrayList();
=======
    final Map<String, Integer> currentHydrants = new HashMap<>();
    final List<Pair<FireHydrant, SegmentIdentifier>> indexesToPersist = new ArrayList<>();
>>>>>>> 676f5e6d
    int numPersistedRows = 0;
    long bytesPersisted = 0L;
    for (SegmentIdWithShardSpec identifier : sinks.keySet()) {
      final Sink sink = sinks.get(identifier);
      if (sink == null) {
        throw new ISE("No sink for identifier: %s", identifier);
      }
      final List<FireHydrant> hydrants = Lists.newArrayList(sink);
      currentHydrants.put(identifier.toString(), hydrants.size());
      numPersistedRows += sink.getNumRowsInMemory();
      bytesPersisted += sink.getBytesInMemory();

      final int limit = sink.isWritable() ? hydrants.size() - 1 : hydrants.size();

      for (FireHydrant hydrant : hydrants.subList(0, limit)) {
        if (!hydrant.hasSwapped()) {
          log.info("Hydrant[%s] hasn't persisted yet, persisting. Segment[%s]", hydrant, identifier);
          indexesToPersist.add(Pair.of(hydrant, identifier));
        }
      }

      if (sink.swappable()) {
        indexesToPersist.add(Pair.of(sink.swap(), identifier));
      }
    }

    log.info("Submitting persist runnable for dataSource[%s]", schema.getDataSource());

    final String threadName = StringUtils.format("%s-incremental-persist", schema.getDataSource());
    final Object commitMetadata = committer == null ? null : committer.getMetadata();
    final Stopwatch runExecStopwatch = Stopwatch.createStarted();
    final Stopwatch persistStopwatch = Stopwatch.createStarted();
    final ListenableFuture<Object> future = persistExecutor.submit(
        new ThreadRenamingCallable<Object>(threadName)
        {
          @Override
          public Object doCall() throws IOException
          {
            try {
              for (Pair<FireHydrant, SegmentIdWithShardSpec> pair : indexesToPersist) {
                metrics.incrementRowOutputCount(persistHydrant(pair.lhs, pair.rhs));
              }

              if (committer != null) {
                log.info(
                    "Committing metadata[%s] for sinks[%s].", commitMetadata, Joiner.on(", ").join(
                        currentHydrants.entrySet()
                                       .stream()
                                       .map(entry -> StringUtils.format(
                                           "%s:%d",
                                           entry.getKey(),
                                           entry.getValue()
                                       ))
                                       .collect(Collectors.toList())
                    )
                );

                committer.run();

                try {
                  commitLock.lock();
                  final Map<String, Integer> commitHydrants = new HashMap<>();
                  final Committed oldCommit = readCommit();
                  if (oldCommit != null) {
                    // merge current hydrants with existing hydrants
                    commitHydrants.putAll(oldCommit.getHydrants());
                  }
                  commitHydrants.putAll(currentHydrants);
                  writeCommit(new Committed(commitHydrants, commitMetadata));
                }
                finally {
                  commitLock.unlock();
                }
              }

              // return null if committer is null
              return commitMetadata;
            }
            catch (IOException e) {
              metrics.incrementFailedPersists();
              throw e;
            }
            finally {
              metrics.incrementNumPersists();
              metrics.incrementPersistTimeMillis(persistStopwatch.elapsed(TimeUnit.MILLISECONDS));
              persistStopwatch.stop();
            }
          }
        }
    );

    final long startDelay = runExecStopwatch.elapsed(TimeUnit.MILLISECONDS);
    metrics.incrementPersistBackPressureMillis(startDelay);
    if (startDelay > WARN_DELAY) {
      log.warn("Ingestion was throttled for [%,d] millis because persists were pending.", startDelay);
    }
    runExecStopwatch.stop();
    resetNextFlush();

    // NB: The rows are still in memory until they're done persisting, but we only count rows in active indexes.
    rowsCurrentlyInMemory.addAndGet(-numPersistedRows);
    bytesCurrentlyInMemory.addAndGet(-bytesPersisted);
    return future;
  }

  @Override
  public ListenableFuture<SegmentsAndMetadata> push(
      final Collection<SegmentIdWithShardSpec> identifiers,
      @Nullable final Committer committer,
      final boolean useUniquePath
  )
  {
<<<<<<< HEAD
    final Map<SegmentIdWithShardSpec, Sink> theSinks = Maps.newHashMap();
    for (final SegmentIdWithShardSpec identifier : identifiers) {
=======
    final Map<SegmentIdentifier, Sink> theSinks = new HashMap<>();
    for (final SegmentIdentifier identifier : identifiers) {
>>>>>>> 676f5e6d
      final Sink sink = sinks.get(identifier);
      if (sink == null) {
        throw new ISE("No sink for identifier: %s", identifier);
      }
      theSinks.put(identifier, sink);
      if (sink.finishWriting()) {
        totalRows.addAndGet(-sink.getNumRows());
      }
    }

    return Futures.transform(
        // We should always persist all segments regardless of the input because metadata should be committed for all
        // segments.
        persistAll(committer),
        (Function<Object, SegmentsAndMetadata>) commitMetadata -> {
          final List<DataSegment> dataSegments = new ArrayList<>();

          for (Map.Entry<SegmentIdWithShardSpec, Sink> entry : theSinks.entrySet()) {
            if (droppingSinks.contains(entry.getKey())) {
              log.info("Skipping push of currently-dropping sink[%s]", entry.getKey());
              continue;
            }

            final DataSegment dataSegment = mergeAndPush(entry.getKey(), entry.getValue(), useUniquePath);
            if (dataSegment != null) {
              dataSegments.add(dataSegment);
            } else {
              log.warn("mergeAndPush[%s] returned null, skipping.", entry.getKey());
            }
          }

          return new SegmentsAndMetadata(dataSegments, commitMetadata);
        },
        pushExecutor
    );
  }

  /**
   * Insert a barrier into the merge-and-push queue. When this future resolves, all pending pushes will have finished.
   * This is useful if we're going to do something that would otherwise potentially break currently in-progress
   * pushes.
   */
  private ListenableFuture<?> pushBarrier()
  {
    return intermediateTempExecutor.submit(
        (Runnable) () -> pushExecutor.submit(() -> {})
    );
  }

  /**
   * Merge segment, push to deep storage. Should only be used on segments that have been fully persisted. Must only
   * be run in the single-threaded pushExecutor.
   *
   * @param identifier    sink identifier
   * @param sink          sink to push
   * @param useUniquePath true if the segment should be written to a path with a unique identifier
   *
   * @return segment descriptor, or null if the sink is no longer valid
   */
  private DataSegment mergeAndPush(final SegmentIdWithShardSpec identifier, final Sink sink, final boolean useUniquePath)
  {
    // Bail out if this sink is null or otherwise not what we expect.
    if (sinks.get(identifier) != sink) {
      log.warn("Sink for segment[%s] no longer valid, bailing out of mergeAndPush.", identifier);
      return null;
    }

    // Use a descriptor file to indicate that pushing has completed.
    final File persistDir = computePersistDir(identifier);
    final File mergedTarget = new File(persistDir, "merged");
    final File descriptorFile = computeDescriptorFile(identifier);

    // Sanity checks
    for (FireHydrant hydrant : sink) {
      if (sink.isWritable()) {
        throw new ISE("WTF?! Expected sink to be no longer writable before mergeAndPush. Segment[%s].", identifier);
      }

      synchronized (hydrant) {
        if (!hydrant.hasSwapped()) {
          throw new ISE("WTF?! Expected sink to be fully persisted before mergeAndPush. Segment[%s].", identifier);
        }
      }
    }

    try {
      if (descriptorFile.exists()) {
        // Already pushed.

        if (useUniquePath) {
          // Don't reuse the descriptor, because the caller asked for a unique path. Leave the old one as-is, since
          // it might serve some unknown purpose.
          log.info("Pushing segment[%s] again with new unique path.", identifier);
        } else {
          log.info("Segment[%s] already pushed.", identifier);
          return objectMapper.readValue(descriptorFile, DataSegment.class);
        }
      }

      log.info("Pushing merged index for segment[%s].", identifier);

      removeDirectory(mergedTarget);

      if (mergedTarget.exists()) {
        throw new ISE("Merged target[%s] exists after removing?!", mergedTarget);
      }

      final File mergedFile;
      List<QueryableIndex> indexes = new ArrayList<>();
      Closer closer = Closer.create();
      try {
        for (FireHydrant fireHydrant : sink) {
          Pair<Segment, Closeable> segmentAndCloseable = fireHydrant.getAndIncrementSegment();
          final QueryableIndex queryableIndex = segmentAndCloseable.lhs.asQueryableIndex();
          log.info("Adding hydrant[%s]", fireHydrant);
          indexes.add(queryableIndex);
          closer.register(segmentAndCloseable.rhs);
        }

        mergedFile = indexMerger.mergeQueryableIndex(
            indexes,
            schema.getGranularitySpec().isRollup(),
            schema.getAggregators(),
            mergedTarget,
            tuningConfig.getIndexSpec(),
            tuningConfig.getSegmentWriteOutMediumFactory()
        );
      }
      catch (Throwable t) {
        throw closer.rethrow(t);
      }
      finally {
        closer.close();
      }

      // Retry pushing segments because uploading to deep storage might fail especially for cloud storage types
      final DataSegment segment = RetryUtils.retry(
          // The appenderator is currently being used for the local indexing task and the Kafka indexing task. For the
          // Kafka indexing task, pushers must use unique file paths in deep storage in order to maintain exactly-once
          // semantics.
          () -> dataSegmentPusher.push(
              mergedFile,
              sink.getSegment().withDimensions(IndexMerger.getMergedDimensionsFromQueryableIndexes(indexes)),
              useUniquePath
          ),
          exception -> exception instanceof Exception,
          5
      );

      objectMapper.writeValue(descriptorFile, segment);

      log.info("Pushed merged index for segment[%s], descriptor is: %s", identifier, segment);

      return segment;
    }
    catch (Exception e) {
      metrics.incrementFailedHandoffs();
      log.warn(e, "Failed to push merged index for segment[%s].", identifier);
      throw Throwables.propagate(e);
    }
  }

  @Override
  public void close()
  {
    if (!closed.compareAndSet(false, true)) {
      log.info("Appenderator already closed");
      return;
    }

    log.info("Shutting down...");

<<<<<<< HEAD
    final List<ListenableFuture<?>> futures = Lists.newArrayList();
    for (Map.Entry<SegmentIdWithShardSpec, Sink> entry : sinks.entrySet()) {
=======
    final List<ListenableFuture<?>> futures = new ArrayList<>();
    for (Map.Entry<SegmentIdentifier, Sink> entry : sinks.entrySet()) {
>>>>>>> 676f5e6d
      futures.add(abandonSegment(entry.getKey(), entry.getValue(), false));
    }

    try {
      Futures.allAsList(futures).get();
    }
    catch (InterruptedException e) {
      Thread.currentThread().interrupt();
      log.warn(e, "Interrupted during close()");
    }
    catch (ExecutionException e) {
      log.warn(e, "Unable to abandon existing segments during close()");
    }

    try {
      shutdownExecutors();
      Preconditions.checkState(
          persistExecutor == null || persistExecutor.awaitTermination(365, TimeUnit.DAYS),
          "persistExecutor not terminated"
      );
      Preconditions.checkState(
          pushExecutor == null || pushExecutor.awaitTermination(365, TimeUnit.DAYS),
          "pushExecutor not terminated"
      );
      Preconditions.checkState(
          intermediateTempExecutor == null || intermediateTempExecutor.awaitTermination(365, TimeUnit.DAYS),
          "intermediateTempExecutor not terminated"
      );
      persistExecutor = null;
      pushExecutor = null;
      intermediateTempExecutor = null;
    }
    catch (InterruptedException e) {
      Thread.currentThread().interrupt();
      throw new ISE("Failed to shutdown executors during close()");
    }

    // Only unlock if executors actually shut down.
    unlockBasePersistDirectory();
  }

  /**
   * Unannounce the segments and wait for outstanding persists to finish.
   * Do not unlock base persist dir as we are not waiting for push executor to shut down
   * relying on current JVM to shutdown to not cause any locking problem if the task is restored.
   * In case when task is restored and current task is still active because of push executor (which it shouldn't be
   * since push executor starts daemon threads) then the locking should fail and new task should fail to start.
   * This also means that this method should only be called when task is shutting down.
   */
  @Override
  public void closeNow()
  {
    if (!closed.compareAndSet(false, true)) {
      log.info("Appenderator already closed");
      return;
    }

    log.info("Shutting down immediately...");
    for (Map.Entry<SegmentIdWithShardSpec, Sink> entry : sinks.entrySet()) {
      try {
        segmentAnnouncer.unannounceSegment(entry.getValue().getSegment());
      }
      catch (Exception e) {
        log.makeAlert(e, "Failed to unannounce segment[%s]", schema.getDataSource())
           .addData("identifier", entry.getKey().toString())
           .emit();
      }
    }
    try {
      shutdownExecutors();
      // We don't wait for pushExecutor to be terminated. See Javadoc for more details.
      Preconditions.checkState(
          persistExecutor == null || persistExecutor.awaitTermination(365, TimeUnit.DAYS),
          "persistExecutor not terminated"
      );
      Preconditions.checkState(
          intermediateTempExecutor == null || intermediateTempExecutor.awaitTermination(365, TimeUnit.DAYS),
          "intermediateTempExecutor not terminated"
      );
      persistExecutor = null;
      intermediateTempExecutor = null;
    }
    catch (InterruptedException e) {
      Thread.currentThread().interrupt();
      throw new ISE("Failed to shutdown executors during close()");
    }
  }

  private void lockBasePersistDirectory()
  {
    if (basePersistDirLock == null) {
      try {
        basePersistDirLockChannel = FileChannel.open(
            computeLockFile().toPath(),
            StandardOpenOption.CREATE,
            StandardOpenOption.WRITE
        );

        basePersistDirLock = basePersistDirLockChannel.tryLock();
        if (basePersistDirLock == null) {
          throw new ISE("Cannot acquire lock on basePersistDir: %s", computeLockFile());
        }
      }
      catch (IOException e) {
        throw Throwables.propagate(e);
      }
    }
  }

  private void unlockBasePersistDirectory()
  {
    try {
      if (basePersistDirLock != null) {
        basePersistDirLock.release();
        basePersistDirLockChannel.close();
        basePersistDirLock = null;
      }
    }
    catch (IOException e) {
      throw Throwables.propagate(e);
    }
  }

  private void initializeExecutors()
  {
    final int maxPendingPersists = tuningConfig.getMaxPendingPersists();

    if (persistExecutor == null) {
      // use a blocking single threaded executor to throttle the firehose when write to disk is slow
      persistExecutor = MoreExecutors.listeningDecorator(
          Execs.newBlockingSingleThreaded(
              "appenderator_persist_%d", maxPendingPersists
          )
      );
    }
    if (pushExecutor == null) {
      // use a blocking single threaded executor to throttle the firehose when write to disk is slow
      pushExecutor = MoreExecutors.listeningDecorator(
          Execs.newBlockingSingleThreaded(
              "appenderator_merge_%d", 1
          )
      );
    }
    if (intermediateTempExecutor == null) {
      // use single threaded executor with SynchronousQueue so that all abandon operations occur sequentially
      intermediateTempExecutor = MoreExecutors.listeningDecorator(
          Execs.newBlockingSingleThreaded(
              "appenderator_abandon_%d", 0
          )
      );
    }
  }

  private void shutdownExecutors()
  {
    if (persistExecutor != null) {
      persistExecutor.shutdownNow();
    }
    if (pushExecutor != null) {
      pushExecutor.shutdownNow();
    }
    if (intermediateTempExecutor != null) {
      intermediateTempExecutor.shutdownNow();
    }
  }

  private void resetNextFlush()
  {
    nextFlush = DateTimes.nowUtc().plus(tuningConfig.getIntermediatePersistPeriod()).getMillis();
  }

  /**
   * Populate "sinks" and "sinkTimeline" with committed segments, and announce them with the segmentAnnouncer.
   *
   * @return persisted commit metadata
   */
  private Object bootstrapSinksFromDisk()
  {
    Preconditions.checkState(sinks.isEmpty(), "Already bootstrapped?!");

    final File baseDir = tuningConfig.getBasePersistDirectory();
    if (!baseDir.exists()) {
      return null;
    }

    final File[] files = baseDir.listFiles();
    if (files == null) {
      return null;
    }


    final Committed committed;
    File commitFile = null;
    try {
      commitLock.lock();
      commitFile = computeCommitFile();
      if (commitFile.exists()) {
        committed = objectMapper.readValue(commitFile, Committed.class);
      } else {
        committed = Committed.nil();
      }
    }
    catch (Exception e) {
      throw new ISE(e, "Failed to read commitFile: %s", commitFile);
    }
    finally {
      commitLock.unlock();
    }

    int rowsSoFar = 0;

    log.info("Loading sinks from[%s]: %s", baseDir, committed.getHydrants().keySet());

    for (File sinkDir : files) {
      final File identifierFile = new File(sinkDir, IDENTIFIER_FILE_NAME);
      if (!identifierFile.isFile()) {
        // No identifier in this sinkDir; it must not actually be a sink directory. Skip it.
        continue;
      }

      try {
        final SegmentIdWithShardSpec identifier = objectMapper.readValue(
            new File(sinkDir, "identifier.json"),
            SegmentIdWithShardSpec.class
        );

        final int committedHydrants = committed.getCommittedHydrants(identifier.toString());

        if (committedHydrants <= 0) {
          log.info("Removing uncommitted sink at [%s]", sinkDir);
          FileUtils.deleteDirectory(sinkDir);
          continue;
        }

        // To avoid reading and listing of "merged" dir and other special files
        final File[] sinkFiles = sinkDir.listFiles(
            (dir, fileName) -> !(Ints.tryParse(fileName) == null)
        );

        Arrays.sort(
            sinkFiles,
            (o1, o2) -> Ints.compare(Integer.parseInt(o1.getName()), Integer.parseInt(o2.getName()))
        );

        List<FireHydrant> hydrants = new ArrayList<>();
        for (File hydrantDir : sinkFiles) {
          final int hydrantNumber = Integer.parseInt(hydrantDir.getName());

          if (hydrantNumber >= committedHydrants) {
            log.info("Removing uncommitted segment at [%s]", hydrantDir);
            FileUtils.deleteDirectory(hydrantDir);
          } else {
            log.info("Loading previously persisted segment at [%s]", hydrantDir);
            if (hydrantNumber != hydrants.size()) {
              throw new ISE("Missing hydrant [%,d] in sinkDir [%s].", hydrants.size(), sinkDir);
            }

            hydrants.add(
                new FireHydrant(
                    new QueryableIndexSegment(indexIO.loadIndex(hydrantDir), identifier.asSegmentId()),
                    hydrantNumber
                )
            );
          }
        }

        // Make sure we loaded enough hydrants.
        if (committedHydrants != hydrants.size()) {
          throw new ISE("Missing hydrant [%,d] in sinkDir [%s].", hydrants.size(), sinkDir);
        }

        Sink currSink = new Sink(
            identifier.getInterval(),
            schema,
            identifier.getShardSpec(),
            identifier.getVersion(),
            tuningConfig.getMaxRowsInMemory(),
            maxBytesTuningConfig,
            tuningConfig.isReportParseExceptions(),
            null,
            hydrants
        );
        rowsSoFar += currSink.getNumRows();
        sinks.put(identifier, currSink);
        sinkTimeline.add(
            currSink.getInterval(),
            currSink.getVersion(),
            identifier.getShardSpec().createChunk(currSink)
        );

        segmentAnnouncer.announceSegment(currSink.getSegment());
      }
      catch (IOException e) {
        log.makeAlert(e, "Problem loading sink[%s] from disk.", schema.getDataSource())
           .addData("sinkDir", sinkDir)
           .emit();
      }
    }

    // Make sure we loaded all committed sinks.
    final Set<String> loadedSinks = Sets.newHashSet(
        Iterables.transform(sinks.keySet(), SegmentIdWithShardSpec::toString)
    );
    final Set<String> missingSinks = Sets.difference(committed.getHydrants().keySet(), loadedSinks);
    if (!missingSinks.isEmpty()) {
      throw new ISE("Missing committed sinks [%s]", Joiner.on(", ").join(missingSinks));
    }

    totalRows.set(rowsSoFar);
    return committed.getMetadata();
  }

  private ListenableFuture<?> abandonSegment(
      final SegmentIdWithShardSpec identifier,
      final Sink sink,
      final boolean removeOnDiskData
  )
  {
    // Ensure no future writes will be made to this sink.
    if (sink.finishWriting()) {
      // Decrement this sink's rows from the counters. we only count active sinks so that we don't double decrement,
      // i.e. those that haven't been persisted for *InMemory counters, or pushed to deep storage for the total counter.
      rowsCurrentlyInMemory.addAndGet(-sink.getNumRowsInMemory());
      bytesCurrentlyInMemory.addAndGet(-sink.getBytesInMemory());
      totalRows.addAndGet(-sink.getNumRows());
    }

    // Mark this identifier as dropping, so no future push tasks will pick it up.
    droppingSinks.add(identifier);

    // Wait for any outstanding pushes to finish, then abandon the segment inside the persist thread.
    return Futures.transform(
        pushBarrier(),
        new Function<Object, Object>()
        {
          @Nullable
          @Override
          public Object apply(@Nullable Object input)
          {
            if (sinks.get(identifier) != sink) {
              // Only abandon sink if it is the same one originally requested to be abandoned.
              log.warn("Sink for segment[%s] no longer valid, not abandoning.", identifier);
              return null;
            }

            if (removeOnDiskData) {
              // Remove this segment from the committed list. This must be done from the persist thread.
              log.info("Removing commit metadata for segment[%s].", identifier);
              try {
                commitLock.lock();
                final Committed oldCommit = readCommit();
                if (oldCommit != null) {
                  writeCommit(oldCommit.without(identifier.toString()));
                }
              }
              catch (Exception e) {
                log.makeAlert(e, "Failed to update committed segments[%s]", schema.getDataSource())
                   .addData("identifier", identifier.toString())
                   .emit();
                throw Throwables.propagate(e);
              }
              finally {
                commitLock.unlock();
              }
            }

            // Unannounce the segment.
            try {
              segmentAnnouncer.unannounceSegment(sink.getSegment());
            }
            catch (Exception e) {
              log.makeAlert(e, "Failed to unannounce segment[%s]", schema.getDataSource())
                 .addData("identifier", identifier.toString())
                 .emit();
            }

            log.info("Removing sink for segment[%s].", identifier);
            sinks.remove(identifier);
            metrics.setSinkCount(sinks.size());
            droppingSinks.remove(identifier);
            sinkTimeline.remove(
                sink.getInterval(),
                sink.getVersion(),
                identifier.getShardSpec().createChunk(sink)
            );
            for (FireHydrant hydrant : sink) {
              if (cache != null) {
                cache.close(SinkQuerySegmentWalker.makeHydrantCacheIdentifier(hydrant));
              }
              hydrant.swapSegment(null);
            }

            if (removeOnDiskData) {
              removeDirectory(computePersistDir(identifier));
            }

            return null;
          }
        },
        // use persistExecutor to make sure that all the pending persists completes before
        // starting to abandon segments
        persistExecutor
    );
  }

  private Committed readCommit() throws IOException
  {
    final File commitFile = computeCommitFile();
    if (commitFile.exists()) {
      // merge current hydrants with existing hydrants
      return objectMapper.readValue(commitFile, Committed.class);
    } else {
      return null;
    }
  }

  private void writeCommit(Committed newCommit) throws IOException
  {
    final File commitFile = computeCommitFile();
    objectMapper.writeValue(commitFile, newCommit);
  }

  private File computeCommitFile()
  {
    return new File(tuningConfig.getBasePersistDirectory(), "commit.json");
  }

  private File computeLockFile()
  {
    return new File(tuningConfig.getBasePersistDirectory(), ".lock");
  }

  private File computePersistDir(SegmentIdWithShardSpec identifier)
  {
    return new File(tuningConfig.getBasePersistDirectory(), identifier.toString());
  }

  private File computeIdentifierFile(SegmentIdWithShardSpec identifier)
  {
    return new File(computePersistDir(identifier), IDENTIFIER_FILE_NAME);
  }

  private File computeDescriptorFile(SegmentIdWithShardSpec identifier)
  {
    return new File(computePersistDir(identifier), "descriptor.json");
  }

  private File createPersistDirIfNeeded(SegmentIdWithShardSpec identifier) throws IOException
  {
    final File persistDir = computePersistDir(identifier);
    FileUtils.forceMkdir(persistDir);

    objectMapper.writeValue(computeIdentifierFile(identifier), identifier);

    return persistDir;
  }

  /**
   * Persists the given hydrant and returns the number of rows persisted. Must only be called in the single-threaded
   * persistExecutor.
   *
   * @param indexToPersist hydrant to persist
   * @param identifier     the segment this hydrant is going to be part of
   *
   * @return the number of rows persisted
   */
  private int persistHydrant(FireHydrant indexToPersist, SegmentIdWithShardSpec identifier)
  {
    synchronized (indexToPersist) {
      if (indexToPersist.hasSwapped()) {
        log.info(
            "Segment[%s], Hydrant[%s] already swapped. Ignoring request to persist.",
            identifier, indexToPersist
        );
        return 0;
      }

      log.info("Segment[%s], persisting Hydrant[%s]", identifier, indexToPersist);

      try {
        int numRows = indexToPersist.getIndex().size();

        final File persistedFile;
        final File persistDir = createPersistDirIfNeeded(identifier);
        final IndexSpec indexSpec = tuningConfig.getIndexSpec();
        persistedFile = indexMerger.persist(
            indexToPersist.getIndex(),
            identifier.getInterval(),
            new File(persistDir, String.valueOf(indexToPersist.getCount())),
            indexSpec,
            tuningConfig.getSegmentWriteOutMediumFactory()
        );

        indexToPersist.swapSegment(
            new QueryableIndexSegment(indexIO.loadIndex(persistedFile), indexToPersist.getSegmentId())
        );
        return numRows;
      }
      catch (IOException e) {
        log.makeAlert("dataSource[%s] -- incremental persist failed", schema.getDataSource())
           .addData("segment", identifier.toString())
           .addData("count", indexToPersist.getCount())
           .emit();

        throw Throwables.propagate(e);
      }
    }
  }

  private void removeDirectory(final File target)
  {
    if (target.exists()) {
      try {
        log.info("Deleting Index File[%s]", target);
        FileUtils.deleteDirectory(target);
      }
      catch (Exception e) {
        log.makeAlert(e, "Failed to remove directory[%s]", schema.getDataSource())
           .addData("file", target)
           .emit();
      }
    }
  }
}<|MERGE_RESOLUTION|>--- conflicted
+++ resolved
@@ -451,13 +451,8 @@
         uncommitFuture.get();
 
         // Drop everything.
-<<<<<<< HEAD
-        final List<ListenableFuture<?>> futures = Lists.newArrayList();
+        final List<ListenableFuture<?>> futures = new ArrayList<>();
         for (Map.Entry<SegmentIdWithShardSpec, Sink> entry : sinks.entrySet()) {
-=======
-        final List<ListenableFuture<?>> futures = new ArrayList<>();
-        for (Map.Entry<SegmentIdentifier, Sink> entry : sinks.entrySet()) {
->>>>>>> 676f5e6d
           futures.add(abandonSegment(entry.getKey(), entry.getValue(), true));
         }
 
@@ -486,13 +481,8 @@
   {
     throwPersistErrorIfExists();
 
-<<<<<<< HEAD
-    final Map<String, Integer> currentHydrants = Maps.newHashMap();
-    final List<Pair<FireHydrant, SegmentIdWithShardSpec>> indexesToPersist = Lists.newArrayList();
-=======
     final Map<String, Integer> currentHydrants = new HashMap<>();
-    final List<Pair<FireHydrant, SegmentIdentifier>> indexesToPersist = new ArrayList<>();
->>>>>>> 676f5e6d
+    final List<Pair<FireHydrant, SegmentIdWithShardSpec>> indexesToPersist = new ArrayList<>();
     int numPersistedRows = 0;
     long bytesPersisted = 0L;
     for (SegmentIdWithShardSpec identifier : sinks.keySet()) {
@@ -605,13 +595,8 @@
       final boolean useUniquePath
   )
   {
-<<<<<<< HEAD
-    final Map<SegmentIdWithShardSpec, Sink> theSinks = Maps.newHashMap();
+    final Map<SegmentIdWithShardSpec, Sink> theSinks = new HashMap<>();
     for (final SegmentIdWithShardSpec identifier : identifiers) {
-=======
-    final Map<SegmentIdentifier, Sink> theSinks = new HashMap<>();
-    for (final SegmentIdentifier identifier : identifiers) {
->>>>>>> 676f5e6d
       final Sink sink = sinks.get(identifier);
       if (sink == null) {
         throw new ISE("No sink for identifier: %s", identifier);
@@ -784,13 +769,8 @@
 
     log.info("Shutting down...");
 
-<<<<<<< HEAD
-    final List<ListenableFuture<?>> futures = Lists.newArrayList();
+    final List<ListenableFuture<?>> futures = new ArrayList<>();
     for (Map.Entry<SegmentIdWithShardSpec, Sink> entry : sinks.entrySet()) {
-=======
-    final List<ListenableFuture<?>> futures = new ArrayList<>();
-    for (Map.Entry<SegmentIdentifier, Sink> entry : sinks.entrySet()) {
->>>>>>> 676f5e6d
       futures.add(abandonSegment(entry.getKey(), entry.getValue(), false));
     }
 
