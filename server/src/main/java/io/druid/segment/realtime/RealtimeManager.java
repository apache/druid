--- conflicted
+++ resolved
@@ -35,13 +35,9 @@
 import io.druid.data.input.Firehose;
 import io.druid.data.input.FirehoseV2;
 import io.druid.data.input.InputRow;
-<<<<<<< HEAD
+import io.druid.java.util.common.ISE;
 import io.druid.java.util.common.StringUtils;
-import io.druid.java.util.common.guava.CloseQuietly;
-=======
-import io.druid.java.util.common.ISE;
 import io.druid.java.util.common.io.Closer;
->>>>>>> 6edee7f4
 import io.druid.java.util.common.lifecycle.LifecycleStart;
 import io.druid.java.util.common.lifecycle.LifecycleStop;
 import io.druid.query.FinalizeResultsQueryRunner;
@@ -128,29 +124,10 @@
       final DataSchema schema = fireDepartment.getDataSchema();
 
       final FireChief chief = new FireChief(fireDepartment, conglomerate);
-<<<<<<< HEAD
-      Map<Integer, FireChief> partitionChiefs = chiefs.get(schema.getDataSource());
-      if (partitionChiefs == null) {
-        partitionChiefs = new HashMap<>();
-        chiefs.put(schema.getDataSource(), partitionChiefs);
-      }
-      partitionChiefs.put(fireDepartment.getTuningConfig().getShardSpec().getPartitionNum(), chief);
-
-      chief.setName(
-          StringUtils.safeFormat(
-              "chief-%s[%s]",
-              schema.getDataSource(),
-              fireDepartment.getTuningConfig().getShardSpec().getPartitionNum()
-          )
-      );
-      chief.setDaemon(true);
-      chief.start();
-=======
       chiefs.computeIfAbsent(schema.getDataSource(), k -> new HashMap<>())
             .put(fireDepartment.getTuningConfig().getShardSpec().getPartitionNum(), chief);
 
       fireChiefExecutor.submit(chief);
->>>>>>> 6edee7f4
     }
   }
 
