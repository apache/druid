--- conflicted
+++ resolved
@@ -422,23 +422,13 @@
                   closer.register(segmentAndCloseable.rhs);
                 }
 
-<<<<<<< HEAD
-              final File mergedFile = indexMerger.mergeQueryableIndex(
-                  indexes,
-                  schema.getGranularitySpec().isRollup(),
-                  schema.getAggregators(),
-                  mergedTarget,
-                  config.getIndexSpec(),
-                  config.getOutputMediumFactory()
-              );
-=======
-
                 mergedFile = indexMerger.mergeQueryableIndex(
                     indexes,
                     schema.getGranularitySpec().isRollup(),
                     schema.getAggregators(),
                     mergedTarget,
-                    config.getIndexSpec()
+                    config.getIndexSpec(),
+                    config.getOutputMediumFactory()
                 );
               }
               catch (Throwable t) {
@@ -447,7 +437,6 @@
               finally {
                 closer.close();
               }
->>>>>>> d37be5e6
 
               // emit merge metrics before publishing segment
               metrics.incrementMergeCpuTime(VMUtils.safeGetThreadCpuTime() - mergeThreadCpuTime);
