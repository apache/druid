/*
 * Licensed to Metamarkets Group Inc. (Metamarkets) under one
 * or more contributor license agreements. See the NOTICE file
 * distributed with this work for additional information
 * regarding copyright ownership. Metamarkets licenses this file
 * to you under the Apache License, Version 2.0 (the
 * "License"); you may not use this file except in compliance
 * with the License. You may obtain a copy of the License at
 *
 * http://www.apache.org/licenses/LICENSE-2.0
 *
 * Unless required by applicable law or agreed to in writing,
 * software distributed under the License is distributed on an
 * "AS IS" BASIS, WITHOUT WARRANTIES OR CONDITIONS OF ANY
 * KIND, either express or implied. See the License for the
 * specific language governing permissions and limitations
 * under the License.
 */

package io.druid.segment.realtime.plumber;

import com.fasterxml.jackson.databind.ObjectMapper;
import com.google.common.base.Function;
import com.google.common.base.Joiner;
import com.google.common.base.Preconditions;
import com.google.common.base.Stopwatch;
import com.google.common.base.Supplier;
import com.google.common.base.Throwables;
import com.google.common.collect.ImmutableMap;
import com.google.common.collect.Iterables;
import com.google.common.collect.Lists;
import com.google.common.collect.Maps;
import com.google.common.io.Closer;
import com.google.common.primitives.Ints;
import com.metamx.emitter.EmittingLogger;
import com.metamx.emitter.service.ServiceEmitter;
import io.druid.client.cache.Cache;
import io.druid.client.cache.CacheConfig;
import io.druid.common.guava.ThreadRenamingCallable;
import io.druid.common.guava.ThreadRenamingRunnable;
import io.druid.common.utils.VMUtils;
import io.druid.concurrent.Execs;
import io.druid.concurrent.TaskThreadPriority;
import io.druid.data.input.Committer;
import io.druid.data.input.InputRow;
<<<<<<< HEAD
=======
import io.druid.java.util.common.DateTimes;
>>>>>>> 8dddccc6
import io.druid.java.util.common.ISE;
import io.druid.java.util.common.Intervals;
import io.druid.java.util.common.Pair;
import io.druid.java.util.common.StringUtils;
import io.druid.java.util.common.concurrent.ScheduledExecutors;
import io.druid.java.util.common.granularity.Granularity;
import io.druid.query.Query;
import io.druid.query.QueryRunner;
import io.druid.query.QueryRunnerFactoryConglomerate;
import io.druid.query.QuerySegmentWalker;
import io.druid.query.SegmentDescriptor;
import io.druid.segment.IndexIO;
import io.druid.segment.IndexMerger;
import io.druid.segment.IndexSpec;
import io.druid.segment.Metadata;
import io.druid.segment.QueryableIndex;
import io.druid.segment.QueryableIndexSegment;
import io.druid.segment.Segment;
import io.druid.segment.incremental.IndexSizeExceededException;
import io.druid.segment.indexing.DataSchema;
import io.druid.segment.indexing.RealtimeTuningConfig;
import io.druid.segment.loading.DataSegmentPusher;
import io.druid.segment.realtime.FireDepartmentMetrics;
import io.druid.segment.realtime.FireHydrant;
import io.druid.segment.realtime.SegmentPublisher;
import io.druid.segment.realtime.appenderator.SinkQuerySegmentWalker;
import io.druid.server.coordination.DataSegmentAnnouncer;
import io.druid.timeline.DataSegment;
import io.druid.timeline.VersionedIntervalTimeline;
import io.druid.timeline.partition.SingleElementPartitionChunk;
import org.apache.commons.io.FileUtils;
import org.joda.time.DateTime;
import org.joda.time.Duration;
import org.joda.time.Interval;
import org.joda.time.Period;

import java.io.Closeable;
import java.io.File;
import java.io.FilenameFilter;
import java.io.IOException;
import java.util.Arrays;
import java.util.Comparator;
import java.util.List;
import java.util.Map;
import java.util.concurrent.ExecutorService;
import java.util.concurrent.ScheduledExecutorService;
import java.util.concurrent.TimeUnit;

/**
 */
public class RealtimePlumber implements Plumber
{
  private static final EmittingLogger log = new EmittingLogger(RealtimePlumber.class);
  private static final int WARN_DELAY = 1000;

  private final DataSchema schema;
  private final RealtimeTuningConfig config;
  private final RejectionPolicy rejectionPolicy;
  private final FireDepartmentMetrics metrics;
  private final DataSegmentAnnouncer segmentAnnouncer;
  private final DataSegmentPusher dataSegmentPusher;
  private final SegmentPublisher segmentPublisher;
  private final SegmentHandoffNotifier handoffNotifier;
  private final Object handoffCondition = new Object();
  private final Map<Long, Sink> sinks = Maps.newConcurrentMap();
  private final VersionedIntervalTimeline<String, Sink> sinkTimeline = new VersionedIntervalTimeline<String, Sink>(
      String.CASE_INSENSITIVE_ORDER
  );
  private final QuerySegmentWalker texasRanger;

  private final Cache cache;

  private volatile long nextFlush = 0;
  private volatile boolean shuttingDown = false;
  private volatile boolean stopped = false;
  private volatile boolean cleanShutdown = true;
  private volatile ExecutorService persistExecutor = null;
  private volatile ExecutorService mergeExecutor = null;
  private volatile ScheduledExecutorService scheduledExecutor = null;
  private volatile IndexMerger indexMerger;
  private volatile IndexIO indexIO;

  private static final String COMMIT_METADATA_KEY = "%commitMetadata%";
  private static final String COMMIT_METADATA_TIMESTAMP_KEY = "%commitMetadataTimestamp%";

  public RealtimePlumber(
      DataSchema schema,
      RealtimeTuningConfig config,
      FireDepartmentMetrics metrics,
      ServiceEmitter emitter,
      QueryRunnerFactoryConglomerate conglomerate,
      DataSegmentAnnouncer segmentAnnouncer,
      ExecutorService queryExecutorService,
      DataSegmentPusher dataSegmentPusher,
      SegmentPublisher segmentPublisher,
      SegmentHandoffNotifier handoffNotifier,
      IndexMerger indexMerger,
      IndexIO indexIO,
      Cache cache,
      CacheConfig cacheConfig,
      ObjectMapper objectMapper
  )
  {
    this.schema = schema;
    this.config = config;
    this.rejectionPolicy = config.getRejectionPolicyFactory().create(config.getWindowPeriod());
    this.metrics = metrics;
    this.segmentAnnouncer = segmentAnnouncer;
    this.dataSegmentPusher = dataSegmentPusher;
    this.segmentPublisher = segmentPublisher;
    this.handoffNotifier = handoffNotifier;
    this.indexMerger = Preconditions.checkNotNull(indexMerger, "Null IndexMerger");
    this.indexIO = Preconditions.checkNotNull(indexIO, "Null IndexIO");
    this.cache = cache;
    this.texasRanger = new SinkQuerySegmentWalker(
        schema.getDataSource(),
        sinkTimeline,
        objectMapper,
        emitter,
        conglomerate,
        queryExecutorService,
        cache,
        cacheConfig
    );

    log.info("Creating plumber using rejectionPolicy[%s]", getRejectionPolicy());
  }

  public DataSchema getSchema()
  {
    return schema;
  }

  public RealtimeTuningConfig getConfig()
  {
    return config;
  }

  public RejectionPolicy getRejectionPolicy()
  {
    return rejectionPolicy;
  }

  public Map<Long, Sink> getSinks()
  {
    return sinks;
  }

  @Override
  public Object startJob()
  {
    computeBaseDir(schema).mkdirs();
    initializeExecutors();
    handoffNotifier.start();
    Object retVal = bootstrapSinksFromDisk();
    startPersistThread();
    // Push pending sinks bootstrapped from previous run
    mergeAndPush();
    resetNextFlush();
    return retVal;
  }

  @Override
  public int add(InputRow row, Supplier<Committer> committerSupplier) throws IndexSizeExceededException
  {
    long messageTimestamp = row.getTimestampFromEpoch();
    final Sink sink = getSink(messageTimestamp);
    metrics.reportMessageMaxTimestamp(messageTimestamp);
    if (sink == null) {
      return -1;
    }

    final int numRows = sink.add(row);

    if (!sink.canAppendRow() || System.currentTimeMillis() > nextFlush) {
      persist(committerSupplier.get());
    }

    return numRows;
  }

  private Sink getSink(long timestamp)
  {
    if (!rejectionPolicy.accept(timestamp)) {
      return null;
    }

    final Granularity segmentGranularity = schema.getGranularitySpec().getSegmentGranularity();
    final VersioningPolicy versioningPolicy = config.getVersioningPolicy();

    DateTime truncatedDateTime = segmentGranularity.bucketStart(DateTimes.utc(timestamp));
    final long truncatedTime = truncatedDateTime.getMillis();

    Sink retVal = sinks.get(truncatedTime);

    if (retVal == null) {
      final Interval sinkInterval = new Interval(
          truncatedDateTime,
          segmentGranularity.increment(truncatedDateTime)
      );

      retVal = new Sink(
          sinkInterval,
          schema,
          config.getShardSpec(),
          versioningPolicy.getVersion(sinkInterval),
          config.getMaxRowsInMemory(),
          config.isReportParseExceptions()
      );
      addSink(retVal);

    }

    return retVal;
  }

  @Override
  public <T> QueryRunner<T> getQueryRunner(final Query<T> query)
  {
    // Calling getQueryRunnerForIntervals here works because there's only one segment per interval for RealtimePlumber.
    return texasRanger.getQueryRunnerForIntervals(query, query.getIntervals());
  }

  @Override
  public void persist(final Committer committer)
  {
    final List<Pair<FireHydrant, Interval>> indexesToPersist = Lists.newArrayList();
    for (Sink sink : sinks.values()) {
      if (sink.swappable()) {
        indexesToPersist.add(Pair.of(sink.swap(), sink.getInterval()));
      }
    }

    log.info("Submitting persist runnable for dataSource[%s]", schema.getDataSource());

    final Stopwatch runExecStopwatch = Stopwatch.createStarted();
    final Stopwatch persistStopwatch = Stopwatch.createStarted();

    final Map<String, Object> metadataElems = committer.getMetadata() == null ? null :
                                              ImmutableMap.of(
                                                  COMMIT_METADATA_KEY,
                                                  committer.getMetadata(),
                                                  COMMIT_METADATA_TIMESTAMP_KEY,
                                                  System.currentTimeMillis()
                                              );

    persistExecutor.execute(
        new ThreadRenamingRunnable(StringUtils.format("%s-incremental-persist", schema.getDataSource()))
        {
          @Override
          public void doRun()
          {
            /* Note:
            If plumber crashes after storing a subset of all the hydrants then we will lose data and next
            time we will start with the commitMetadata stored in those hydrants.
            option#1:
            maybe it makes sense to store the metadata outside the segments in a separate file. This is because the
            commit metadata isn't really associated with an individual segment-- it's associated with a set of segments
            that are persisted at the same time or maybe whole datasource. So storing it in the segments is asking for problems.
            Sort of like this:

            {
              "metadata" : {"foo": "bar"},
              "segments": [
                {"id": "datasource_2000_2001_2000_1", "hydrant": 10},
                {"id": "datasource_2001_2002_2001_1", "hydrant": 12},
              ]
            }
            When a realtime node crashes and starts back up, it would delete any hydrants numbered higher than the
            ones in the commit file.

            option#2
            We could also just include the set of segments for the same chunk of metadata in more metadata on each
            of the segments. we might also have to think about the hand-off in terms of the full set of segments being
            handed off instead of individual segments being handed off (that is, if one of the set succeeds in handing
            off and the others fail, the real-time would believe that it needs to re-ingest the data).
             */
            long persistThreadCpuTime = VMUtils.safeGetThreadCpuTime();
            try {
              for (Pair<FireHydrant, Interval> pair : indexesToPersist) {
                metrics.incrementRowOutputCount(
                    persistHydrant(
                        pair.lhs, schema, pair.rhs, metadataElems
                    )
                );
              }
              committer.run();
            }
            catch (Exception e) {
              metrics.incrementFailedPersists();
              throw e;
            }
            finally {
              metrics.incrementPersistCpuTime(VMUtils.safeGetThreadCpuTime() - persistThreadCpuTime);
              metrics.incrementNumPersists();
              metrics.incrementPersistTimeMillis(persistStopwatch.elapsed(TimeUnit.MILLISECONDS));
              persistStopwatch.stop();
            }
          }
        }
    );

    final long startDelay = runExecStopwatch.elapsed(TimeUnit.MILLISECONDS);
    metrics.incrementPersistBackPressureMillis(startDelay);
    if (startDelay > WARN_DELAY) {
      log.warn("Ingestion was throttled for [%,d] millis because persists were pending.", startDelay);
    }
    runExecStopwatch.stop();
    resetNextFlush();
  }

  // Submits persist-n-merge task for a Sink to the mergeExecutor
  private void persistAndMerge(final long truncatedTime, final Sink sink)
  {
    final String threadName = StringUtils.format(
        "%s-%s-persist-n-merge", schema.getDataSource(), DateTimes.utc(truncatedTime)
    );
    mergeExecutor.execute(
        new ThreadRenamingRunnable(threadName)
        {
          final Interval interval = sink.getInterval();
          Stopwatch mergeStopwatch = null;

          @Override
          public void doRun()
          {
            try {
              // Bail out if this sink has been abandoned by a previously-executed task.
              if (sinks.get(truncatedTime) != sink) {
                log.info("Sink[%s] was abandoned, bailing out of persist-n-merge.", sink);
                return;
              }

              // Use a file to indicate that pushing has completed.
              final File persistDir = computePersistDir(schema, interval);
              final File mergedTarget = new File(persistDir, "merged");
              final File isPushedMarker = new File(persistDir, "isPushedMarker");

              if (!isPushedMarker.exists()) {
                removeSegment(sink, mergedTarget);
                if (mergedTarget.exists()) {
                  log.wtf("Merged target[%s] exists?!", mergedTarget);
                  return;
                }
              } else {
                log.info("Already pushed sink[%s]", sink);
                return;
              }

            /*
            Note: it the plumber crashes after persisting a subset of hydrants then might duplicate data as these
            hydrants will be read but older commitMetadata will be used. fixing this possibly needs structural
            changes to plumber.
             */
              for (FireHydrant hydrant : sink) {
                synchronized (hydrant) {
                  if (!hydrant.hasSwapped()) {
                    log.info("Hydrant[%s] hasn't swapped yet, swapping. Sink[%s]", hydrant, sink);
                    final int rowCount = persistHydrant(hydrant, schema, interval, null);
                    metrics.incrementRowOutputCount(rowCount);
                  }
                }
              }
              final long mergeThreadCpuTime = VMUtils.safeGetThreadCpuTime();
              mergeStopwatch = Stopwatch.createStarted();

              final File mergedFile;
              List<QueryableIndex> indexes = Lists.newArrayList();
              Closer closer = Closer.create();
              try {
                for (FireHydrant fireHydrant : sink) {
                  Pair<Segment, Closeable> segmentAndCloseable = fireHydrant.getAndIncrementSegment();
                  final QueryableIndex queryableIndex = segmentAndCloseable.lhs.asQueryableIndex();
                  log.info("Adding hydrant[%s]", fireHydrant);
                  indexes.add(queryableIndex);
                  closer.register(segmentAndCloseable.rhs);
                }


                mergedFile = indexMerger.mergeQueryableIndex(
                    indexes,
                    schema.getGranularitySpec().isRollup(),
                    schema.getAggregators(),
                    mergedTarget,
                    config.getIndexSpec()
                );
              }
              catch (Throwable t) {
                throw closer.rethrow(t);
              }
              finally {
                closer.close();
              }

              // emit merge metrics before publishing segment
              metrics.incrementMergeCpuTime(VMUtils.safeGetThreadCpuTime() - mergeThreadCpuTime);
              metrics.incrementMergeTimeMillis(mergeStopwatch.elapsed(TimeUnit.MILLISECONDS));

              log.info("Pushing [%s] to deep storage", sink.getSegment().getIdentifier());

              DataSegment segment = dataSegmentPusher.push(
                  mergedFile,
                  sink.getSegment().withDimensions(IndexMerger.getMergedDimensionsFromQueryableIndexes(indexes))
              );
              log.info("Inserting [%s] to the metadata store", sink.getSegment().getIdentifier());
              segmentPublisher.publishSegment(segment);

              if (!isPushedMarker.createNewFile()) {
                log.makeAlert("Failed to create marker file for [%s]", schema.getDataSource())
                   .addData("interval", sink.getInterval())
                   .addData("partitionNum", segment.getShardSpec().getPartitionNum())
                   .addData("marker", isPushedMarker)
                   .emit();
              }
            }
            catch (Exception e) {
              metrics.incrementFailedHandoffs();
              log.makeAlert(e, "Failed to persist merged index[%s]", schema.getDataSource())
                 .addData("interval", interval)
                 .emit();
              if (shuttingDown) {
                // We're trying to shut down, and this segment failed to push. Let's just get rid of it.
                // This call will also delete possibly-partially-written files, so we don't need to do it explicitly.
                cleanShutdown = false;
                abandonSegment(truncatedTime, sink);
              }
            }
            finally {
              if (mergeStopwatch != null) {
                mergeStopwatch.stop();
              }
            }
          }
        }
    );
    handoffNotifier.registerSegmentHandoffCallback(
        new SegmentDescriptor(sink.getInterval(), sink.getVersion(), config.getShardSpec().getPartitionNum()),
        mergeExecutor, new Runnable()
        {
          @Override
          public void run()
          {
            abandonSegment(sink.getInterval().getStartMillis(), sink);
            metrics.incrementHandOffCount();
          }
        }
    );
  }

  @Override
  public void finishJob()
  {
    log.info("Shutting down...");

    shuttingDown = true;

    for (final Map.Entry<Long, Sink> entry : sinks.entrySet()) {
      persistAndMerge(entry.getKey(), entry.getValue());
    }

    final long forceEndWaitTime = System.currentTimeMillis() + config.getHandoffConditionTimeout();
    while (!sinks.isEmpty()) {
      try {
        log.info(
            "Cannot shut down yet! Sinks remaining: %s",
            Joiner.on(", ").join(
                Iterables.transform(
                    sinks.values(),
                    new Function<Sink, String>()
                    {
                      @Override
                      public String apply(Sink input)
                      {
                        return input.getSegment().getIdentifier();
                      }
                    }
                )
            )
        );

        synchronized (handoffCondition) {
          while (!sinks.isEmpty()) {
            if (config.getHandoffConditionTimeout() == 0) {
              handoffCondition.wait();
            } else {
              long curr = System.currentTimeMillis();
              if (forceEndWaitTime - curr > 0) {
                handoffCondition.wait(forceEndWaitTime - curr);
              } else {
                throw new ISE(
                    "Segment handoff wait timeout. [%s] segments might not have completed handoff.",
                    sinks.size()
                );
              }
            }
          }
        }
      }
      catch (InterruptedException e) {
        throw Throwables.propagate(e);
      }
    }

    handoffNotifier.close();
    shutdownExecutors();

    stopped = true;

    if (!cleanShutdown) {
      throw new ISE("Exception occurred during persist and merge.");
    }
  }

  private void resetNextFlush()
  {
    nextFlush = DateTimes.nowUtc().plus(config.getIntermediatePersistPeriod()).getMillis();
  }

  protected void initializeExecutors()
  {
    final int maxPendingPersists = config.getMaxPendingPersists();

    if (persistExecutor == null) {
      // use a blocking single threaded executor to throttle the firehose when write to disk is slow
      persistExecutor = Execs.newBlockingSingleThreaded(
          "plumber_persist_%d",
          maxPendingPersists,
          TaskThreadPriority.getThreadPriorityFromTaskPriority(config.getPersistThreadPriority())
      );
    }
    if (mergeExecutor == null) {
      // use a blocking single threaded executor to throttle the firehose when write to disk is slow
      mergeExecutor = Execs.newBlockingSingleThreaded(
          "plumber_merge_%d",
          1,
          TaskThreadPriority.getThreadPriorityFromTaskPriority(config.getMergeThreadPriority())
      );
    }

    if (scheduledExecutor == null) {
      scheduledExecutor = Execs.scheduledSingleThreaded("plumber_scheduled_%d");
    }
  }

  protected void shutdownExecutors()
  {
    // scheduledExecutor is shutdown here
    if (scheduledExecutor != null) {
      scheduledExecutor.shutdown();
      persistExecutor.shutdown();
      mergeExecutor.shutdown();
    }
  }

  protected Object bootstrapSinksFromDisk()
  {
    final VersioningPolicy versioningPolicy = config.getVersioningPolicy();

    File baseDir = computeBaseDir(schema);
    if (baseDir == null || !baseDir.exists()) {
      return null;
    }

    File[] files = baseDir.listFiles();
    if (files == null) {
      return null;
    }

    Object metadata = null;
    long latestCommitTime = 0;
    for (File sinkDir : files) {
      final Interval sinkInterval = Intervals.of(sinkDir.getName().replace("_", "/"));

      //final File[] sinkFiles = sinkDir.listFiles();
      // To avoid reading and listing of "merged" dir
      final File[] sinkFiles = sinkDir.listFiles(
          new FilenameFilter()
          {
            @Override
            public boolean accept(File dir, String fileName)
            {
              return !(Ints.tryParse(fileName) == null);
            }
          }
      );
      Arrays.sort(
          sinkFiles,
          new Comparator<File>()
          {
            @Override
            public int compare(File o1, File o2)
            {
              try {
                return Ints.compare(Integer.parseInt(o1.getName()), Integer.parseInt(o2.getName()));
              }
              catch (NumberFormatException e) {
                log.error(e, "Couldn't compare as numbers? [%s][%s]", o1, o2);
                return o1.compareTo(o2);
              }
            }
          }
      );
      boolean isCorrupted = false;
      List<FireHydrant> hydrants = Lists.newArrayList();
      for (File segmentDir : sinkFiles) {
        log.info("Loading previously persisted segment at [%s]", segmentDir);

        // Although this has been tackled at start of this method.
        // Just a doubly-check added to skip "merged" dir. from being added to hydrants
        // If 100% sure that this is not needed, this check can be removed.
        if (Ints.tryParse(segmentDir.getName()) == null) {
          continue;
        }
        QueryableIndex queryableIndex = null;
        try {
          queryableIndex = indexIO.loadIndex(segmentDir);
        }
        catch (IOException e) {
          log.error(e, "Problem loading segmentDir from disk.");
          isCorrupted = true;
        }
        if (isCorrupted) {
          try {
            File corruptSegmentDir = computeCorruptedFileDumpDir(segmentDir, schema);
            log.info("Renaming %s to %s", segmentDir.getAbsolutePath(), corruptSegmentDir.getAbsolutePath());
            FileUtils.copyDirectory(segmentDir, corruptSegmentDir);
            FileUtils.deleteDirectory(segmentDir);
          }
          catch (Exception e1) {
            log.error(e1, "Failed to rename %s", segmentDir.getAbsolutePath());
          }
          //Note: skipping corrupted segment might lead to dropping some data. This strategy should be changed
          //at some point.
          continue;
        }
        Metadata segmentMetadata = queryableIndex.getMetadata();
        if (segmentMetadata != null) {
          Object timestampObj = segmentMetadata.get(COMMIT_METADATA_TIMESTAMP_KEY);
          if (timestampObj != null) {
            long timestamp = ((Long) timestampObj).longValue();
            if (timestamp > latestCommitTime) {
              log.info(
                  "Found metaData [%s] with latestCommitTime [%s] greater than previous recorded [%s]",
                  queryableIndex.getMetadata(), timestamp, latestCommitTime
              );
              latestCommitTime = timestamp;
              metadata = queryableIndex.getMetadata().get(COMMIT_METADATA_KEY);
            }
          }
        }
        hydrants.add(
            new FireHydrant(
                new QueryableIndexSegment(
                    DataSegment.makeDataSegmentIdentifier(
                        schema.getDataSource(),
                        sinkInterval.getStart(),
                        sinkInterval.getEnd(),
                        versioningPolicy.getVersion(sinkInterval),
                        config.getShardSpec()
                    ),
                    queryableIndex
                ),
                Integer.parseInt(segmentDir.getName())
            )
        );
      }
      if (hydrants.isEmpty()) {
        // Probably encountered a corrupt sink directory
        log.warn(
            "Found persisted segment directory with no intermediate segments present at %s, skipping sink creation.",
            sinkDir.getAbsolutePath()
        );
        continue;
      }
      final Sink currSink = new Sink(
          sinkInterval,
          schema,
          config.getShardSpec(),
          versioningPolicy.getVersion(sinkInterval),
          config.getMaxRowsInMemory(),
          config.isReportParseExceptions(),
          hydrants
      );
      addSink(currSink);
    }
    return metadata;
  }

  private void addSink(final Sink sink)
  {
    sinks.put(sink.getInterval().getStartMillis(), sink);
    metrics.setSinkCount(sinks.size());
    sinkTimeline.add(
        sink.getInterval(),
        sink.getVersion(),
        new SingleElementPartitionChunk<Sink>(sink)
    );
    try {
      segmentAnnouncer.announceSegment(sink.getSegment());
    }
    catch (IOException e) {
      log.makeAlert(e, "Failed to announce new segment[%s]", schema.getDataSource())
         .addData("interval", sink.getInterval())
         .emit();
    }
  }

  protected void startPersistThread()
  {
    final Granularity segmentGranularity = schema.getGranularitySpec().getSegmentGranularity();
    final Period windowPeriod = config.getWindowPeriod();

    final DateTime truncatedNow = segmentGranularity.bucketStart(DateTimes.nowUtc());
    final long windowMillis = windowPeriod.toStandardDuration().getMillis();

    log.info(
        "Expect to run at [%s]",
        DateTimes.nowUtc().plus(
            new Duration(
                System.currentTimeMillis(),
                segmentGranularity.increment(truncatedNow).getMillis() + windowMillis
            )
        )
    );

    ScheduledExecutors
        .scheduleAtFixedRate(
            scheduledExecutor,
            new Duration(
                System.currentTimeMillis(),
                segmentGranularity.increment(truncatedNow).getMillis() + windowMillis
            ),
            new Duration(truncatedNow, segmentGranularity.increment(truncatedNow)),
            new ThreadRenamingCallable<ScheduledExecutors.Signal>(
                StringUtils.format(
                    "%s-overseer-%d",
                    schema.getDataSource(),
                    config.getShardSpec().getPartitionNum()
                )
            )
            {
              @Override
              public ScheduledExecutors.Signal doCall()
              {
                if (stopped) {
                  log.info("Stopping merge-n-push overseer thread");
                  return ScheduledExecutors.Signal.STOP;
                }

                mergeAndPush();

                if (stopped) {
                  log.info("Stopping merge-n-push overseer thread");
                  return ScheduledExecutors.Signal.STOP;
                } else {
                  return ScheduledExecutors.Signal.REPEAT;
                }
              }
            }
        );
  }

  private void mergeAndPush()
  {
    final Granularity segmentGranularity = schema.getGranularitySpec().getSegmentGranularity();
    final Period windowPeriod = config.getWindowPeriod();

    final long windowMillis = windowPeriod.toStandardDuration().getMillis();
    log.info("Starting merge and push.");
    DateTime minTimestampAsDate = segmentGranularity.bucketStart(
        DateTimes.utc(Math.max(windowMillis, rejectionPolicy.getCurrMaxTime().getMillis()) - windowMillis)
    );
    long minTimestamp = minTimestampAsDate.getMillis();

    log.info(
        "Found [%,d] segments. Attempting to hand off segments that start before [%s].",
        sinks.size(),
        minTimestampAsDate
    );

    List<Map.Entry<Long, Sink>> sinksToPush = Lists.newArrayList();
    for (Map.Entry<Long, Sink> entry : sinks.entrySet()) {
      final Long intervalStart = entry.getKey();
      if (intervalStart < minTimestamp) {
        log.info("Adding entry [%s] for merge and push.", entry);
        sinksToPush.add(entry);
      } else {
        log.info(
            "Skipping persist and merge for entry [%s] : Start time [%s] >= [%s] min timestamp required in this run. Segment will be picked up in a future run.",
            entry,
            DateTimes.utc(intervalStart),
            minTimestampAsDate
        );
      }
    }

    log.info("Found [%,d] sinks to persist and merge", sinksToPush.size());

    for (final Map.Entry<Long, Sink> entry : sinksToPush) {
      persistAndMerge(entry.getKey(), entry.getValue());
    }
  }

  /**
   * Unannounces a given sink and removes all local references to it. It is important that this is only called
   * from the single-threaded mergeExecutor, since otherwise chaos may ensue if merged segments are deleted while
   * being created.
   *
   * @param truncatedTime sink key
   * @param sink          sink to unannounce
   */
  protected void abandonSegment(final long truncatedTime, final Sink sink)
  {
    if (sinks.containsKey(truncatedTime)) {
      try {
        segmentAnnouncer.unannounceSegment(sink.getSegment());
        removeSegment(sink, computePersistDir(schema, sink.getInterval()));
        log.info("Removing sinkKey %d for segment %s", truncatedTime, sink.getSegment().getIdentifier());
        sinks.remove(truncatedTime);
        metrics.setSinkCount(sinks.size());
        sinkTimeline.remove(
            sink.getInterval(),
            sink.getVersion(),
            new SingleElementPartitionChunk<>(sink)
        );
        for (FireHydrant hydrant : sink) {
          cache.close(SinkQuerySegmentWalker.makeHydrantCacheIdentifier(hydrant));
          hydrant.getSegment().close();
        }
        synchronized (handoffCondition) {
          handoffCondition.notifyAll();
        }
      }
      catch (Exception e) {
        log.makeAlert(e, "Unable to abandon old segment for dataSource[%s]", schema.getDataSource())
           .addData("interval", sink.getInterval())
           .emit();
      }
    }
  }

  protected File computeBaseDir(DataSchema schema)
  {
    return new File(config.getBasePersistDirectory(), schema.getDataSource());
  }

  protected File computeCorruptedFileDumpDir(File persistDir, DataSchema schema)
  {
    return new File(
        persistDir.getAbsolutePath()
                  .replace(schema.getDataSource(), "corrupted" + File.pathSeparator + schema.getDataSource())
    );
  }

  protected File computePersistDir(DataSchema schema, Interval interval)
  {
    return new File(computeBaseDir(schema), interval.toString().replace("/", "_"));
  }

  /**
   * Persists the given hydrant and returns the number of rows persisted
   *
   * @param indexToPersist hydrant to persist
   * @param schema         datasource schema
   * @param interval       interval to persist
   *
   * @return the number of rows persisted
   */
  protected int persistHydrant(
      FireHydrant indexToPersist,
      DataSchema schema,
      Interval interval,
      Map<String, Object> metadataElems
  )
  {
    synchronized (indexToPersist) {
      if (indexToPersist.hasSwapped()) {
        log.info(
            "DataSource[%s], Interval[%s], Hydrant[%s] already swapped. Ignoring request to persist.",
            schema.getDataSource(), interval, indexToPersist
        );
        return 0;
      }

      log.info(
          "DataSource[%s], Interval[%s], Metadata [%s] persisting Hydrant[%s]",
          schema.getDataSource(),
          interval,
          metadataElems,
          indexToPersist
      );
      try {
        int numRows = indexToPersist.getIndex().size();

        final IndexSpec indexSpec = config.getIndexSpec();

        indexToPersist.getIndex().getMetadata().putAll(metadataElems);
        final File persistedFile = indexMerger.persist(
            indexToPersist.getIndex(),
            interval,
            new File(computePersistDir(schema, interval), String.valueOf(indexToPersist.getCount())),
            indexSpec
        );

        indexToPersist.swapSegment(
            new QueryableIndexSegment(
                indexToPersist.getSegmentIdentifier(),
                indexIO.loadIndex(persistedFile)
            )
        );
        return numRows;
      }
      catch (IOException e) {
        log.makeAlert("dataSource[%s] -- incremental persist failed", schema.getDataSource())
           .addData("interval", interval)
           .addData("count", indexToPersist.getCount())
           .emit();

        throw Throwables.propagate(e);
      }
    }
  }

  private void removeSegment(final Sink sink, final File target)
  {
    if (target.exists()) {
      try {
        log.info("Deleting Index File[%s]", target);
        FileUtils.deleteDirectory(target);
      }
      catch (Exception e) {
        log.makeAlert(e, "Unable to remove file for dataSource[%s]", schema.getDataSource())
           .addData("file", target)
           .addData("interval", sink.getInterval())
           .emit();
      }
    }
  }
}<|MERGE_RESOLUTION|>--- conflicted
+++ resolved
@@ -30,7 +30,6 @@
 import com.google.common.collect.Iterables;
 import com.google.common.collect.Lists;
 import com.google.common.collect.Maps;
-import com.google.common.io.Closer;
 import com.google.common.primitives.Ints;
 import com.metamx.emitter.EmittingLogger;
 import com.metamx.emitter.service.ServiceEmitter;
@@ -43,16 +42,14 @@
 import io.druid.concurrent.TaskThreadPriority;
 import io.druid.data.input.Committer;
 import io.druid.data.input.InputRow;
-<<<<<<< HEAD
-=======
 import io.druid.java.util.common.DateTimes;
->>>>>>> 8dddccc6
 import io.druid.java.util.common.ISE;
 import io.druid.java.util.common.Intervals;
 import io.druid.java.util.common.Pair;
 import io.druid.java.util.common.StringUtils;
 import io.druid.java.util.common.concurrent.ScheduledExecutors;
 import io.druid.java.util.common.granularity.Granularity;
+import io.druid.java.util.common.io.Closer;
 import io.druid.query.Query;
 import io.druid.query.QueryRunner;
 import io.druid.query.QueryRunnerFactoryConglomerate;
@@ -874,7 +871,7 @@
         );
         for (FireHydrant hydrant : sink) {
           cache.close(SinkQuerySegmentWalker.makeHydrantCacheIdentifier(hydrant));
-          hydrant.getSegment().close();
+          hydrant.closeSegment();
         }
         synchronized (handoffCondition) {
           handoffCondition.notifyAll();
