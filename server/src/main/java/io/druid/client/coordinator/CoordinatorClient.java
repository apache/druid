--- conflicted
+++ resolved
@@ -43,17 +43,9 @@
   @Inject
   public CoordinatorClient(
       ObjectMapper jsonMapper,
-<<<<<<< HEAD
-      @Coordinator ServerDiscoverySelector selector,
-      AuthenticatorHttpClientWrapper authenticatorHttpClientWrapper
-  )
-  {
-    this.client = authenticatorHttpClientWrapper.getEscalatedClient(client);
-=======
       @Coordinator DruidLeaderClient druidLeaderClient
   )
   {
->>>>>>> 834e050b
     this.jsonMapper = jsonMapper;
     this.druidLeaderClient = druidLeaderClient;
   }
