/*
 * Licensed to the Apache Software Foundation (ASF) under one
 * or more contributor license agreements.  See the NOTICE file
 * distributed with this work for additional information
 * regarding copyright ownership.  The ASF licenses this file
 * to you under the Apache License, Version 2.0 (the
 * "License"); you may not use this file except in compliance
 * with the License.  You may obtain a copy of the License at
 *
 *   http://www.apache.org/licenses/LICENSE-2.0
 *
 * Unless required by applicable law or agreed to in writing,
 * software distributed under the License is distributed on an
 * "AS IS" BASIS, WITHOUT WARRANTIES OR CONDITIONS OF ANY
 * KIND, either express or implied.  See the License for the
 * specific language governing permissions and limitations
 * under the License.
 */

package io.druid.client;

import com.fasterxml.jackson.core.type.TypeReference;
import com.fasterxml.jackson.databind.ObjectMapper;
import com.google.common.annotations.VisibleForTesting;
import com.google.common.collect.Maps;
import com.google.common.collect.Ordering;
import com.google.common.hash.Hasher;
import com.google.common.hash.Hashing;
import com.google.inject.Inject;
import io.druid.client.cache.Cache;
import io.druid.client.cache.CacheConfig;
import io.druid.client.cache.CachePopulator;
import io.druid.client.selector.QueryableDruidServer;
import io.druid.client.selector.ServerSelector;
<<<<<<< HEAD
import io.druid.collections.SerializablePair;
import io.druid.guice.annotations.BackgroundCaching;
import io.druid.guice.annotations.Processing;
=======
>>>>>>> c3b7704b
import io.druid.guice.annotations.Smile;
import io.druid.java.util.common.Intervals;
import io.druid.java.util.common.Pair;
import io.druid.java.util.common.StringUtils;
import io.druid.java.util.common.concurrent.Execs;
import io.druid.java.util.common.guava.MergeSequence;
import io.druid.java.util.common.guava.MergeWorkTask;
import io.druid.java.util.common.guava.Sequence;
import io.druid.java.util.common.guava.Sequences;
import io.druid.java.util.emitter.EmittingLogger;
import io.druid.query.BySegmentResultValueClass;
import io.druid.query.CacheStrategy;
import io.druid.query.FluentQueryRunnerBuilder;
import io.druid.query.Query;
import io.druid.query.QueryContexts;
import io.druid.query.QueryPlus;
import io.druid.query.QueryRunner;
import io.druid.query.QueryRunnerFactory;
import io.druid.query.QueryRunnerFactoryConglomerate;
import io.druid.query.QuerySegmentWalker;
import io.druid.query.QueryToolChest;
import io.druid.query.QueryToolChestWarehouse;
import io.druid.query.Result;
import io.druid.query.SegmentDescriptor;
import io.druid.query.aggregation.MetricManipulatorFns;
import io.druid.query.filter.DimFilterUtils;
import io.druid.query.spec.MultipleSpecificSegmentSpec;
import io.druid.server.DruidNode;
import io.druid.server.QueryResource;
import io.druid.server.coordination.DruidServerMetadata;
import io.druid.server.coordination.ServerType;
import io.druid.timeline.DataSegment;
import io.druid.timeline.TimelineLookup;
import io.druid.timeline.TimelineObjectHolder;
import io.druid.timeline.VersionedIntervalTimeline;
import io.druid.timeline.partition.PartitionChunk;
import io.druid.timeline.partition.PartitionHolder;
import org.apache.commons.codec.binary.Base64;
import org.joda.time.Interval;

import javax.annotation.Nullable;
import java.io.IOException;
import java.nio.charset.StandardCharsets;
import java.util.ArrayList;
import java.util.Collections;
import java.util.LinkedHashMap;
import java.util.List;
import java.util.Map;
<<<<<<< HEAD
import java.util.Optional;
import java.util.OptionalLong;
import java.util.Spliterators;
import java.util.concurrent.ConcurrentLinkedQueue;
import java.util.concurrent.ExecutorService;
import java.util.concurrent.ForkJoinPool;
import java.util.function.Function;
=======
import java.util.Set;
import java.util.SortedMap;
>>>>>>> c3b7704b
import java.util.function.UnaryOperator;
import java.util.stream.Collectors;
import java.util.stream.Stream;
import java.util.stream.StreamSupport;

/**
 */
public class CachingClusteredClient implements QuerySegmentWalker
{
  private static final EmittingLogger log = new EmittingLogger(CachingClusteredClient.class);
  private static final DruidServer ALREADY_CACHED_SERVER = new DruidServer(
      new DruidNode(
          "__internal-client-cache",
          "localhost",
          -1,
          -1,
          true,
          false
      ),
      new DruidServerConfig(),
      ServerType.HISTORICAL
  );
  private final QueryRunnerFactoryConglomerate conglomerate;
  private final QueryToolChestWarehouse warehouse;
  private final TimelineServerView serverView;
  private final Cache cache;
  private final ObjectMapper objectMapper;
  private final CachePopulator cachePopulator;
  private final CacheConfig cacheConfig;
<<<<<<< HEAD
  private final ListeningExecutorService backgroundExecutorService;
  private final ForkJoinPool mergeFjp;
=======
>>>>>>> c3b7704b

  @Inject
  public CachingClusteredClient(
      QueryRunnerFactoryConglomerate conglomerate,
      QueryToolChestWarehouse warehouse,
      TimelineServerView serverView,
      Cache cache,
      @Smile ObjectMapper objectMapper,
<<<<<<< HEAD
      @BackgroundCaching ExecutorService backgroundExecutorService,
      CacheConfig cacheConfig,
      @Processing ForkJoinPool mergeFjp
=======
      CachePopulator cachePopulator,
      CacheConfig cacheConfig
>>>>>>> c3b7704b
  )
  {
    this.conglomerate = conglomerate;
    this.warehouse = warehouse;
    this.serverView = serverView;
    this.cache = cache;
    this.objectMapper = objectMapper;
    this.cachePopulator = cachePopulator;
    this.cacheConfig = cacheConfig;
<<<<<<< HEAD
    this.backgroundExecutorService = MoreExecutors.listeningDecorator(backgroundExecutorService);
    this.mergeFjp = mergeFjp;
    if (cacheConfig.isQueryCacheable(Query.GROUP_BY)) {
=======

    if (cacheConfig.isQueryCacheable(Query.GROUP_BY) && (cacheConfig.isUseCache() || cacheConfig.isPopulateCache())) {
>>>>>>> c3b7704b
      log.warn(
          "Even though groupBy caching is enabled in your configuration, v2 groupBys will not be cached on the broker. "
          + "Consider enabling caching on your data nodes if it is not already enabled."
      );
    }

    serverView.registerSegmentCallback(
        Execs.singleThreaded("CCClient-ServerView-CB-%d"),
        new ServerView.BaseSegmentCallback()
        {
          @Override
          public ServerView.CallbackAction segmentRemoved(DruidServerMetadata server, DataSegment segment)
          {
            CachingClusteredClient.this.cache.close(segment.getIdentifier());
            return ServerView.CallbackAction.CONTINUE;
          }
        }
    );
  }

  @Override
  public <T> QueryRunner<T> getQueryRunnerForIntervals(final Query<T> query, final Iterable<Interval> intervals)
  {
    return runAndMergeWithTimelineChange(
        query,
        // No change, but Function.identity() doesn't work here for some reason
        stringServerSelectorTimelineLookup -> stringServerSelectorTimelineLookup
    );
  }

  /**
   * Run a query. The timelineConverter will be given the "master" timeline and can be used to return a different
   * timeline, if desired. This is used by getQueryRunnerForSegments.
   */
  @VisibleForTesting
  <T> Stream<Sequence<T>> run(
      final QueryPlus<T> queryPlus,
      final Map<String, Object> responseContext,
      final UnaryOperator<TimelineLookup<String, ServerSelector>> timelineConverter
  )
  {
    return new SpecificQueryRunnable<>(queryPlus, responseContext).run(timelineConverter);
  }

  private <T> QueryRunner<T> runAndMergeWithTimelineChange(
      final Query<T> query,
      final UnaryOperator<TimelineLookup<String, ServerSelector>> timelineConverter
  )
  {
    final OptionalLong mergeBatch = QueryContexts.getIntermediateMergeBatchThreshold(query);

    if (mergeBatch.isPresent()) {
      final QueryRunnerFactory<T, Query<T>> queryRunnerFactory = conglomerate.findFactory(query);
      final QueryToolChest<T, Query<T>> toolChest = queryRunnerFactory.getToolchest();
      return (queryPlus, responseContext) -> {
        final Stream<? extends Sequence<T>> sequences = run(
            queryPlus,
            responseContext,
            timelineConverter
        );
        return MergeWorkTask.parallelMerge(
            sequences.parallel(),
            sequenceStream ->
                new FluentQueryRunnerBuilder<>(toolChest)
                    .create(
                        queryRunnerFactory.mergeRunners(
                            mergeFjp,
                            sequenceStream.map(
                                s -> (QueryRunner<T>) (ignored0, ignored1) -> (Sequence<T>) s
                            ).collect(
                                Collectors.toList()
                            )
                        )
                    )
                    .mergeResults()
                    .run(queryPlus, responseContext),
            mergeBatch.getAsLong(),
            mergeFjp
        );
      };
    } else {
      return (queryPlus, responseContext) -> {
        final Stream<? extends Sequence<T>> sequences = run(
            queryPlus,
            responseContext,
            timelineConverter
        );
        return new MergeSequence<>(
            query.getResultOrdering(),
            Sequences.fromStream(sequences)
        );
      };
    }
  }

  @Override
  public <T> QueryRunner<T> getQueryRunnerForSegments(final Query<T> query, final Iterable<SegmentDescriptor> specs)
  {
    return runAndMergeWithTimelineChange(
        query,
        timeline -> {
          final VersionedIntervalTimeline<String, ServerSelector> timeline2 =
              new VersionedIntervalTimeline<>(Ordering.natural());
          for (SegmentDescriptor spec : specs) {
            final PartitionHolder<ServerSelector> entry = timeline.findEntry(
                spec.getInterval(),
                spec.getVersion()
            );
            if (entry != null) {
              final PartitionChunk<ServerSelector> chunk = entry.getChunk(
                  spec.getPartitionNumber());
              if (chunk != null) {
                timeline2.add(
                    spec.getInterval(),
                    spec.getVersion(),
                    chunk
                );
              }
            }
          }
          return timeline2;
        }
    );
  }

  /**
   * This class essentially incapsulates the major part of the logic of {@link CachingClusteredClient}. It's state and
   * methods couldn't belong to {@link CachingClusteredClient} itself, because they depend on the specific query object
   * being run, but {@link QuerySegmentWalker} API is designed so that implementations should be able to accept
   * arbitrary queries.
   */
  private class SpecificQueryRunnable<T>
  {
    private final QueryPlus<T> queryPlus;
    private final Map<String, Object> responseContext;
    private final Query<T> query;
    private final QueryToolChest<T, Query<T>> toolChest;
    @Nullable
    private final CacheStrategy<T, Object, Query<T>> strategy;
    private final boolean useCache;
    private final boolean populateCache;
    private final boolean isBySegment;
    private final int uncoveredIntervalsLimit;
    private final Query<T> downstreamQuery;
    private final Map<String, Cache.NamedKey> cachePopulatorKeyMap = Maps.newHashMap();

    SpecificQueryRunnable(final QueryPlus<T> queryPlus, final Map<String, Object> responseContext)
    {
      this.queryPlus = queryPlus;
      this.responseContext = responseContext;
      this.query = queryPlus.getQuery();
      this.toolChest = warehouse.getToolChest(query);
      this.strategy = toolChest.getCacheStrategy(query);

      this.useCache = CacheUtil.useCacheOnBrokers(query, strategy, cacheConfig);
      this.populateCache = CacheUtil.populateCacheOnBrokers(query, strategy, cacheConfig);
      this.isBySegment = QueryContexts.isBySegment(query);
      // Note that enabling this leads to putting uncovered intervals information in the response headers
      // and might blow up in some cases https://github.com/druid-io/druid/issues/2108
      this.uncoveredIntervalsLimit = QueryContexts.getUncoveredIntervalsLimit(query);
      this.downstreamQuery = query.withOverriddenContext(makeDownstreamQueryContext());
    }

    private Map<String, Object> makeDownstreamQueryContext()
    {
      final Map<String, Object> contextBuilder = new LinkedHashMap<>();

      final int priority = QueryContexts.getPriority(query);
      contextBuilder.put(QueryContexts.PRIORITY_KEY, priority);

      if (populateCache) {
        // prevent down-stream nodes from caching results as well if we are populating the cache
        contextBuilder.put(CacheConfig.POPULATE_CACHE, false);
        contextBuilder.put("bySegment", true);
      }
      return Collections.unmodifiableMap(contextBuilder);
    }

    Stream<Sequence<T>> run(final UnaryOperator<TimelineLookup<String, ServerSelector>> timelineConverter)
    {
      @Nullable
      TimelineLookup<String, ServerSelector> timeline = serverView.getTimeline(query.getDataSource());
      if (timeline == null) {
        return Stream.empty();
      }
      timeline = timelineConverter.apply(timeline);
      if (uncoveredIntervalsLimit > 0) {
        computeUncoveredIntervals(timeline);
      }

      Stream<ServerToSegment> segments = computeSegmentsToQuery(timeline);
      @Nullable
      final byte[] queryCacheKey = computeQueryCacheKey();
      if (query.getContext().get(QueryResource.HEADER_IF_NONE_MATCH) != null) {
        // Materialize then re-stream
        List<ServerToSegment> materializedSegments = segments.collect(Collectors.toList());
        segments = materializedSegments.stream();

        @Nullable
        final String prevEtag = (String) query.getContext().get(QueryResource.HEADER_IF_NONE_MATCH);
        @Nullable
        final String currentEtag = computeCurrentEtag(materializedSegments, queryCacheKey);
        if (currentEtag != null && currentEtag.equals(prevEtag)) {
          return Stream.empty();
        }
      }

      // This pipeline follows a few general steps:
      // 1. Fetch cache results - Unfortunately this is an eager operation so that the non cached items can
      // be batched per server. Cached results are assigned to a mock server ALREADY_CACHED_SERVER
      // 2. Group the segment information by server
      // 3. Per server (including the ALREADY_CACHED_SERVER) create the appropriate Sequence results - cached results
      // are handled in their own merge
      final Stream<SerializablePair<ServerToSegment, Optional<T>>> cacheResolvedResults = deserializeFromCache(
          maybeFetchCacheResults(
              queryCacheKey,
              segments
          )
      );
      return groupCachedResultsByServer(cacheResolvedResults)
          .map(this::runOnServer)
          // We do a hard materialization here so that the resulting spliterators have properties that we want
          // Otherwise the stream's spliterator is of a hash map entry spliterator from the group-by-server operation
          // This also causes eager initialization of the **sequences**, aka forking off the direct druid client requests
          // Sequence result accumulation should still be lazy
          .collect(Collectors.toList())
          .stream();
    }

    /**
     * Create a stream of the partition chunks which are useful in this query
     *
     * @param holder The holder of the shard to server component of the timeline
     *
     * @return Chunks and the segment descriptors corresponding to the chunk
     */
    private Stream<ServerToSegment> extractServerAndSegment(TimelineObjectHolder<String, ServerSelector> holder)
    {
      return DimFilterUtils
          .filterShards(
              query.getFilter(),
              holder.getObject(),
              partitionChunk -> partitionChunk.getObject().getSegment().getShardSpec(),
              Maps.newHashMap()
          )
          .stream()
          .map(chunk -> new ServerToSegment(
              chunk.getObject(),
              new SegmentDescriptor(
                  holder.getInterval(),
                  holder.getVersion(),
                  chunk.getChunkNumber()
              )
          ));
    }

    private Stream<ServerToSegment> computeSegmentsToQuery(TimelineLookup<String, ServerSelector> timeline)
    {
      return toolChest
          .filterSegments(
              query,
              query.getIntervals().stream().flatMap(i -> timeline.lookup(i).stream()).collect(Collectors.toList())
          )
          .stream()
          .flatMap(this::extractServerAndSegment)
          .distinct();
    }

    private void computeUncoveredIntervals(TimelineLookup<String, ServerSelector> timeline)
    {
      final List<Interval> uncoveredIntervals = new ArrayList<>(uncoveredIntervalsLimit);
      boolean uncoveredIntervalsOverflowed = false;

      for (Interval interval : query.getIntervals()) {
        Iterable<TimelineObjectHolder<String, ServerSelector>> lookup = timeline.lookup(interval);
        long startMillis = interval.getStartMillis();
        long endMillis = interval.getEndMillis();
        for (TimelineObjectHolder<String, ServerSelector> holder : lookup) {
          Interval holderInterval = holder.getInterval();
          long intervalStart = holderInterval.getStartMillis();
          if (!uncoveredIntervalsOverflowed && startMillis != intervalStart) {
            if (uncoveredIntervalsLimit > uncoveredIntervals.size()) {
              uncoveredIntervals.add(Intervals.utc(startMillis, intervalStart));
            } else {
              uncoveredIntervalsOverflowed = true;
            }
          }
          startMillis = holderInterval.getEndMillis();
        }

        if (!uncoveredIntervalsOverflowed && startMillis < endMillis) {
          if (uncoveredIntervalsLimit > uncoveredIntervals.size()) {
            uncoveredIntervals.add(Intervals.utc(startMillis, endMillis));
          } else {
            uncoveredIntervalsOverflowed = true;
          }
        }
      }

      if (!uncoveredIntervals.isEmpty()) {
        // This returns intervals for which NO segment is present.
        // Which is not necessarily an indication that the data doesn't exist or is
        // incomplete. The data could exist and just not be loaded yet.  In either
        // case, though, this query will not include any data from the identified intervals.
        responseContext.put("uncoveredIntervals", uncoveredIntervals);
        responseContext.put("uncoveredIntervalsOverflowed", uncoveredIntervalsOverflowed);
      }
    }

    @Nullable
    private byte[] computeQueryCacheKey()
    {
      if ((populateCache || useCache) // implies strategy != null
          && !isBySegment) { // explicit bySegment queries are never cached
        assert strategy != null;
        return strategy.computeCacheKey(query);
      } else {
        return null;
      }
    }

    @Nullable
    private String computeCurrentEtag(final Iterable<ServerToSegment> segments, @Nullable byte[] queryCacheKey)
    {
      Hasher hasher = Hashing.sha1().newHasher();
      boolean hasOnlyHistoricalSegments = true;
      for (ServerToSegment p : segments) {
        if (!p.getServer().pick().getServer().segmentReplicatable()) {
          hasOnlyHistoricalSegments = false;
          break;
        }
        hasher.putString(p.getServer().getSegment().getIdentifier(), StandardCharsets.UTF_8);
      }

      if (hasOnlyHistoricalSegments) {
        hasher.putBytes(queryCacheKey == null ? strategy.computeCacheKey(query) : queryCacheKey);

        String currEtag = Base64.encodeBase64String(hasher.hash().asBytes());
        responseContext.put(QueryResource.HEADER_ETAG, currEtag);
        return currEtag;
      } else {
        return null;
      }
    }

    private SerializablePair<ServerToSegment, Optional<byte[]>> lookupInCache(
        SerializablePair<ServerToSegment, Cache.NamedKey> key,
        Map<Cache.NamedKey, Optional<byte[]>> cache
    )
    {
      final ServerToSegment segment = key.getLhs();
      final Cache.NamedKey segmentCacheKey = key.getRhs();
      final Interval segmentQueryInterval = segment.getSegmentDescriptor().getInterval();
      final Optional<byte[]> cachedValue = Optional
          .ofNullable(cache.get(segmentCacheKey))
          // Shouldn't happen in practice, but can screw up unit tests where cache state is mutated in crazy
          // ways when the cache returns null instead of an optional.
          .orElse(Optional.empty());
      if (!cachedValue.isPresent()) {
        // if populating cache, add segment to list of segments to cache if it is not cached
        final String segmentIdentifier = segment.getServer().getSegment().getIdentifier();
        addCachePopulator(segmentCacheKey, segmentIdentifier, segmentQueryInterval);
      }
      return new SerializablePair<>(segment, cachedValue);
    }

    /**
     * This materializes the input segment stream in order to let the BulkGet stuff in the cache system work
     *
     * @param queryCacheKey The cache key that is for the query (not-segment) portion
     * @param segments      The segments to check if they are in cache
     *
     * @return A stream of the server and segment combinations as well as an optional that is present
     * if a cached value was found
     */
    private Stream<SerializablePair<ServerToSegment, Optional<byte[]>>> maybeFetchCacheResults(
        final byte[] queryCacheKey,
        final Stream<ServerToSegment> segments
    )
    {
      if (queryCacheKey == null) {
        return segments.map(s -> new SerializablePair<>(s, Optional.empty()));
      }
<<<<<<< HEAD
      // We materialize the stream here in order to have the bulk cache fetching work as expected
      final List<SerializablePair<ServerToSegment, Cache.NamedKey>> materializedKeyList = computePerSegmentCacheKeys(
          segments,
          queryCacheKey
      ).collect(Collectors.toList());

      // Do bulk fetch
      final Map<Cache.NamedKey, Optional<byte[]>> cachedValues = computeCachedValues(materializedKeyList.stream())
          .collect(SerializablePair.mapCollector());

      // A limitation of the cache system is that the cached values are returned without passing through the original
      // objects. This hash join is a way to get the ServerToSegment and Optional<byte[]> matched up again
      return materializedKeyList
          .stream()
          .map(serializedPairSegmentAndKey -> lookupInCache(serializedPairSegmentAndKey, cachedValues));
=======
      final List<Pair<Interval, byte[]>> alreadyCachedResults = Lists.newArrayList();
      Map<ServerToSegment, Cache.NamedKey> perSegmentCacheKeys = computePerSegmentCacheKeys(segments, queryCacheKey);
      // Pull cached segments from cache and remove from set of segments to query
      final Map<Cache.NamedKey, byte[]> cachedValues = computeCachedValues(perSegmentCacheKeys);

      perSegmentCacheKeys.forEach((segment, segmentCacheKey) -> {
        final Interval segmentQueryInterval = segment.getSegmentDescriptor().getInterval();

        final byte[] cachedValue = cachedValues.get(segmentCacheKey);
        if (cachedValue != null) {
          // remove cached segment from set of segments to query
          segments.remove(segment);
          alreadyCachedResults.add(Pair.of(segmentQueryInterval, cachedValue));
        } else if (populateCache) {
          // otherwise, if populating cache, add segment to list of segments to cache
          final String segmentIdentifier = segment.getServer().getSegment().getIdentifier();
          addCachePopulatorKey(segmentCacheKey, segmentIdentifier, segmentQueryInterval);
        }
      });
      return alreadyCachedResults;
>>>>>>> c3b7704b
    }

    private Stream<SerializablePair<ServerToSegment, Cache.NamedKey>> computePerSegmentCacheKeys(
        Stream<ServerToSegment> segments,
        byte[] queryCacheKey
    )
    {
      return segments.map(
          serverToSegment -> {
            // cacheKeys map must preserve segment ordering, in order for shards to always be combined in the same order
            final Cache.NamedKey segmentCacheKey = CacheUtil.computeSegmentCacheKey(
                serverToSegment.getServer().getSegment().getIdentifier(),
                serverToSegment.getSegmentDescriptor(),
                queryCacheKey
            );
            return new SerializablePair<>(serverToSegment, segmentCacheKey);
          }
      );
    }

    private Stream<SerializablePair<Cache.NamedKey, Optional<byte[]>>> computeCachedValues(
        Stream<SerializablePair<ServerToSegment, Cache.NamedKey>> cacheKeys
    )
    {
      if (useCache) {
        return cache.getBulk(cacheKeys.limit(cacheConfig.getCacheBulkMergeLimit()).map(SerializablePair::getRhs));
      } else {
        return Stream.empty();
      }
    }

    private void addCachePopulatorKey(
        Cache.NamedKey segmentCacheKey,
        String segmentIdentifier,
        Interval segmentQueryInterval
    )
    {
      cachePopulatorKeyMap.put(
          StringUtils.format("%s_%s", segmentIdentifier, segmentQueryInterval),
          segmentCacheKey
      );
    }

    @Nullable
    private Cache.NamedKey getCachePopulatorKey(String segmentId, Interval segmentInterval)
    {
      return cachePopulatorKeyMap.get(StringUtils.format("%s_%s", segmentId, segmentInterval));
    }

    /**
     * Check the input stream to see what was cached and what was not. For the ones that were cached, merge the results
     * and return the merged sequence. For the ones that were NOT cached, get the server result sequence queued up into
     * the stream response
     *
     * @param segmentOrResult A list that is traversed in order to determine what should be sent back. All segments
     *                        should be on the same server.
     *
     * @return A sequence of either the merged cached results, or the server results from any particular server
     */
    private Sequence<T> runOnServer(List<ServerMaybeSegmentMaybeCache<T>> segmentOrResult)
    {
      final List<SegmentDescriptor> segmentsOfServer = segmentOrResult
          .stream()
          .map(ServerMaybeSegmentMaybeCache::getSegmentDescriptor)
          .filter(Optional::isPresent)
          .map(Optional::get)
          .collect(Collectors.toList());

      // We should only ever have cache or queries to run, not both. So if we have no segments, try caches
      if (segmentsOfServer.isEmpty()) {
        // Have a special sequence for the cache results so the merge doesn't go all crazy.
        // See io.druid.java.util.common.guava.MergeSequenceTest.testScrewsUpOnOutOfOrder for an example
        // With zero results actually being found (no segments no caches) this should essentially return a no-op
        // merge sequence
        return new MergeSequence<>(query.getResultOrdering(), Sequences.fromStream(
            segmentOrResult
                .stream()
                .map(ServerMaybeSegmentMaybeCache::getCachedValue)
                .filter(Optional::isPresent)
                .map(Optional::get)
                .map(Collections::singletonList)
                .map(Sequences::simple)
        ));
      }

      final DruidServer server = segmentOrResult.get(0).getServer();
      final QueryRunner serverRunner = serverView.getQueryRunner(server);

      if (serverRunner == null) {
        log.error("Server[%s] doesn't have a query runner", server);
        return Sequences.empty();
      }

      final MultipleSpecificSegmentSpec segmentsOfServerSpec = new MultipleSpecificSegmentSpec(segmentsOfServer);

      final Sequence<T> serverResults;
      if (isBySegment) {
        serverResults = getBySegmentServerResults(serverRunner, segmentsOfServerSpec);
      } else if (!server.segmentReplicatable() || !populateCache) {
        serverResults = getSimpleServerResults(serverRunner, segmentsOfServerSpec);
      } else {
        serverResults = getAndCacheServerResults(serverRunner, segmentsOfServerSpec);
      }
      return serverResults;
    }

    private ServerMaybeSegmentMaybeCache<T> pickServer(SerializablePair<ServerToSegment, Optional<T>> tuple)
    {
      final Optional<T> maybeResult = tuple.getRhs();
      if (maybeResult.isPresent()) {
        return new ServerMaybeSegmentMaybeCache<T>(ALREADY_CACHED_SERVER, Optional.empty(), maybeResult);
      }
      final ServerToSegment serverToSegment = tuple.getLhs();
      final QueryableDruidServer queryableDruidServer = serverToSegment.getServer().pick();
      if (queryableDruidServer == null) {
        log.makeAlert(
            "No servers found for SegmentDescriptor[%s] for DataSource[%s]?! How can this be?!",
            serverToSegment.getSegmentDescriptor(),
            query.getDataSource()
        ).emit();
        return new ServerMaybeSegmentMaybeCache<T>(
            ALREADY_CACHED_SERVER,
            Optional.empty(),
            Optional.empty()
        );
      }
      final DruidServer server = queryableDruidServer.getServer();
      return new ServerMaybeSegmentMaybeCache<T>(
          server,
          Optional.ofNullable(serverToSegment.getSegmentDescriptor()),
          Optional.empty()
      );
    }

    /**
     * This materializes the input stream in order to group it by server. This method takes in the stream of cache
     * resolved items and will group all the items by server. Each entry in the output stream contains a list whose
     * entries' getServer is the same. Each entry will either have a present segemnt descriptor or a present result,
     * but not both. Downstream consumers should check each and handle appropriately.
     *
     * @param cacheResolvedStream A stream of the cached results for different segment queries
     *
     * @return A stream of potentially cached results per server
     */

    private Stream<List<ServerMaybeSegmentMaybeCache<T>>> groupCachedResultsByServer(
        Stream<SerializablePair<ServerToSegment, Optional<T>>> cacheResolvedStream
    )
    {
      return cacheResolvedStream
          .map(this::pickServer)
          .collect(Collectors.groupingBy(ServerMaybeSegmentMaybeCache::getServer))
          .values()
          // At this point we have the segments per server, and a special entry for the pre-cached results.
          // As of the time of this writing, this results in a java.util.HashMap.ValueSpliterator which
          // does not have great properties for splitting in parallel since it does not have total size awareness
          // yet. I hope future implementations of the grouping collector can handle such a scenario where the
          // grouping result is immutable and can be split very easily into parallel spliterators
          .stream()
          .filter(l -> !l.isEmpty())
          // Get rid of any alerted conditions missing queryableDruidServer
          .filter(l -> l.get(0).getCachedValue().isPresent() || l.get(0).getSegmentDescriptor().isPresent());
    }

    private Stream<SerializablePair<ServerToSegment, Optional<T>>> deserializeFromCache(
        final Stream<SerializablePair<ServerToSegment, Optional<byte[]>>> cachedResults
    )
    {
      if (strategy == null) {
        return cachedResults.map(s -> new SerializablePair<>(s.getLhs(), Optional.empty()));
      }
      final Function<Object, T> pullFromCacheFunction = strategy.pullFromSegmentLevelCache()::apply;
      final TypeReference<Object> cacheObjectClazz = strategy.getCacheObjectClazz();
      return cachedResults.flatMap(cachedResultPair -> {
        if (!cachedResultPair.getRhs().isPresent()) {
          return Stream.of(new SerializablePair<>(cachedResultPair.getLhs(), Optional.empty()));
        }
        final byte[] cachedResult = cachedResultPair.getRhs().get();
        try {
          if (cachedResult.length == 0) {
            return Stream.of(new SerializablePair<>(cachedResultPair.getLhs(), Optional.empty()));
          }
          // Query granularity in a segment may be higher fidelity than the segment as a file, so this might have multiple results
          return StreamSupport.stream(
              Spliterators.spliteratorUnknownSize(
                  objectMapper.readValues(
                      objectMapper.getFactory().createParser(cachedResult),
                      cacheObjectClazz
                  ),
                  0
              ),
              false
          ).map(
              pullFromCacheFunction
          ).map(
              obj -> new SerializablePair<>(cachedResultPair.getLhs(), Optional.ofNullable(obj))
          );
        }
        catch (IOException e) {
          throw new RuntimeException(e);
        }
      });
    }

    @SuppressWarnings("unchecked")
    private Sequence<T> getBySegmentServerResults(
        final QueryRunner serverRunner,
        final MultipleSpecificSegmentSpec segmentsOfServerSpec
    )
    {
      Sequence<Result<BySegmentResultValueClass<T>>> resultsBySegments = serverRunner
          .run(queryPlus.withQuerySegmentSpec(segmentsOfServerSpec), responseContext);
      // bySegment results need to be de-serialized, see DirectDruidClient.run()
      return (Sequence<T>) resultsBySegments
          .map(result -> result.map(
              resultsOfSegment -> resultsOfSegment.mapResults(
                  toolChest.makePreComputeManipulatorFn(query, MetricManipulatorFns.deserializing())::apply
              )
          ));
    }

    @SuppressWarnings("unchecked")
    private Sequence<T> getSimpleServerResults(
        final QueryRunner serverRunner,
        final MultipleSpecificSegmentSpec segmentsOfServerSpec
    )
    {
      return serverRunner.run(queryPlus.withQuerySegmentSpec(segmentsOfServerSpec), responseContext);
    }

    private Sequence<T> bySegmentWithCachePopulator(
        Result<BySegmentResultValueClass<T>> result,
        Function<T, Object> cachePrep
    )
    {
      final BySegmentResultValueClass<T> resultsOfSegment = result.getValue();
      final CachePopulator cachePopulator = getCachePopulator(
          resultsOfSegment.getSegmentId(),
          resultsOfSegment.getInterval()
      );
      Sequence<T> res = Sequences
          .simple(resultsOfSegment.getResults())
          .map(r -> {
            if (cachePopulator != null) {
              // only compute cache data if populating cache
              cachePopulator.cacheFutures.add(backgroundExecutorService.submit(() -> cachePrep.apply(r)));
            }
            return r;
          })
          .map(
              toolChest.makePreComputeManipulatorFn(downstreamQuery, MetricManipulatorFns.deserializing())::apply
          );
      if (cachePopulator != null) {
        res = res.withEffect(cachePopulator::populate, MoreExecutors.sameThreadExecutor());
      }
      return res;
    }

    private Sequence<T> getAndCacheServerResults(
        final QueryRunner serverRunner,
        final MultipleSpecificSegmentSpec segmentsOfServerSpec
    )
    {
      @SuppressWarnings("unchecked")
      final Sequence<Result<BySegmentResultValueClass<T>>> resultsBySegments = serverRunner.run(
          queryPlus
              .withQuery((Query<Result<BySegmentResultValueClass<T>>>) downstreamQuery)
              .withQuerySegmentSpec(segmentsOfServerSpec),
          responseContext
      );
<<<<<<< HEAD
      final Function<T, Object> cacheFn = strategy.prepareForSegmentLevelCache()::apply;
      return resultsBySegments
          .map(result -> bySegmentWithCachePopulator(result, cacheFn))
          .flatMerge(Function.identity(), query.getResultOrdering());
    }
  }

  // POJO
  private static class ServerMaybeSegmentMaybeCache<T>
  {
    private final DruidServer server;
    private final Optional<SegmentDescriptor> segmentDescriptor;
    private final Optional<T> cachedValue;

    public DruidServer getServer()
    {
      return server;
    }

    public Optional<SegmentDescriptor> getSegmentDescriptor()
    {
      return segmentDescriptor;
    }

    public Optional<T> getCachedValue()
    {
      return cachedValue;
    }

    private ServerMaybeSegmentMaybeCache(
        DruidServer server,
        Optional<SegmentDescriptor> segmentDescriptor,
        Optional<T> cachedValue
    )
    {
      this.server = server;
      this.segmentDescriptor = segmentDescriptor;
      this.cachedValue = cachedValue;
=======
      final Function<T, Object> cacheFn = strategy.prepareForSegmentLevelCache();

      return resultsBySegments
          .map(result -> {
            final BySegmentResultValueClass<T> resultsOfSegment = result.getValue();
            final Cache.NamedKey cachePopulatorKey =
                getCachePopulatorKey(resultsOfSegment.getSegmentId(), resultsOfSegment.getInterval());
            Sequence<T> res = Sequences.simple(resultsOfSegment.getResults());
            if (cachePopulatorKey != null) {
              res = cachePopulator.wrap(res, cacheFn::apply, cache, cachePopulatorKey);
            }
            return res.map(
                toolChest.makePreComputeManipulatorFn(downstreamQuery, MetricManipulatorFns.deserializing())::apply
            );
          })
          .flatMerge(seq -> seq, query.getResultOrdering());
>>>>>>> c3b7704b
    }
  }

  private static class ServerToSegment extends Pair<ServerSelector, SegmentDescriptor>
  {
    private ServerToSegment(ServerSelector server, SegmentDescriptor segment)
    {
      super(server, segment);
    }

    ServerSelector getServer()
    {
      return lhs;
    }

    SegmentDescriptor getSegmentDescriptor()
    {
      return rhs;
    }
  }
}<|MERGE_RESOLUTION|>--- conflicted
+++ resolved
@@ -32,12 +32,8 @@
 import io.druid.client.cache.CachePopulator;
 import io.druid.client.selector.QueryableDruidServer;
 import io.druid.client.selector.ServerSelector;
-<<<<<<< HEAD
 import io.druid.collections.SerializablePair;
-import io.druid.guice.annotations.BackgroundCaching;
 import io.druid.guice.annotations.Processing;
-=======
->>>>>>> c3b7704b
 import io.druid.guice.annotations.Smile;
 import io.druid.java.util.common.Intervals;
 import io.druid.java.util.common.Pair;
@@ -86,18 +82,11 @@
 import java.util.LinkedHashMap;
 import java.util.List;
 import java.util.Map;
-<<<<<<< HEAD
 import java.util.Optional;
 import java.util.OptionalLong;
 import java.util.Spliterators;
-import java.util.concurrent.ConcurrentLinkedQueue;
-import java.util.concurrent.ExecutorService;
 import java.util.concurrent.ForkJoinPool;
 import java.util.function.Function;
-=======
-import java.util.Set;
-import java.util.SortedMap;
->>>>>>> c3b7704b
 import java.util.function.UnaryOperator;
 import java.util.stream.Collectors;
 import java.util.stream.Stream;
@@ -127,11 +116,7 @@
   private final ObjectMapper objectMapper;
   private final CachePopulator cachePopulator;
   private final CacheConfig cacheConfig;
-<<<<<<< HEAD
-  private final ListeningExecutorService backgroundExecutorService;
   private final ForkJoinPool mergeFjp;
-=======
->>>>>>> c3b7704b
 
   @Inject
   public CachingClusteredClient(
@@ -140,14 +125,9 @@
       TimelineServerView serverView,
       Cache cache,
       @Smile ObjectMapper objectMapper,
-<<<<<<< HEAD
-      @BackgroundCaching ExecutorService backgroundExecutorService,
-      CacheConfig cacheConfig,
-      @Processing ForkJoinPool mergeFjp
-=======
+      @Processing ForkJoinPool mergeFjp,
       CachePopulator cachePopulator,
       CacheConfig cacheConfig
->>>>>>> c3b7704b
   )
   {
     this.conglomerate = conglomerate;
@@ -157,14 +137,9 @@
     this.objectMapper = objectMapper;
     this.cachePopulator = cachePopulator;
     this.cacheConfig = cacheConfig;
-<<<<<<< HEAD
-    this.backgroundExecutorService = MoreExecutors.listeningDecorator(backgroundExecutorService);
     this.mergeFjp = mergeFjp;
-    if (cacheConfig.isQueryCacheable(Query.GROUP_BY)) {
-=======
 
     if (cacheConfig.isQueryCacheable(Query.GROUP_BY) && (cacheConfig.isUseCache() || cacheConfig.isPopulateCache())) {
->>>>>>> c3b7704b
       log.warn(
           "Even though groupBy caching is enabled in your configuration, v2 groupBys will not be cached on the broker. "
           + "Consider enabling caching on your data nodes if it is not already enabled."
@@ -526,7 +501,7 @@
       if (!cachedValue.isPresent()) {
         // if populating cache, add segment to list of segments to cache if it is not cached
         final String segmentIdentifier = segment.getServer().getSegment().getIdentifier();
-        addCachePopulator(segmentCacheKey, segmentIdentifier, segmentQueryInterval);
+        addCachePopulatorKey(segmentCacheKey, segmentIdentifier, segmentQueryInterval);
       }
       return new SerializablePair<>(segment, cachedValue);
     }
@@ -548,7 +523,6 @@
       if (queryCacheKey == null) {
         return segments.map(s -> new SerializablePair<>(s, Optional.empty()));
       }
-<<<<<<< HEAD
       // We materialize the stream here in order to have the bulk cache fetching work as expected
       final List<SerializablePair<ServerToSegment, Cache.NamedKey>> materializedKeyList = computePerSegmentCacheKeys(
           segments,
@@ -564,28 +538,6 @@
       return materializedKeyList
           .stream()
           .map(serializedPairSegmentAndKey -> lookupInCache(serializedPairSegmentAndKey, cachedValues));
-=======
-      final List<Pair<Interval, byte[]>> alreadyCachedResults = Lists.newArrayList();
-      Map<ServerToSegment, Cache.NamedKey> perSegmentCacheKeys = computePerSegmentCacheKeys(segments, queryCacheKey);
-      // Pull cached segments from cache and remove from set of segments to query
-      final Map<Cache.NamedKey, byte[]> cachedValues = computeCachedValues(perSegmentCacheKeys);
-
-      perSegmentCacheKeys.forEach((segment, segmentCacheKey) -> {
-        final Interval segmentQueryInterval = segment.getSegmentDescriptor().getInterval();
-
-        final byte[] cachedValue = cachedValues.get(segmentCacheKey);
-        if (cachedValue != null) {
-          // remove cached segment from set of segments to query
-          segments.remove(segment);
-          alreadyCachedResults.add(Pair.of(segmentQueryInterval, cachedValue));
-        } else if (populateCache) {
-          // otherwise, if populating cache, add segment to list of segments to cache
-          final String segmentIdentifier = segment.getServer().getSegment().getIdentifier();
-          addCachePopulatorKey(segmentCacheKey, segmentIdentifier, segmentQueryInterval);
-        }
-      });
-      return alreadyCachedResults;
->>>>>>> c3b7704b
     }
 
     private Stream<SerializablePair<ServerToSegment, Cache.NamedKey>> computePerSegmentCacheKeys(
@@ -617,6 +569,11 @@
       }
     }
 
+    private String cacheKey(String segmentId, Interval segmentInterval)
+    {
+      return StringUtils.format("%s_%s", segmentId, segmentInterval);
+    }
+
     private void addCachePopulatorKey(
         Cache.NamedKey segmentCacheKey,
         String segmentIdentifier,
@@ -624,7 +581,7 @@
     )
     {
       cachePopulatorKeyMap.put(
-          StringUtils.format("%s_%s", segmentIdentifier, segmentQueryInterval),
+          cacheKey(segmentIdentifier, segmentQueryInterval),
           segmentCacheKey
       );
     }
@@ -632,7 +589,7 @@
     @Nullable
     private Cache.NamedKey getCachePopulatorKey(String segmentId, Interval segmentInterval)
     {
-      return cachePopulatorKeyMap.get(StringUtils.format("%s_%s", segmentId, segmentInterval));
+      return cachePopulatorKeyMap.get(cacheKey(segmentId, segmentInterval));
     }
 
     /**
@@ -822,26 +779,18 @@
     )
     {
       final BySegmentResultValueClass<T> resultsOfSegment = result.getValue();
-      final CachePopulator cachePopulator = getCachePopulator(
+      final Cache.NamedKey cachePopulatorKey = getCachePopulatorKey(
           resultsOfSegment.getSegmentId(),
           resultsOfSegment.getInterval()
       );
       Sequence<T> res = Sequences
-          .simple(resultsOfSegment.getResults())
-          .map(r -> {
-            if (cachePopulator != null) {
-              // only compute cache data if populating cache
-              cachePopulator.cacheFutures.add(backgroundExecutorService.submit(() -> cachePrep.apply(r)));
-            }
-            return r;
-          })
-          .map(
-              toolChest.makePreComputeManipulatorFn(downstreamQuery, MetricManipulatorFns.deserializing())::apply
-          );
-      if (cachePopulator != null) {
-        res = res.withEffect(cachePopulator::populate, MoreExecutors.sameThreadExecutor());
-      }
-      return res;
+          .simple(resultsOfSegment.getResults());
+      if (cachePopulatorKey != null) {
+        res = cachePopulator.wrap(res, cachePrep, cache, cachePopulatorKey);
+      }
+      return res.map(
+          toolChest.makePreComputeManipulatorFn(downstreamQuery, MetricManipulatorFns.deserializing())::apply
+      );
     }
 
     private Sequence<T> getAndCacheServerResults(
@@ -856,7 +805,6 @@
               .withQuerySegmentSpec(segmentsOfServerSpec),
           responseContext
       );
-<<<<<<< HEAD
       final Function<T, Object> cacheFn = strategy.prepareForSegmentLevelCache()::apply;
       return resultsBySegments
           .map(result -> bySegmentWithCachePopulator(result, cacheFn))
@@ -895,24 +843,6 @@
       this.server = server;
       this.segmentDescriptor = segmentDescriptor;
       this.cachedValue = cachedValue;
-=======
-      final Function<T, Object> cacheFn = strategy.prepareForSegmentLevelCache();
-
-      return resultsBySegments
-          .map(result -> {
-            final BySegmentResultValueClass<T> resultsOfSegment = result.getValue();
-            final Cache.NamedKey cachePopulatorKey =
-                getCachePopulatorKey(resultsOfSegment.getSegmentId(), resultsOfSegment.getInterval());
-            Sequence<T> res = Sequences.simple(resultsOfSegment.getResults());
-            if (cachePopulatorKey != null) {
-              res = cachePopulator.wrap(res, cacheFn::apply, cache, cachePopulatorKey);
-            }
-            return res.map(
-                toolChest.makePreComputeManipulatorFn(downstreamQuery, MetricManipulatorFns.deserializing())::apply
-            );
-          })
-          .flatMerge(seq -> seq, query.getResultOrdering());
->>>>>>> c3b7704b
     }
   }
 
