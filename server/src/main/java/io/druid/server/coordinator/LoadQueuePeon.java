/*
 * Licensed to Metamarkets Group Inc. (Metamarkets) under one
 * or more contributor license agreements. See the NOTICE file
 * distributed with this work for additional information
 * regarding copyright ownership. Metamarkets licenses this file
 * to you under the Apache License, Version 2.0 (the
 * "License"); you may not use this file except in compliance
 * with the License. You may obtain a copy of the License at
 *
 * http://www.apache.org/licenses/LICENSE-2.0
 *
 * Unless required by applicable law or agreed to in writing,
 * software distributed under the License is distributed on an
 * "AS IS" BASIS, WITHOUT WARRANTIES OR CONDITIONS OF ANY
 * KIND, either express or implied. See the License for the
 * specific language governing permissions and limitations
 * under the License.
 */

package io.druid.server.coordinator;

import com.fasterxml.jackson.annotation.JsonProperty;
import com.fasterxml.jackson.databind.ObjectMapper;
import com.google.common.collect.Lists;
import com.metamx.emitter.EmittingLogger;
import io.druid.java.util.common.ISE;
import io.druid.java.util.common.concurrent.ScheduledExecutors;
import io.druid.server.coordination.DataSegmentChangeRequest;
import io.druid.server.coordination.SegmentChangeRequestDrop;
import io.druid.server.coordination.SegmentChangeRequestLoad;
import io.druid.server.coordination.SegmentChangeRequestNoop;
import io.druid.timeline.DataSegment;
import org.apache.curator.framework.CuratorFramework;
import org.apache.curator.framework.api.CuratorWatcher;
import org.apache.curator.utils.ZKPaths;
import org.apache.zookeeper.CreateMode;
import org.apache.zookeeper.WatchedEvent;
import org.apache.zookeeper.data.Stat;

import java.util.Collection;
import java.util.Collections;
import java.util.List;
import java.util.Set;
import java.util.concurrent.Callable;
import java.util.concurrent.ConcurrentSkipListMap;
import java.util.concurrent.ConcurrentSkipListSet;
import java.util.concurrent.ExecutorService;
import java.util.concurrent.ScheduledExecutorService;
import java.util.concurrent.TimeUnit;
import java.util.concurrent.atomic.AtomicInteger;
import java.util.concurrent.atomic.AtomicLong;

/**
 */
public class LoadQueuePeon
{
  private static final EmittingLogger log = new EmittingLogger(LoadQueuePeon.class);
  private static final int DROP = 0;
  private static final int LOAD = 1;

  private static void executeCallbacks(List<LoadPeonCallback> callbacks)
  {
    for (LoadPeonCallback callback : callbacks) {
      if (callback != null) {
        callback.execute();
      }
    }
  }

  private final CuratorFramework curator;
  private final String basePath;
  private final ObjectMapper jsonMapper;
  private final ScheduledExecutorService processingExecutor;
  private final ExecutorService callBackExecutor;
  private final DruidCoordinatorConfig config;

  private final AtomicLong queuedSize = new AtomicLong(0);
  private final AtomicInteger failedAssignCount = new AtomicInteger(0);

  private final ConcurrentSkipListMap<DataSegment, SegmentHolder> segmentsToLoad = new ConcurrentSkipListMap<>(
      DruidCoordinator.SEGMENT_COMPARATOR
  );
  private final ConcurrentSkipListMap<DataSegment, SegmentHolder> segmentsToDrop = new ConcurrentSkipListMap<>(
      DruidCoordinator.SEGMENT_COMPARATOR
  );
  private final ConcurrentSkipListSet<DataSegment> segmentsMarkedToDrop = new ConcurrentSkipListSet<>(
      DruidCoordinator.SEGMENT_COMPARATOR
  );

  private final Object lock = new Object();

  private volatile SegmentHolder currentlyProcessing = null;
  private boolean stopped = false;

  LoadQueuePeon(
      CuratorFramework curator,
      String basePath,
      ObjectMapper jsonMapper,
      ScheduledExecutorService processingExecutor,
      ExecutorService callbackExecutor,
      DruidCoordinatorConfig config
  )
  {
    this.curator = curator;
    this.basePath = basePath;
    this.jsonMapper = jsonMapper;
    this.callBackExecutor = callbackExecutor;
    this.processingExecutor = processingExecutor;
    this.config = config;
  }

  @JsonProperty
  public Set<DataSegment> getSegmentsToLoad()
  {
    return segmentsToLoad.keySet();
  }

  @JsonProperty
  public Set<DataSegment> getSegmentsToDrop()
  {
    return segmentsToDrop.keySet();
  }

  @JsonProperty
  public Set<DataSegment> getSegmentsMarkedToDrop()
  {
    return segmentsMarkedToDrop;
  }

  public long getLoadQueueSize()
  {
    return queuedSize.get();
  }

  public int getAndResetFailedAssignCount()
  {
    return failedAssignCount.getAndSet(0);
  }

  public int getNumberOfSegmentsInQueue()
  {
    return segmentsToLoad.size();
  }

  public void loadSegment(
      final DataSegment segment,
      final LoadPeonCallback callback
  )
  {
    synchronized (lock) {
      if ((currentlyProcessing != null) &&
          currentlyProcessing.getSegmentIdentifier().equals(segment.getIdentifier())) {
        if (callback != null) {
          currentlyProcessing.addCallback(callback);
        }
        return;
      }
    }

    synchronized (lock) {
      final SegmentHolder existingHolder = segmentsToLoad.get(segment);
      if (existingHolder != null) {
        if ((callback != null)) {
          existingHolder.addCallback(callback);
        }
        return;
      }
    }

    log.info("Asking server peon[%s] to load segment[%s]", basePath, segment.getIdentifier());
    queuedSize.addAndGet(segment.getSize());
    segmentsToLoad.put(segment, new SegmentHolder(segment, LOAD, Collections.singletonList(callback)));
  }

  public void dropSegment(
      final DataSegment segment,
      final LoadPeonCallback callback
  )
  {
    synchronized (lock) {
      if ((currentlyProcessing != null) &&
          currentlyProcessing.getSegmentIdentifier().equals(segment.getIdentifier())) {
        if (callback != null) {
          currentlyProcessing.addCallback(callback);
        }
        return;
      }
    }

    synchronized (lock) {
      final SegmentHolder existingHolder = segmentsToDrop.get(segment);
      if (existingHolder != null) {
        if (callback != null) {
          existingHolder.addCallback(callback);
        }
        return;
      }
    }

    log.info("Asking server peon[%s] to drop segment[%s]", basePath, segment.getIdentifier());
    segmentsToDrop.put(segment, new SegmentHolder(segment, DROP, Collections.singletonList(callback)));
  }

<<<<<<< HEAD
  public void markSegmentToDrop(DataSegment dataSegment)
  {
    segmentsMarkedToDrop.add(dataSegment);
  }

  public void unmarkSegmentToDrop(DataSegment dataSegment)
  {
    segmentsMarkedToDrop.remove(dataSegment);
  }

  private void processSegmentChangeRequest() {
=======
  private void processSegmentChangeRequest()
  {
>>>>>>> 4dd1e2b5
    if (currentlyProcessing == null) {
      if (!segmentsToDrop.isEmpty()) {
        currentlyProcessing = segmentsToDrop.firstEntry().getValue();
        log.info("Server[%s] dropping [%s]", basePath, currentlyProcessing.getSegmentIdentifier());
      } else if (!segmentsToLoad.isEmpty()) {
        currentlyProcessing = segmentsToLoad.firstEntry().getValue();
        log.info("Server[%s] loading [%s]", basePath, currentlyProcessing.getSegmentIdentifier());
      } else {
        return;
      }

      try {
        if (currentlyProcessing == null) {
          if (!stopped) {
            log.makeAlert("Crazy race condition! server[%s]", basePath)
                    .emit();
          }
          actionCompleted();
          return;
        }

        log.info("Server[%s] processing segment[%s]", basePath, currentlyProcessing.getSegmentIdentifier());
        final String path = ZKPaths.makePath(basePath, currentlyProcessing.getSegmentIdentifier());
        final byte[] payload = jsonMapper.writeValueAsBytes(currentlyProcessing.getChangeRequest());
        curator.create().withMode(CreateMode.EPHEMERAL).forPath(path, payload);

        processingExecutor.schedule(
                new Runnable()
                {
                  @Override
                  public void run()
                  {
                    try {
                      if (curator.checkExists().forPath(path) != null) {
                        failAssign(new ISE("%s was never removed! Failing this operation!", path));
                      }
                    }
                    catch (Exception e) {
                      failAssign(e);
                    }
                  }
                },
                config.getLoadTimeoutDelay().getMillis(),
                TimeUnit.MILLISECONDS
        );

        final Stat stat = curator.checkExists().usingWatcher(
                new CuratorWatcher()
                {
                  @Override
                  public void process(WatchedEvent watchedEvent) throws Exception
                  {
                    switch (watchedEvent.getType()) {
                      case NodeDeleted:
                        entryRemoved(watchedEvent.getPath());
                        break;
                      default:
                        // do nothing
                    }
                  }
                }
        ).forPath(path);

        if (stat == null) {
          final byte[] noopPayload = jsonMapper.writeValueAsBytes(new SegmentChangeRequestNoop());

          // Create a node and then delete it to remove the registered watcher.  This is a work-around for
          // a zookeeper race condition.  Specifically, when you set a watcher, it fires on the next event
          // that happens for that node.  If no events happen, the watcher stays registered foreverz.
          // Couple that with the fact that you cannot set a watcher when you create a node, but what we
          // want is to create a node and then watch for it to get deleted.  The solution is that you *can*
          // set a watcher when you check to see if it exists so, we first create the node and then set a
          // watcher on its existence.  However, if already does not exist by the time the existence check
          // returns, then the watcher that was set will never fire (nobody will ever create the node
          // again) and thus lead to a slow, but real, memory leak.  So, we create another node to cause
          // that watcher to fire and delete it right away.
          //
          // We do not create the existence watcher first, because then it will fire when we create the
          // node and we'll have the same race when trying to refresh that watcher.
          curator.create().withMode(CreateMode.EPHEMERAL).forPath(path, noopPayload);

          entryRemoved(path);
        }
      }
      catch (Exception e) {
        failAssign(e);
      }
    } else {
      log.info(
              "Server[%s] skipping doNext() because something is currently loading[%s].",
              basePath,
              currentlyProcessing.getSegmentIdentifier()
      );
    }
  }

  private void actionCompleted()
  {
    if (currentlyProcessing != null) {
      switch (currentlyProcessing.getType()) {
        case LOAD:
          segmentsToLoad.remove(currentlyProcessing.getSegment());
          queuedSize.addAndGet(-currentlyProcessing.getSegmentSize());
          break;
        case DROP:
          segmentsToDrop.remove(currentlyProcessing.getSegment());
          break;
        default:
          throw new UnsupportedOperationException();
      }

      final List<LoadPeonCallback> callbacks = currentlyProcessing.getCallbacks();
      currentlyProcessing = null;
      callBackExecutor.execute(
          new Runnable()
          {
            @Override
            public void run()
            {
              executeCallbacks(callbacks);
            }
          }
      );
    }
  }

  public void start()
  {
    ScheduledExecutors.scheduleAtFixedRate(
        processingExecutor,
        config.getLoadQueuePeonRepeatDelay(),
        config.getLoadQueuePeonRepeatDelay(),
        new Callable<ScheduledExecutors.Signal>()
        {
          @Override
          public ScheduledExecutors.Signal call()
          {
            processSegmentChangeRequest();

            if (stopped) {
              return ScheduledExecutors.Signal.STOP;
            } else {
              return ScheduledExecutors.Signal.REPEAT;
            }
          }
        }
    );
  }

  public void stop()
  {
    synchronized (lock) {
      if (currentlyProcessing != null) {
        executeCallbacks(currentlyProcessing.getCallbacks());
        currentlyProcessing = null;
      }

      if (!segmentsToDrop.isEmpty()) {
        for (SegmentHolder holder : segmentsToDrop.values()) {
          executeCallbacks(holder.getCallbacks());
        }
      }
      segmentsToDrop.clear();

      if (!segmentsToLoad.isEmpty()) {
        for (SegmentHolder holder : segmentsToLoad.values()) {
          executeCallbacks(holder.getCallbacks());
        }
      }
      segmentsToLoad.clear();

      queuedSize.set(0L);
      failedAssignCount.set(0);
      stopped = true;
    }
  }

  private void entryRemoved(String path)
  {
    synchronized (lock) {
      if (currentlyProcessing == null) {
        log.warn("Server[%s] an entry[%s] was removed even though it wasn't loading!?", basePath, path);
        return;
      }
      if (!ZKPaths.getNodeFromPath(path).equals(currentlyProcessing.getSegmentIdentifier())) {
        log.warn(
            "Server[%s] entry [%s] was removed even though it's not what is currently loading[%s]",
            basePath, path, currentlyProcessing
        );
        return;
      }
      actionCompleted();
      log.info("Server[%s] done processing [%s]", basePath, path);
    }
  }

  private void failAssign(Exception e)
  {
    synchronized (lock) {
      log.error(e, "Server[%s], throwable caught when submitting [%s].", basePath, currentlyProcessing);
      failedAssignCount.getAndIncrement();
      // Act like it was completed so that the coordinator gives it to someone else
      actionCompleted();
    }
  }

  private static class SegmentHolder
  {
    private final DataSegment segment;
    private final DataSegmentChangeRequest changeRequest;
    private final int type;
    private final List<LoadPeonCallback> callbacks = Lists.newArrayList();

    private SegmentHolder(
        DataSegment segment,
        int type,
        Collection<LoadPeonCallback> callbacks
    )
    {
      this.segment = segment;
      this.type = type;
      this.changeRequest = (type == LOAD)
                           ? new SegmentChangeRequestLoad(segment)
                           : new SegmentChangeRequestDrop(segment);
      this.callbacks.addAll(callbacks);
    }

    public DataSegment getSegment()
    {
      return segment;
    }

    public int getType()
    {
      return type;
    }

    public String getSegmentIdentifier()
    {
      return segment.getIdentifier();
    }

    public long getSegmentSize()
    {
      return segment.getSize();
    }

    public void addCallbacks(Collection<LoadPeonCallback> newCallbacks)
    {
      synchronized (callbacks) {
        callbacks.addAll(newCallbacks);
      }
    }

    public void addCallback(LoadPeonCallback newCallback)
    {
      synchronized (callbacks) {
        callbacks.add(newCallback);
      }
    }

    public List<LoadPeonCallback> getCallbacks()
    {
      synchronized (callbacks) {
        return callbacks;
      }
    }

    public DataSegmentChangeRequest getChangeRequest()
    {
      return changeRequest;
    }

    @Override
    public String toString()
    {
      return changeRequest.toString();
    }
  }
}<|MERGE_RESOLUTION|>--- conflicted
+++ resolved
@@ -201,7 +201,6 @@
     segmentsToDrop.put(segment, new SegmentHolder(segment, DROP, Collections.singletonList(callback)));
   }
 
-<<<<<<< HEAD
   public void markSegmentToDrop(DataSegment dataSegment)
   {
     segmentsMarkedToDrop.add(dataSegment);
@@ -212,11 +211,8 @@
     segmentsMarkedToDrop.remove(dataSegment);
   }
 
-  private void processSegmentChangeRequest() {
-=======
   private void processSegmentChangeRequest()
   {
->>>>>>> 4dd1e2b5
     if (currentlyProcessing == null) {
       if (!segmentsToDrop.isEmpty()) {
         currentlyProcessing = segmentsToDrop.firstEntry().getValue();
