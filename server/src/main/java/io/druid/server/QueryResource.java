--- conflicted
+++ resolved
@@ -34,11 +34,6 @@
 import io.druid.guice.LazySingleton;
 import io.druid.guice.annotations.Json;
 import io.druid.guice.annotations.Smile;
-<<<<<<< HEAD
-import io.druid.java.util.common.DateTimes;
-import io.druid.java.util.common.ISE;
-=======
->>>>>>> da43f68e
 import io.druid.java.util.common.StringUtils;
 import io.druid.java.util.common.guava.Sequence;
 import io.druid.java.util.common.guava.Yielder;
@@ -224,56 +219,6 @@
                       throw Throwables.propagate(ex);
                     }
                     finally {
-<<<<<<< HEAD
-                      try {
-                        if (success) {
-                          successfulQueryCount.incrementAndGet();
-                        } else {
-                          failedQueryCount.incrementAndGet();
-                        }
-
-                        final long queryTimeNs = System.nanoTime() - startNs;
-                        QueryMetrics queryMetrics = DruidMetrics.makeRequestMetrics(
-                            queryMetricsFactory,
-                            theToolChest,
-                            theQuery,
-                            req.getRemoteAddr()
-                        );
-                        queryMetrics.success(success);
-                        queryMetrics.reportQueryTime(queryTimeNs).emit(emitter);
-
-                        DruidMetrics.makeRequestMetrics(
-                            queryMetricsFactory,
-                            theToolChest,
-                            theQuery,
-                            req.getRemoteAddr()
-                        ).reportQueryBytes(os.getCount()).emit(emitter);
-
-                        ImmutableMap.Builder<String, Object> statsMapBuilder = ImmutableMap.builder();
-                        statsMapBuilder.put("query/time", TimeUnit.NANOSECONDS.toMillis(queryTimeNs));
-                        statsMapBuilder.put("query/bytes", os.getCount());
-                        statsMapBuilder.put("success", success);
-                        if (!success) {
-                          statsMapBuilder.put("exception", exceptionStr);
-                        }
-
-                        requestLogger.log(
-                            new RequestLogLine(
-                                DateTimes.utc(TimeUnit.NANOSECONDS.toMillis(startNs)),
-                                req.getRemoteAddr(),
-                                theQuery,
-                                new QueryStats(
-                                    statsMapBuilder.build()
-                                )
-                            )
-                        );
-                      }
-                      catch (Exception ex) {
-                        log.error(ex, "Unable to log query [%s]!", theQuery);
-                      }
-                      finally {
-                        Thread.currentThread().setName(currThreadName);
-=======
                       Thread.currentThread().setName(currThreadName);
 
                       queryLifecycle.emitLogsAndMetrics(e, req.getRemoteAddr(), os.getCount());
@@ -282,7 +227,6 @@
                         successfulQueryCount.incrementAndGet();
                       } else {
                         failedQueryCount.incrementAndGet();
->>>>>>> da43f68e
                       }
                     }
                   }
@@ -322,84 +266,13 @@
       }
     }
     catch (QueryInterruptedException e) {
-<<<<<<< HEAD
-      try {
-        log.warn(e, "Exception while processing queryId [%s]", queryId);
-        interruptedQueryCount.incrementAndGet();
-        final long queryTimeNs = System.nanoTime() - startNs;
-        QueryMetrics queryMetrics = DruidMetrics.makeRequestMetrics(
-            queryMetricsFactory,
-            toolChest,
-            query,
-            req.getRemoteAddr()
-        );
-        queryMetrics.success(false);
-        queryMetrics.reportQueryTime(queryTimeNs).emit(emitter);
-        requestLogger.log(
-            new RequestLogLine(
-                DateTimes.utc(TimeUnit.NANOSECONDS.toMillis(startNs)),
-                req.getRemoteAddr(),
-                query,
-                new QueryStats(
-                    ImmutableMap.<String, Object>of(
-                        "query/time",
-                        TimeUnit.NANOSECONDS.toMillis(queryTimeNs),
-                        "success",
-                        false,
-                        "interrupted",
-                        true,
-                        "reason",
-                        e.toString()
-                    )
-                )
-            )
-        );
-      }
-      catch (Exception e2) {
-        log.error(e2, "Unable to log query [%s]!", query);
-      }
-=======
       interruptedQueryCount.incrementAndGet();
       queryLifecycle.emitLogsAndMetrics(e, req.getRemoteAddr(), -1);
->>>>>>> da43f68e
       return context.gotError(e);
     }
     catch (Exception e) {
       failedQueryCount.incrementAndGet();
-<<<<<<< HEAD
-
-      try {
-        final long queryTimeNs = System.nanoTime() - startNs;
-        QueryMetrics queryMetrics = DruidMetrics.makeRequestMetrics(
-            queryMetricsFactory,
-            toolChest,
-            query,
-            req.getRemoteAddr()
-        );
-        queryMetrics.success(false);
-        queryMetrics.reportQueryTime(queryTimeNs).emit(emitter);
-        requestLogger.log(
-            new RequestLogLine(
-                DateTimes.utc(TimeUnit.NANOSECONDS.toMillis(startNs)),
-                req.getRemoteAddr(),
-                query,
-                new QueryStats(ImmutableMap.<String, Object>of(
-                    "query/time",
-                    TimeUnit.NANOSECONDS.toMillis(queryTimeNs),
-                    "success",
-                    false,
-                    "exception",
-                    e.toString()
-                ))
-            )
-        );
-      }
-      catch (Exception e2) {
-        log.error(e2, "Unable to log query [%s]!", queryString);
-      }
-=======
       queryLifecycle.emitLogsAndMetrics(e, req.getRemoteAddr(), -1);
->>>>>>> da43f68e
 
       log.makeAlert(e, "Exception handling request")
          .addData("exception", e.toString())
