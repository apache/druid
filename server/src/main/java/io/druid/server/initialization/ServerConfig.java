/*
 * Licensed to Metamarkets Group Inc. (Metamarkets) under one
 * or more contributor license agreements. See the NOTICE file
 * distributed with this work for additional information
 * regarding copyright ownership. Metamarkets licenses this file
 * to you under the Apache License, Version 2.0 (the
 * "License"); you may not use this file except in compliance
 * with the License. You may obtain a copy of the License at
 *
 * http://www.apache.org/licenses/LICENSE-2.0
 *
 * Unless required by applicable law or agreed to in writing,
 * software distributed under the License is distributed on an
 * "AS IS" BASIS, WITHOUT WARRANTIES OR CONDITIONS OF ANY
 * KIND, either express or implied. See the License for the
 * specific language governing permissions and limitations
 * under the License.
 */

package io.druid.server.initialization;

import com.fasterxml.jackson.annotation.JsonProperty;
import org.joda.time.Period;

import javax.validation.constraints.Min;
import javax.validation.constraints.NotNull;
import java.util.Objects;

/**
 */
public class ServerConfig
{
  @JsonProperty
  @Min(1)
  private int numThreads = Math.max(10, (Runtime.getRuntime().availableProcessors() * 17) / 16 + 2) + 30;

  @JsonProperty
  @NotNull
  private Period maxIdleTime = new Period("PT5m");

  @JsonProperty
  @Min(0)
  private long defaultQueryTimeout = 300_000; // 5 minutes

  @JsonProperty
  @Min(1)
  private long maxScatterGatherBytes = Long.MAX_VALUE;

<<<<<<< HEAD
  @JsonProperty
  @Min(1)
  private long maxQueryTimeout = Long.MAX_VALUE;

  @JsonProperty
  private boolean plaintext = true;

  @JsonProperty
  private boolean tls = false;

=======
>>>>>>> 1f2074c2
  public int getNumThreads()
  {
    return numThreads;
  }

  public Period getMaxIdleTime()
  {
    return maxIdleTime;
  }

  public long getDefaultQueryTimeout()
  {
    return defaultQueryTimeout;
  }

  public long getMaxScatterGatherBytes()
  {
    return maxScatterGatherBytes;
  }

<<<<<<< HEAD
  public long getMaxQueryTimeout()
  {
    return maxQueryTimeout;
  }

  public boolean isPlaintext()
  {
    return plaintext;
  }

  public boolean isTls()
  {
    return tls;
  }

=======
>>>>>>> 1f2074c2
  @Override
  public boolean equals(Object o)
  {
    if (this == o) {
      return true;
    }
    if (o == null || getClass() != o.getClass()) {
      return false;
    }
    ServerConfig that = (ServerConfig) o;
    return numThreads == that.numThreads &&
           defaultQueryTimeout == that.defaultQueryTimeout &&
           maxScatterGatherBytes == that.maxScatterGatherBytes &&
<<<<<<< HEAD
           maxQueryTimeout == that.maxQueryTimeout &&
           plaintext == that.plaintext &&
           tls == that.tls &&
=======
>>>>>>> 1f2074c2
           Objects.equals(maxIdleTime, that.maxIdleTime);
  }

  @Override
  public int hashCode()
  {
<<<<<<< HEAD
    return Objects.hash(
        numThreads,
        maxIdleTime,
        defaultQueryTimeout,
        maxScatterGatherBytes,
        maxQueryTimeout,
        plaintext,
        tls
    );
=======
    return Objects.hash(numThreads, maxIdleTime, defaultQueryTimeout, maxScatterGatherBytes);
>>>>>>> 1f2074c2
  }

  @Override
  public String toString()
  {
    return "ServerConfig{" +
           "numThreads=" + numThreads +
           ", maxIdleTime=" + maxIdleTime +
           ", defaultQueryTimeout=" + defaultQueryTimeout +
           ", maxScatterGatherBytes=" + maxScatterGatherBytes +
<<<<<<< HEAD
           ", maxQueryTimeout=" + maxQueryTimeout +
           ", plaintext=" + plaintext +
           ", tls=" + tls +
=======
>>>>>>> 1f2074c2
           '}';
  }
}<|MERGE_RESOLUTION|>--- conflicted
+++ resolved
@@ -46,19 +46,10 @@
   @Min(1)
   private long maxScatterGatherBytes = Long.MAX_VALUE;
 
-<<<<<<< HEAD
   @JsonProperty
   @Min(1)
   private long maxQueryTimeout = Long.MAX_VALUE;
 
-  @JsonProperty
-  private boolean plaintext = true;
-
-  @JsonProperty
-  private boolean tls = false;
-
-=======
->>>>>>> 1f2074c2
   public int getNumThreads()
   {
     return numThreads;
@@ -79,24 +70,11 @@
     return maxScatterGatherBytes;
   }
 
-<<<<<<< HEAD
   public long getMaxQueryTimeout()
   {
     return maxQueryTimeout;
   }
 
-  public boolean isPlaintext()
-  {
-    return plaintext;
-  }
-
-  public boolean isTls()
-  {
-    return tls;
-  }
-
-=======
->>>>>>> 1f2074c2
   @Override
   public boolean equals(Object o)
   {
@@ -110,31 +88,14 @@
     return numThreads == that.numThreads &&
            defaultQueryTimeout == that.defaultQueryTimeout &&
            maxScatterGatherBytes == that.maxScatterGatherBytes &&
-<<<<<<< HEAD
            maxQueryTimeout == that.maxQueryTimeout &&
-           plaintext == that.plaintext &&
-           tls == that.tls &&
-=======
->>>>>>> 1f2074c2
            Objects.equals(maxIdleTime, that.maxIdleTime);
   }
 
   @Override
   public int hashCode()
   {
-<<<<<<< HEAD
-    return Objects.hash(
-        numThreads,
-        maxIdleTime,
-        defaultQueryTimeout,
-        maxScatterGatherBytes,
-        maxQueryTimeout,
-        plaintext,
-        tls
-    );
-=======
-    return Objects.hash(numThreads, maxIdleTime, defaultQueryTimeout, maxScatterGatherBytes);
->>>>>>> 1f2074c2
+    return Objects.hash(numThreads, maxIdleTime, defaultQueryTimeout, maxScatterGatherBytes, maxQueryTimeout);
   }
 
   @Override
@@ -145,12 +106,7 @@
            ", maxIdleTime=" + maxIdleTime +
            ", defaultQueryTimeout=" + defaultQueryTimeout +
            ", maxScatterGatherBytes=" + maxScatterGatherBytes +
-<<<<<<< HEAD
            ", maxQueryTimeout=" + maxQueryTimeout +
-           ", plaintext=" + plaintext +
-           ", tls=" + tls +
-=======
->>>>>>> 1f2074c2
            '}';
   }
 }