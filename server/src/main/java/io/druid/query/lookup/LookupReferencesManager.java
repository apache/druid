--- conflicted
+++ resolved
@@ -386,31 +386,6 @@
   private List<LookupBean> getLookupListFromCoordinator(String tier)
   {
     try {
-<<<<<<< HEAD
-      final FullResponseHolder response = fetchLookupsForTier(tier);
-      List<LookupBean> lookupBeanList = new ArrayList<>();
-      if (!response.getStatus().equals(HttpResponseStatus.OK)) {
-        LOG.error(
-            "Error while fetching lookup code from Coordinator with status[%s] and content[%s]",
-            response.getStatus(),
-            response.getContent()
-        );
-        return null;
-      }
-
-      // Older version of getSpecificTier returns a list of lookup names.
-      // Lookup loading is performed via snapshot if older version is present.
-      // This check is only for backward compatibility and should be removed in a future release
-      if (response.getContent().startsWith("[")) {
-        LOG.info(
-            "Failed to retrieve lookup information from coordinator. Attempting to load lookups using snapshot instead");
-        return null;
-      } else {
-        Map<String, LookupExtractorFactoryContainer> lookupMap = jsonMapper.readValue(
-            response.getContent(),
-            LOOKUPS_ALL_REFERENCE
-        );
-=======
       MutableBoolean firstAttempt = new MutableBoolean(true);
       Map<String, LookupExtractorFactoryContainer> lookupMap = RetryUtils.retry(
           () -> {
@@ -429,7 +404,6 @@
       );
       if (lookupMap != null) {
         List<LookupBean> lookupBeanList = new ArrayList<>();
->>>>>>> 22c49b0d
         lookupMap.forEach((k, v) -> lookupBeanList.add(new LookupBean(k, null, v)));
         return lookupBeanList;
       } else {
