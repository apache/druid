/*
 * Licensed to Metamarkets Group Inc. (Metamarkets) under one
 * or more contributor license agreements. See the NOTICE file
 * distributed with this work for additional information
 * regarding copyright ownership. Metamarkets licenses this file
 * to you under the Apache License, Version 2.0 (the
 * "License"); you may not use this file except in compliance
 * with the License. You may obtain a copy of the License at
 *
 * http://www.apache.org/licenses/LICENSE-2.0
 *
 * Unless required by applicable law or agreed to in writing,
 * software distributed under the License is distributed on an
 * "AS IS" BASIS, WITHOUT WARRANTIES OR CONDITIONS OF ANY
 * KIND, either express or implied. See the License for the
 * specific language governing permissions and limitations
 * under the License.
 */

package io.druid.guice;

import com.fasterxml.jackson.databind.Module;
import com.fasterxml.jackson.databind.jsontype.NamedType;
import com.fasterxml.jackson.databind.module.SimpleModule;
import com.google.inject.Binder;
import io.druid.initialization.DruidModule;
import io.druid.segment.realtime.firehose.ClippedFirehoseFactory;
import io.druid.segment.realtime.firehose.CombiningFirehoseFactory;
import io.druid.segment.realtime.firehose.EventReceiverFirehoseFactory;
import io.druid.segment.realtime.firehose.FixedCountFirehoseFactory;
import io.druid.segment.realtime.firehose.IrcFirehoseFactory;
import io.druid.segment.realtime.firehose.LocalFirehoseFactory;
import io.druid.segment.realtime.firehose.ReplayableFirehoseFactory;
import io.druid.segment.realtime.firehose.TimedShutoffFirehoseFactory;

import java.util.Arrays;
import java.util.List;

/**
 */
public class FirehoseModule implements DruidModule
{
  @Override
  public void configure(Binder binder)
  {
  }

  @Override
  public List<? extends Module> getJacksonModules()
  {
    return Arrays.<Module>asList(
        new SimpleModule("FirehoseModule")
            .registerSubtypes(
                new NamedType(ClippedFirehoseFactory.class, "clipped"),
                new NamedType(TimedShutoffFirehoseFactory.class, "timed"),
                new NamedType(IrcFirehoseFactory.class, "irc"),
                new NamedType(LocalFirehoseFactory.class, "local"),
                new NamedType(EventReceiverFirehoseFactory.class, "receiver"),
                new NamedType(CombiningFirehoseFactory.class, "combining"),
<<<<<<< HEAD
                new NamedType(ReplayableFirehoseFactory.class, "replayable")
=======
                new NamedType(FixedCountFirehoseFactory.class, "fixedCount")
>>>>>>> 7004f5d4
            )
    );
  }
}<|MERGE_RESOLUTION|>--- conflicted
+++ resolved
@@ -57,11 +57,8 @@
                 new NamedType(LocalFirehoseFactory.class, "local"),
                 new NamedType(EventReceiverFirehoseFactory.class, "receiver"),
                 new NamedType(CombiningFirehoseFactory.class, "combining"),
-<<<<<<< HEAD
-                new NamedType(ReplayableFirehoseFactory.class, "replayable")
-=======
+                new NamedType(ReplayableFirehoseFactory.class, "replayable"),
                 new NamedType(FixedCountFirehoseFactory.class, "fixedCount")
->>>>>>> 7004f5d4
             )
     );
   }
