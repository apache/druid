/*
 * Licensed to the Apache Software Foundation (ASF) under one
 * or more contributor license agreements.  See the NOTICE file
 * distributed with this work for additional information
 * regarding copyright ownership.  The ASF licenses this file
 * to you under the Apache License, Version 2.0 (the
 * "License"); you may not use this file except in compliance
 * with the License.  You may obtain a copy of the License at
 *
 *   http://www.apache.org/licenses/LICENSE-2.0
 *
 * Unless required by applicable law or agreed to in writing,
 * software distributed under the License is distributed on an
 * "AS IS" BASIS, WITHOUT WARRANTIES OR CONDITIONS OF ANY
 * KIND, either express or implied.  See the License for the
 * specific language governing permissions and limitations
 * under the License.
 */

package io.druid.metadata;

import com.fasterxml.jackson.core.JsonProcessingException;
import com.fasterxml.jackson.core.type.TypeReference;
import com.fasterxml.jackson.databind.ObjectMapper;
import com.google.common.annotations.VisibleForTesting;
import com.google.common.base.Optional;
import com.google.common.collect.Lists;
import com.google.common.collect.Maps;
import io.druid.indexer.TaskInfo;
import io.druid.java.util.common.DateTimes;
import io.druid.java.util.common.Pair;
import io.druid.java.util.common.StringUtils;
import io.druid.java.util.emitter.EmittingLogger;
import org.joda.time.DateTime;
import org.skife.jdbi.v2.FoldController;
import org.skife.jdbi.v2.Folder3;
import org.skife.jdbi.v2.Handle;
import org.skife.jdbi.v2.Query;
import org.skife.jdbi.v2.StatementContext;
import org.skife.jdbi.v2.exceptions.CallbackFailedException;
import org.skife.jdbi.v2.exceptions.StatementException;
import org.skife.jdbi.v2.tweak.HandleCallback;
import org.skife.jdbi.v2.tweak.ResultSetMapper;
import org.skife.jdbi.v2.util.ByteArrayMapper;

import javax.annotation.Nullable;
import java.io.IOException;
import java.sql.ResultSet;
import java.sql.SQLException;
import java.util.List;
import java.util.Map;
import java.util.Map.Entry;

public abstract class SQLMetadataStorageActionHandler<EntryType, StatusType, LogType, LockType>
    implements MetadataStorageActionHandler<EntryType, StatusType, LogType, LockType>
{
  private static final EmittingLogger log = new EmittingLogger(SQLMetadataStorageActionHandler.class);

  private final SQLMetadataConnector connector;
  private final ObjectMapper jsonMapper;
  private final TypeReference entryType;
  private final TypeReference statusType;
  private final TypeReference logType;
  private final TypeReference lockType;

  private final String entryTypeName;
  private final String entryTable;
  private final String logTable;
  private final String lockTable;

  public SQLMetadataStorageActionHandler(
      final SQLMetadataConnector connector,
      final ObjectMapper jsonMapper,
      final MetadataStorageActionHandlerTypes<EntryType, StatusType, LogType, LockType> types,
      final String entryTypeName,
      final String entryTable,
      final String logTable,
      final String lockTable
  )
  {
    this.connector = connector;
    this.jsonMapper = jsonMapper;
    this.entryType = types.getEntryType();
    this.statusType = types.getStatusType();
    this.logType = types.getLogType();
    this.lockType = types.getLockType();
    this.entryTypeName = entryTypeName;
    this.entryTable = entryTable;
    this.logTable = logTable;
    this.lockTable = lockTable;
  }

  protected SQLMetadataConnector getConnector()
  {
    return connector;
  }

  protected ObjectMapper getJsonMapper()
  {
    return jsonMapper;
  }

  protected TypeReference getStatusType()
  {
    return statusType;
  }

  protected String getEntryTable()
  {
    return entryTable;
  }

  public TypeReference getEntryType()
  {
    return entryType;
  }

  @Override
  public void insert(
      final String id,
      final DateTime timestamp,
      final String dataSource,
      final EntryType entry,
      final boolean active,
      final StatusType status
  ) throws EntryExistsException
  {
    try {
      getConnector().retryWithHandle(
          (HandleCallback<Void>) handle -> {
            final String sql = StringUtils.format(
                "INSERT INTO %s (id, created_date, datasource, payload, active, status_payload) "
                + "VALUES (:id, :created_date, :datasource, :payload, :active, :status_payload)",
                getEntryTable()
            );
            handle.createStatement(sql)
                  .bind("id", id)
                  .bind("created_date", timestamp.toString())
                  .bind("datasource", dataSource)
                  .bind("payload", jsonMapper.writeValueAsBytes(entry))
                  .bind("active", active)
                  .bind("status_payload", jsonMapper.writeValueAsBytes(status))
                  .execute();
            return null;
          },
          e -> getConnector().isTransientException(e) && !(isStatementException(e) && getEntry(id).isPresent())
      );
    }
    catch (Exception e) {
      if (isStatementException(e) && getEntry(id).isPresent()) {
        throw new EntryExistsException(id, e);
      } else {
        throw new RuntimeException(e);
      }
    }
  }

  @VisibleForTesting
  protected static boolean isStatementException(Throwable e)
  {
    return e instanceof StatementException ||
           (e instanceof CallbackFailedException && e.getCause() instanceof StatementException);
  }

  @Override
  public boolean setStatus(final String entryId, final boolean active, final StatusType status)
  {
    return connector.retryWithHandle(
        new HandleCallback<Boolean>()
        {
          @Override
          public Boolean withHandle(Handle handle) throws Exception
          {
            return handle.createStatement(
                StringUtils.format(
                    "UPDATE %s SET active = :active, status_payload = :status_payload WHERE id = :id AND active = TRUE",
                    entryTable
                )
            )
                         .bind("id", entryId)
                         .bind("active", active)
                         .bind("status_payload", jsonMapper.writeValueAsBytes(status))
                         .execute() == 1;
          }
        }
    );
  }

  @Override
  public Optional<EntryType> getEntry(final String entryId)
  {
    return connector.retryWithHandle(
        new HandleCallback<Optional<EntryType>>()
        {
          @Override
          public Optional<EntryType> withHandle(Handle handle) throws Exception
          {
            byte[] res = handle.createQuery(
                StringUtils.format("SELECT payload FROM %s WHERE id = :id", entryTable)
            )
                               .bind("id", entryId)
                               .map(ByteArrayMapper.FIRST)
                               .first();

            return Optional.fromNullable(
                res == null ? null : jsonMapper.readValue(res, entryType)
            );
          }
        }
    );

  }

  @Override
  public Optional<StatusType> getStatus(final String entryId)
  {
    return connector.retryWithHandle(
        new HandleCallback<Optional<StatusType>>()
        {
          @Override
          public Optional<StatusType> withHandle(Handle handle) throws Exception
          {
            byte[] res = handle.createQuery(
                StringUtils.format("SELECT status_payload FROM %s WHERE id = :id", entryTable)
            )
                               .bind("id", entryId)
                               .map(ByteArrayMapper.FIRST)
                               .first();

            return Optional.fromNullable(
                res == null ? null : jsonMapper.readValue(res, statusType)
            );
          }
        }
    );
  }

  @Override
<<<<<<< HEAD
  public List<TaskInfo<EntryType, StatusType>> getCompletedTaskInfo(
=======
  public List<Pair<EntryType, StatusType>> getActiveEntriesWithStatus()
  {
    return connector.retryWithHandle(
        new HandleCallback<List<Pair<EntryType, StatusType>>>()
        {
          @Override
          public List<Pair<EntryType, StatusType>> withHandle(Handle handle)
          {
            return handle
                .createQuery(
                    StringUtils.format(
                        "SELECT id, payload, status_payload FROM %s WHERE active = TRUE ORDER BY created_date",
                        entryTable
                    )
                )
                .map(
                    new ResultSetMapper<Pair<EntryType, StatusType>>()
                    {
                      @Override
                      public Pair<EntryType, StatusType> map(int index, ResultSet r, StatementContext ctx)
                          throws SQLException
                      {
                        try {
                          return Pair.of(
                              jsonMapper.readValue(
                                  r.getBytes("payload"),
                                  entryType
                              ),
                              jsonMapper.readValue(
                                  r.getBytes("status_payload"),
                                  statusType
                              )
                          );
                        }
                        catch (IOException e) {
                          log.makeAlert(e, "Failed to parse entry payload").addData("entry", r.getString("id")).emit();
                          throw new SQLException(e);
                        }
                      }
                    }
                ).list();
          }
        }
    );

  }

  @Override
  public List<StatusType> getInactiveStatusesSince(DateTime timestamp, @Nullable Integer maxNumStatuses)
  {
    return getConnector().retryWithHandle(
        handle -> {
          final Query<Map<String, Object>> query = createInactiveStatusesSinceQuery(
              handle,
              timestamp,
              maxNumStatuses,
              null
          );

          return query
              .map(
                  (ResultSetMapper<StatusType>) (index, r, ctx) -> {
                    try {
                      return getJsonMapper().readValue(
                          r.getBytes("status_payload"),
                          getStatusType()
                      );
                    }
                    catch (IOException e) {
                      log.makeAlert(e, "Failed to parse status payload")
                         .addData("entry", r.getString("id"))
                         .emit();
                      throw new SQLException(e);
                    }
                  }
              ).list();
        }
    );
  }

  @Override
  public List<TaskInfo<EntryType>> getCompletedTaskInfo(
>>>>>>> b0ecfee1
      DateTime timestamp,
      @Nullable Integer maxNumStatuses,
      @Nullable String dataSource
  )
  {
    return getConnector().retryWithHandle(
        handle -> {
          final Query<Map<String, Object>> query = createCompletedTaskInfoQuery(
              handle,
              timestamp,
              maxNumStatuses,
              dataSource
          );
          return query.map(new TaskInfoMapper()).list();
        }
    );
  }

  @Override
  public List<TaskInfo<EntryType, StatusType>> getActiveTaskInfo(@Nullable String dataSource)
  {
    return getConnector().retryWithHandle(
        handle -> {
          final Query<Map<String, Object>> query = createActiveTaskInfoQuery(
              handle,
              dataSource
          );
          return query.map(new TaskInfoMapper()).list();
        }
    );
  }

  private Query<Map<String, Object>> createActiveTaskInfoQuery(Handle handle, @Nullable String dataSource)
  {
    String sql = StringUtils.format(
        "SELECT "
        + "  id, "
        + "  status_payload, "
        + "  payload, "
        + "  datasource, "
        + "  created_date "
        + "FROM "
        + "  %s "
        + "WHERE "
        + getWhereClauseForActiveStatusesQuery(dataSource)
        + "ORDER BY created_date",
        entryTable
    );

    Query<Map<String, Object>> query = handle.createQuery(sql);
    if (dataSource != null) {
      query = query.bind("ds", dataSource);
    }
    return query;
  }

  private String getWhereClauseForActiveStatusesQuery(String dataSource)
  {
    String sql = StringUtils.format("active = TRUE ");
    if (dataSource != null) {
      sql += " AND datasource = :ds ";
    }
    return sql;
  }

  class TaskInfoMapper implements ResultSetMapper<TaskInfo<EntryType, StatusType>>
  {
    @Override
    public TaskInfo<EntryType, StatusType> map(int index, ResultSet resultSet, StatementContext context) throws SQLException
    {
      final TaskInfo<EntryType, StatusType> taskInfo;
      EntryType task;
      StatusType status;
      try {
        task = getJsonMapper().readValue(resultSet.getBytes("payload"), getEntryType());
      }
      catch (IOException e) {
        log.error(e, "Encountered exception while deserializing task payload, setting task to null");
        task = null;
      }
      try {
        status = getJsonMapper().readValue(resultSet.getBytes("status_payload"), getStatusType());
      }
      catch (IOException e) {
        log.error(e, "Encountered exception while deserializing task status_payload");
        throw new SQLException(e);
      }
      taskInfo = new TaskInfo<>(
          resultSet.getString("id"),
          DateTimes.of(resultSet.getString("created_date")),
          status,
          resultSet.getString("datasource"),
          task
      );
      return taskInfo;
    }
  }

  protected abstract Query<Map<String, Object>> createCompletedTaskInfoQuery(
      Handle handle,
      DateTime timestamp,
      @Nullable Integer maxNumStatuses,
      @Nullable String dataSource
  );

  @Override
  public boolean addLock(final String entryId, final LockType lock)
  {
    return connector.retryWithHandle(
        new HandleCallback<Boolean>()
        {
          @Override
          public Boolean withHandle(Handle handle) throws Exception
          {
            return addLock(handle, entryId, lock);
          }
        }
    );
  }

  private boolean addLock(Handle handle, String entryId, LockType lock) throws JsonProcessingException
  {
    final String statement = StringUtils.format(
        "INSERT INTO %1$s (%2$s_id, lock_payload) VALUES (:entryId, :payload)",
        lockTable, entryTypeName
    );
    return handle.createStatement(statement)
                 .bind("entryId", entryId)
                 .bind("payload", jsonMapper.writeValueAsBytes(lock))
                 .execute() == 1;
  }

  @Override
  public boolean replaceLock(final String entryId, final long oldLockId, final LockType newLock)
  {
    return connector.retryTransaction(
        (handle, transactionStatus) -> {
          int numDeletedRows = removeLock(handle, oldLockId);

          if (numDeletedRows != 1) {
            transactionStatus.setRollbackOnly();
            final String message = numDeletedRows == 0 ?
                                   StringUtils.format("Cannot find lock[%d]", oldLockId) :
                                   StringUtils.format("Found multiple locks for lockId[%d]", oldLockId);
            throw new RuntimeException(message);
          }

          return addLock(handle, entryId, newLock);
        },
        3,
        SQLMetadataConnector.DEFAULT_MAX_TRIES
    );
  }

  @Override
  public void removeLock(final long lockId)
  {
    connector.retryWithHandle(
        new HandleCallback<Void>()
        {
          @Override
          public Void withHandle(Handle handle)
          {
            removeLock(handle, lockId);

            return null;
          }
        }
    );
  }

  private int removeLock(Handle handle, long lockId)
  {
    return handle.createStatement(StringUtils.format("DELETE FROM %s WHERE id = :id", lockTable))
                 .bind("id", lockId)
                 .execute();
  }

  @Override
  public boolean addLog(final String entryId, final LogType log)
  {
    return connector.retryWithHandle(
        new HandleCallback<Boolean>()
        {
          @Override
          public Boolean withHandle(Handle handle) throws Exception
          {
            return handle.createStatement(
                StringUtils.format(
                    "INSERT INTO %1$s (%2$s_id, log_payload) VALUES (:entryId, :payload)",
                    logTable, entryTypeName
                )
            )
                         .bind("entryId", entryId)
                         .bind("payload", jsonMapper.writeValueAsBytes(log))
                         .execute() == 1;
          }
        }
    );
  }

  @Override
  public List<LogType> getLogs(final String entryId)
  {
    return connector.retryWithHandle(
        new HandleCallback<List<LogType>>()
        {
          @Override
          public List<LogType> withHandle(Handle handle)
          {
            return handle
                .createQuery(
                    StringUtils.format(
                        "SELECT log_payload FROM %1$s WHERE %2$s_id = :entryId",
                        logTable, entryTypeName
                    )
                )
                .bind("entryId", entryId)
                .map(ByteArrayMapper.FIRST)
                .fold(
                    Lists.newLinkedList(),
                    new Folder3<List<LogType>, byte[]>()
                    {
                      @Override
                      public List<LogType> fold(
                          List<LogType> list, byte[] bytes, FoldController control, StatementContext ctx
                      ) throws SQLException
                      {
                        try {
                          list.add(
                              jsonMapper.readValue(
                                  bytes, logType
                              )
                          );
                          return list;
                        }
                        catch (IOException e) {
                          log.makeAlert(e, "Failed to deserialize log")
                             .addData("entryId", entryId)
                             .addData("payload", StringUtils.fromUtf8(bytes))
                             .emit();
                          throw new SQLException(e);
                        }
                      }
                    }
                );
          }
        }
    );
  }

  @Override
  public Map<Long, LockType> getLocks(final String entryId)
  {
    return connector.retryWithHandle(
        new HandleCallback<Map<Long, LockType>>()
        {
          @Override
          public Map<Long, LockType> withHandle(Handle handle)
          {
            return handle.createQuery(
                StringUtils.format(
                    "SELECT id, lock_payload FROM %1$s WHERE %2$s_id = :entryId",
                    lockTable, entryTypeName
                )
            )
                         .bind("entryId", entryId)
                         .map(
                             new ResultSetMapper<Pair<Long, LockType>>()
                             {
                               @Override
                               public Pair<Long, LockType> map(int index, ResultSet r, StatementContext ctx)
                                   throws SQLException
                               {
                                 try {
                                   return Pair.of(
                                       r.getLong("id"),
                                       jsonMapper.readValue(
                                           r.getBytes("lock_payload"),
                                           lockType
                                       )
                                   );
                                 }
                                 catch (IOException e) {
                                   log.makeAlert(e, "Failed to deserialize " + lockType.getType())
                                      .addData("id", r.getLong("id"))
                                      .addData(
                                          "lockPayload", StringUtils.fromUtf8(r.getBytes("lock_payload"))
                                      )
                                      .emit();
                                   throw new SQLException(e);
                                 }
                               }
                             }
                         )
                         .fold(
                             Maps.newLinkedHashMap(),
                             new Folder3<Map<Long, LockType>, Pair<Long, LockType>>()
                             {
                               @Override
                               public Map<Long, LockType> fold(
                                   Map<Long, LockType> accumulator,
                                   Pair<Long, LockType> lock,
                                   FoldController control,
                                   StatementContext ctx
                               )
                               {
                                 accumulator.put(lock.lhs, lock.rhs);
                                 return accumulator;
                               }
                             }
                         );
          }
        }
    );
  }

  @Override
  @Nullable
  public Long getLockId(String entryId, LockType lock)
  {
    return getLocks(entryId).entrySet().stream()
                            .filter(entry -> entry.getValue().equals(lock))
                            .map(Entry::getKey)
                            .findAny()
                            .orElse(null);
  }
}<|MERGE_RESOLUTION|>--- conflicted
+++ resolved
@@ -236,92 +236,7 @@
   }
 
   @Override
-<<<<<<< HEAD
   public List<TaskInfo<EntryType, StatusType>> getCompletedTaskInfo(
-=======
-  public List<Pair<EntryType, StatusType>> getActiveEntriesWithStatus()
-  {
-    return connector.retryWithHandle(
-        new HandleCallback<List<Pair<EntryType, StatusType>>>()
-        {
-          @Override
-          public List<Pair<EntryType, StatusType>> withHandle(Handle handle)
-          {
-            return handle
-                .createQuery(
-                    StringUtils.format(
-                        "SELECT id, payload, status_payload FROM %s WHERE active = TRUE ORDER BY created_date",
-                        entryTable
-                    )
-                )
-                .map(
-                    new ResultSetMapper<Pair<EntryType, StatusType>>()
-                    {
-                      @Override
-                      public Pair<EntryType, StatusType> map(int index, ResultSet r, StatementContext ctx)
-                          throws SQLException
-                      {
-                        try {
-                          return Pair.of(
-                              jsonMapper.readValue(
-                                  r.getBytes("payload"),
-                                  entryType
-                              ),
-                              jsonMapper.readValue(
-                                  r.getBytes("status_payload"),
-                                  statusType
-                              )
-                          );
-                        }
-                        catch (IOException e) {
-                          log.makeAlert(e, "Failed to parse entry payload").addData("entry", r.getString("id")).emit();
-                          throw new SQLException(e);
-                        }
-                      }
-                    }
-                ).list();
-          }
-        }
-    );
-
-  }
-
-  @Override
-  public List<StatusType> getInactiveStatusesSince(DateTime timestamp, @Nullable Integer maxNumStatuses)
-  {
-    return getConnector().retryWithHandle(
-        handle -> {
-          final Query<Map<String, Object>> query = createInactiveStatusesSinceQuery(
-              handle,
-              timestamp,
-              maxNumStatuses,
-              null
-          );
-
-          return query
-              .map(
-                  (ResultSetMapper<StatusType>) (index, r, ctx) -> {
-                    try {
-                      return getJsonMapper().readValue(
-                          r.getBytes("status_payload"),
-                          getStatusType()
-                      );
-                    }
-                    catch (IOException e) {
-                      log.makeAlert(e, "Failed to parse status payload")
-                         .addData("entry", r.getString("id"))
-                         .emit();
-                      throw new SQLException(e);
-                    }
-                  }
-              ).list();
-        }
-    );
-  }
-
-  @Override
-  public List<TaskInfo<EntryType>> getCompletedTaskInfo(
->>>>>>> b0ecfee1
       DateTime timestamp,
       @Nullable Integer maxNumStatuses,
       @Nullable String dataSource
