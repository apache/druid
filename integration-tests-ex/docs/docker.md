--- conflicted
+++ resolved
@@ -229,11 +229,7 @@
 +- ...
 ```
 
-<<<<<<< HEAD
-The the `extensions` directory should be created within the per-cluster `setup.sh` script
-=======
 The `extensions` directory should be created within the per-cluster `setup.sh` script
->>>>>>> 0e51c270
 which is when starting your test cluster.
 
 Be sure to also include the extension in the load list in your `docker-compose.py` template.
