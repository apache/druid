--- conflicted
+++ resolved
@@ -111,32 +111,17 @@
 # Dump lots of information to debug Docker failures when run inside
 # of a build environment where we can't inspect Docker directly.
 function show_status {
-<<<<<<< HEAD
 	echo "===================================="
 	ls -l $SHARED_DIR
 	echo "docker ps -a"
 	docker ps -a
 	# Was: --filter status=exited
 	for id in $(docker ps -a --format "{{.ID}}"); do
-	    echo "===================================="
-	    echo "Logs for Container ID $id, Name - $(docker inspect --format='{{.Name}}' $id)"
+    echo "===================================="
+    echo "Logs for Container ID $id, Name - $(docker inspect --format='{{.Name}}' $id)"
 		docker logs $id | tail -n 20
 	done
 	echo "===================================="
-	IFS=$OLDIFS
-=======
-  echo "===================================="
-  ls -l target/shared
-  echo "docker ps -a"
-  docker ps -a
-  # Was: --filter status=exited
-  for id in $(docker ps -a --format "{{.ID}}"); do
-    echo "===================================="
-    echo "Logs for Container ID $id"
-    docker logs $id | tail -n 20
-  done
-  echo "===================================="
->>>>>>> aeb1187a
 }
 
 function build_shared_dir {
@@ -155,7 +140,6 @@
   chmod -R a+rwx $SHARED_DIR
 }
 
-<<<<<<< HEAD
 function create_client_certs {
   # setup client keystore
   ./tls/generate-client-certs-and-keystores.sh
@@ -164,8 +148,6 @@
   chmod -R a+rwx $SHARED_DIR/client_tls
 }
 
-# Each test must have a default docker-compose.yaml file which corresponds to using
-=======
 # Either generate the docker-compose file, or use "static" versions.
 function docker_file {
 
@@ -194,7 +176,6 @@
 
 # Each test that uses static (non-generated) docker compose files
 # must have a default docker-compose.yaml file which corresponds to using
->>>>>>> aeb1187a
 # the MiddleManager (or no indexer). A test can optionally include a second file called
 # docker-compose-indexer.yaml which uses the Indexer in place of Middle Manager.
 function choose_static_file {
@@ -258,42 +239,6 @@
 set -e
 
 case $CMD in
-<<<<<<< HEAD
-	"-h" )
-		usage
-		;;
-	"help" )
-		usage
-		$DOCKER_COMPOSE help
-		;;
-	"up" )
-		category $*
-		echo "Starting cluster $DRUID_INTEGRATION_TEST_GROUP"
-		build_shared_dir
-		create_client_certs
-	  cd $CLUSTER_DIR
-		$DOCKER_COMPOSE `docker_file` up -d
-		# Enable the following for debugging
-		show_status
-		;;
-	"status" )
-		category $*
-	  cd $CLUSTER_DIR
-		show_status
-		;;
-	"down" )
-		category $*
-		# Enable the following for debugging
-		#show_status
-	  cd $CLUSTER_DIR
-		$DOCKER_COMPOSE `docker_file` $CMD
-		;;
-	"*" )
-		category $*
-	  cd $CLUSTER_DIR
-		$DOCKER_COMPOSE `docker_file` $CMD
-		;;
-=======
   "-h" )
     usage
     ;;
@@ -319,6 +264,7 @@
     echo "Starting cluster $DRUID_INTEGRATION_TEST_GROUP"
     build_shared_dir
     docker_file
+    create_client_certs
     cd $COMPOSE_DIR
     $DOCKER_COMPOSE $DOCKER_ARGS up -d
     # Enable the following for debugging
@@ -347,5 +293,4 @@
     cd $COMPOSE_DIR
     $DOCKER_COMPOSE $DOCKER_ARGS $CMD
     ;;
->>>>>>> aeb1187a
 esac