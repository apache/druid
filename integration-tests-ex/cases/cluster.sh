#! /bin/bash

# Licensed to the Apache Software Foundation (ASF) under one or more
# contributor license agreements.  See the NOTICE file distributed with
# this work for additional information regarding copyright ownership.
# The ASF licenses this file to You under the Apache License, Version 2.0
# (the "License"); you may not use this file except in compliance with
# the License.  You may obtain a copy of the License at
#
#     http://www.apache.org/licenses/LICENSE-2.0
#
# Unless required by applicable law or agreed to in writing, software
# distributed under the License is distributed on an "AS IS" BASIS,
# WITHOUT WARRANTIES OR CONDITIONS OF ANY KIND, either express or implied.
# See the License for the specific language governing permissions and
# limitations under the License.
#--------------------------------------------------------------------

# Starts the test-specific test cluster using Docker compose using
# versions and other settings gathered when the test image was built.
# Maps category names to cluster names. The mapping here must match
# that in the test category classes when @Cluster is used.

# Fail if any command fails
set -e

# Enable for debugging
#set -x

export MODULE_DIR=$(cd $(dirname $0) && pwd)

function usage {
  cat <<EOF
Usage: $0 cmd [category]
  -h, help
      Display this message
  prepare category
      Generate the docker-compose.yaml file for the category for debugging.
  up category
      Start the cluster
  down category
      Stop the cluster
  status category
      Status of the cluster (for debugging within build scripts)
  compose-cmd category
      Pass the command to Docker compose. Cluster should already be up.
  gen category
      Generate docker-compose.yaml files (only.) Done automatically as
      part of up. Use only for debugging.
EOF
}

# Command name is required
if [ $# -eq 0 ]; then
  usage 1>&2
  exit 1
fi

CMD=$1
shift

# All commands need env vars
ENV_FILE=$MODULE_DIR/../image/target/env.sh
if [ ! -f $ENV_FILE ]; then
  echo "Please build the Docker test image before testing" 1>&2
  exit 1
fi

source $ENV_FILE

function category {
  if [ $# -eq 0 ]; then
    usage 1>&2
    exit 1
  fi
  export CATEGORY=$1
  # The untranslated category is used for the local name of the
  # shared folder.

  # DRUID_INTEGRATION_TEST_GROUP is used in
  # docker-compose files and here. Despite the name, it is the
  # name of the cluster configuration we want to run, not the
  # test category. Multiple categories can map to the same cluster
  # definition.

  # Map from category name to shared cluster definition name.
  # Add an entry here if you create a new category that shares
  # a definition.
  case $CATEGORY in
    "InputSource")
      export DRUID_INTEGRATION_TEST_GROUP=BatchIndex
      ;;
    "InputFormat")
      export DRUID_INTEGRATION_TEST_GROUP=BatchIndex
      ;;
    "Catalog")
      export DRUID_INTEGRATION_TEST_GROUP=BatchIndex
      ;;
    *)
      export DRUID_INTEGRATION_TEST_GROUP=$CATEGORY
      ;;
  esac

  export CLUSTER_DIR=$MODULE_DIR/cluster/$DRUID_INTEGRATION_TEST_GROUP
  export TARGET_DIR=$MODULE_DIR/target
  export SHARED_DIR=$TARGET_DIR/$CATEGORY
  export ENV_FILE="$TARGET_DIR/${CATEGORY}.env"
}

# Dump lots of information to debug Docker failures when run inside
# of a build environment where we can't inspect Docker directly.
function show_status {
  echo "===================================="
  ls -l target/shared
  echo "docker ps -a"
  docker ps -a
  # Was: --filter status=exited
  for id in $(docker ps -a --format "{{.ID}}"); do
    echo "===================================="
    echo "Logs for Container ID $id"
    docker logs $id | tail -n 20
  done
  echo "===================================="
}

function build_shared_dir {
  mkdir -p $SHARED_DIR
  # Must start with an empty DB to keep MySQL happy
  rm -rf $SHARED_DIR/db
  mkdir -p $SHARED_DIR/logs
  mkdir -p $SHARED_DIR/tasklogs
  mkdir -p $SHARED_DIR/db
  mkdir -p $SHARED_DIR/kafka
  mkdir -p $SHARED_DIR/resources
  cp $MODULE_DIR/assets/log4j2.xml $SHARED_DIR/resources
  # Permissions in some build setups are screwed up. See above. The user
  # which runs Docker does not have permission to write into the /shared
  # directory. Force ownership to allow writing.
  chmod -R a+rwx $SHARED_DIR
}

# Either generate the docker-compose file, or use "static" versions.
function docker_file {

  # If a template exists, generate the docker-compose.yaml file. Copy over the Common
  # folder.
  TEMPLATE_DIR=$MODULE_DIR/templates
  TEMPLATE_FILE=${DRUID_INTEGRATION_TEST_GROUP}.py
  if [ -f "$TEMPLATE_DIR/$TEMPLATE_FILE" ]; then
    pushd $TEMPLATE_DIR > /dev/null
    python3 $TEMPLATE_FILE
    popd > /dev/null
    export COMPOSE_DIR=$TARGET_DIR/cluster/$DRUID_INTEGRATION_TEST_GROUP
    cp -r $MODULE_DIR/cluster/Common $TARGET_DIR/cluster
  else
    # Else, use the existing non-template file in place.
    if [ ! -d $CLUSTER_DIR ]; then
      echo "Cluster directory $CLUSTER_DIR does not exist." 1>&2
      echo "$USAGE" 1>&2
      exit 1
    fi
    export COMPOSE_DIR=$CLUSTER_DIR
    choose_static_file
  fi
}

# Each test that uses static (non-generated) docker compose files
# must have a default docker-compose.yaml file which corresponds to using
# the MiddleManager (or no indexer). A test can optionally include a second file called
# docker-compose-indexer.yaml which uses the Indexer in place of Middle Manager.
function choose_static_file {
  export DOCKER_ARGS=""
  if [ -n "$USE_INDEXER" ]; then
      # Sanity check: USE_INDEXER must be "indexer" or "middleManager"
      # if it is set at all.
    if [ "$USE_INDEXER" != "indexer" ] && [ "$USE_INDEXER" != "middleManager" ]
    then
      echo "USE_INDEXER must be 'indexer' or 'middleManager' (it is '$USE_INDEXER')" 1>&2
      exit 1
    fi
    if [ "$USE_INDEXER" == "indexer" ]; then
      compose_file=docker-compose-indexer.yaml
      if [ ! -f "$CLUSTER_DIR/$compose_file" ]; then
        echo "USE_INDEXER=$USE_INDEXER, but $CLUSTER_DIR/$compose_file is missing" 1>&2
        exit 1
        fi
       export DOCKER_ARGS="-f $compose_file"
    fi
  fi
}

function verify_docker_file {
  if [ -f "$CLUSTER_DIR/docker-compose.yaml" ]; then
    # Use the existing non-template file in place.
    export COMPOSE_DIR=$CLUSTER_DIR
    return 0
  fi

  # The docker compose file must have been generated via up
  export COMPOSE_DIR=$TARGET_DIR/cluster/$DRUID_INTEGRATION_TEST_GROUP
  if [ ! -f "$COMPOSE_DIR/docker-compose.yaml" ]; then
    echo "$COMPOSE_DIR/docker-compose.yaml is missing. Is cluster up? Did you do a 'clean' after 'up'?" 1>&2
  fi
}

# Determine if docker-compose is available. If not, assume Docker supports
# the compose subcommand
set +e
if which docker-compose > /dev/null
then
  DOCKER_COMPOSE='docker-compose'
else
  DOCKER_COMPOSE='docker compose'
fi
set -e

# Print environment for debugging
#env

# Determine if docker-compose is available. If not, assume Docker supports
# the compose subcommand
set +e
if which docker-compose > /dev/null
then
  DOCKER_COMPOSE='docker-compose'
else
  DOCKER_COMPOSE='docker compose'
fi
set -e

case $CMD in
<<<<<<< HEAD
  "-h" )
    usage
    ;;
  "help" )
    usage
    $DOCKER_COMPOSE help
    ;;
  "prepare" )
    category $*
    build_shared_dir
    docker_file
    ;;
  "gen" )
    category $*
    build_shared_dir
    docker_file
    echo "Generated file is in $COMPOSE_DIR"
    ;;
  "up" )
    category $*
    echo "Starting cluster $DRUID_INTEGRATION_TEST_GROUP"
    build_shared_dir
    docker_file
    cd $COMPOSE_DIR
    $DOCKER_COMPOSE $DOCKER_ARGS up -d
    # Enable the following for debugging
    #show_status
    ;;
  "status" )
    category $*
    docker_file
    cd $COMPOSE_DIR
    show_status
    ;;
  "down" )
    category $*
    # Enable the following for debugging
    #show_status
    verify_docker_file
    cd $COMPOSE_DIR
    $DOCKER_COMPOSE $DOCKER_ARGS $CMD
    ;;
  "*" )
    category $*
    verify_docker_file
    cd $COMPOSE_DIR
    $DOCKER_COMPOSE $DOCKER_ARGS $CMD
    ;;
=======
	"-h" )
		usage
		;;
	"help" )
		usage
		$DOCKER_COMPOSE help
		;;
	"up" )
		category $*
		echo "Starting cluster $DRUID_INTEGRATION_TEST_GROUP"
		build_shared_dir
	    cd $CLUSTER_DIR
		$DOCKER_COMPOSE `docker_file` up -d
		# Enable the following for debugging
		#show_status
		;;
	"status" )
		category $*
	    cd $CLUSTER_DIR
		show_status
		;;
	"down" )
		category $*
		# Enable the following for debugging
		#show_status
	    cd $CLUSTER_DIR
		$DOCKER_COMPOSE `docker_file` $CMD
		;;
	"*" )
		category $*
	    cd $CLUSTER_DIR
		$DOCKER_COMPOSE `docker_file` $CMD
		;;
>>>>>>> f28c0651
esac<|MERGE_RESOLUTION|>--- conflicted
+++ resolved
@@ -229,7 +229,6 @@
 set -e
 
 case $CMD in
-<<<<<<< HEAD
   "-h" )
     usage
     ;;
@@ -278,39 +277,4 @@
     cd $COMPOSE_DIR
     $DOCKER_COMPOSE $DOCKER_ARGS $CMD
     ;;
-=======
-	"-h" )
-		usage
-		;;
-	"help" )
-		usage
-		$DOCKER_COMPOSE help
-		;;
-	"up" )
-		category $*
-		echo "Starting cluster $DRUID_INTEGRATION_TEST_GROUP"
-		build_shared_dir
-	    cd $CLUSTER_DIR
-		$DOCKER_COMPOSE `docker_file` up -d
-		# Enable the following for debugging
-		#show_status
-		;;
-	"status" )
-		category $*
-	    cd $CLUSTER_DIR
-		show_status
-		;;
-	"down" )
-		category $*
-		# Enable the following for debugging
-		#show_status
-	    cd $CLUSTER_DIR
-		$DOCKER_COMPOSE `docker_file` $CMD
-		;;
-	"*" )
-		category $*
-	    cd $CLUSTER_DIR
-		$DOCKER_COMPOSE `docker_file` $CMD
-		;;
->>>>>>> f28c0651
 esac