/*
 * Licensed to the Apache Software Foundation (ASF) under one
 * or more contributor license agreements.  See the NOTICE file
 * distributed with this work for additional information
 * regarding copyright ownership.  The ASF licenses this file
 * to you under the Apache License, Version 2.0 (the
 * "License"); you may not use this file except in compliance
 * with the License.  You may obtain a copy of the License at
 *
 *   http://www.apache.org/licenses/LICENSE-2.0
 *
 * Unless required by applicable law or agreed to in writing,
 * software distributed under the License is distributed on an
 * "AS IS" BASIS, WITHOUT WARRANTIES OR CONDITIONS OF ANY
 * KIND, either express or implied.  See the License for the
 * specific language governing permissions and limitations
 * under the License.
 */

package org.apache.druid.testsEx.indexer;

<<<<<<< HEAD
=======
import com.fasterxml.jackson.core.JsonProcessingException;
import com.google.inject.Inject;
import org.apache.druid.java.util.common.Intervals;
import org.apache.druid.java.util.common.Pair;
import org.apache.druid.java.util.common.StringUtils;
import org.apache.druid.metadata.LockFilterPolicy;
import org.apache.druid.server.coordinator.CoordinatorDynamicConfig;
import org.apache.druid.testing.clients.CoordinatorResourceTestClient;
import org.apache.druid.testing.utils.ITRetryUtil;
>>>>>>> 9dc2569f
import org.apache.druid.testsEx.categories.BatchIndex;
import org.apache.druid.testsEx.config.DruidTestRunner;
import org.junit.experimental.categories.Category;
import org.junit.runner.RunWith;

@RunWith(DruidTestRunner.class)
@Category(BatchIndex.class)
public class ITIndexerTest extends IndexerTest
{
<<<<<<< HEAD
=======
  private static final String INDEX_TASK = "/indexer/wikipedia_index_task.json";
  private static final String INDEX_QUERIES_RESOURCE = "/indexer/wikipedia_index_queries.json";
  private static final String INDEX_DATASOURCE = "wikipedia_index_test";

  private static final String INDEX_WITH_TIMESTAMP_TASK = "/indexer/wikipedia_with_timestamp_index_task.json";
  // TODO: add queries that validate timestamp is different from the __time column since it is a dimension
  // TODO: https://github.com/apache/druid/issues/9565
  private static final String INDEX_WITH_TIMESTAMP_QUERIES_RESOURCE = "/indexer/wikipedia_index_queries.json";
  private static final String INDEX_WITH_TIMESTAMP_DATASOURCE = "wikipedia_with_timestamp_index_test";

  private static final String REINDEX_TASK = "/indexer/wikipedia_reindex_task.json";
  private static final String REINDEX_TASK_WITH_DRUID_INPUT_SOURCE = "/indexer/wikipedia_reindex_druid_input_source_task.json";
  private static final String REINDEX_QUERIES_RESOURCE = "/indexer/wikipedia_reindex_queries.json";
  private static final String REINDEX_DATASOURCE = "wikipedia_reindex_test";

  private static final String MERGE_INDEX_TASK = "/indexer/wikipedia_merge_index_task.json";
  private static final String MERGE_INDEX_QUERIES_RESOURCE = "/indexer/wikipedia_merge_index_queries.json";
  private static final String MERGE_INDEX_DATASOURCE = "wikipedia_merge_index_test";

  private static final String MERGE_REINDEX_TASK = "/indexer/wikipedia_merge_reindex_task.json";
  private static final String MERGE_REINDEX_TASK_WITH_DRUID_INPUT_SOURCE = "/indexer/wikipedia_merge_reindex_druid_input_source_task.json";
  private static final String MERGE_REINDEX_QUERIES_RESOURCE = "/indexer/wikipedia_merge_index_queries.json";
  private static final String MERGE_REINDEX_DATASOURCE = "wikipedia_merge_reindex_test";

  private static final String INDEX_WITH_MERGE_COLUMN_LIMIT_TASK = "/indexer/wikipedia_index_with_merge_column_limit_task.json";
  private static final String INDEX_WITH_MERGE_COLUMN_LIMIT_DATASOURCE = "wikipedia_index_with_merge_column_limit_test";

  private static final String GET_LOCKED_INTERVALS = "wikipedia_index_get_locked_intervals_test";

  private static final CoordinatorDynamicConfig DYNAMIC_CONFIG_PAUSED =
      CoordinatorDynamicConfig.builder().withPauseCoordination(true).build();
  private static final CoordinatorDynamicConfig DYNAMIC_CONFIG_DEFAULT =
      CoordinatorDynamicConfig.builder().build();

  @Inject
  CoordinatorResourceTestClient coordinatorClient;

  @Test
  public void testIndexData() throws Exception
  {
    final String reindexDatasource = REINDEX_DATASOURCE + "-testIndexData";
    final String reindexDatasourceWithDruidInputSource = REINDEX_DATASOURCE + "-testIndexData-druidInputSource";
    try (
        final Closeable ignored1 = unloader(INDEX_DATASOURCE + config.getExtraDatasourceNameSuffix());
        final Closeable ignored2 = unloader(reindexDatasource + config.getExtraDatasourceNameSuffix());
        final Closeable ignored3 = unloader(reindexDatasourceWithDruidInputSource + config.getExtraDatasourceNameSuffix())
    ) {

      final Function<String, String> transform = spec -> {
        try {
          return StringUtils.replace(
              spec,
              "%%SEGMENT_AVAIL_TIMEOUT_MILLIS%%",
              jsonMapper.writeValueAsString("0")
          );
        }
        catch (JsonProcessingException e) {
          throw new RuntimeException(e);
        }
      };

      doIndexTest(
          INDEX_DATASOURCE,
          INDEX_TASK,
          transform,
          INDEX_QUERIES_RESOURCE,
          false,
          true,
          true,
          new Pair<>(false, false)
      );
      doReindexTest(
          INDEX_DATASOURCE,
          reindexDatasource,
          REINDEX_TASK,
          REINDEX_QUERIES_RESOURCE,
          new Pair<>(false, false)
      );
      doReindexTest(
          INDEX_DATASOURCE,
          reindexDatasourceWithDruidInputSource,
          REINDEX_TASK_WITH_DRUID_INPUT_SOURCE,
          REINDEX_QUERIES_RESOURCE,
          new Pair<>(false, false)
      );
    }
  }

  @Test
  public void testReIndexDataWithTimestamp() throws Exception
  {
    final String reindexDatasource = REINDEX_DATASOURCE + "-testReIndexDataWithTimestamp";
    final String reindexDatasourceWithDruidInputSource = REINDEX_DATASOURCE + "-testReIndexDataWithTimestamp-druidInputSource";
    try (
        final Closeable ignored1 = unloader(INDEX_WITH_TIMESTAMP_DATASOURCE + config.getExtraDatasourceNameSuffix());
        final Closeable ignored2 = unloader(reindexDatasource + config.getExtraDatasourceNameSuffix());
        final Closeable ignored3 = unloader(reindexDatasourceWithDruidInputSource + config.getExtraDatasourceNameSuffix())
    ) {
      doIndexTest(
          INDEX_WITH_TIMESTAMP_DATASOURCE,
          INDEX_WITH_TIMESTAMP_TASK,
          INDEX_WITH_TIMESTAMP_QUERIES_RESOURCE,
          false,
          true,
          true,
          new Pair<>(false, false)
      );
      doReindexTest(
          INDEX_WITH_TIMESTAMP_DATASOURCE,
          reindexDatasource,
          REINDEX_TASK,
          REINDEX_QUERIES_RESOURCE,
          new Pair<>(false, false)
      );
      doReindexTest(
          INDEX_WITH_TIMESTAMP_DATASOURCE,
          reindexDatasourceWithDruidInputSource,
          REINDEX_TASK_WITH_DRUID_INPUT_SOURCE,
          REINDEX_QUERIES_RESOURCE,
          new Pair<>(false, false)
      );
    }
  }

  @Test
  public void testReIndexWithNonExistingDatasource() throws Exception
  {
    Pair<Boolean, Boolean> dummyPair = new Pair<>(false, false);
    final String fullBaseDatasourceName = "nonExistingDatasource2904";
    final String fullReindexDatasourceName = "newDatasource123";

    String taskSpec = StringUtils.replace(
        getResourceAsString(REINDEX_TASK_WITH_DRUID_INPUT_SOURCE),
        "%%DATASOURCE%%",
        fullBaseDatasourceName
    );
    taskSpec = StringUtils.replace(
        taskSpec,
        "%%REINDEX_DATASOURCE%%",
        fullReindexDatasourceName
    );

    // This method will also verify task is successful after task finish running
    // We expect task to be successful even if the datasource to reindex does not exist
    submitTaskAndWait(
        taskSpec,
        fullReindexDatasourceName,
        false,
        false,
        dummyPair
    );
  }

  @Test
  public void testMERGEIndexData() throws Exception
  {
    final String reindexDatasource = MERGE_REINDEX_DATASOURCE + "-testMergeIndexData";
    final String reindexDatasourceWithDruidInputSource = MERGE_REINDEX_DATASOURCE + "-testMergeReIndexData-druidInputSource";
    try (
        final Closeable ignored1 = unloader(MERGE_INDEX_DATASOURCE + config.getExtraDatasourceNameSuffix());
        final Closeable ignored2 = unloader(reindexDatasource + config.getExtraDatasourceNameSuffix());
        final Closeable ignored3 = unloader(reindexDatasourceWithDruidInputSource + config.getExtraDatasourceNameSuffix())
    ) {
      doIndexTest(
          MERGE_INDEX_DATASOURCE,
          MERGE_INDEX_TASK,
          MERGE_INDEX_QUERIES_RESOURCE,
          false,
          true,
          true,
          new Pair<>(false, false)
      );
      doReindexTest(
          MERGE_INDEX_DATASOURCE,
          reindexDatasource,
          MERGE_REINDEX_TASK,
          MERGE_REINDEX_QUERIES_RESOURCE,
          new Pair<>(false, false)
      );
      doReindexTest(
          MERGE_INDEX_DATASOURCE,
          reindexDatasourceWithDruidInputSource,
          MERGE_REINDEX_TASK_WITH_DRUID_INPUT_SOURCE,
          MERGE_INDEX_QUERIES_RESOURCE,
          new Pair<>(false, false)
      );
    }
  }

  /**
   * Test that task reports indicate the ingested segments were loaded before the configured timeout expired.
   *
   * @throws Exception
   */
  @Test
  public void testIndexDataAwaitSegmentAvailability() throws Exception
  {
    try (
        final Closeable ignored1 = unloader(INDEX_DATASOURCE + config.getExtraDatasourceNameSuffix());
    ) {
      final Function<String, String> transform = spec -> {
        try {
          return StringUtils.replace(
              spec,
              "%%SEGMENT_AVAIL_TIMEOUT_MILLIS%%",
              jsonMapper.writeValueAsString("600000")
          );
        }
        catch (JsonProcessingException e) {
          throw new RuntimeException(e);
        }
      };

      doIndexTest(
          INDEX_DATASOURCE,
          INDEX_TASK,
          transform,
          INDEX_QUERIES_RESOURCE,
          false,
          true,
          true,
          new Pair<>(true, true)
      );
    }
  }

  /**
   * Test that the task still succeeds if the segments do not become available before the configured wait timeout
   * expires.
   *
   * @throws Exception
   */
  @Test
  public void testIndexDataAwaitSegmentAvailabilityFailsButTaskSucceeds() throws Exception
  {
    try (
        final Closeable ignored1 = unloader(INDEX_DATASOURCE + config.getExtraDatasourceNameSuffix());
    ) {
      coordinatorClient.postDynamicConfig(DYNAMIC_CONFIG_PAUSED);
      final Function<String, String> transform = spec -> {
        try {
          return StringUtils.replace(
              spec,
              "%%SEGMENT_AVAIL_TIMEOUT_MILLIS%%",
              jsonMapper.writeValueAsString("1")
          );
        }
        catch (JsonProcessingException e) {
          throw new RuntimeException(e);
        }
      };

      doIndexTest(
          INDEX_DATASOURCE,
          INDEX_TASK,
          transform,
          INDEX_QUERIES_RESOURCE,
          false,
          false,
          false,
          new Pair<>(true, false)
      );
      coordinatorClient.postDynamicConfig(DYNAMIC_CONFIG_DEFAULT);
      ITRetryUtil.retryUntilTrue(
          () -> coordinator.areSegmentsLoaded(INDEX_DATASOURCE + config.getExtraDatasourceNameSuffix()), "Segment Load"
      );
    }
  }


  @Test
  public void testIndexWithMergeColumnLimitData() throws Exception
  {
    try (
        final Closeable ignored1 = unloader(INDEX_WITH_MERGE_COLUMN_LIMIT_DATASOURCE + config.getExtraDatasourceNameSuffix());
    ) {
      doIndexTest(
          INDEX_WITH_MERGE_COLUMN_LIMIT_DATASOURCE,
          INDEX_WITH_MERGE_COLUMN_LIMIT_TASK,
          INDEX_QUERIES_RESOURCE,
          false,
          true,
          true,
          new Pair<>(false, false)
      );
    }
  }

  @Test
  public void testGetLockedIntervals() throws Exception
  {
    final String datasourceName = GET_LOCKED_INTERVALS + config.getExtraDatasourceNameSuffix();
    try (final Closeable ignored = unloader(datasourceName)) {
      // Submit an Indexing Task
      submitIndexTask(INDEX_TASK, datasourceName);

      // Wait until it acquires a lock
      final List<LockFilterPolicy> lockFilterPolicies = Collections.singletonList(new LockFilterPolicy(datasourceName, 0, null, null));
      final Map<String, List<Interval>> lockedIntervals = new HashMap<>();
      ITRetryUtil.retryUntilFalse(
          () -> {
            lockedIntervals.clear();
            lockedIntervals.putAll(indexer.getLockedIntervals(lockFilterPolicies));
            return lockedIntervals.isEmpty();
          },
          "Verify Intervals are Locked"
      );

      // Verify the locked intervals for this datasource
      Assert.assertEquals(lockedIntervals.size(), 1);
      Assert.assertEquals(
          lockedIntervals.get(datasourceName),
          Collections.singletonList(Intervals.of("2013-08-31/2013-09-02"))
      );

      ITRetryUtil.retryUntilTrue(
          () -> coordinator.areSegmentsLoaded(datasourceName),
          "Segment Load"
      );
    }
  }

  @Test
  public void testJsonFunctions() throws Exception
  {
    final String taskSpec = getResourceAsString("/indexer/json_path_index_task.json");

    submitTaskAndWait(
        taskSpec,
        "json_path_index_test",
        false,
        true,
        new Pair<>(false, false)
    );

    doTestQuery("json_path_index_test", "/indexer/json_path_index_queries.json");
  }
>>>>>>> 9dc2569f
}<|MERGE_RESOLUTION|>--- conflicted
+++ resolved
@@ -19,18 +19,6 @@
 
 package org.apache.druid.testsEx.indexer;
 
-<<<<<<< HEAD
-=======
-import com.fasterxml.jackson.core.JsonProcessingException;
-import com.google.inject.Inject;
-import org.apache.druid.java.util.common.Intervals;
-import org.apache.druid.java.util.common.Pair;
-import org.apache.druid.java.util.common.StringUtils;
-import org.apache.druid.metadata.LockFilterPolicy;
-import org.apache.druid.server.coordinator.CoordinatorDynamicConfig;
-import org.apache.druid.testing.clients.CoordinatorResourceTestClient;
-import org.apache.druid.testing.utils.ITRetryUtil;
->>>>>>> 9dc2569f
 import org.apache.druid.testsEx.categories.BatchIndex;
 import org.apache.druid.testsEx.config.DruidTestRunner;
 import org.junit.experimental.categories.Category;
@@ -40,344 +28,4 @@
 @Category(BatchIndex.class)
 public class ITIndexerTest extends IndexerTest
 {
-<<<<<<< HEAD
-=======
-  private static final String INDEX_TASK = "/indexer/wikipedia_index_task.json";
-  private static final String INDEX_QUERIES_RESOURCE = "/indexer/wikipedia_index_queries.json";
-  private static final String INDEX_DATASOURCE = "wikipedia_index_test";
-
-  private static final String INDEX_WITH_TIMESTAMP_TASK = "/indexer/wikipedia_with_timestamp_index_task.json";
-  // TODO: add queries that validate timestamp is different from the __time column since it is a dimension
-  // TODO: https://github.com/apache/druid/issues/9565
-  private static final String INDEX_WITH_TIMESTAMP_QUERIES_RESOURCE = "/indexer/wikipedia_index_queries.json";
-  private static final String INDEX_WITH_TIMESTAMP_DATASOURCE = "wikipedia_with_timestamp_index_test";
-
-  private static final String REINDEX_TASK = "/indexer/wikipedia_reindex_task.json";
-  private static final String REINDEX_TASK_WITH_DRUID_INPUT_SOURCE = "/indexer/wikipedia_reindex_druid_input_source_task.json";
-  private static final String REINDEX_QUERIES_RESOURCE = "/indexer/wikipedia_reindex_queries.json";
-  private static final String REINDEX_DATASOURCE = "wikipedia_reindex_test";
-
-  private static final String MERGE_INDEX_TASK = "/indexer/wikipedia_merge_index_task.json";
-  private static final String MERGE_INDEX_QUERIES_RESOURCE = "/indexer/wikipedia_merge_index_queries.json";
-  private static final String MERGE_INDEX_DATASOURCE = "wikipedia_merge_index_test";
-
-  private static final String MERGE_REINDEX_TASK = "/indexer/wikipedia_merge_reindex_task.json";
-  private static final String MERGE_REINDEX_TASK_WITH_DRUID_INPUT_SOURCE = "/indexer/wikipedia_merge_reindex_druid_input_source_task.json";
-  private static final String MERGE_REINDEX_QUERIES_RESOURCE = "/indexer/wikipedia_merge_index_queries.json";
-  private static final String MERGE_REINDEX_DATASOURCE = "wikipedia_merge_reindex_test";
-
-  private static final String INDEX_WITH_MERGE_COLUMN_LIMIT_TASK = "/indexer/wikipedia_index_with_merge_column_limit_task.json";
-  private static final String INDEX_WITH_MERGE_COLUMN_LIMIT_DATASOURCE = "wikipedia_index_with_merge_column_limit_test";
-
-  private static final String GET_LOCKED_INTERVALS = "wikipedia_index_get_locked_intervals_test";
-
-  private static final CoordinatorDynamicConfig DYNAMIC_CONFIG_PAUSED =
-      CoordinatorDynamicConfig.builder().withPauseCoordination(true).build();
-  private static final CoordinatorDynamicConfig DYNAMIC_CONFIG_DEFAULT =
-      CoordinatorDynamicConfig.builder().build();
-
-  @Inject
-  CoordinatorResourceTestClient coordinatorClient;
-
-  @Test
-  public void testIndexData() throws Exception
-  {
-    final String reindexDatasource = REINDEX_DATASOURCE + "-testIndexData";
-    final String reindexDatasourceWithDruidInputSource = REINDEX_DATASOURCE + "-testIndexData-druidInputSource";
-    try (
-        final Closeable ignored1 = unloader(INDEX_DATASOURCE + config.getExtraDatasourceNameSuffix());
-        final Closeable ignored2 = unloader(reindexDatasource + config.getExtraDatasourceNameSuffix());
-        final Closeable ignored3 = unloader(reindexDatasourceWithDruidInputSource + config.getExtraDatasourceNameSuffix())
-    ) {
-
-      final Function<String, String> transform = spec -> {
-        try {
-          return StringUtils.replace(
-              spec,
-              "%%SEGMENT_AVAIL_TIMEOUT_MILLIS%%",
-              jsonMapper.writeValueAsString("0")
-          );
-        }
-        catch (JsonProcessingException e) {
-          throw new RuntimeException(e);
-        }
-      };
-
-      doIndexTest(
-          INDEX_DATASOURCE,
-          INDEX_TASK,
-          transform,
-          INDEX_QUERIES_RESOURCE,
-          false,
-          true,
-          true,
-          new Pair<>(false, false)
-      );
-      doReindexTest(
-          INDEX_DATASOURCE,
-          reindexDatasource,
-          REINDEX_TASK,
-          REINDEX_QUERIES_RESOURCE,
-          new Pair<>(false, false)
-      );
-      doReindexTest(
-          INDEX_DATASOURCE,
-          reindexDatasourceWithDruidInputSource,
-          REINDEX_TASK_WITH_DRUID_INPUT_SOURCE,
-          REINDEX_QUERIES_RESOURCE,
-          new Pair<>(false, false)
-      );
-    }
-  }
-
-  @Test
-  public void testReIndexDataWithTimestamp() throws Exception
-  {
-    final String reindexDatasource = REINDEX_DATASOURCE + "-testReIndexDataWithTimestamp";
-    final String reindexDatasourceWithDruidInputSource = REINDEX_DATASOURCE + "-testReIndexDataWithTimestamp-druidInputSource";
-    try (
-        final Closeable ignored1 = unloader(INDEX_WITH_TIMESTAMP_DATASOURCE + config.getExtraDatasourceNameSuffix());
-        final Closeable ignored2 = unloader(reindexDatasource + config.getExtraDatasourceNameSuffix());
-        final Closeable ignored3 = unloader(reindexDatasourceWithDruidInputSource + config.getExtraDatasourceNameSuffix())
-    ) {
-      doIndexTest(
-          INDEX_WITH_TIMESTAMP_DATASOURCE,
-          INDEX_WITH_TIMESTAMP_TASK,
-          INDEX_WITH_TIMESTAMP_QUERIES_RESOURCE,
-          false,
-          true,
-          true,
-          new Pair<>(false, false)
-      );
-      doReindexTest(
-          INDEX_WITH_TIMESTAMP_DATASOURCE,
-          reindexDatasource,
-          REINDEX_TASK,
-          REINDEX_QUERIES_RESOURCE,
-          new Pair<>(false, false)
-      );
-      doReindexTest(
-          INDEX_WITH_TIMESTAMP_DATASOURCE,
-          reindexDatasourceWithDruidInputSource,
-          REINDEX_TASK_WITH_DRUID_INPUT_SOURCE,
-          REINDEX_QUERIES_RESOURCE,
-          new Pair<>(false, false)
-      );
-    }
-  }
-
-  @Test
-  public void testReIndexWithNonExistingDatasource() throws Exception
-  {
-    Pair<Boolean, Boolean> dummyPair = new Pair<>(false, false);
-    final String fullBaseDatasourceName = "nonExistingDatasource2904";
-    final String fullReindexDatasourceName = "newDatasource123";
-
-    String taskSpec = StringUtils.replace(
-        getResourceAsString(REINDEX_TASK_WITH_DRUID_INPUT_SOURCE),
-        "%%DATASOURCE%%",
-        fullBaseDatasourceName
-    );
-    taskSpec = StringUtils.replace(
-        taskSpec,
-        "%%REINDEX_DATASOURCE%%",
-        fullReindexDatasourceName
-    );
-
-    // This method will also verify task is successful after task finish running
-    // We expect task to be successful even if the datasource to reindex does not exist
-    submitTaskAndWait(
-        taskSpec,
-        fullReindexDatasourceName,
-        false,
-        false,
-        dummyPair
-    );
-  }
-
-  @Test
-  public void testMERGEIndexData() throws Exception
-  {
-    final String reindexDatasource = MERGE_REINDEX_DATASOURCE + "-testMergeIndexData";
-    final String reindexDatasourceWithDruidInputSource = MERGE_REINDEX_DATASOURCE + "-testMergeReIndexData-druidInputSource";
-    try (
-        final Closeable ignored1 = unloader(MERGE_INDEX_DATASOURCE + config.getExtraDatasourceNameSuffix());
-        final Closeable ignored2 = unloader(reindexDatasource + config.getExtraDatasourceNameSuffix());
-        final Closeable ignored3 = unloader(reindexDatasourceWithDruidInputSource + config.getExtraDatasourceNameSuffix())
-    ) {
-      doIndexTest(
-          MERGE_INDEX_DATASOURCE,
-          MERGE_INDEX_TASK,
-          MERGE_INDEX_QUERIES_RESOURCE,
-          false,
-          true,
-          true,
-          new Pair<>(false, false)
-      );
-      doReindexTest(
-          MERGE_INDEX_DATASOURCE,
-          reindexDatasource,
-          MERGE_REINDEX_TASK,
-          MERGE_REINDEX_QUERIES_RESOURCE,
-          new Pair<>(false, false)
-      );
-      doReindexTest(
-          MERGE_INDEX_DATASOURCE,
-          reindexDatasourceWithDruidInputSource,
-          MERGE_REINDEX_TASK_WITH_DRUID_INPUT_SOURCE,
-          MERGE_INDEX_QUERIES_RESOURCE,
-          new Pair<>(false, false)
-      );
-    }
-  }
-
-  /**
-   * Test that task reports indicate the ingested segments were loaded before the configured timeout expired.
-   *
-   * @throws Exception
-   */
-  @Test
-  public void testIndexDataAwaitSegmentAvailability() throws Exception
-  {
-    try (
-        final Closeable ignored1 = unloader(INDEX_DATASOURCE + config.getExtraDatasourceNameSuffix());
-    ) {
-      final Function<String, String> transform = spec -> {
-        try {
-          return StringUtils.replace(
-              spec,
-              "%%SEGMENT_AVAIL_TIMEOUT_MILLIS%%",
-              jsonMapper.writeValueAsString("600000")
-          );
-        }
-        catch (JsonProcessingException e) {
-          throw new RuntimeException(e);
-        }
-      };
-
-      doIndexTest(
-          INDEX_DATASOURCE,
-          INDEX_TASK,
-          transform,
-          INDEX_QUERIES_RESOURCE,
-          false,
-          true,
-          true,
-          new Pair<>(true, true)
-      );
-    }
-  }
-
-  /**
-   * Test that the task still succeeds if the segments do not become available before the configured wait timeout
-   * expires.
-   *
-   * @throws Exception
-   */
-  @Test
-  public void testIndexDataAwaitSegmentAvailabilityFailsButTaskSucceeds() throws Exception
-  {
-    try (
-        final Closeable ignored1 = unloader(INDEX_DATASOURCE + config.getExtraDatasourceNameSuffix());
-    ) {
-      coordinatorClient.postDynamicConfig(DYNAMIC_CONFIG_PAUSED);
-      final Function<String, String> transform = spec -> {
-        try {
-          return StringUtils.replace(
-              spec,
-              "%%SEGMENT_AVAIL_TIMEOUT_MILLIS%%",
-              jsonMapper.writeValueAsString("1")
-          );
-        }
-        catch (JsonProcessingException e) {
-          throw new RuntimeException(e);
-        }
-      };
-
-      doIndexTest(
-          INDEX_DATASOURCE,
-          INDEX_TASK,
-          transform,
-          INDEX_QUERIES_RESOURCE,
-          false,
-          false,
-          false,
-          new Pair<>(true, false)
-      );
-      coordinatorClient.postDynamicConfig(DYNAMIC_CONFIG_DEFAULT);
-      ITRetryUtil.retryUntilTrue(
-          () -> coordinator.areSegmentsLoaded(INDEX_DATASOURCE + config.getExtraDatasourceNameSuffix()), "Segment Load"
-      );
-    }
-  }
-
-
-  @Test
-  public void testIndexWithMergeColumnLimitData() throws Exception
-  {
-    try (
-        final Closeable ignored1 = unloader(INDEX_WITH_MERGE_COLUMN_LIMIT_DATASOURCE + config.getExtraDatasourceNameSuffix());
-    ) {
-      doIndexTest(
-          INDEX_WITH_MERGE_COLUMN_LIMIT_DATASOURCE,
-          INDEX_WITH_MERGE_COLUMN_LIMIT_TASK,
-          INDEX_QUERIES_RESOURCE,
-          false,
-          true,
-          true,
-          new Pair<>(false, false)
-      );
-    }
-  }
-
-  @Test
-  public void testGetLockedIntervals() throws Exception
-  {
-    final String datasourceName = GET_LOCKED_INTERVALS + config.getExtraDatasourceNameSuffix();
-    try (final Closeable ignored = unloader(datasourceName)) {
-      // Submit an Indexing Task
-      submitIndexTask(INDEX_TASK, datasourceName);
-
-      // Wait until it acquires a lock
-      final List<LockFilterPolicy> lockFilterPolicies = Collections.singletonList(new LockFilterPolicy(datasourceName, 0, null, null));
-      final Map<String, List<Interval>> lockedIntervals = new HashMap<>();
-      ITRetryUtil.retryUntilFalse(
-          () -> {
-            lockedIntervals.clear();
-            lockedIntervals.putAll(indexer.getLockedIntervals(lockFilterPolicies));
-            return lockedIntervals.isEmpty();
-          },
-          "Verify Intervals are Locked"
-      );
-
-      // Verify the locked intervals for this datasource
-      Assert.assertEquals(lockedIntervals.size(), 1);
-      Assert.assertEquals(
-          lockedIntervals.get(datasourceName),
-          Collections.singletonList(Intervals.of("2013-08-31/2013-09-02"))
-      );
-
-      ITRetryUtil.retryUntilTrue(
-          () -> coordinator.areSegmentsLoaded(datasourceName),
-          "Segment Load"
-      );
-    }
-  }
-
-  @Test
-  public void testJsonFunctions() throws Exception
-  {
-    final String taskSpec = getResourceAsString("/indexer/json_path_index_task.json");
-
-    submitTaskAndWait(
-        taskSpec,
-        "json_path_index_test",
-        false,
-        true,
-        new Pair<>(false, false)
-    );
-
-    doTestQuery("json_path_index_test", "/indexer/json_path_index_queries.json");
-  }
->>>>>>> 9dc2569f
 }