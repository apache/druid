/*
 * Licensed to the Apache Software Foundation (ASF) under one
 * or more contributor license agreements.  See the NOTICE file
 * distributed with this work for additional information
 * regarding copyright ownership.  The ASF licenses this file
 * to you under the Apache License, Version 2.0 (the
 * "License"); you may not use this file except in compliance
 * with the License.  You may obtain a copy of the License at
 *
 *   http://www.apache.org/licenses/LICENSE-2.0
 *
 * Unless required by applicable law or agreed to in writing,
 * software distributed under the License is distributed on an
 * "AS IS" BASIS, WITHOUT WARRANTIES OR CONDITIONS OF ANY
 * KIND, either express or implied.  See the License for the
 * specific language governing permissions and limitations
 * under the License.
 */

package org.apache.druid.testing.embedded;

import com.google.inject.Binder;
import com.google.inject.Injector;
import org.apache.druid.cli.ServerRunnable;
import org.apache.druid.java.util.common.HumanReadableBytes;
import org.apache.druid.java.util.common.ISE;
import org.apache.druid.java.util.common.StringUtils;
import org.apache.druid.java.util.common.lifecycle.Lifecycle;
import org.apache.druid.java.util.common.logger.Logger;
import org.apache.druid.server.metrics.LatchableEmitter;
import org.apache.druid.utils.RuntimeInfo;

import java.util.ArrayList;
import java.util.HashMap;
import java.util.List;
import java.util.Map;
import java.util.Properties;
import java.util.concurrent.atomic.AtomicInteger;
import java.util.concurrent.atomic.AtomicReference;

/**
 * An embedded Druid server used in embedded tests.
 * This class and most of its methods are kept package protected as they are used
 * only by the specific server implementations in the same package.
 */
public abstract class EmbeddedDruidServer<T extends EmbeddedDruidServer<T>> implements EmbeddedResource
{
  private static final Logger log = new Logger(EmbeddedDruidServer.class);
  protected static final long MEM_100_MB = HumanReadableBytes.parse("100M");

  /**
   * A static incremental ID is used instead of a random number to ensure that
   * tests are more deterministic and easier to debug.
   */
  private static final AtomicInteger SERVER_ID = new AtomicInteger(0);

  private final String name;
  private final AtomicReference<EmbeddedServerLifecycle> lifecycle = new AtomicReference<>();

  private long serverMemory = MEM_100_MB;
  private long serverDirectMemory = MEM_100_MB;
  private final Map<String, String> serverProperties = new HashMap<>();
  private final List<BeforeStart> beforeStartHooks = new ArrayList<>();
  private final ServerReferenceHolder referenceHolder = new ServerReferenceHolder();

  protected EmbeddedDruidServer()
  {
    this.name = StringUtils.format(
        "%s-%d",
        this.getClass().getSimpleName(),
        SERVER_ID.incrementAndGet()
    );
    beforeStartHooks.add(
        (cluster, self) -> {
          // Add properties for temporary directories used by the servers
          final String logsDirectory = cluster.getTestFolder().getOrCreateFolder("indexer-logs").getAbsolutePath();
          final String taskDirectory = cluster.getTestFolder().newFolder().getAbsolutePath();
          final String storageDirectory = cluster.getTestFolder().getOrCreateFolder("deep-store").getAbsolutePath();
          log.info(
              "Server[%s] using directories: task directory[%s], logs directory[%s], storage directory[%s].",
              self.getName(),
              taskDirectory,
              logsDirectory,
              storageDirectory
          );

          self.addProperty("druid.extensions.loadList", "[]");
          self.addProperty("druid.host", cluster.getEmbeddedHostname().toString());
          self.addProperty("druid.indexer.task.baseDir", taskDirectory);
          self.addProperty("druid.indexer.logs.directory", logsDirectory);
          self.addProperty("druid.storage.storageDirectory", storageDirectory);

          // Add properties for RuntimeInfoModule
          self.addProperty(RuntimeInfoModule.SERVER_MEMORY_PROPERTY, String.valueOf(serverMemory));
          self.addProperty(RuntimeInfoModule.SERVER_DIRECT_MEMORY_PROPERTY, String.valueOf(serverDirectMemory));
        }
    );
  }

  @Override
  public void start() throws Exception
  {
    final EmbeddedServerLifecycle lifecycle = this.lifecycle.get();
    if (lifecycle == null) {
      throw new ISE("Server[%s] can be run only after it has been added to a cluster.", name);
    } else {
      lifecycle.start();
    }
  }

  @Override
  public void stop() throws Exception
  {
    final EmbeddedServerLifecycle lifecycle = this.lifecycle.get();
    if (lifecycle == null) {
      throw new ISE("Server[%s] can be run only after it has been added to a cluster.", name);
    } else {
      lifecycle.stop();
    }
  }

  @Override
  public void beforeStart(EmbeddedDruidCluster cluster)
  {
    initServerLifecycle(cluster.getCommonProperties());
    for (BeforeStart hook : beforeStartHooks) {
      hook.run(cluster, this);
    }
  }

  /**
   * @return Name of this server = type + 2-digit ID.
   */
  public final String getName()
  {
    return name;
  }

  /**
   * Adds a property to this server. These properties correspond to the
   * {@code runtime.properties} file in a real Druid cluster, and override the
   * common properties specified via {@link EmbeddedDruidCluster#addCommonProperty}.
   */
  @SuppressWarnings("unchecked")
  public final T addProperty(String key, String value)
  {
    serverProperties.put(key, value);
    return (T) this;
  }

  /**
   * Adds a {@link BeforeStart} to run as part of {@link #beforeStart(EmbeddedDruidCluster)}
   */
<<<<<<< HEAD
=======
  @SuppressWarnings({"UnusedReturnValue", "unchecked"})
>>>>>>> fe57bc30
  public final T addBeforeStartHook(BeforeStart hook)
  {
    beforeStartHooks.add(hook);
    return (T) this;
  }

  /**
   * Sets the amount of heap memory visible to the server through {@link RuntimeInfo}.
   */
  public final EmbeddedDruidServer<T> setServerMemory(long serverMemory)
  {
    this.serverMemory = serverMemory;
    return this;
  }

  /**
   * Sets the amount of direct (off-heap) memory visible to the server through {@link RuntimeInfo}.
   */
  public final EmbeddedDruidServer<T> setServerDirectMemory(long serverDirectMemory)
  {
    this.serverDirectMemory = serverDirectMemory;
    return this;
  }

  /**
   * Called from {@link EmbeddedDruidCluster#addServer(EmbeddedDruidServer)} to
   * tie the lifecycle of this server to the cluster.
   */
  private void initServerLifecycle(Properties commonProperties)
  {
    if (lifecycle.get() == null) {
      lifecycle.set(new EmbeddedServerLifecycle(this, commonProperties));
    }
  }

  /**
   * Creates a {@link ServerRunnable} corresponding to a specific Druid service.
   * Implementations of this class MUST NOT return a {@link ServerRunnable} that
   * overrides any default Druid behaviour so that the embedded cluster closely
   * replicates a real cluster. If an override is needed, it must be done using
   * extensions and Druid properties, which are visible to the unit test so that
   * there is no hidden config.
   *
   * @see EmbeddedDruidCluster#addExtension
   * @see EmbeddedDruidCluster#addCommonProperty
   * @see EmbeddedDruidServer#addProperty
   */
  protected abstract ServerRunnable createRunnable(
      LifecycleInitHandler handler
  );

  /**
   * Properties to be used in the {@code StartupInjectorBuilder} while launching
   * this server. This must be called only after all the resources required by
   * the Druid server have been initialized.
   */
  final Properties getStartupProperties()
  {
    final Properties serverProperties = new Properties();
    serverProperties.putAll(this.serverProperties);
    return serverProperties;
  }

  /**
   * Binds the {@link ServerReferenceHolder} for this server.
   * All implementations of {@link EmbeddedDruidServer} must use this binding in
   * {@link ServerRunnable#getModules()}.
   */
  protected final void bindReferenceHolder(Binder binder)
  {
    binder.bind(ServerReferenceHolder.class).toInstance(referenceHolder);
  }

  /**
   * Provides access to the various dependencies bound by Guice on this server.
   * The bindings should be used for read-only purposes and should not mutate
   * the state of this server or the cluster, so that the embedded cluster can
   * mirror the behaviour of a real production cluster.
   */
  public final ServerReferencesProvider bindings()
  {
    return referenceHolder;
  }

  /**
   * {@link LatchableEmitter} used by this server, if bound.
   */
  public final LatchableEmitter latchableEmitter()
  {
    return referenceHolder.latchableEmitter();
  }

  @Override
  public String toString()
  {
    return "EmbeddedDruidServer{" +
           "name='" + name + '\'' +
           '}';
  }

  /**
   * Handler used to register the lifecycle of an embedded server.
   */
  protected interface LifecycleInitHandler
  {
    /**
     * Registers the lifecycle of this server so that it can be stopped later.
     * All implementations of {@link EmbeddedDruidServer} must call this method
     * from {@link ServerRunnable#initLifecycle(Injector)}.
     */
    void onLifecycleInit(Lifecycle lifecycle);
  }

  @FunctionalInterface
  public interface BeforeStart
  {
    /**
     * Allows a {@link EmbeddedDruidServer} to perform additional initialization before starting
     *
     * @param cluster - the {@link EmbeddedDruidCluster} the {@link EmbeddedDruidServer} is part of
     * @param self    - the {@link EmbeddedDruidServer} to perform initialization on
     */
    void run(EmbeddedDruidCluster cluster, EmbeddedDruidServer<?> self);
  }
}<|MERGE_RESOLUTION|>--- conflicted
+++ resolved
@@ -151,10 +151,7 @@
   /**
    * Adds a {@link BeforeStart} to run as part of {@link #beforeStart(EmbeddedDruidCluster)}
    */
-<<<<<<< HEAD
-=======
-  @SuppressWarnings({"UnusedReturnValue", "unchecked"})
->>>>>>> fe57bc30
+  @SuppressWarnings({"unchecked"})
   public final T addBeforeStartHook(BeforeStart hook)
   {
     beforeStartHooks.add(hook);
