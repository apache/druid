--- conflicted
+++ resolved
@@ -195,15 +195,11 @@
    */
   public void waitForTaskToSucceed(String taskId, EmbeddedOverlord overlord)
   {
-    TaskStatus taskStatus = waitForTaskToFinish(taskId, overlord);
+    TaskStatus taskStatus = waitForTaskToFinish(taskId, overlord.latchableEmitter());
     Assertions.assertEquals(
         TaskState.SUCCESS,
-<<<<<<< HEAD
-        waitForTaskToFinish(taskId, overlord.latchableEmitter()).getStatusCode()
-=======
         taskStatus.getStatusCode(),
         StringUtils.format("Task[%s] failed with error[%s]", taskId, taskStatus.getErrorMsg())
->>>>>>> b8417a5c
     );
   }
 
