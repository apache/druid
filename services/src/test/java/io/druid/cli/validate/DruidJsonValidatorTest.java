--- conflicted
+++ resolved
@@ -166,7 +166,6 @@
                 null
             ),
 
-<<<<<<< HEAD
             new RealtimeTuningConfig.Builder()
                 .withMaxRowsInMemory(1)
                 .withIntermediatePersistPeriod(new Period("PT10M"))
@@ -175,25 +174,6 @@
                 .withIndexSpec(new IndexSpec())
                 .withReportParseExceptions(true)
                 .build()
-=======
-            new RealtimeTuningConfig(
-                1,
-                new Period("PT10M"),
-                null,
-                null,
-                null,
-                null,
-                1,
-                NoneShardSpec.instance(),
-                new IndexSpec(),
-                null,
-                0,
-                0,
-                true,
-                null,
-                null
-            )
->>>>>>> 0bcfd935
         ),
         null
     );
