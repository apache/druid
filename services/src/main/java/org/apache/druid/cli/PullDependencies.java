--- conflicted
+++ resolved
@@ -73,12 +73,8 @@
 {
   private static final Logger log = new Logger(PullDependencies.class);
 
-<<<<<<< HEAD
   @SuppressWarnings("MismatchedQueryAndUpdateOfCollection")
-  private static final Set<String> exclusions = Sets.newHashSet(
-=======
   private static final Set<String> exclusions = new HashSet<>(
->>>>>>> 676f5e6d
       /*
 
       // It is possible that extensions will pull down a lot of jars that are either
