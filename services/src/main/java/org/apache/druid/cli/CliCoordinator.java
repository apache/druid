--- conflicted
+++ resolved
@@ -23,6 +23,7 @@
 import com.google.common.base.Predicates;
 import com.google.inject.Binder;
 import com.google.inject.Inject;
+import com.google.inject.Key;
 import com.google.inject.Module;
 import com.google.inject.Provides;
 import com.google.inject.name.Names;
@@ -233,25 +234,16 @@
                 DruidCoordinatorCleanupPendingSegments.class
             );
 
-<<<<<<< HEAD
             binder.bind(NodeType.class).annotatedWith(Self.class).toInstance(NodeType.COORDINATOR);
 
-            binder
-                .bind(DiscoverySideEffectsProvider.Child.class)
-                .annotatedWith(Coordinator.class)
-                .toProvider(new DiscoverySideEffectsProvider(NodeType.COORDINATOR, ImmutableList.of()))
-                .in(LazySingleton.class);
-            LifecycleModule.registerKey(binder, Key.get(DiscoverySideEffectsProvider.Child.class, Coordinator.class));
-
-            Jerseys.addResource(binder, SelfDiscoveryResource.class);
-            LifecycleModule.registerKey(binder, Key.get(SelfDiscoveryResource.class));
-=======
             bindAnnouncer(
                 binder,
                 Coordinator.class,
                 DiscoverySideEffectsProvider.builder(NodeType.COORDINATOR).build()
             );
->>>>>>> 2bf6fc35
+
+            Jerseys.addResource(binder, SelfDiscoveryResource.class);
+            LifecycleModule.registerKey(binder, Key.get(SelfDiscoveryResource.class));
           }
 
           @Provides
