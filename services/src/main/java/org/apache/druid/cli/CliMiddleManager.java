/*
 * Licensed to the Apache Software Foundation (ASF) under one
 * or more contributor license agreements.  See the NOTICE file
 * distributed with this work for additional information
 * regarding copyright ownership.  The ASF licenses this file
 * to you under the Apache License, Version 2.0 (the
 * "License"); you may not use this file except in compliance
 * with the License.  You may obtain a copy of the License at
 *
 *   http://www.apache.org/licenses/LICENSE-2.0
 *
 * Unless required by applicable law or agreed to in writing,
 * software distributed under the License is distributed on an
 * "AS IS" BASIS, WITHOUT WARRANTIES OR CONDITIONS OF ANY
 * KIND, either express or implied.  See the License for the
 * specific language governing permissions and limitations
 * under the License.
 */

package org.apache.druid.cli;

import com.google.common.collect.ImmutableList;
import com.google.inject.Binder;
import com.google.inject.Key;
import com.google.inject.Module;
import com.google.inject.Provides;
import com.google.inject.TypeLiteral;
import com.google.inject.multibindings.MapBinder;
import com.google.inject.name.Names;
import com.google.inject.util.Providers;
import io.airlift.airline.Command;
import org.apache.druid.client.indexing.HttpIndexingServiceClient;
import org.apache.druid.client.indexing.IndexingServiceClient;
import org.apache.druid.discovery.NodeType;
import org.apache.druid.discovery.WorkerNodeService;
import org.apache.druid.guice.IndexingServiceFirehoseModule;
import org.apache.druid.guice.IndexingServiceModuleHelper;
import org.apache.druid.guice.IndexingServiceTaskLogsModule;
import org.apache.druid.guice.Jerseys;
import org.apache.druid.guice.JsonConfigProvider;
import org.apache.druid.guice.LazySingleton;
import org.apache.druid.guice.LifecycleModule;
import org.apache.druid.guice.ManageLifecycle;
import org.apache.druid.guice.PolyBind;
import org.apache.druid.guice.annotations.Self;
import org.apache.druid.indexing.common.config.TaskConfig;
import org.apache.druid.indexing.common.stats.DropwizardRowIngestionMetersFactory;
import org.apache.druid.indexing.common.stats.RowIngestionMetersFactory;
import org.apache.druid.indexing.common.task.IndexTaskClientFactory;
import org.apache.druid.indexing.common.task.batch.parallel.ParallelIndexTaskClient;
import org.apache.druid.indexing.overlord.ForkingTaskRunner;
import org.apache.druid.indexing.overlord.TaskRunner;
import org.apache.druid.indexing.worker.Worker;
import org.apache.druid.indexing.worker.WorkerCuratorCoordinator;
import org.apache.druid.indexing.worker.WorkerTaskMonitor;
import org.apache.druid.indexing.worker.config.WorkerConfig;
import org.apache.druid.indexing.worker.http.ShuffleResource;
import org.apache.druid.indexing.worker.http.TaskManagementResource;
import org.apache.druid.indexing.worker.http.WorkerResource;
import org.apache.druid.java.util.common.logger.Logger;
import org.apache.druid.query.lookup.LookupSerdeModule;
import org.apache.druid.segment.realtime.appenderator.AppenderatorsManager;
import org.apache.druid.segment.realtime.appenderator.DummyForInjectionAppenderatorsManager;
import org.apache.druid.segment.realtime.firehose.ChatHandlerProvider;
import org.apache.druid.server.DruidNode;
import org.apache.druid.server.initialization.jetty.JettyServerInitializer;
import org.eclipse.jetty.server.Server;

import java.util.List;

/**
 *
 */
@Command(
    name = "middleManager",
    description = "Runs a Middle Manager, this is a \"task\" node used as part of the remote indexing service, see https://druid.apache.org/docs/latest/design/middlemanager.html for a description"
)
public class CliMiddleManager extends ServerRunnable
{
  private static final Logger log = new Logger(CliMiddleManager.class);

  public CliMiddleManager()
  {
    super(log);
  }

  @Override
  protected List<? extends Module> getModules()
  {
    return ImmutableList.of(
        new Module()
        {
          @Override
          public void configure(Binder binder)
          {
            binder.bindConstant().annotatedWith(Names.named("serviceName")).to("druid/middlemanager");
            binder.bindConstant().annotatedWith(Names.named("servicePort")).to(8091);
            binder.bindConstant().annotatedWith(Names.named("tlsServicePort")).to(8291);

            IndexingServiceModuleHelper.configureTaskRunnerConfigs(binder);

            JsonConfigProvider.bind(binder, "druid.indexer.task", TaskConfig.class);
            JsonConfigProvider.bind(binder, "druid.worker", WorkerConfig.class);

            binder.bind(TaskRunner.class).to(ForkingTaskRunner.class);
            binder.bind(ForkingTaskRunner.class).in(LazySingleton.class);

            binder.bind(IndexingServiceClient.class).to(HttpIndexingServiceClient.class).in(LazySingleton.class);
            binder.bind(new TypeLiteral<IndexTaskClientFactory<ParallelIndexTaskClient>>() {})
                  .toProvider(Providers.of(null));
            binder.bind(ChatHandlerProvider.class).toProvider(Providers.of(null));
            PolyBind.createChoice(
                binder,
                "druid.indexer.task.rowIngestionMeters.type",
                Key.get(RowIngestionMetersFactory.class),
                Key.get(DropwizardRowIngestionMetersFactory.class)
            );
            final MapBinder<String, RowIngestionMetersFactory> rowIngestionMetersHandlerProviderBinder =
                PolyBind.optionBinder(binder, Key.get(RowIngestionMetersFactory.class));
            rowIngestionMetersHandlerProviderBinder
                .addBinding("dropwizard")
                .to(DropwizardRowIngestionMetersFactory.class)
                .in(LazySingleton.class);
            binder.bind(DropwizardRowIngestionMetersFactory.class).in(LazySingleton.class);

            bindWorkerManagementClasses(binder);

            binder.bind(JettyServerInitializer.class)
                  .to(MiddleManagerJettyServerInitializer.class)
                  .in(LazySingleton.class);
<<<<<<< HEAD

            binder.bind(AppenderatorsManager.class)
                  .to(DummyForInjectionAppenderatorsManager.class)
                  .in(LazySingleton.class);
=======
            Jerseys.addResource(binder, WorkerResource.class);
            Jerseys.addResource(binder, TaskManagementResource.class);
            Jerseys.addResource(binder, ShuffleResource.class);
>>>>>>> b2867c9d

            LifecycleModule.register(binder, Server.class);

            bindAnnouncer(
                binder,
                DiscoverySideEffectsProvider.builder(NodeType.MIDDLE_MANAGER)
                                            .serviceClasses(ImmutableList.of(WorkerNodeService.class))
                                            .build()
            );
          }

          @Provides
          @LazySingleton
          public Worker getWorker(@Self DruidNode node, WorkerConfig config)
          {
            return new Worker(
                node.getServiceScheme(),
                node.getHostAndPortToUse(),
                config.getIp(),
                config.getCapacity(),
                config.getVersion()
            );
          }

          @Provides
          @LazySingleton
          public WorkerNodeService getWorkerNodeService(WorkerConfig workerConfig)
          {
            return new WorkerNodeService(
                workerConfig.getIp(),
                workerConfig.getCapacity(),
                workerConfig.getVersion()
            );
          }
        },
        new IndexingServiceFirehoseModule(),
        new IndexingServiceTaskLogsModule(),
        new LookupSerdeModule()
    );
  }

  public static void bindWorkerManagementClasses(Binder binder)
  {
    binder.bind(WorkerTaskMonitor.class).in(ManageLifecycle.class);
    binder.bind(WorkerCuratorCoordinator.class).in(ManageLifecycle.class);
    LifecycleModule.register(binder, WorkerTaskMonitor.class);
    Jerseys.addResource(binder, WorkerResource.class);
    Jerseys.addResource(binder, TaskManagementResource.class);
  }
}<|MERGE_RESOLUTION|>--- conflicted
+++ resolved
@@ -128,16 +128,12 @@
             binder.bind(JettyServerInitializer.class)
                   .to(MiddleManagerJettyServerInitializer.class)
                   .in(LazySingleton.class);
-<<<<<<< HEAD
 
             binder.bind(AppenderatorsManager.class)
                   .to(DummyForInjectionAppenderatorsManager.class)
                   .in(LazySingleton.class);
-=======
-            Jerseys.addResource(binder, WorkerResource.class);
-            Jerseys.addResource(binder, TaskManagementResource.class);
+
             Jerseys.addResource(binder, ShuffleResource.class);
->>>>>>> b2867c9d
 
             LifecycleModule.register(binder, Server.class);
 
