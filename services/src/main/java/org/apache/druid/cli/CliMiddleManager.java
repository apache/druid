--- conflicted
+++ resolved
@@ -131,27 +131,18 @@
 
             LifecycleModule.register(binder, Server.class);
 
-<<<<<<< HEAD
             binder.bind(NodeType.class).annotatedWith(Self.class).toInstance(NodeType.MIDDLE_MANAGER);
 
-            binder
-                .bind(DiscoverySideEffectsProvider.Child.class)
-                .toProvider(
-                    new DiscoverySideEffectsProvider(NodeType.MIDDLE_MANAGER, ImmutableList.of(WorkerNodeService.class))
-                )
-                .in(LazySingleton.class);
-            LifecycleModule.registerKey(binder, Key.get(DiscoverySideEffectsProvider.Child.class));
+            bindAnnouncer(
+                binder,
+                DiscoverySideEffectsProvider
+                    .builder(NodeType.MIDDLE_MANAGER)
+                    .serviceClasses(ImmutableList.of(WorkerNodeService.class))
+                    .build()
+            );
 
             Jerseys.addResource(binder, SelfDiscoveryResource.class);
             LifecycleModule.registerKey(binder, Key.get(SelfDiscoveryResource.class));
-=======
-            bindAnnouncer(
-                binder,
-                DiscoverySideEffectsProvider.builder(NodeType.MIDDLE_MANAGER)
-                                            .serviceClasses(ImmutableList.of(WorkerNodeService.class))
-                                            .build()
-            );
->>>>>>> 2bf6fc35
           }
 
           @Provides
