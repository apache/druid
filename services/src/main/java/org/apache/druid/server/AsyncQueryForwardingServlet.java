/*
 * Licensed to the Apache Software Foundation (ASF) under one
 * or more contributor license agreements.  See the NOTICE file
 * distributed with this work for additional information
 * regarding copyright ownership.  The ASF licenses this file
 * to you under the Apache License, Version 2.0 (the
 * "License"); you may not use this file except in compliance
 * with the License.  You may obtain a copy of the License at
 *
 *   http://www.apache.org/licenses/LICENSE-2.0
 *
 * Unless required by applicable law or agreed to in writing,
 * software distributed under the License is distributed on an
 * "AS IS" BASIS, WITHOUT WARRANTIES OR CONDITIONS OF ANY
 * KIND, either express or implied.  See the License for the
 * specific language governing permissions and limitations
 * under the License.
 */

package org.apache.druid.server;

import com.fasterxml.jackson.core.JsonProcessingException;
import com.fasterxml.jackson.databind.ObjectMapper;
import com.fasterxml.jackson.jaxrs.smile.SmileMediaTypes;
import com.google.common.annotations.VisibleForTesting;
import com.google.common.collect.ImmutableMap;
import com.google.inject.Inject;
import com.google.inject.Provider;
import org.apache.calcite.avatica.remote.ProtobufTranslation;
import org.apache.calcite.avatica.remote.ProtobufTranslationImpl;
import org.apache.calcite.avatica.remote.Service;
import org.apache.commons.io.IOUtils;
import org.apache.druid.client.selector.Server;
import org.apache.druid.guice.annotations.Json;
import org.apache.druid.guice.annotations.Smile;
import org.apache.druid.guice.http.DruidHttpClientConfig;
import org.apache.druid.java.util.common.DateTimes;
import org.apache.druid.java.util.common.IAE;
import org.apache.druid.java.util.common.jackson.JacksonUtils;
import org.apache.druid.java.util.emitter.EmittingLogger;
import org.apache.druid.java.util.emitter.service.ServiceEmitter;
import org.apache.druid.query.DruidMetrics;
import org.apache.druid.query.GenericQueryMetricsFactory;
import org.apache.druid.query.Query;
import org.apache.druid.query.QueryInterruptedException;
import org.apache.druid.query.QueryMetrics;
import org.apache.druid.query.QueryToolChestWarehouse;
import org.apache.druid.server.initialization.ServerConfig;
import org.apache.druid.server.log.RequestLogger;
import org.apache.druid.server.metrics.QueryCountStatsProvider;
import org.apache.druid.server.router.QueryHostFinder;
import org.apache.druid.server.router.Router;
import org.apache.druid.server.security.AuthConfig;
import org.apache.druid.server.security.AuthenticationResult;
import org.apache.druid.server.security.Authenticator;
import org.apache.druid.server.security.AuthenticatorMapper;
import org.apache.druid.sql.http.SqlQuery;
import org.eclipse.jetty.client.HttpClient;
import org.eclipse.jetty.client.api.Request;
import org.eclipse.jetty.client.api.Response;
import org.eclipse.jetty.client.api.Result;
import org.eclipse.jetty.client.util.BytesContentProvider;
import org.eclipse.jetty.http.HttpHeader;
import org.eclipse.jetty.http.HttpMethod;
import org.eclipse.jetty.proxy.AsyncProxyServlet;

import javax.servlet.ServletException;
import javax.servlet.http.HttpServletRequest;
import javax.servlet.http.HttpServletResponse;
import javax.ws.rs.core.MediaType;
import javax.ws.rs.core.Response.Status;
import java.io.IOException;
import java.util.Map;
import java.util.Properties;
import java.util.UUID;
import java.util.concurrent.TimeUnit;
import java.util.concurrent.atomic.AtomicLong;

/**
 * This class does async query processing and should be merged with QueryResource at some point
 */
public class AsyncQueryForwardingServlet extends AsyncProxyServlet implements QueryCountStatsProvider
{
  private static final EmittingLogger LOG = new EmittingLogger(AsyncQueryForwardingServlet.class);
  @Deprecated // use SmileMediaTypes.APPLICATION_JACKSON_SMILE
  private static final String APPLICATION_SMILE = "application/smile";

  private static final String AVATICA_CONNECTION_ID = "connectionId";
  private static final String AVATICA_STATEMENT_HANDLE = "statementHandle";

  private static final String HOST_ATTRIBUTE = "org.apache.druid.proxy.to.host";
  private static final String SCHEME_ATTRIBUTE = "org.apache.druid.proxy.to.host.scheme";
  private static final String QUERY_ATTRIBUTE = "org.apache.druid.proxy.query";
  private static final String AVATICA_QUERY_ATTRIBUTE = "org.apache.druid.proxy.avaticaQuery";
  private static final String SQL_QUERY_ATTRIBUTE = "org.apache.druid.proxy.sqlQuery";
  private static final String OBJECTMAPPER_ATTRIBUTE = "org.apache.druid.proxy.objectMapper";

  private static final String PROPERTY_SQL_ENABLE = "druid.router.sql.enable";
  private static final String PROPERTY_SQL_ENABLE_DEFAULT = "false";

  private static final int CANCELLATION_TIMEOUT_MILLIS = 500;

  static final String DEFAULT_QUERY_PARSE_EXCEPTION_MESSAGE = "Unable to parse query";
  static final String DEFAULT_ERROR_UNEXPECTED_MESSAGE = "Unexpected error occurs";

  private final AtomicLong successfulQueryCount = new AtomicLong();
  private final AtomicLong failedQueryCount = new AtomicLong();
  private final AtomicLong interruptedQueryCount = new AtomicLong();

  @VisibleForTesting
  void handleException(HttpServletResponse response, ObjectMapper objectMapper, Exception exception)
      throws IOException
  {
    QueryInterruptedException exceptionToReport = QueryInterruptedException.wrapIfNeeded(exception);
    log.warn(exceptionToReport, "Unexpected exception occurs");
    if (!response.isCommitted()) {
      response.resetBuffer();
      response.setStatus(HttpServletResponse.SC_INTERNAL_SERVER_ERROR);

      if (serverConfig.isFilterResponse()) {
        exceptionToReport = exceptionToReport.applyErrorMessageFilterAndRemoveInternalFields(serverConfig.getResponseWhitelistRegex());
      }
      objectMapper.writeValue(
          response.getOutputStream(),
          exceptionToReport
      );
    }
    response.flushBuffer();
  }

  private final QueryToolChestWarehouse warehouse;
  private final ObjectMapper jsonMapper;
  private final ObjectMapper smileMapper;
  private final QueryHostFinder hostFinder;
  private final Provider<HttpClient> httpClientProvider;
  private final DruidHttpClientConfig httpClientConfig;
  private final ServiceEmitter emitter;
  private final RequestLogger requestLogger;
  private final GenericQueryMetricsFactory queryMetricsFactory;
  private final AuthenticatorMapper authenticatorMapper;
  private final ProtobufTranslation protobufTranslation;
  private final ServerConfig serverConfig;

  private final boolean routeSqlQueries;

  private HttpClient broadcastClient;

  @Inject
  public AsyncQueryForwardingServlet(
      QueryToolChestWarehouse warehouse,
      @Json ObjectMapper jsonMapper,
      @Smile ObjectMapper smileMapper,
      QueryHostFinder hostFinder,
      @Router Provider<HttpClient> httpClientProvider,
      @Router DruidHttpClientConfig httpClientConfig,
      ServiceEmitter emitter,
      RequestLogger requestLogger,
      GenericQueryMetricsFactory queryMetricsFactory,
      AuthenticatorMapper authenticatorMapper,
      Properties properties,
      final ServerConfig serverConfig
  )
  {
    this.warehouse = warehouse;
    this.jsonMapper = jsonMapper;
    this.smileMapper = smileMapper;
    this.hostFinder = hostFinder;
    this.httpClientProvider = httpClientProvider;
    this.httpClientConfig = httpClientConfig;
    this.emitter = emitter;
    this.requestLogger = requestLogger;
    this.queryMetricsFactory = queryMetricsFactory;
    this.authenticatorMapper = authenticatorMapper;
    this.protobufTranslation = new ProtobufTranslationImpl();
    this.routeSqlQueries = Boolean.parseBoolean(
        properties.getProperty(PROPERTY_SQL_ENABLE, PROPERTY_SQL_ENABLE_DEFAULT)
    );
    this.serverConfig = serverConfig;
  }

  @Override
  public void init() throws ServletException
  {
    super.init();

    // Note that httpClientProvider is setup to return same HttpClient instance on each get() so
    // it is same http client as that is used by parent ProxyServlet.
    broadcastClient = newHttpClient();
    try {
      broadcastClient.start();
    }
    catch (Exception e) {
      throw new ServletException(e);
    }
  }

  @Override
  public void destroy()
  {
    super.destroy();
    try {
      broadcastClient.stop();
    }
    catch (Exception e) {
      LOG.warn(e, "Error stopping servlet");
    }
  }

  @Override
  protected void service(HttpServletRequest request, HttpServletResponse response) throws ServletException, IOException
  {
    final boolean isSmile = SmileMediaTypes.APPLICATION_JACKSON_SMILE.equals(request.getContentType())
                            || APPLICATION_SMILE.equals(request.getContentType());
    final ObjectMapper objectMapper = isSmile ? smileMapper : jsonMapper;
    request.setAttribute(OBJECTMAPPER_ATTRIBUTE, objectMapper);

    final String requestURI = request.getRequestURI();
    final String method = request.getMethod();
    final Server targetServer;

    // The Router does not have the ability to look inside SQL queries and route them intelligently, so just treat
    // them as a generic request.
    final boolean isNativeQueryEndpoint = requestURI.startsWith("/druid/v2") && !requestURI.startsWith("/druid/v2/sql");
    final boolean isSqlQueryEndpoint = requestURI.startsWith("/druid/v2/sql");

    final boolean isAvaticaJson = requestURI.startsWith("/druid/v2/sql/avatica");
    final boolean isAvaticaPb = requestURI.startsWith("/druid/v2/sql/avatica-protobuf");

    if (isAvaticaPb) {
      byte[] requestBytes = IOUtils.toByteArray(request.getInputStream());
      Service.Request protobufRequest = this.protobufTranslation.parseRequest(requestBytes);
      String connectionId = getAvaticaProtobufConnectionId(protobufRequest);
      targetServer = hostFinder.findServerAvatica(connectionId);
      request.setAttribute(AVATICA_QUERY_ATTRIBUTE, requestBytes);
      LOG.debug("Forwarding protobuf JDBC connection [%s] to broker [%s]", connectionId, targetServer);
    } else if (isAvaticaJson) {
      Map<String, Object> requestMap = objectMapper.readValue(
          request.getInputStream(),
          JacksonUtils.TYPE_REFERENCE_MAP_STRING_OBJECT
      );
      String connectionId = getAvaticaConnectionId(requestMap);
      targetServer = hostFinder.findServerAvatica(connectionId);
      byte[] requestBytes = objectMapper.writeValueAsBytes(requestMap);
      request.setAttribute(AVATICA_QUERY_ATTRIBUTE, requestBytes);
      LOG.debug("Forwarding JDBC connection [%s] to broker [%s]", connectionId, targetServer.getHost());
    } else if (HttpMethod.DELETE.is(method)) {
      // query cancellation request
      targetServer = hostFinder.pickDefaultServer();
      broadcastQueryCancelRequest(request, targetServer);
      LOG.debug("Broadcasting cancellation request to all brokers");
    } else if (isNativeQueryEndpoint && HttpMethod.POST.is(method)) {
      // query request
      try {
        Query inputQuery = objectMapper.readValue(request.getInputStream(), Query.class);
        if (inputQuery != null) {
          targetServer = hostFinder.pickServer(inputQuery);
          if (inputQuery.getId() == null) {
            inputQuery = inputQuery.withId(UUID.randomUUID().toString());
          }
          LOG.debug("Forwarding JSON query [%s] to broker [%s]", inputQuery.getId(), targetServer.getHost());
        } else {
          targetServer = hostFinder.pickDefaultServer();
          LOG.debug("Forwarding JSON request to broker [%s]", targetServer.getHost());
        }
        request.setAttribute(QUERY_ATTRIBUTE, inputQuery);
      }
      catch (IOException e) {
        handleQueryParseException(request, response, objectMapper, e, true);
        return;
      }
      catch (Exception e) {
        handleException(response, objectMapper, e);
        return;
      }
    } else if (routeSqlQueries && isSqlQueryEndpoint && HttpMethod.POST.is(method)) {
      try {
        SqlQuery inputSqlQuery = objectMapper.readValue(request.getInputStream(), SqlQuery.class);
        request.setAttribute(SQL_QUERY_ATTRIBUTE, inputSqlQuery);
        targetServer = hostFinder.findServerSql(inputSqlQuery);
        LOG.debug("Forwarding SQL query to broker [%s]", targetServer.getHost());
      }
      catch (IOException e) {
        handleQueryParseException(request, response, objectMapper, e, false);
        return;
      }
      catch (Exception e) {
        handleException(response, objectMapper, e);
        return;
      }
    } else {
      targetServer = hostFinder.pickDefaultServer();
      LOG.debug("Forwarding query to broker [%s]", targetServer.getHost());
    }

    request.setAttribute(HOST_ATTRIBUTE, targetServer.getHost());
    request.setAttribute(SCHEME_ATTRIBUTE, targetServer.getScheme());

    doService(request, response);
  }

  /**
   * Issues async query cancellation requests to all Brokers (except the given
   * targetServer). Query cancellation on the targetServer is handled by the
   * proxy servlet.
   */
  private void broadcastQueryCancelRequest(HttpServletRequest request, Server targetServer)
  {
    for (final Server server : hostFinder.getAllServers()) {
      if (server.getHost().equals(targetServer.getHost())) {
        continue;
      }

      // issue async requests
      Response.CompleteListener completeListener = result -> {
        if (result.isFailed()) {
          LOG.warn(
              result.getFailure(),
              "Failed to forward cancellation request to [%s]",
              server.getHost()
          );
        }
      };

      Request broadcastReq = broadcastClient
          .newRequest(rewriteURI(request, server.getScheme(), server.getHost()))
          .method(HttpMethod.DELETE)
          .timeout(CANCELLATION_TIMEOUT_MILLIS, TimeUnit.MILLISECONDS);

      copyRequestHeaders(request, broadcastReq);
      broadcastReq.send(completeListener);
    }

    interruptedQueryCount.incrementAndGet();
  }

  @VisibleForTesting
  void handleQueryParseException(
      HttpServletRequest request,
      HttpServletResponse response,
      ObjectMapper objectMapper,
      IOException parseException,
      boolean isNativeQuery
  ) throws IOException
  {
<<<<<<< HEAD
    QueryInterruptedException exceptionToReport = QueryInterruptedException.wrapIfNeeded(parseException);
    log.warn(exceptionToReport, "Exception parsing query");
=======
    LOG.warn(parseException, "Exception parsing query");
>>>>>>> 757720fa

    // Log the error message
    final String errorMessage = exceptionToReport.getMessage() == null
                                ? "no error message" : exceptionToReport.getMessage();
    if (isNativeQuery) {
      requestLogger.logNativeQuery(
          RequestLogLine.forNative(
              null,
              DateTimes.nowUtc(),
              request.getRemoteAddr(),
              new QueryStats(ImmutableMap.of("success", false, "exception", errorMessage))
          )
      );
    } else {
      requestLogger.logSqlQuery(
          RequestLogLine.forSql(
              null,
              null,
              DateTimes.nowUtc(),
              request.getRemoteAddr(),
              new QueryStats(ImmutableMap.of("success", false, "exception", errorMessage))
          )
      );
    }

    // Write to the response
    response.setStatus(HttpServletResponse.SC_BAD_REQUEST);
    response.setContentType(MediaType.APPLICATION_JSON);
    if (serverConfig.isFilterResponse()) {
      exceptionToReport = exceptionToReport.applyErrorMessageFilterAndRemoveInternalFields(serverConfig.getResponseWhitelistRegex());
    }
    objectMapper.writeValue(
        response.getOutputStream(),
        exceptionToReport
    );
  }

  protected void doService(
      HttpServletRequest request,
      HttpServletResponse response
  ) throws ServletException, IOException
  {
    // Just call the superclass service method. Overriden in tests.
    super.service(request, response);
  }

  @Override
  protected void sendProxyRequest(
      HttpServletRequest clientRequest,
      HttpServletResponse proxyResponse,
      Request proxyRequest
  )
  {
    proxyRequest.timeout(httpClientConfig.getReadTimeout().getMillis(), TimeUnit.MILLISECONDS);
    proxyRequest.idleTimeout(httpClientConfig.getReadTimeout().getMillis(), TimeUnit.MILLISECONDS);

    byte[] avaticaQuery = (byte[]) clientRequest.getAttribute(AVATICA_QUERY_ATTRIBUTE);
    if (avaticaQuery != null) {
      proxyRequest.content(new BytesContentProvider(avaticaQuery));
    }

    final Query query = (Query) clientRequest.getAttribute(QUERY_ATTRIBUTE);
    final SqlQuery sqlQuery = (SqlQuery) clientRequest.getAttribute(SQL_QUERY_ATTRIBUTE);
    if (query != null) {
      setProxyRequestContent(proxyRequest, clientRequest, query);
    } else if (sqlQuery != null) {
      setProxyRequestContent(proxyRequest, clientRequest, sqlQuery);
    }

    // Since we can't see the request object on the remote side, we can't check whether the remote side actually
    // performed an authorization check here, so always set this to true for the proxy servlet.
    // If the remote node failed to perform an authorization check, PreResponseAuthorizationCheckFilter
    // will log that on the remote node.
    clientRequest.setAttribute(AuthConfig.DRUID_AUTHORIZATION_CHECKED, true);

    // Check if there is an authentication result and use it to decorate the proxy request if needed.
    AuthenticationResult authenticationResult = (AuthenticationResult) clientRequest.getAttribute(
        AuthConfig.DRUID_AUTHENTICATION_RESULT);
    if (authenticationResult != null && authenticationResult.getAuthenticatedBy() != null) {
      Authenticator authenticator = authenticatorMapper.getAuthenticatorMap()
                                                       .get(authenticationResult.getAuthenticatedBy());
      if (authenticator != null) {
        authenticator.decorateProxyRequest(
            clientRequest,
            proxyResponse,
            proxyRequest
        );
      } else {
        LOG.error("Can not find Authenticator with Name [%s]", authenticationResult.getAuthenticatedBy());
      }
    }
    super.sendProxyRequest(
        clientRequest,
        proxyResponse,
        proxyRequest
    );
  }

  private void setProxyRequestContent(Request proxyRequest, HttpServletRequest clientRequest, Object content)
  {
    final ObjectMapper objectMapper = (ObjectMapper) clientRequest.getAttribute(OBJECTMAPPER_ATTRIBUTE);
    try {
      byte[] bytes = objectMapper.writeValueAsBytes(content);
      proxyRequest.content(new BytesContentProvider(bytes));
      proxyRequest.getHeaders().put(HttpHeader.CONTENT_LENGTH, String.valueOf(bytes.length));
    }
    catch (JsonProcessingException e) {
      throw new RuntimeException(e);
    }
  }

  @Override
  protected Response.Listener newProxyResponseListener(HttpServletRequest request, HttpServletResponse response)
  {
    final Query query = (Query) request.getAttribute(QUERY_ATTRIBUTE);
    if (query != null) {
      return newMetricsEmittingProxyResponseListener(request, response, query, System.nanoTime());
    } else {
      return super.newProxyResponseListener(request, response);
    }
  }

  @Override
  protected String rewriteTarget(HttpServletRequest request)
  {
    return rewriteURI(
        request,
        (String) request.getAttribute(SCHEME_ATTRIBUTE),
        (String) request.getAttribute(HOST_ATTRIBUTE)
    );
  }

  protected String rewriteURI(HttpServletRequest request, String scheme, String host)
  {
    return makeURI(scheme, host, request.getRequestURI(), request.getQueryString());
  }

  @VisibleForTesting
  static String makeURI(String scheme, String host, String requestURI, String rawQueryString)
  {
    return JettyUtils.concatenateForRewrite(
        scheme + "://" + host,
        requestURI,
        rawQueryString
    );
  }

  @Override
  protected HttpClient newHttpClient()
  {
    return httpClientProvider.get();
  }

  @Override
  protected HttpClient createHttpClient() throws ServletException
  {
    HttpClient client = super.createHttpClient();
    // override timeout set in ProxyServlet.createHttpClient
    setTimeout(httpClientConfig.getReadTimeout().getMillis());
    return client;
  }

  private Response.Listener newMetricsEmittingProxyResponseListener(
      HttpServletRequest request,
      HttpServletResponse response,
      Query query,
      long startNs
  )
  {
    return new MetricsEmittingProxyResponseListener(request, response, query, startNs);
  }

  @Override
  public long getSuccessfulQueryCount()
  {
    return successfulQueryCount.get();
  }

  @Override
  public long getFailedQueryCount()
  {
    return failedQueryCount.get();
  }

  @Override
  public long getInterruptedQueryCount()
  {
    return interruptedQueryCount.get();
  }

  @Override
  public long getTimedOutQueryCount()
  {
    // Query timeout metric is not relevant here and this metric is already being tracked in the Broker and the
    // data nodes using QueryResource
    return 0L;
  }

  @VisibleForTesting
  static String getAvaticaConnectionId(Map<String, Object> requestMap)
  {
    // avatica commands always have a 'connectionId'. If commands are not part of a prepared statement, this appears at
    // the top level of the request, but if it is part of a statement, then it will be nested in the 'statementHandle'.
    // see https://calcite.apache.org/avatica/docs/json_reference.html#requests for more details
    Object connectionIdObj = requestMap.get(AVATICA_CONNECTION_ID);
    if (connectionIdObj == null) {
      Object statementHandle = requestMap.get(AVATICA_STATEMENT_HANDLE);
      if (statementHandle != null && statementHandle instanceof Map) {
        connectionIdObj = ((Map) statementHandle).get(AVATICA_CONNECTION_ID);
      }
    }

    if (connectionIdObj == null) {
      throw new IAE("Received an Avatica request without a %s.", AVATICA_CONNECTION_ID);
    }
    if (!(connectionIdObj instanceof String)) {
      throw new IAE("Received an Avatica request with a non-String %s.", AVATICA_CONNECTION_ID);
    }

    return (String) connectionIdObj;
  }

  static String getAvaticaProtobufConnectionId(Service.Request request)
  {
    if (request instanceof Service.CatalogsRequest) {
      return ((Service.CatalogsRequest) request).connectionId;
    }

    if (request instanceof Service.SchemasRequest) {
      return ((Service.SchemasRequest) request).connectionId;
    }

    if (request instanceof Service.TablesRequest) {
      return ((Service.TablesRequest) request).connectionId;
    }

    if (request instanceof Service.TypeInfoRequest) {
      return ((Service.TypeInfoRequest) request).connectionId;
    }

    if (request instanceof Service.ColumnsRequest) {
      return ((Service.ColumnsRequest) request).connectionId;
    }

    if (request instanceof Service.ExecuteRequest) {
      return ((Service.ExecuteRequest) request).statementHandle.connectionId;
    }

    if (request instanceof Service.TableTypesRequest) {
      return ((Service.TableTypesRequest) request).connectionId;
    }

    if (request instanceof Service.PrepareRequest) {
      return ((Service.PrepareRequest) request).connectionId;
    }

    if (request instanceof Service.PrepareAndExecuteRequest) {
      return ((Service.PrepareAndExecuteRequest) request).connectionId;
    }

    if (request instanceof Service.FetchRequest) {
      return ((Service.FetchRequest) request).connectionId;
    }

    if (request instanceof Service.CreateStatementRequest) {
      return ((Service.CreateStatementRequest) request).connectionId;
    }

    if (request instanceof Service.CloseStatementRequest) {
      return ((Service.CloseStatementRequest) request).connectionId;
    }

    if (request instanceof Service.OpenConnectionRequest) {
      return ((Service.OpenConnectionRequest) request).connectionId;
    }

    if (request instanceof Service.CloseConnectionRequest) {
      return ((Service.CloseConnectionRequest) request).connectionId;
    }

    if (request instanceof Service.ConnectionSyncRequest) {
      return ((Service.ConnectionSyncRequest) request).connectionId;
    }

    if (request instanceof Service.DatabasePropertyRequest) {
      return ((Service.DatabasePropertyRequest) request).connectionId;
    }

    if (request instanceof Service.SyncResultsRequest) {
      return ((Service.SyncResultsRequest) request).connectionId;
    }

    if (request instanceof Service.CommitRequest) {
      return ((Service.CommitRequest) request).connectionId;
    }

    if (request instanceof Service.RollbackRequest) {
      return ((Service.RollbackRequest) request).connectionId;
    }

    if (request instanceof Service.PrepareAndExecuteBatchRequest) {
      return ((Service.PrepareAndExecuteBatchRequest) request).connectionId;
    }

    if (request instanceof Service.ExecuteBatchRequest) {
      return ((Service.ExecuteBatchRequest) request).connectionId;
    }

    throw new IAE("Received an unknown Avatica protobuf request");
  }

  private class MetricsEmittingProxyResponseListener<T> extends ProxyResponseListener
  {
    private final HttpServletRequest req;
    private final HttpServletResponse res;
    private final Query<T> query;
    private final long startNs;

    public MetricsEmittingProxyResponseListener(
        HttpServletRequest request,
        HttpServletResponse response,
        Query<T> query,
        long startNs
    )
    {
      super(request, response);

      this.req = request;
      this.res = response;
      this.query = query;
      this.startNs = startNs;
    }

    @Override
    public void onComplete(Result result)
    {
      final long requestTimeNs = System.nanoTime() - startNs;
      try {
        boolean success = result.isSucceeded();
        if (success) {
          successfulQueryCount.incrementAndGet();
        } else {
          failedQueryCount.incrementAndGet();
        }
        emitQueryTime(requestTimeNs, success);
        requestLogger.logNativeQuery(
            RequestLogLine.forNative(
                query,
                DateTimes.nowUtc(),
                req.getRemoteAddr(),
                new QueryStats(
                    ImmutableMap.of(
                        "query/time",
                        TimeUnit.NANOSECONDS.toMillis(requestTimeNs),
                        "success",
                        success
                        && result.getResponse().getStatus() == Status.OK.getStatusCode()
                    )
                )
            )
        );
      }
      catch (Exception e) {
        LOG.error(e, "Unable to log query [%s]!", query);
      }

      super.onComplete(result);
    }

    @Override
    public void onFailure(Response response, Throwable failure)
    {
      try {
        final String errorMessage = failure.getMessage();
        failedQueryCount.incrementAndGet();
        emitQueryTime(System.nanoTime() - startNs, false);
        requestLogger.logNativeQuery(
            RequestLogLine.forNative(
                query,
                DateTimes.nowUtc(),
                req.getRemoteAddr(),
                new QueryStats(
                    ImmutableMap.of(
                        "success",
                        false,
                        "exception",
                        errorMessage == null ? "no message" : errorMessage
                    )
                )
            )
        );
      }
      catch (IOException logError) {
        LOG.error(logError, "Unable to log query [%s]!", query);
      }

      LOG.makeAlert(failure, "Exception handling request")
         .addData("exception", failure.toString())
         .addData("query", query)
         .addData("peer", req.getRemoteAddr())
         .emit();

      super.onFailure(response, failure);
    }

    private void emitQueryTime(long requestTimeNs, boolean success)
    {
      QueryMetrics queryMetrics = DruidMetrics.makeRequestMetrics(
          queryMetricsFactory,
          warehouse.getToolChest(query),
          query,
          req.getRemoteAddr()
      );
      queryMetrics.success(success);
      queryMetrics.reportQueryTime(requestTimeNs).emit(emitter);
    }
  }
}<|MERGE_RESOLUTION|>--- conflicted
+++ resolved
@@ -112,7 +112,7 @@
       throws IOException
   {
     QueryInterruptedException exceptionToReport = QueryInterruptedException.wrapIfNeeded(exception);
-    log.warn(exceptionToReport, "Unexpected exception occurs");
+    LOG.warn(exceptionToReport, "Unexpected exception occurs");
     if (!response.isCommitted()) {
       response.resetBuffer();
       response.setStatus(HttpServletResponse.SC_INTERNAL_SERVER_ERROR);
@@ -342,12 +342,8 @@
       boolean isNativeQuery
   ) throws IOException
   {
-<<<<<<< HEAD
     QueryInterruptedException exceptionToReport = QueryInterruptedException.wrapIfNeeded(parseException);
-    log.warn(exceptionToReport, "Exception parsing query");
-=======
-    LOG.warn(parseException, "Exception parsing query");
->>>>>>> 757720fa
+    LOG.warn(exceptionToReport, "Exception parsing query");
 
     // Log the error message
     final String errorMessage = exceptionToReport.getMessage() == null
