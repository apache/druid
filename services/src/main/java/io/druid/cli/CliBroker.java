/*
 * Licensed to the Apache Software Foundation (ASF) under one
 * or more contributor license agreements.  See the NOTICE file
 * distributed with this work for additional information
 * regarding copyright ownership.  The ASF licenses this file
 * to you under the Apache License, Version 2.0 (the
 * "License"); you may not use this file except in compliance
 * with the License.  You may obtain a copy of the License at
 *
 *   http://www.apache.org/licenses/LICENSE-2.0
 *
 * Unless required by applicable law or agreed to in writing,
 * software distributed under the License is distributed on an
 * "AS IS" BASIS, WITHOUT WARRANTIES OR CONDITIONS OF ANY
 * KIND, either express or implied.  See the License for the
 * specific language governing permissions and limitations
 * under the License.
 */

package io.druid.cli;

import com.google.common.collect.ImmutableList;
import com.google.inject.Key;
import com.google.inject.Module;
import com.google.inject.name.Names;
import io.airlift.airline.Command;
import io.druid.client.BrokerSegmentWatcherConfig;
import io.druid.client.BrokerServerView;
import io.druid.client.CachingClusteredClient;
import io.druid.client.HttpServerInventoryViewResource;
import io.druid.client.TimelineServerView;
import io.druid.client.cache.CacheConfig;
import io.druid.client.cache.CacheMonitor;
import io.druid.client.selector.CustomTierSelectorStrategyConfig;
import io.druid.client.selector.ServerSelectorStrategy;
import io.druid.client.selector.TierSelectorStrategy;
import io.druid.discovery.DruidNodeDiscoveryProvider;
import io.druid.discovery.LookupNodeService;
import io.druid.guice.CacheModule;
import io.druid.guice.DruidProcessingModule;
import io.druid.guice.ForkJoinPoolProvider;
import io.druid.guice.Jerseys;
import io.druid.guice.JsonConfigProvider;
import io.druid.guice.LazySingleton;
import io.druid.guice.LifecycleForkJoinPool;
import io.druid.guice.LifecycleModule;
import io.druid.guice.ManageLifecycle;
import io.druid.guice.QueryRunnerFactoryModule;
import io.druid.guice.QueryableModule;
import io.druid.guice.annotations.Processing;
import io.druid.java.util.common.logger.Logger;
import io.druid.query.QuerySegmentWalker;
import io.druid.query.RetryQueryRunnerConfig;
import io.druid.query.lookup.LookupModule;
import io.druid.server.BrokerQueryResource;
import io.druid.server.ClientInfoResource;
import io.druid.server.ClientQuerySegmentWalker;
import io.druid.server.coordination.broker.DruidBroker;
import io.druid.server.http.BrokerResource;
import io.druid.server.initialization.jetty.JettyServerInitializer;
import io.druid.server.metrics.MetricsModule;
import io.druid.server.metrics.QueryCountStatsProvider;
import io.druid.server.router.TieredBrokerConfig;
import io.druid.sql.guice.SqlModule;
import io.druid.timeline.PruneLoadSpec;
import org.eclipse.jetty.server.Server;

import java.util.List;
import java.util.concurrent.ForkJoinPool;

/**
 */
@Command(
    name = "broker",
    description = "Runs a broker node, see http://druid.io/docs/latest/Broker.html for a description"
)
public class CliBroker extends ServerRunnable
{
  private static final Logger log = new Logger(CliBroker.class);

  public CliBroker()
  {
    super(log);
  }

  @Override
  protected List<? extends Module> getModules()
  {
    return ImmutableList.of(
        new DruidProcessingModule(),
        new QueryableModule(),
        new QueryRunnerFactoryModule(),
<<<<<<< HEAD
        new Module()
        {
          @Override
          public void configure(Binder binder)
          {
            binder.bindConstant().annotatedWith(Names.named("serviceName")).to(
                TieredBrokerConfig.DEFAULT_BROKER_SERVICE_NAME
            );
            binder.bindConstant().annotatedWith(Names.named("servicePort")).to(8082);
            binder.bindConstant().annotatedWith(Names.named("tlsServicePort")).to(8282);
            binder.bindConstant().annotatedWith(PruneLoadSpec.class).to(true);

            binder.bind(CachingClusteredClient.class).in(LazySingleton.class);
            binder.bind(BrokerServerView.class).in(LazySingleton.class);
            binder.bind(TimelineServerView.class).to(BrokerServerView.class).in(LazySingleton.class);
            binder.bind(Key.get(LifecycleForkJoinPool.class, Processing.class))
                  .toProvider(new ForkJoinPoolProvider("processing-fjp-%s"))
                  .in(ManageLifecycle.class);
            // Bind the lifecycle key, then bind the lifecycle to the forkjoinpool key so that any extensions that
            // want to have their own fork join pool instead of this one can do so.
            LifecycleModule.register(binder, LifecycleForkJoinPool.class, Processing.class);
            binder.bind(Key.get(ForkJoinPool.class, Processing.class))
                  .to(Key.get(LifecycleForkJoinPool.class, Processing.class));

            JsonConfigProvider.bind(binder, "druid.broker.cache", CacheConfig.class);
            binder.install(new CacheModule());

            JsonConfigProvider.bind(binder, "druid.broker.select", TierSelectorStrategy.class);
            JsonConfigProvider.bind(binder, "druid.broker.select.tier.custom", CustomTierSelectorStrategyConfig.class);
            JsonConfigProvider.bind(binder, "druid.broker.balancer", ServerSelectorStrategy.class);
            JsonConfigProvider.bind(binder, "druid.broker.retryPolicy", RetryQueryRunnerConfig.class);
            JsonConfigProvider.bind(binder, "druid.broker.segment", BrokerSegmentWatcherConfig.class);

            binder.bind(QuerySegmentWalker.class).to(ClientQuerySegmentWalker.class).in(LazySingleton.class);

            binder.bind(JettyServerInitializer.class).to(QueryJettyServerInitializer.class).in(LazySingleton.class);

            binder.bind(BrokerQueryResource.class).in(LazySingleton.class);
            Jerseys.addResource(binder, BrokerQueryResource.class);
            binder.bind(QueryCountStatsProvider.class).to(BrokerQueryResource.class).in(LazySingleton.class);
            Jerseys.addResource(binder, BrokerResource.class);
            Jerseys.addResource(binder, ClientInfoResource.class);

            LifecycleModule.register(binder, BrokerQueryResource.class);
            LifecycleModule.register(binder, DruidBroker.class);

            Jerseys.addResource(binder, HttpServerInventoryViewResource.class);

            MetricsModule.register(binder, CacheMonitor.class);

            LifecycleModule.register(binder, Server.class);

            binder.bind(DiscoverySideEffectsProvider.Child.class).toProvider(
                new DiscoverySideEffectsProvider(
                    DruidNodeDiscoveryProvider.NODE_TYPE_BROKER,
                    ImmutableList.of(LookupNodeService.class)
                )
            ).in(LazySingleton.class);
            LifecycleModule.registerKey(binder, Key.get(DiscoverySideEffectsProvider.Child.class));
          }
=======
        binder -> {
          binder.bindConstant().annotatedWith(Names.named("serviceName")).to(
              TieredBrokerConfig.DEFAULT_BROKER_SERVICE_NAME
          );
          binder.bindConstant().annotatedWith(Names.named("servicePort")).to(8082);
          binder.bindConstant().annotatedWith(Names.named("tlsServicePort")).to(8282);
          binder.bindConstant().annotatedWith(PruneLoadSpec.class).to(true);

          binder.bind(CachingClusteredClient.class).in(LazySingleton.class);
          binder.bind(BrokerServerView.class).in(LazySingleton.class);
          binder.bind(TimelineServerView.class).to(BrokerServerView.class).in(LazySingleton.class);

          JsonConfigProvider.bind(binder, "druid.broker.cache", CacheConfig.class);
          binder.install(new CacheModule());

          JsonConfigProvider.bind(binder, "druid.broker.select", TierSelectorStrategy.class);
          JsonConfigProvider.bind(binder, "druid.broker.select.tier.custom", CustomTierSelectorStrategyConfig.class);
          JsonConfigProvider.bind(binder, "druid.broker.balancer", ServerSelectorStrategy.class);
          JsonConfigProvider.bind(binder, "druid.broker.retryPolicy", RetryQueryRunnerConfig.class);
          JsonConfigProvider.bind(binder, "druid.broker.segment", BrokerSegmentWatcherConfig.class);

          binder.bind(QuerySegmentWalker.class).to(ClientQuerySegmentWalker.class).in(LazySingleton.class);

          binder.bind(JettyServerInitializer.class).to(QueryJettyServerInitializer.class).in(LazySingleton.class);

          binder.bind(BrokerQueryResource.class).in(LazySingleton.class);
          Jerseys.addResource(binder, BrokerQueryResource.class);
          binder.bind(QueryCountStatsProvider.class).to(BrokerQueryResource.class).in(LazySingleton.class);
          Jerseys.addResource(binder, BrokerResource.class);
          Jerseys.addResource(binder, ClientInfoResource.class);

          LifecycleModule.register(binder, BrokerQueryResource.class);
          LifecycleModule.register(binder, DruidBroker.class);

          Jerseys.addResource(binder, HttpServerInventoryViewResource.class);

          MetricsModule.register(binder, CacheMonitor.class);

          LifecycleModule.register(binder, Server.class);

          binder.bind(DiscoverySideEffectsProvider.Child.class).toProvider(
              new DiscoverySideEffectsProvider(
                  DruidNodeDiscoveryProvider.NODE_TYPE_BROKER,
                  ImmutableList.of(LookupNodeService.class)
              )
          ).in(LazySingleton.class);
          LifecycleModule.registerKey(binder, Key.get(DiscoverySideEffectsProvider.Child.class));
>>>>>>> f3595c93
        },
        new LookupModule(),
        new SqlModule()
    );
  }
}<|MERGE_RESOLUTION|>--- conflicted
+++ resolved
@@ -90,68 +90,6 @@
         new DruidProcessingModule(),
         new QueryableModule(),
         new QueryRunnerFactoryModule(),
-<<<<<<< HEAD
-        new Module()
-        {
-          @Override
-          public void configure(Binder binder)
-          {
-            binder.bindConstant().annotatedWith(Names.named("serviceName")).to(
-                TieredBrokerConfig.DEFAULT_BROKER_SERVICE_NAME
-            );
-            binder.bindConstant().annotatedWith(Names.named("servicePort")).to(8082);
-            binder.bindConstant().annotatedWith(Names.named("tlsServicePort")).to(8282);
-            binder.bindConstant().annotatedWith(PruneLoadSpec.class).to(true);
-
-            binder.bind(CachingClusteredClient.class).in(LazySingleton.class);
-            binder.bind(BrokerServerView.class).in(LazySingleton.class);
-            binder.bind(TimelineServerView.class).to(BrokerServerView.class).in(LazySingleton.class);
-            binder.bind(Key.get(LifecycleForkJoinPool.class, Processing.class))
-                  .toProvider(new ForkJoinPoolProvider("processing-fjp-%s"))
-                  .in(ManageLifecycle.class);
-            // Bind the lifecycle key, then bind the lifecycle to the forkjoinpool key so that any extensions that
-            // want to have their own fork join pool instead of this one can do so.
-            LifecycleModule.register(binder, LifecycleForkJoinPool.class, Processing.class);
-            binder.bind(Key.get(ForkJoinPool.class, Processing.class))
-                  .to(Key.get(LifecycleForkJoinPool.class, Processing.class));
-
-            JsonConfigProvider.bind(binder, "druid.broker.cache", CacheConfig.class);
-            binder.install(new CacheModule());
-
-            JsonConfigProvider.bind(binder, "druid.broker.select", TierSelectorStrategy.class);
-            JsonConfigProvider.bind(binder, "druid.broker.select.tier.custom", CustomTierSelectorStrategyConfig.class);
-            JsonConfigProvider.bind(binder, "druid.broker.balancer", ServerSelectorStrategy.class);
-            JsonConfigProvider.bind(binder, "druid.broker.retryPolicy", RetryQueryRunnerConfig.class);
-            JsonConfigProvider.bind(binder, "druid.broker.segment", BrokerSegmentWatcherConfig.class);
-
-            binder.bind(QuerySegmentWalker.class).to(ClientQuerySegmentWalker.class).in(LazySingleton.class);
-
-            binder.bind(JettyServerInitializer.class).to(QueryJettyServerInitializer.class).in(LazySingleton.class);
-
-            binder.bind(BrokerQueryResource.class).in(LazySingleton.class);
-            Jerseys.addResource(binder, BrokerQueryResource.class);
-            binder.bind(QueryCountStatsProvider.class).to(BrokerQueryResource.class).in(LazySingleton.class);
-            Jerseys.addResource(binder, BrokerResource.class);
-            Jerseys.addResource(binder, ClientInfoResource.class);
-
-            LifecycleModule.register(binder, BrokerQueryResource.class);
-            LifecycleModule.register(binder, DruidBroker.class);
-
-            Jerseys.addResource(binder, HttpServerInventoryViewResource.class);
-
-            MetricsModule.register(binder, CacheMonitor.class);
-
-            LifecycleModule.register(binder, Server.class);
-
-            binder.bind(DiscoverySideEffectsProvider.Child.class).toProvider(
-                new DiscoverySideEffectsProvider(
-                    DruidNodeDiscoveryProvider.NODE_TYPE_BROKER,
-                    ImmutableList.of(LookupNodeService.class)
-                )
-            ).in(LazySingleton.class);
-            LifecycleModule.registerKey(binder, Key.get(DiscoverySideEffectsProvider.Child.class));
-          }
-=======
         binder -> {
           binder.bindConstant().annotatedWith(Names.named("serviceName")).to(
               TieredBrokerConfig.DEFAULT_BROKER_SERVICE_NAME
@@ -163,6 +101,14 @@
           binder.bind(CachingClusteredClient.class).in(LazySingleton.class);
           binder.bind(BrokerServerView.class).in(LazySingleton.class);
           binder.bind(TimelineServerView.class).to(BrokerServerView.class).in(LazySingleton.class);
+          binder.bind(Key.get(LifecycleForkJoinPool.class, Processing.class))
+                .toProvider(new ForkJoinPoolProvider("processing-fjp-%s"))
+                .in(ManageLifecycle.class);
+          // Bind the lifecycle key, then bind the lifecycle to the forkjoinpool key so that any extensions that
+          // want to have their own fork join pool instead of this one can do so.
+          LifecycleModule.register(binder, LifecycleForkJoinPool.class, Processing.class);
+          binder.bind(Key.get(ForkJoinPool.class, Processing.class))
+                .to(Key.get(LifecycleForkJoinPool.class, Processing.class));
 
           JsonConfigProvider.bind(binder, "druid.broker.cache", CacheConfig.class);
           binder.install(new CacheModule());
@@ -199,7 +145,6 @@
               )
           ).in(LazySingleton.class);
           LifecycleModule.registerKey(binder, Key.get(DiscoverySideEffectsProvider.Child.class));
->>>>>>> f3595c93
         },
         new LookupModule(),
         new SqlModule()
