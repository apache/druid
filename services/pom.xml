<?xml version="1.0" encoding="UTF-8"?>
<!--
  ~ Licensed to the Apache Software Foundation (ASF) under one
  ~ or more contributor license agreements.  See the NOTICE file
  ~ distributed with this work for additional information
  ~ regarding copyright ownership.  The ASF licenses this file
  ~ to you under the Apache License, Version 2.0 (the
  ~ "License"); you may not use this file except in compliance
  ~ with the License.  You may obtain a copy of the License at
  ~
  ~   http://www.apache.org/licenses/LICENSE-2.0
  ~
  ~ Unless required by applicable law or agreed to in writing,
  ~ software distributed under the License is distributed on an
  ~ "AS IS" BASIS, WITHOUT WARRANTIES OR CONDITIONS OF ANY
  ~ KIND, either express or implied.  See the License for the
  ~ specific language governing permissions and limitations
  ~ under the License.
  -->
<project xmlns="http://maven.apache.org/POM/4.0.0" xmlns:xsi="http://www.w3.org/2001/XMLSchema-instance" xsi:schemaLocation="http://maven.apache.org/POM/4.0.0 http://maven.apache.org/xsd/maven-4.0.0.xsd">
    <modelVersion>4.0.0</modelVersion>

    <artifactId>druid-services</artifactId>
    <name>druid-services</name>
    <description>druid-services</description>

    <parent>
        <groupId>org.apache.druid</groupId>
        <artifactId>druid</artifactId>
        <version>0.17.0-incubating-SNAPSHOT</version>
    </parent>

    <dependencies>
        <!-- include druid-core to prevent older versions of dependencies
        from being pulled in by airline and dependencies of druid-server -->
        <dependency>
            <groupId>org.apache.druid</groupId>
            <artifactId>druid-core</artifactId>
            <version>${project.parent.version}</version>
        </dependency>
        <dependency>
            <groupId>org.apache.druid</groupId>
            <artifactId>druid-processing</artifactId>
            <version>${project.parent.version}</version>
        </dependency>
        <dependency>
            <groupId>org.apache.druid</groupId>
            <artifactId>druid-server</artifactId>
            <version>${project.parent.version}</version>
        </dependency>
        <dependency>
            <groupId>org.apache.druid</groupId>
            <artifactId>druid-indexing-hadoop</artifactId>
            <version>${project.parent.version}</version>
        </dependency>
        <dependency>
            <groupId>org.apache.druid</groupId>
            <artifactId>druid-indexing-service</artifactId>
            <version>${project.parent.version}</version>
        </dependency>
        <dependency>
            <groupId>org.apache.druid</groupId>
            <artifactId>druid-sql</artifactId>
            <version>${project.parent.version}</version>
        </dependency>
        <dependency>
            <groupId>io.airlift</groupId>
            <artifactId>airline</artifactId>
        </dependency>
        <dependency>
<<<<<<< HEAD
            <groupId>com.google.code.findbugs</groupId>
            <artifactId>jsr305</artifactId>
        </dependency>
        <dependency>
            <groupId>commons-io</groupId>
            <artifactId>commons-io</artifactId>
        </dependency>
        <dependency>
            <groupId>org.eclipse.jetty</groupId>
            <artifactId>jetty-server</artifactId>
        </dependency>
        <dependency>
            <groupId>org.apache.curator</groupId>
            <artifactId>curator-framework</artifactId>
        </dependency>
        <dependency>
            <groupId>joda-time</groupId>
            <artifactId>joda-time</artifactId>
        </dependency>
        <dependency>
            <groupId>com.google.inject</groupId>
            <artifactId>guice</artifactId>
        </dependency>
        <dependency>
            <groupId>com.fasterxml.jackson.core</groupId>
            <artifactId>jackson-databind</artifactId>
        </dependency>
        <dependency>
            <groupId>com.opencsv</groupId>
            <artifactId>opencsv</artifactId>
        </dependency>
        <dependency>
            <groupId>org.eclipse.jetty</groupId>
            <artifactId>jetty-servlet</artifactId>
        </dependency>
        <dependency>
            <groupId>com.google.inject.extensions</groupId>
            <artifactId>guice-multibindings</artifactId>
        </dependency>
        <dependency>
            <groupId>org.roaringbitmap</groupId>
            <artifactId>RoaringBitmap</artifactId>
        </dependency>
        <dependency>
            <groupId>org.eclipse.jetty</groupId>
            <artifactId>jetty-util</artifactId>
        </dependency>
        <dependency>
            <groupId>io.netty</groupId>
            <artifactId>netty-common</artifactId>
        </dependency>
        <dependency>
            <groupId>org.eclipse.aether</groupId>
            <artifactId>aether-api</artifactId>
        </dependency>
        <dependency>
            <groupId>javax.servlet</groupId>
            <artifactId>javax.servlet-api</artifactId>
        </dependency>
        <dependency>
            <groupId>com.fasterxml.jackson.core</groupId>
            <artifactId>jackson-core</artifactId>
        </dependency>
        <dependency>
            <groupId>com.google.guava</groupId>
            <artifactId>guava</artifactId>
        </dependency>
        <dependency>
            <groupId>org.eclipse.aether</groupId>
            <artifactId>aether-util</artifactId>
        </dependency>
        <dependency>
            <groupId>com.google.inject.extensions</groupId>
            <artifactId>guice-servlet</artifactId>
        </dependency>
        <dependency>
            <groupId>io.tesla.aether</groupId>
            <artifactId>tesla-aether</artifactId>
        </dependency>
        <dependency>
            <groupId>javax.xml.bind</groupId>
            <artifactId>jaxb-api</artifactId>
        </dependency>

=======
            <groupId>org.glassfish.jaxb</groupId>
            <artifactId>jaxb-runtime</artifactId>
        </dependency>
>>>>>>> 7f28561d
        <!-- Test Dependencies -->
        <dependency>
            <groupId>junit</groupId>
            <artifactId>junit</artifactId>
            <scope>test</scope>
        </dependency>
    </dependencies>

    <build>
        <plugins>
            <plugin>
                <groupId>de.thetaphi</groupId>
                <artifactId>forbiddenapis</artifactId>
                <executions>
                    <execution>
                        <id>validate</id>
                        <phase>validate</phase>
                        <goals>
                            <goal>check</goal>
                            <goal>testCheck</goal>
                        </goals>
                        <configuration>
                            <bundledSignatures>
                                <!-- Do NOT check jdk-system-out for druid-services,
                                     because it uses System.out on purpose. -->
                                <bundledSignature>jdk-unsafe</bundledSignature>
                            </bundledSignatures>
                        </configuration>
                    </execution>
                </executions>
            </plugin>
            <plugin>
                <groupId>org.apache.maven.plugins</groupId>
                <artifactId>maven-shade-plugin</artifactId>
                <executions>
                    <execution>
                        <phase>package</phase>
                        <goals>
                            <goal>shade</goal>
                        </goals>
                        <configuration>
                            <outputFile>
                                ${project.build.directory}/${project.artifactId}-${project.version}-selfcontained.jar
                            </outputFile>
                            <filters>
                                <filter>
                                    <artifact>*:*</artifact>
                                    <excludes>
                                        <exclude>META-INF/*.SF</exclude>
                                        <exclude>META-INF/*.DSA</exclude>
                                        <exclude>META-INF/*.RSA</exclude>
                                    </excludes>
                                </filter>
                            </filters>
                            <transformers>
                                <transformer implementation="org.apache.maven.plugins.shade.resource.ServicesResourceTransformer"/>
                            </transformers>
                        </configuration>
                    </execution>
                </executions>
            </plugin>
        </plugins>
    </build>

</project><|MERGE_RESOLUTION|>--- conflicted
+++ resolved
@@ -68,7 +68,10 @@
             <artifactId>airline</artifactId>
         </dependency>
         <dependency>
-<<<<<<< HEAD
+            <groupId>org.glassfish.jaxb</groupId>
+            <artifactId>jaxb-runtime</artifactId>
+        </dependency>
+        <dependency>
             <groupId>com.google.code.findbugs</groupId>
             <artifactId>jsr305</artifactId>
         </dependency>
@@ -152,12 +155,6 @@
             <groupId>javax.xml.bind</groupId>
             <artifactId>jaxb-api</artifactId>
         </dependency>
-
-=======
-            <groupId>org.glassfish.jaxb</groupId>
-            <artifactId>jaxb-runtime</artifactId>
-        </dependency>
->>>>>>> 7f28561d
         <!-- Test Dependencies -->
         <dependency>
             <groupId>junit</groupId>
