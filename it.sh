--- conflicted
+++ resolved
@@ -48,16 +48,10 @@
   test <category>
       Start the cluster, run the test for category, and stop the cluster
   tail <category>
-<<<<<<< HEAD
       Show the last 20 lines of each container log
-  travis <category>
-      Run one IT in Travis (build dist, image, run test, tail logs)
   gen
       Generate docker-compose.yaml files (done automatically on up)
       run one IT in Travis (build dist, image, run test, tail logs)
-=======
-      show the last 20 lines of each container log
->>>>>>> 38e620aa
   github <category>
       Run one IT in Github Workflows (run test, tail logs)
   prune
