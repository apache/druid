--- conflicted
+++ resolved
@@ -313,41 +313,6 @@
 
   private KafkaSupervisorSpec createKafkaSupervisor(String topic)
   {
-<<<<<<< HEAD
-    return new KafkaSupervisorSpec(
-        null,
-        null,
-        DataSchema.builder()
-                  .withDataSource(dataSource)
-                  .withTimestamp(new TimestampSpec("timestamp", null, null))
-                  .withDimensions(DimensionsSpec.EMPTY)
-                  .build(),
-        createTuningConfig(),
-        new KafkaSupervisorIOConfig(
-            topic,
-            null,
-            new CsvInputFormat(List.of("timestamp", "item"), null, null, false, 0, false),
-            null, null,
-            null,
-            kafkaServer.consumerProperties(),
-            null, null, null, null, null,
-            true,
-            null, null, null, null, null, null, null, null
-        ),
-        null, null, null, null, null, null, null, null, null, null, null, null
-    );
-  }
-
-  private KafkaSupervisorTuningConfig createTuningConfig()
-  {
-    return new KafkaSupervisorTuningConfig(
-        null,
-        null, null, null,
-        1,
-        null, null, null, null, null, null, null, null, null, null,
-        null, null, null, null, null, null, null, null, null, null, null
-    );
-=======
     return MoreResources.Supervisor.KAFKA_JSON
         .get()
         .withDataSchema(schema -> schema.withTimestamp(new TimestampSpec("timestamp", null, null)))
@@ -358,7 +323,6 @@
         )
         .withTuningConfig(tuningConfig -> tuningConfig.withMaxRowsPerSegment(1))
         .build(dataSource, topic);
->>>>>>> ecd88453
   }
 
   private List<ProducerRecord<byte[], byte[]>> generateRecordsForTopic(
