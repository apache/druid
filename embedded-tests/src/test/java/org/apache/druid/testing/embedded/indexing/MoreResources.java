--- conflicted
+++ resolved
@@ -86,7 +86,6 @@
             .appendToExisting(false);
   }
 
-<<<<<<< HEAD
   public static class MSQ
   {
     /**
@@ -151,7 +150,8 @@
         + "  )\n"
         + ")\n"
         + "PARTITIONED BY DAY\n";
-=======
+  }
+
   /**
    * Supervisor spec builder.
    */
@@ -177,7 +177,6 @@
                     .withUseEarliestSequenceNumber(true)
                     .withCompletionTimeout(Period.seconds(5))
             );
->>>>>>> 0c849d6a
   }
 
   public static class ProbufData
