--- conflicted
+++ resolved
@@ -311,12 +311,11 @@
         <constraint name="k" within="" contains="" />
         <constraint name="v" within="" contains="" />
       </searchConfiguration>
-<<<<<<< HEAD
       <searchConfiguration name="Prohibit Thread.getState() != TERMINATED antipattern" text="while($k$.getDelayedCloseExecutor().getState()!=Thread.State.$k1$){Thread.sleep($k2$)}" recursive="true" caseInsensitive="true" type="JAVA">
         <constraint name="k" within="" contains="" />
         <constraint name="k1" within="" contains="" />
         <constraint name="k2" within="" contains="" />
-=======
+      </searchConfiguration>
       <searchConfiguration name="Use CollectionUtils.mapValues(Map&lt;K,V&gt;, Function&lt;V,V2&gt;)" text="$x$.entrySet().stream().collect(Collectors.toMap($k$ -&gt; $k$.getKey(), $y$))" recursive="true" caseInsensitive="true" type="JAVA">
         <constraint name="x" within="" contains="" />
         <constraint name="y" within="" contains="" />
@@ -343,7 +342,6 @@
         <constraint name="__context__" target="true" within="" contains="" />
         <constraint name="m" within="" contains="" />
         <constraint name="x" minCount="0" maxCount="2147483647" within="" contains="" />
->>>>>>> 20f7db5d
       </searchConfiguration>
     </inspection_tool>
     <inspection_tool class="SimplifyStreamApiCallChains" enabled="true" level="ERROR" enabled_by_default="true" />
