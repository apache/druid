<?xml version="1.0" encoding="UTF-8"?>
<project version="4">
  <component name="EntryPointsManager">
    <list size="14">
      <item index="0" class="java.lang.String" itemvalue="com.fasterxml.jackson.annotation.JsonCreator" />
      <item index="1" class="java.lang.String" itemvalue="com.fasterxml.jackson.annotation.JsonProperty" />
      <item index="2" class="java.lang.String" itemvalue="com.fasterxml.jackson.annotation.JsonValue" />
      <item index="3" class="java.lang.String" itemvalue="com.google.inject.Inject" />
      <item index="4" class="java.lang.String" itemvalue="com.google.inject.Provides" />
      <item index="5" class="java.lang.String" itemvalue="io.airlift.airline.Command" />
      <item index="6" class="java.lang.String" itemvalue="org.apache.druid.annotations.UsedByJUnitParamsRunner" />
      <item index="7" class="java.lang.String" itemvalue="org.apache.druid.annotations.UsedInGeneratedCode" />
      <item index="8" class="java.lang.String" itemvalue="org.apache.druid.guice.annotations.ExtensionPoint" />
      <item index="9" class="java.lang.String" itemvalue="org.apache.druid.guice.annotations.PublicApi" />
      <item index="10" class="java.lang.String" itemvalue="org.apache.druid.java.util.common.lifecycle.LifecycleStart" />
      <item index="11" class="java.lang.String" itemvalue="org.apache.druid.java.util.common.lifecycle.LifecycleStop" />
      <item index="12" class="java.lang.String" itemvalue="javax.inject.Inject" />
      <item index="13" class="java.lang.String" itemvalue="org.openjdk.jmh.annotations.Benchmark" />
    </list>
    <pattern value="org.apache.druid.cli.GuiceRunnable" hierarchically="true" method="run" />
    <pattern value="org.apache.druid.cli.GuiceRunnable" hierarchically="true" />
    <pattern value="org.apache.druid.initialization.DruidModule" hierarchically="true" method="getJacksonModules" />
    <writeAnnotations>
      <writeAnnotation name="com.fasterxml.jackson.annotation.JacksonInject" />
      <writeAnnotation name="com.fasterxml.jackson.annotation.JsonProperty" />
      <writeAnnotation name="com.google.caliper.Param" />
      <writeAnnotation name="io.airlift.airline.Option" />
      <writeAnnotation name="org.easymock.Mock" />
      <writeAnnotation name="org.mockito.Mock" />
      <writeAnnotation name="org.openjdk.jmh.annotations.Param" />
      <writeAnnotation name="org.powermock.api.easymock.annotation.Mock" />
    </writeAnnotations>
  </component>
<<<<<<< HEAD
  <component name="MacroExpansionManager">
    <option name="directoryName" value="xVjwDeNN" />
=======
  <component name="JavaScriptSettings">
    <option name="languageLevel" value="ES6" />
>>>>>>> c648775b
  </component>
  <component name="MavenProjectsManager">
    <option name="originalFiles">
      <list>
        <option value="$PROJECT_DIR$/pom.xml" />
      </list>
    </option>
  </component>
  <component name="NullableNotNullManager">
    <option name="myDefaultNullable" value="javax.annotation.Nullable" />
    <option name="myDefaultNotNull" value="javax.annotation.Nonnull" />
    <option name="myNullables">
      <value>
        <list size="12">
          <item index="0" class="java.lang.String" itemvalue="org.jetbrains.annotations.Nullable" />
          <item index="1" class="java.lang.String" itemvalue="javax.annotation.Nullable" />
          <item index="2" class="java.lang.String" itemvalue="javax.annotation.CheckForNull" />
          <item index="3" class="java.lang.String" itemvalue="org.springframework.lang.Nullable" />
          <item index="4" class="java.lang.String" itemvalue="edu.umd.cs.findbugs.annotations.Nullable" />
          <item index="5" class="java.lang.String" itemvalue="android.support.annotation.Nullable" />
          <item index="6" class="java.lang.String" itemvalue="androidx.annotation.Nullable" />
          <item index="7" class="java.lang.String" itemvalue="org.checkerframework.checker.nullness.qual.Nullable" />
          <item index="8" class="java.lang.String" itemvalue="org.checkerframework.checker.nullness.compatqual.NullableDecl" />
          <item index="9" class="java.lang.String" itemvalue="org.checkerframework.checker.nullness.compatqual.NullableType" />
          <item index="10" class="java.lang.String" itemvalue="androidx.annotation.RecentlyNullable" />
          <item index="11" class="java.lang.String" itemvalue="com.android.annotations.Nullable" />
        </list>
      </value>
    </option>
    <option name="myNotNulls">
      <value>
        <list size="11">
          <item index="0" class="java.lang.String" itemvalue="org.jetbrains.annotations.NotNull" />
          <item index="1" class="java.lang.String" itemvalue="javax.annotation.Nonnull" />
          <item index="2" class="java.lang.String" itemvalue="edu.umd.cs.findbugs.annotations.NonNull" />
          <item index="3" class="java.lang.String" itemvalue="android.support.annotation.NonNull" />
          <item index="4" class="java.lang.String" itemvalue="javax.validation.constraints.NotNull" />
          <item index="5" class="java.lang.String" itemvalue="androidx.annotation.NonNull" />
          <item index="6" class="java.lang.String" itemvalue="org.checkerframework.checker.nullness.qual.NonNull" />
          <item index="7" class="java.lang.String" itemvalue="org.checkerframework.checker.nullness.compatqual.NonNullDecl" />
          <item index="8" class="java.lang.String" itemvalue="org.checkerframework.checker.nullness.compatqual.NonNullType" />
          <item index="9" class="java.lang.String" itemvalue="androidx.annotation.RecentlyNonNull" />
          <item index="10" class="java.lang.String" itemvalue="com.android.annotations.NonNull" />
        </list>
      </value>
    </option>
  </component>
  <component name="ProjectResources">
    <resource url="http://maven.apache.org/ASSEMBLY/2.0.0" location="$PROJECT_DIR$/.idea/xml-schemas/assembly-2.0.0.xsd" />
    <resource url="http://www.w3.org/Graphics/SVG/1.1/DTD/svg11.dtd" location="$PROJECT_DIR$/.idea/xml-schemas/svg11.dtd" />
  </component>
  <component name="ProjectRootManager" version="2" languageLevel="JDK_1_8" default="false" project-jdk-name="1.8" project-jdk-type="JavaSDK">
    <output url="file://$PROJECT_DIR$/classes" />
  </component>
</project><|MERGE_RESOLUTION|>--- conflicted
+++ resolved
@@ -31,13 +31,11 @@
       <writeAnnotation name="org.powermock.api.easymock.annotation.Mock" />
     </writeAnnotations>
   </component>
-<<<<<<< HEAD
+  <component name="JavaScriptSettings">
+    <option name="languageLevel" value="ES6" />
+  </component>
   <component name="MacroExpansionManager">
     <option name="directoryName" value="xVjwDeNN" />
-=======
-  <component name="JavaScriptSettings">
-    <option name="languageLevel" value="ES6" />
->>>>>>> c648775b
   </component>
   <component name="MavenProjectsManager">
     <option name="originalFiles">
